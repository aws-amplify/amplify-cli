{
  "extends": "nx/presets/npm.json",
  "npmScope": "amplify-cli",
  "tasksRunnerOptions": {
    "default": {
      "runner": "nx/tasks-runners/default",
      "options": {
        "cacheableOperations": [
          "build",
          "test",
          "lint",
          "package",
          "prepare",
          "extract-api"
<<<<<<< HEAD
        ]
=======
        ],
        "parallel": 8
>>>>>>> 930a7ca3
      }
    }
  },
  "namedInputs": {
    "default": [
      "{projectRoot}/**/*",
      "!{projectRoot}/**/*.md"
<<<<<<< HEAD
=======
    ],
    "production": [
      "default",
      "!{projectRoot}/coverage/**",
      "!{projectRoot}/**/?(*.)+(spec|test).[jt]s?(x)?(.snap)",
      "!{projectRoot}/tsconfig.tsbuildinfo"
>>>>>>> 930a7ca3
    ]
  },
  "targetDefaults": {
    "build": {
<<<<<<< HEAD
      "inputs": [ "default", "^default" ],
=======
      "inputs": [ "default", "^production" ],
>>>>>>> 930a7ca3
      "dependsOn": [ "^build" ]
    },
    "prepare": {
      "inputs": [ "default", "^default" ],
      "dependsOn": [ "^prepare" ]
    },
    "package": {
      "inputs": [ "default", "^default" ],
      "dependsOn": [ "^package" ]
    },
    "test": {
<<<<<<< HEAD
      "inputs": [ "default", "^default" ],
=======
      "inputs": [ "default", "^production" ],
>>>>>>> 930a7ca3
      "dependsOn": [ "build" ]
    },
    "extract-api": {
      "dependsOn": [ "build" ],
      "inputs": [
        "{projectRoot}/src/**/*",
        "!{projectRoot}/src/__tests__/**/*"
      ],
      "outputs": [ "{projectRoot}/API.md" ]
    }
  },
  "affected": {
    "defaultBase": "dev"
  },
  "pluginsConfig": {
    "@nrwl/js": {
      "analyzeSourceFiles": false
    }
  }
}<|MERGE_RESOLUTION|>--- conflicted
+++ resolved
@@ -12,12 +12,8 @@
           "package",
           "prepare",
           "extract-api"
-<<<<<<< HEAD
-        ]
-=======
         ],
         "parallel": 8
->>>>>>> 930a7ca3
       }
     }
   },
@@ -25,49 +21,62 @@
     "default": [
       "{projectRoot}/**/*",
       "!{projectRoot}/**/*.md"
-<<<<<<< HEAD
-=======
     ],
     "production": [
       "default",
       "!{projectRoot}/coverage/**",
       "!{projectRoot}/**/?(*.)+(spec|test).[jt]s?(x)?(.snap)",
       "!{projectRoot}/tsconfig.tsbuildinfo"
->>>>>>> 930a7ca3
     ]
   },
   "targetDefaults": {
     "build": {
-<<<<<<< HEAD
-      "inputs": [ "default", "^default" ],
-=======
-      "inputs": [ "default", "^production" ],
->>>>>>> 930a7ca3
-      "dependsOn": [ "^build" ]
+      "inputs": [
+        "default",
+        "^production"
+      ],
+      "dependsOn": [
+        "^build"
+      ]
     },
     "prepare": {
-      "inputs": [ "default", "^default" ],
-      "dependsOn": [ "^prepare" ]
+      "inputs": [
+        "default",
+        "^default"
+      ],
+      "dependsOn": [
+        "^prepare"
+      ]
     },
     "package": {
-      "inputs": [ "default", "^default" ],
-      "dependsOn": [ "^package" ]
+      "inputs": [
+        "default",
+        "^default"
+      ],
+      "dependsOn": [
+        "^package"
+      ]
     },
     "test": {
-<<<<<<< HEAD
-      "inputs": [ "default", "^default" ],
-=======
-      "inputs": [ "default", "^production" ],
->>>>>>> 930a7ca3
-      "dependsOn": [ "build" ]
+      "inputs": [
+        "default",
+        "^production"
+      ],
+      "dependsOn": [
+        "build"
+      ]
     },
     "extract-api": {
-      "dependsOn": [ "build" ],
+      "dependsOn": [
+        "build"
+      ],
       "inputs": [
         "{projectRoot}/src/**/*",
         "!{projectRoot}/src/__tests__/**/*"
       ],
-      "outputs": [ "{projectRoot}/API.md" ]
+      "outputs": [
+        "{projectRoot}/API.md"
+      ]
     }
   },
   "affected": {
