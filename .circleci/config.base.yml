--- conflicted
+++ resolved
@@ -891,11 +891,8 @@
             branches:
               only:
                 - master
-<<<<<<< HEAD
                 - compute-functions
-=======
                 - iterative-update
->>>>>>> 747d2902
           requires:
             - publish_to_local_registry
       - done_with_node_e2e_tests:
