--- conflicted
+++ resolved
@@ -592,7 +592,6 @@
             unset IS_AMPLIFY_CI
             echo $IS_AMPLIFY_CI
             retry yarn run migration_v10.5.1 --no-cache --maxWorkers=4 --forceExit $TEST_SUITE
-<<<<<<< HEAD
           no_output_timeout: 65m
       - run: *scan_e2e_test_artifacts
       - store_test_results:
@@ -625,8 +624,6 @@
             unset IS_AMPLIFY_CI
             echo $IS_AMPLIFY_CI
             retry yarn run migration_v11.0.0 --no-cache --maxWorkers=4 --forceExit $TEST_SUITE
-=======
->>>>>>> b289cbc0
           no_output_timeout: 65m
       - run: *scan_e2e_test_artifacts
       - store_test_results:
