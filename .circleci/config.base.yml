version: 2.1
orbs:
  aws-ecr: circleci/aws-ecr@6.15.3
machine:
  environment:
    PATH: '${PATH}:${HOME}/${CIRCLE_PROJECT_REPONAME}/node_modules/.bin'

parameters:
  nightly_console_integration_tests:
    type: boolean
    default: false
  setup:
    type: boolean
    default: true

executors:
  w_medium: &windows-e2e-executor-medium
    machine:
      image: 'windows-server-2022-gui:current'
      resource_class: 'windows.medium'
      shell: bash.exe
    working_directory: ~/repo
    environment:
      AMPLIFY_DIR: C:/home/circleci/repo/out
      AMPLIFY_PATH: C:/home/circleci/repo/out/amplify.exe

  w_xlarge: &windows-e2e-executor-xlarge
    machine:
      image: 'windows-server-2022-gui:current'
      resource_class: 'windows.xlarge'
      shell: bash.exe
    working_directory: ~/repo
    environment:
      AMPLIFY_DIR: C:/home/circleci/repo/out
      AMPLIFY_PATH: C:/home/circleci/repo/out/amplify.exe
  l_xlarge: &linux-e2e-executor-xlarge
    docker:
      - image: public.ecr.aws/j4f5f3h7/amplify-cli-e2e-base-image-repo-public:node18
    working_directory: ~/repo
    resource_class: xlarge
    environment:
      AMPLIFY_DIR: /home/circleci/repo/out
      AMPLIFY_PATH: /home/circleci/repo/out/amplify-pkg-linux-x64
  # If you update this name, make sure to update it in split-e2e-tests.ts as well
  l_large: &linux-e2e-executor-large
    docker:
      - image: public.ecr.aws/j4f5f3h7/amplify-cli-e2e-base-image-repo-public:node18
    working_directory: ~/repo
    resource_class: large
    environment:
      AMPLIFY_DIR: /home/circleci/repo/out
      AMPLIFY_PATH: /home/circleci/repo/out/amplify-pkg-linux-x64
  # If you update this name, make sure to update it in split-e2e-tests.ts as well
  l_medium: &linux-e2e-executor-medium
    docker:
      - image: public.ecr.aws/j4f5f3h7/amplify-cli-e2e-base-image-repo-public:node18
    working_directory: ~/repo
    resource_class: medium
    environment:
      AMPLIFY_DIR: /home/circleci/repo/out
      AMPLIFY_PATH: /home/circleci/repo/out/amplify-pkg-linux-x64
  l_small: &linux-e2e-executor-small
    docker:
      - image: public.ecr.aws/j4f5f3h7/amplify-cli-e2e-base-image-repo-public:latest
    working_directory: ~/repo
    resource_class: small
    environment:
      AMPLIFY_DIR: /home/circleci/repo/out
      AMPLIFY_PATH: /home/circleci/repo/out/amplify-pkg-linux-x64

defaults: &defaults
  working_directory: ~/repo
  parameters:
    os:
      type: executor
      default: l_medium
  executor: << parameters.os >>

scan_e2e_test_artifacts: &scan_e2e_test_artifacts
  name: Scan And Cleanup E2E Test Artifacts
  no_output_timeout: 90m
  command: |
    if ! yarn ts-node .circleci/scan_artifacts.ts; then
      echo "Cleaning the repository"
      git clean -fdx
      exit 1
    fi
  when: always

install_cli_from_local_registry: &install_cli_from_local_registry
  name: Start verdaccio, install node CLI and amplify-app
  command: |
    source .circleci/local_publish_helpers.sh
    startLocalRegistry "$(pwd)/.circleci/verdaccio.yaml"
    setNpmRegistryUrlToLocal
    changeNpmGlobalPath
    npm install -g @aws-amplify/cli
    npm install -g amplify-app
    unsetNpmRegistryUrl

jobs:
  build:
    parameters:
      os:
        type: executor
        default: l_xlarge
    executor: l_xlarge
    steps:
      - checkout
      - run: yarn --immutable
      - run: yarn production-build
      - run:
          name: Build tests
          command: yarn build-tests
      - save_cache:
          key: amplify-cli-repo-{{ .Branch }}-{{ .Revision }}
          paths:
            - ~/repo
      - save_cache:
          key: amplify-cli-yarn-deps-{{ .Branch }}-{{ checksum "yarn.lock" }}
          paths:
            - ~/.cache
      - save_cache:
          key: amplify-cli-ssh-deps-{{ .Branch }}
          paths:
            - ~/.ssh
  build_tests_standalone:
    parameters:
      os:
        type: executor
        default: l_xlarge
    executor: l_xlarge
    steps:
      - checkout
      - run: yarn install --immutable
      - run:
          name: Build tests
          command: yarn build-tests
  build_windows_workspace_for_e2e:
    parameters:
      os:
        type: executor
        default: w_xlarge
    executor: w_xlarge
    steps:
      - when:
          condition:
            equal: [*windows-e2e-executor-xlarge, << parameters.os >>]
          steps:
            - install_node_windows
            - checkout
<<<<<<< HEAD
            - run: sed -i '/24e2b385b6510538b4253aba62f243f7a1783fa544970c0712bcc3dd3c10159f7eab741f8dfaf409afed5ed8e0c334ea2c046ffbd11b93901c41847142a34b5e/d' yarn.lock
=======
            - run: yarn ts-node scripts/remove-pkg-fetch-checksum.ts
>>>>>>> 38ceb831
            - run: yarn --immutable
            - run: yarn production-build
            - run:
                name: Build tests
                command: yarn build-tests
            - persist_to_workspace:
                root: ~/.
                paths:
                  - repo
                  - .cache
                  - .ssh
  test:
    <<: *linux-e2e-executor-xlarge
    steps:
      - restore_cache:
          key: amplify-cli-repo-{{ .Branch }}-{{ .Revision }}
      - restore_cache:
          key: amplify-cli-yarn-deps-{{ .Branch }}-{{ checksum "yarn.lock" }}
      - run:
          name: Run tests
          command: yarn test-ci
      - run:
          name: Collect code coverage
          command: yarn coverage
    environment:
      NODE_OPTIONS: --max-old-space-size=5120

  validate_cdk_version:
    <<: *linux-e2e-executor-medium
    steps:
      - restore_cache:
          key: amplify-cli-repo-{{ .Branch }}-{{ .Revision }}
      - restore_cache:
          key: amplify-cli-yarn-deps-{{ .Branch }}-{{ checksum "yarn.lock" }}
      - run:
          name: Validate cdk version
          command: |
            yarn ts-node .circleci/validate_cdk_version.ts

  lint:
    <<: *linux-e2e-executor-large
    steps:
      - restore_cache:
          key: amplify-cli-repo-{{ .Branch }}-{{ .Revision }}
      - restore_cache:
          key: amplify-cli-yarn-deps-{{ .Branch }}-{{ checksum "yarn.lock" }}
      - run: yarn lint-check
      - run: yarn lint-check-package-json
      - run: yarn prettier-check
    environment:
      NODE_OPTIONS: --max-old-space-size=5120

  verify-api-extract:
    <<: *linux-e2e-executor-xlarge
    steps:
      - restore_cache:
          key: amplify-cli-repo-{{ .Branch }}-{{ .Revision }}
      - restore_cache:
          key: amplify-cli-yarn-deps-{{ .Branch }}-{{ checksum "yarn.lock" }}
      - run:
          name: extract api
          command: |
            yarn verify-api-extract

  verify-yarn-lock:
    <<: *linux-e2e-executor-medium
    steps:
      - restore_cache:
          key: amplify-cli-repo-{{ .Branch }}-{{ .Revision }}
      - restore_cache:
          key: amplify-cli-yarn-deps-{{ .Branch }}-{{ checksum "yarn.lock" }}
      - run:
          name: verify yarn lock
          command: |
            yarn verify-yarn-lock

  verify-versions-match:
    <<: *linux-e2e-executor-medium
    steps:
      - restore_cache:
          key: amplify-cli-repo-{{ .Branch }}-{{ .Revision }}
      - restore_cache:
          key: amplify-cli-yarn-deps-{{ .Branch }}-{{ checksum "yarn.lock" }}
      - restore_cache:
          key: amplify-verdaccio-cache-{{ .Branch }}-{{ .Revision }}
      - run:
          name: verify versions match
          command: |
            source .circleci/local_publish_helpers.sh
            startLocalRegistry "$(pwd)/.circleci/verdaccio.yaml"
            setNpmRegistryUrlToLocal
            checkPackageVersionsInLocalNpmRegistry

  mock_e2e_tests:
    <<: *linux-e2e-executor-large
    steps:
      - restore_cache:
          key: amplify-cli-repo-{{ .Branch }}-{{ .Revision }}
      - restore_cache:
          key: amplify-cli-yarn-deps-{{ .Branch }}-{{ checksum "yarn.lock" }}
      - run:
          name: Run Transformer end-to-end tests with mock server
          command: |
            source .circleci/local_publish_helpers.sh
            cd packages/amplify-util-mock/
            yarn e2e
          no_output_timeout: 90m
          environment:
            JEST_JUNIT_OUTPUT: 'reports/junit/js-test-results.xml'
            NODE_OPTIONS: --max-old-space-size=4096
      - store_test_results:
          path: ~/repo/packages/amplify-util-mock/

  publish_to_local_registry:
    <<: *linux-e2e-executor-large
    steps:
      - restore_cache:
          key: amplify-cli-repo-{{ .Branch }}-{{ .Revision }}
      - restore_cache:
          key: amplify-cli-yarn-deps-{{ .Branch }}-{{ checksum "yarn.lock" }}
      - run:
          name: Publish to verdaccio
          command: |
            source .circleci/local_publish_helpers.sh
            startLocalRegistry "$(pwd)/.circleci/verdaccio.yaml"
            setNpmRegistryUrlToLocal
            export LOCAL_PUBLISH_TO_LATEST=true
            ./.circleci/publish.sh
            unsetNpmRegistryUrl
      - run:
          name: Generate unified changelog
          command: |
            git reset --soft HEAD~1
            yarn ts-node scripts/unified-changelog.ts
            cat UNIFIED_CHANGELOG.md
      - run:
          name: Save new amplify GitHub tag
          command: node scripts/echo-current-cli-version.js > .amplify-pkg-version
      - save_cache:
          key: amplify-verdaccio-cache-{{ .Branch }}-{{ .Revision }}
          paths:
            - ~/verdaccio-cache/
      - save_cache:
          key: amplify-unified-changelog-{{ .Branch }}-{{ .Revision }}
          paths:
            - ~/repo/UNIFIED_CHANGELOG.md
      - save_cache:
          key: amplfiy-pkg-tag-{{ .Branch }}-{{ .Revision }}
          paths:
            - ~/repo/.amplify-pkg-version

  upload_pkg_binaries:
    <<: *linux-e2e-executor-large
    steps:
      - restore_cache:
          key: amplify-cli-repo-{{ .Branch }}-{{ .Revision }}
      - restore_cache:
          key: amplify-pkg-binaries-linux-{{ .Branch }}-{{ .Revision }}
      - restore_cache:
          key: amplify-pkg-binaries-macos-{{ .Branch }}-{{ .Revision }}
      - restore_cache:
          key: amplify-pkg-binaries-win-{{ .Branch }}-{{ .Revision }}
      - restore_cache:
          key: amplify-pkg-binaries-arm-{{ .Branch }}-{{ .Revision }}
      - run:
          name: Consolidate binaries cache and upload
          command: |
            source .circleci/local_publish_helpers.sh
            uploadPkgCli
      - save_cache:
          key: amplify-pkg-binaries-{{ .Branch }}-{{ .Revision }}
          paths:
            - ~/repo/out

  build_pkg_binaries_linux:
    <<: *linux-e2e-executor-large
    steps:
      - restore_cache:
          key: amplify-cli-repo-{{ .Branch }}-{{ .Revision }}
      - restore_cache:
          key: amplify-cli-yarn-deps-{{ .Branch }}-{{ checksum "yarn.lock" }}
      - restore_cache:
          key: amplify-verdaccio-cache-{{ .Branch }}-{{ .Revision }}
      - run:
          name: Start verdaccio and package CLI
          command: |
            source .circleci/local_publish_helpers.sh
            startLocalRegistry "$(pwd)/.circleci/verdaccio.yaml"
            setNpmRegistryUrlToLocal
            generatePkgCli linux
            unsetNpmRegistryUrl
      - save_cache:
          key: amplify-pkg-binaries-linux-{{ .Branch }}-{{ .Revision }}
          paths:
            - ~/repo/out
      - store_artifacts:
          path: ~/repo/out

  build_pkg_binaries_macos:
    <<: *linux-e2e-executor-large
    steps:
      - restore_cache:
          key: amplify-cli-repo-{{ .Branch }}-{{ .Revision }}
      - restore_cache:
          key: amplify-cli-yarn-deps-{{ .Branch }}-{{ checksum "yarn.lock" }}
      - restore_cache:
          key: amplify-verdaccio-cache-{{ .Branch }}-{{ .Revision }}
      - run:
          name: Start verdaccio and package CLI
          command: |
            source .circleci/local_publish_helpers.sh
            startLocalRegistry "$(pwd)/.circleci/verdaccio.yaml"
            setNpmRegistryUrlToLocal
            generatePkgCli macos
            unsetNpmRegistryUrl
      - save_cache:
          key: amplify-pkg-binaries-macos-{{ .Branch }}-{{ .Revision }}
          paths:
            - ~/repo/out
      - store_artifacts:
          path: ~/repo/out

  build_pkg_binaries_win:
    <<: *linux-e2e-executor-large
    steps:
      - restore_cache:
          key: amplify-cli-repo-{{ .Branch }}-{{ .Revision }}
      - restore_cache:
          key: amplify-cli-yarn-deps-{{ .Branch }}-{{ checksum "yarn.lock" }}
      - restore_cache:
          key: amplify-verdaccio-cache-{{ .Branch }}-{{ .Revision }}
      - run:
          name: Start verdaccio and package CLI
          command: |
            source .circleci/local_publish_helpers.sh
            startLocalRegistry "$(pwd)/.circleci/verdaccio.yaml"
            setNpmRegistryUrlToLocal
            generatePkgCli win
            unsetNpmRegistryUrl
      - save_cache:
          key: amplify-pkg-binaries-win-{{ .Branch }}-{{ .Revision }}
          paths:
            - ~/repo/out
      - store_artifacts:
          path: ~/repo/out

  build_pkg_binaries_arm:
    <<: *linux-e2e-executor-large
    steps:
      - restore_cache:
          key: amplify-cli-repo-{{ .Branch }}-{{ .Revision }}
      - restore_cache:
          key: amplify-cli-yarn-deps-{{ .Branch }}-{{ checksum "yarn.lock" }}
      - restore_cache:
          key: amplify-verdaccio-cache-{{ .Branch }}-{{ .Revision }}
      - run:
          name: Start verdaccio and package CLI
          command: |
            source .circleci/local_publish_helpers.sh
            startLocalRegistry "$(pwd)/.circleci/verdaccio.yaml"
            setNpmRegistryUrlToLocal
            changeNpmGlobalPath
            generatePkgCli arm
            unsetNpmRegistryUrl
      - save_cache:
          key: amplify-pkg-binaries-arm-{{ .Branch }}-{{ .Revision }}
          paths:
            - ~/repo/out
      - store_artifacts:
          path: ~/repo/out

  verify_pkg_binaries:
    <<: *linux-e2e-executor-large
    steps:
      - restore_cache:
          key: amplify-cli-repo-{{ .Branch }}-{{ .Revision }}
      - restore_cache:
          key: amplify-pkg-binaries-linux-{{ .Branch }}-{{ .Revision }}
      - restore_cache:
          key: amplify-pkg-binaries-macos-{{ .Branch }}-{{ .Revision }}
      - restore_cache:
          key: amplify-pkg-binaries-win-{{ .Branch }}-{{ .Revision }}
      - restore_cache:
          key: amplify-pkg-binaries-arm-{{ .Branch }}-{{ .Revision }}
      - run:
          name: Verify packaged CLI
          command: |
            source .circleci/local_publish_helpers.sh
            verifyPkgCli

  amplify_sudo_install_test:
    <<: *defaults
    steps:
      - restore_cache:
          key: amplify-cli-repo-{{ .Branch }}-{{ .Revision }}
      - restore_cache:
          key: amplify-verdaccio-cache-{{ .Branch }}-{{ .Revision }}
      - restore_cache:
          key: amplify-pkg-binaries-{{ .Branch }}-{{ .Revision }}
      - run:
          name: Start verdaccio and Install Amplify CLI as sudo
          command: |
            source .circleci/local_publish_helpers.sh
            startLocalRegistry "$(pwd)/.circleci/verdaccio.yaml"
            setSudoNpmRegistryUrlToLocal
            changeSudoNpmGlobalPath
            sudo npm install -g @aws-amplify/cli
            unsetSudoNpmRegistryUrl
            amplify version

  amplify_install_test:
    <<: *defaults
    steps:
      - restore_cache:
          key: amplify-cli-repo-{{ .Branch }}-{{ .Revision }}
      - restore_cache:
          key: amplify-verdaccio-cache-{{ .Branch }}-{{ .Revision }}
      - restore_cache:
          key: amplify-pkg-binaries-{{ .Branch }}-{{ .Revision }}
      - run:
          name: Start verdaccio and Install Amplify CLI
          command: |
            source .circleci/local_publish_helpers.sh
            startLocalRegistry "$(pwd)/.circleci/verdaccio.yaml"
            setNpmRegistryUrlToLocal
            changeNpmGlobalPath
            # limit memory for new processes to 1GB
            # this is to make sure that install can work on small VMs
            # i.e. not buffer content in memory while installing binary
            ulimit -Sv 1000000
            npm install -g @aws-amplify/cli
            unsetNpmRegistryUrl
            amplify version

  amplify_e2e_tests_pkg:
    parameters:
      os:
        type: executor
        default: l_medium
    executor: << parameters.os >>
    working_directory: ~/repo
    steps:
      - when:
          condition:
            equal: [*windows-e2e-executor-medium, << parameters.os >>]
          steps:
            - install_node_windows
            - attach_workspace:
                at: ~/.
            - run:
                name: Git enable long paths
                command: git config --global core.longpaths true
      - when:
          condition:
            or:
              - equal: [*linux-e2e-executor-large, << parameters.os >>]
              - equal: [*linux-e2e-executor-medium, << parameters.os >>]
          steps:
            - restore_cache:
                key: amplify-cli-repo-{{ .Branch }}-{{ .Revision }}
            - restore_cache:
                key: amplify-cli-yarn-deps-{{ .Branch }}-{{ checksum "yarn.lock" }}
      - restore_cache:
          key: amplify-verdaccio-cache-{{ .Branch }}-{{ .Revision }}
      - restore_cache:
          key: amplify-build-artifact-{{ .Revision }}
      - restore_cache:
          key: amplify-pkg-binaries-{{ .Branch }}-{{ .Revision }}
      - rename_binary_for_windows:
          os: << parameters.os >>
      - install_packaged_cli:
          os: << parameters.os >>
      - run_e2e_tests:
          os: << parameters.os >>
      - scan_e2e_test_artifacts:
          os: << parameters.os >>
      - store_test_results:
          path: ~/repo/packages/amplify-e2e-tests/
      - store_artifacts:
          path: ~/repo/packages/amplify-e2e-tests/amplify-e2e-reports

  amplify_migration_tests_v5:
    parameters:
      os:
        type: executor
        default: l_large
    executor: << parameters.os >>
    environment:
      AMPLIFY_PATH: /home/circleci/.npm-global/lib/node_modules/@aws-amplify/cli/bin/amplify
    steps:
      - restore_cache:
          key: amplify-cli-repo-{{ .Branch }}-{{ .Revision }}
      - restore_cache:
          key: amplify-cli-yarn-deps-{{ .Branch }}-{{ checksum "yarn.lock" }}
      - restore_cache:
          key: amplify-pkg-binaries-{{ .Branch }}-{{ .Revision }}
      - run:
          name: Run tests migrating from CLI v5.2.0
          command: |
            source .circleci/local_publish_helpers.sh
            changeNpmGlobalPath
            cd packages/amplify-migration-tests
            retry yarn migration_v5.2.0 --no-cache --maxWorkers=4 --forceExit $TEST_SUITE
          no_output_timeout: 65m
      - run: *scan_e2e_test_artifacts
      - store_test_results:
          path: ~/repo/packages/amplify-migration-tests/
      - store_artifacts:
          path: ~/repo/packages/amplify-migration-tests/amplify-migration-reports
    working_directory: ~/repo

  amplify_migration_tests_v6:
    parameters:
      os:
        type: executor
        default: l_large
    executor: << parameters.os >>
    environment:
      AMPLIFY_PATH: /home/circleci/.npm-global/lib/node_modules/@aws-amplify/cli/bin/amplify
    steps:
      - restore_cache:
          key: amplify-cli-repo-{{ .Branch }}-{{ .Revision }}
      - restore_cache:
          key: amplify-cli-yarn-deps-{{ .Branch }}-{{ checksum "yarn.lock" }}
      - restore_cache:
          key: amplify-pkg-binaries-{{ .Branch }}-{{ .Revision }}
      - run:
          name: Run tests migrating from CLI v6.1.0
          command: |
            source .circleci/local_publish_helpers.sh
            changeNpmGlobalPath
            cd packages/amplify-migration-tests
            retry yarn migration_v6.1.0 --no-cache --maxWorkers=4 --forceExit $TEST_SUITE
          no_output_timeout: 65m
      - run: *scan_e2e_test_artifacts
      - store_test_results:
          path: ~/repo/packages/amplify-migration-tests/
      - store_artifacts:
          path: ~/repo/packages/amplify-migration-tests/amplify-migration-reports
    working_directory: ~/repo

  amplify_migration_tests_v10:
    parameters:
      os:
        type: executor
        default: l_large
    executor: << parameters.os >>
    environment:
      AMPLIFY_PATH: /home/circleci/.amplify/bin/amplify
    steps:
      - restore_cache:
          key: amplify-cli-repo-{{ .Branch }}-{{ .Revision }}
      - restore_cache:
          key: amplify-cli-yarn-deps-{{ .Branch }}-{{ checksum "yarn.lock" }}
      - restore_cache:
          key: amplify-pkg-binaries-{{ .Branch }}-{{ .Revision }}
      - run:
          name: Run tests migrating from CLI v10.5.1
          command: |
            source .circleci/local_publish_helpers.sh
            changeNpmGlobalPath
            cd packages/amplify-migration-tests
            unset IS_AMPLIFY_CI
            echo $IS_AMPLIFY_CI
            retry yarn migration_v10.5.1 --no-cache --maxWorkers=4 --forceExit $TEST_SUITE
          no_output_timeout: 65m
      - run: *scan_e2e_test_artifacts
      - store_test_results:
          path: ~/repo/packages/amplify-migration-tests/
      - store_artifacts:
          path: ~/repo/packages/amplify-migration-tests/amplify-migration-reports
    working_directory: ~/repo

  amplify_migration_tests_non_multi_env_layers:
    parameters:
      os:
        type: executor
        default: l_large
    executor: << parameters.os >>
    environment:
      AMPLIFY_PATH: /home/circleci/.npm-global/lib/node_modules/@aws-amplify/cli/bin/amplify
    steps:
      - restore_cache:
          key: amplify-cli-repo-{{ .Branch }}-{{ .Revision }}
      - restore_cache:
          key: amplify-pkg-binaries-{{ .Branch }}-{{ .Revision }}
      - restore_cache:
          key: amplify-cli-yarn-deps-{{ .Branch }}-{{ checksum "yarn.lock" }}
      - run:
          name: Run tests migrating from CLI v4.28.2
          command: |
            source .circleci/local_publish_helpers.sh
            changeNpmGlobalPath
            cd packages/amplify-migration-tests
            retry yarn migration_v4.28.2_nonmultienv_layers --no-cache --maxWorkers=4 --forceExit $TEST_SUITE
          no_output_timeout: 90m
      - run: *scan_e2e_test_artifacts
      - store_test_results:
          path: ~/repo/packages/amplify-migration-tests/
      - store_artifacts:
          path: ~/repo/packages/amplify-migration-tests/amplify-migration-reports
    working_directory: ~/repo

  amplify_migration_tests_multi_env_layers:
    parameters:
      os:
        type: executor
        default: l_large
    executor: << parameters.os >>
    environment:
      AMPLIFY_PATH: /home/circleci/.npm-global/lib/node_modules/@aws-amplify/cli/bin/amplify
    steps:
      - restore_cache:
          key: amplify-cli-repo-{{ .Branch }}-{{ .Revision }}
      - restore_cache:
          key: amplify-cli-yarn-deps-{{ .Branch }}-{{ checksum "yarn.lock" }}
      - restore_cache:
          key: amplify-pkg-binaries-{{ .Branch }}-{{ .Revision }}
      - run:
          name: Run tests migrating from CLI v4.52.0
          command: |
            source .circleci/local_publish_helpers.sh
            changeNpmGlobalPath
            cd packages/amplify-migration-tests
            retry yarn migration_v4.52.0_multienv_layers --no-cache --maxWorkers=4 --forceExit $TEST_SUITE
          no_output_timeout: 90m
      - run: *scan_e2e_test_artifacts
      - store_test_results:
          path: ~/repo/packages/amplify-migration-tests/
      - store_artifacts:
          path: ~/repo/packages/amplify-migration-tests/amplify-migration-reports
    working_directory: ~/repo

  amplify_general_config_tests:
    parameters:
      os:
        type: executor
        default: l_large
    executor: << parameters.os >>
    environment:
      AMPLIFY_PATH: /home/circleci/repo/out/amplify-pkg-linux-x64
    steps:
      - restore_cache:
          key: amplify-cli-repo-{{ .Branch }}-{{ .Revision }}
      - restore_cache:
          key: amplify-cli-yarn-deps-{{ .Branch }}-{{ checksum "yarn.lock" }}
      - restore_cache:
          key: amplify-pkg-binaries-{{ .Branch }}-{{ .Revision }}
      - run:
          name: Run tests using general profile
          command: |
            source .circleci/local_publish_helpers.sh
            cd packages/amplify-e2e-tests
            retry yarn general-config-e2e --no-cache --maxWorkers=3 --forceExit $TEST_SUITE
          no_output_timeout: 90m
      - run: *scan_e2e_test_artifacts
      - store_test_results:
          path: ~/repo/packages/amplify-e2e-tests/
      - store_artifacts:
          path: ~/repo/packages/amplify-e2e-tests/amplify-e2e-reports
    working_directory: ~/repo

  amplify_console_integration_tests:
    parameters:
      os:
        type: executor
        default: l_large
    executor: << parameters.os >>
    steps:
      - restore_cache:
          key: amplify-cli-repo-{{ .Branch }}-{{ .Revision }}
      - restore_cache:
          key: amplify-verdaccio-cache-{{ .Branch }}-{{ .Revision }}
      - run: *install_cli_from_local_registry
      - run:
          command: |
            echo "export PATH=~/.npm-global/bin:$PATH" >> $BASH_ENV
            source $BASH_ENV
            source .circleci/local_publish_helpers.sh
            amplify -v
            cd packages/amplify-console-integration-tests
            retry yarn console-integration --no-cache --maxWorkers=4
          name: 'Run Amplify Console integration tests'
          no_output_timeout: 90m
      - run: *scan_e2e_test_artifacts
      - store_test_results:
          path: ~/repo/packages/amplify-console-integration-tests/
      - store_artifacts:
          path: ~/repo/packages/amplify-console-integration-tests/console-integration-reports
    working_directory: ~/repo

  integration_test:
    working_directory: /home/circleci/repo
    resource_class: large
    docker:
      - image: cypress/base:14.17.0
        environment:
          TERM: dumb
    steps:
      - restore_cache:
          key: amplify-cli-repo-{{ .Branch }}-{{ .Revision }}
      - restore_cache:
          key: amplify-verdaccio-cache-{{ .Branch }}-{{ .Revision }}
      - run: cd .circleci/ && chmod +x aws.sh
      - run:
          name: Setup Dependencies
          command: |
            apt-get update
            apt-get install -y sudo
            sudo apt-get install -y tcl
            sudo apt-get install -y expect
            sudo apt-get install -y zip
            sudo apt-get install -y lsof
            sudo apt-get install -y python python-pip libpython-dev
            sudo apt-get install -y jq
            pip install awscli
      - run: expect .circleci/aws_configure.exp
      - run:
          name: Configure Amplify CLI
          command: |
            yarn rm-dev-link && yarn link-dev && yarn rm-aa-dev-link && yarn link-aa-dev
            echo 'export PATH="$(pwd)/.bin:$PATH"' >> $BASH_ENV
            source $BASH_ENV
            amplify-dev
      - run:
          name: Clone auth test package
          command: |
            cd ..
            git clone $AUTH_CLONE_URL
            cd aws-amplify-cypress-auth
            yarn
            yarn add cypress@6.8.0 --save
      - run: cd .circleci/ && chmod +x auth.sh
      - run: cd .circleci/ && chmod +x amplify_init.sh
      - run: cd .circleci/ && chmod +x amplify_init.exp
      - run: expect .circleci/amplify_init.exp ../aws-amplify-cypress-auth
      - run: expect .circleci/enable_auth.exp
      - run: cd ../aws-amplify-cypress-auth
      - run: yarn --immutable
      - run: cd ../aws-amplify-cypress-auth/src && cat $(find . -type f -name 'aws-exports*')
      - run:
          name: Start Auth test server in background
          command: |
            cd ../aws-amplify-cypress-auth
            pwd
            yarn start
          background: true
      - run: cat $(find ../repo -type f -name 'auth_spec*')
      - run:
          name: Run cypress tests for auth
          command: |
            cd ../aws-amplify-cypress-auth
            cp ../repo/cypress.json .
            cp -R ../repo/cypress .
            yarn cypress run --spec $(find . -type f -name 'auth_spec*')
      - run: sudo kill -9 $(lsof -t -i:3000)
      - run: cd .circleci/ && chmod +x delete_auth.sh
      - run: expect .circleci/delete_auth.exp
      - run:
          name: Clone API test package
          command: |
            cd ..
            git clone $API_CLONE_URL
            cd aws-amplify-cypress-api
            yarn
      - run: cd .circleci/ && chmod +x api.sh
      - run: expect .circleci/amplify_init.exp ../aws-amplify-cypress-api
      - run: expect .circleci/enable_api.exp
      - run: cd ../aws-amplify-cypress-api
      - run: yarn --immutable
      - run: cd ../aws-amplify-cypress-api/src && cat $(find . -type f -name 'aws-exports*')
      - run:
          name: Start API test server in background
          command: |
            cd ../aws-amplify-cypress-api
            pwd
            yarn start
          background: true
      - run:
          name: Run cypress tests for api
          command: |
            cd ../aws-amplify-cypress-api
            yarn add cypress@6.8.0 --save
            cp ../repo/cypress.json .
            cp -R ../repo/cypress .
            yarn cypress run --spec $(find . -type f -name 'api_spec*')
      - run: cd .circleci/ && chmod +x delete_api.sh
      - run: expect .circleci/delete_api.exp
      - run: *scan_e2e_test_artifacts
      - store_artifacts:
          path: ~/aws-amplify-cypress-auth/cypress/videos
      - store_artifacts:
          path: ~/aws-amplify-cypress-auth/cypress/screenshots
      - store_artifacts:
          path: ~/aws-amplify-cypress-api/cypress/videos
      - store_artifacts:
          path: ~/aws-amplify-cypress-api/cypress/screenshots

  deploy:
    <<: *linux-e2e-executor-large
    steps:
      - restore_cache:
          key: amplify-cli-repo-{{ .Branch }}-{{ .Revision }}
      - restore_cache:
          keys:
            - amplify-cli-ssh-deps-{{ .Branch }}
      - restore_cache:
          key: amplify-pkg-binaries-{{ .Branch }}-{{ .Revision }}
      - run:
          name: Upload Pkg Binary
          command: |
            source .circleci/local_publish_helpers.sh
            uploadPkgCli
            ./out/amplify-pkg-linux-x64 --version
      - run:
          name: Authenticate with npm
          command: echo "//registry.npmjs.org/:_authToken=$NPM_TOKEN" > ~/.npmrc
      - run:
          name: Publish Amplify CLI
          command: |
            bash ./.circleci/publish.sh
      - run: *scan_e2e_test_artifacts
  github_prerelease:
    <<: *linux-e2e-executor-large
    steps:
      - restore_cache:
          key: amplify-cli-repo-{{ .Branch }}-{{ .Revision }}
      - restore_cache:
          key: amplify-unified-changelog-{{ .Branch }}-{{ .Revision }}
      - restore_cache:
          key: amplify-pkg-binaries-{{ .Branch }}-{{ .Revision }}
      - restore_cache:
          key: amplfiy-pkg-tag-{{ .Branch }}-{{ .Revision }}
      - run:
          name: Compress binaries
          command: |
            cd out
            mv amplify-pkg-macos-x64 amplify-pkg-macos
            mv amplify-pkg-linux-x64 amplify-pkg-linux
            mv amplify-pkg-win-x64.exe amplify-pkg-win.exe
            tar zcvf amplify-pkg-macos.tgz amplify-pkg-macos
            tar zcvf amplify-pkg-linux.tgz amplify-pkg-linux
            tar zcvf amplify-pkg-win.exe.tgz amplify-pkg-win.exe
      - run:
          name: Publish Amplify CLI GitHub prerelease
          command: |
            commit=$(git rev-parse HEAD)
            version=$(cat .amplify-pkg-version)
            yarn ts-node scripts/github-prerelease.ts $version $commit

  github_prerelease_install_sanity_check:
    <<: *linux-e2e-executor-large
    steps:
      - restore_cache:
          key: amplify-cli-repo-{{ .Branch }}-{{ .Revision }}
      - restore_cache:
          key: amplfiy-pkg-tag-{{ .Branch }}-{{ .Revision }}
      - run:
          name: Install packaged Amplify CLI
          command: |
            version=$(cat .amplify-pkg-version)
            curl -sL https://aws-amplify.github.io/amplify-cli/install | version=v$version bash
            echo "export PATH=$PATH:$HOME/.amplify/bin" >> $BASH_ENV
      - run:
          name: Sanity check install
          command: |
            amplify version
  github_release:
    <<: *linux-e2e-executor-large
    steps:
      - restore_cache:
          key: amplify-cli-repo-{{ .Branch }}-{{ .Revision }}
      - restore_cache:
          key: amplify-pkg-binaries-{{ .Branch }}-{{ .Revision }}
      - restore_cache:
          key: amplfiy-pkg-tag-{{ .Branch }}-{{ .Revision }}
      - run:
          name: Publish Amplify CLI GitHub release
          command: |
            commit=$(git rev-parse HEAD)
            version=$(cat .amplify-pkg-version)
            yarn ts-node scripts/github-release.ts $version $commit
  cleanup_resources:
    <<: *linux-e2e-executor-large
    steps:
      - restore_cache:
          key: amplify-cli-repo-{{ .Branch }}-{{ .Revision }}
      - restore_cache:
          key: amplify-cli-yarn-deps-{{ .Branch }}-{{ checksum "yarn.lock" }}
      - run:
          name: 'Run cleanup script'
          command: |
            cd packages/amplify-e2e-tests
            yarn clean-e2e-resources
          no_output_timeout: 90m
      - run: *scan_e2e_test_artifacts
      - store_artifacts:
          path: ~/repo/packages/amplify-e2e-tests/amplify-e2e-reports
    working_directory: ~/repo

  trigger_e2e_workflow_cleanup:
    <<: *linux-e2e-executor-medium
    steps:
      - run:
          name: 'Trigger Cleanup for this Workflow'
          command: |
            echo "Triggering cleanup for Workflow $CIRCLE_WORKFLOW_ID"
            curl --request POST \
              --url https://circleci.com/api/v2/project/gh/aws-amplify/amplify-cli/pipeline \
              --header "Circle-Token: $AMPLIFY_CLI_CIRCLECI_TRIGGER_TOKEN" \
              --header "content-type: application/json" \
              --data '{"branch":"'$CIRCLE_BRANCH'","parameters":{"e2e_workflow_cleanup":true,"setup":false,"e2e_workflow_cleanup_workflow_id":"'$CIRCLE_WORKFLOW_ID'"}}'

  wait_for_all:
    <<: *linux-e2e-executor-small
    steps:
      - restore_cache:
          key: amplify-cli-repo-{{ .Branch }}-{{ .Revision }}
      - restore_cache:
          key: amplify-cli-yarn-deps-{{ .Branch }}-{{ checksum "yarn.lock" }}
      - run:
          name: 'Wait for all required jobs to finish'
          command: |
            while [[ $(curl --location --request GET "https://circleci.com/api/v2/workflow/$CIRCLE_WORKFLOW_ID/job" --header "Circle-Token: $CIRCLECI_TOKEN"| jq -r '.items[]|select(.name != "wait_for_all")|.status' | grep -c "running") -gt 0 ]]
              do
                sleep 60
              done
          no_output_timeout: 180m
      - run:
          name: 'Collect Results'
          command: yarn workflow-results
      - run: *scan_e2e_test_artifacts
      - store_artifacts:
          path: ~/repo/artifacts

    working_directory: ~/repo

workflows:
  version: 3
  build_test_deploy_v3:
    jobs:
      - build:
          filters:
            branches:
              ignore:
                - beta
      - build_tests_standalone
      - build_windows_workspace_for_e2e:
          filters:
            branches:
              only:
                - dev
                - /run-e2e-with-rc\/.*/
                - /tagged-release\/.*/
                - /run-e2e\/.*/
      - lint:
          requires:
            - build
          filters:
            branches:
              ignore:
                - beta
                - release
                - /release_rc\/.*/
                - /run-e2e\/.*/
      - verify-api-extract:
          requires:
            - build
          filters:
            branches:
              ignore:
                - beta
                - release
                - /release_rc\/.*/
                - /tagged-release-without-e2e-tests\/.*/
      - verify-yarn-lock:
          requires:
            - build
      - verify-versions-match:
          requires:
            - publish_to_local_registry
      - test:
          requires:
            - build
          filters:
            branches:
              ignore:
                - beta
                - release
                - /release_rc\/.*/
                - /tagged-release-without-e2e-tests\/.*/
      - validate_cdk_version:
          requires:
            - build
      - mock_e2e_tests:
          requires:
            - build
          filters:
            branches:
              ignore:
                - beta
                - release
                - /tagged-release-without-e2e-tests\/.*/
      - integration_test:
          context:
            - e2e-test-context
          filters:
            branches:
              only:
                - dev
                - /run-e2e-with-rc\/.*/
                - /tagged-release\/.*/
                - /run-e2e\/.*/
          requires:
            - build
      - publish_to_local_registry:
          requires:
            - build
      - upload_pkg_binaries:
          filters:
            branches:
              only:
                - dev
                - release
                - /release_rc\/.*/
                - /run-e2e-with-rc\/.*/
                - /tagged-release\/.*/
                - /tagged-release-without-e2e-tests\/.*/
                - /run-e2e\/.*/
          context:
            - e2e-auth-credentials
            - e2e-test-context
            - amplify-s3-upload
          requires:
            - build_pkg_binaries_linux
            - build_pkg_binaries_macos
            - build_pkg_binaries_win
            - build_pkg_binaries_arm
      - build_pkg_binaries_linux:
          requires:
            - publish_to_local_registry
      - build_pkg_binaries_macos:
          requires:
            - publish_to_local_registry
      - build_pkg_binaries_win:
          requires:
            - publish_to_local_registry
      - build_pkg_binaries_arm:
          requires:
            - publish_to_local_registry
      - verify_pkg_binaries:
          requires:
            - build_pkg_binaries_linux
            - build_pkg_binaries_macos
            - build_pkg_binaries_win
            - build_pkg_binaries_arm
      - amplify_sudo_install_test:
          context: amplify-ecr-image-pull
          requires:
            - upload_pkg_binaries
          filters:
            branches:
              only:
                - dev
                - /run-e2e-with-rc\/.*/
                - /tagged-release\/.*/
                - /run-e2e\/.*/
      - amplify_install_test:
          context: amplify-ecr-image-pull
          requires:
            - upload_pkg_binaries
          filters:
            branches:
              only:
                - dev
                - /run-e2e-with-rc\/.*/
                - /tagged-release\/.*/
                - /run-e2e\/.*/
      - cleanup_resources:
          context:
            - cleanup-resources
            - e2e-test-context
          requires:
            - build
          filters:
            branches:
              only:
                - dev
                - /tagged-release\/.*/
                - /run-e2e\/.*/
      - amplify_e2e_tests_pkg:
          context:
            - cleanup-resources
            - e2e-auth-credentials
            - e2e-test-context
          filters:
            branches:
              only:
                - dev
                - /run-e2e-with-rc\/.*/
                - /tagged-release\/.*/
                - /run-e2e\/.*/
          requires:
            - upload_pkg_binaries
            - build_windows_workspace_for_e2e
      - amplify_migration_tests_v10:
          context:
            - e2e-auth-credentials
            - cleanup-resources
            - e2e-test-context
          filters:
            branches:
              only:
                - dev
                - /run-e2e-with-rc\/.*/
                - /tagged-release\/.*/
                - /run-e2e\/.*/
          requires:
            - upload_pkg_binaries
      - amplify_migration_tests_v6:
          context:
            - e2e-auth-credentials
            - cleanup-resources
            - e2e-test-context
          filters:
            branches:
              only:
                - dev
                - /run-e2e-with-rc\/.*/
                - /tagged-release\/.*/
                - /run-e2e\/.*/
          requires:
            - upload_pkg_binaries
      - amplify_migration_tests_v5:
          context:
            - e2e-auth-credentials
            - cleanup-resources
            - e2e-test-context
          filters:
            branches:
              only:
                - dev
                - /run-e2e-with-rc\/.*/
                - /tagged-release\/.*/
                - /run-e2e\/.*/
          requires:
            - upload_pkg_binaries
      - amplify_migration_tests_non_multi_env_layers:
          context:
            - e2e-auth-credentials
            - cleanup-resources
            - e2e-test-context
          filters:
            branches:
              only:
                - dev
                - /run-e2e-with-rc\/.*/
                - /tagged-release\/.*/
                - /run-e2e\/.*/
          requires:
            - upload_pkg_binaries
      - amplify_migration_tests_multi_env_layers:
          context:
            - e2e-auth-credentials
            - cleanup-resources
            - e2e-test-context
          filters:
            branches:
              only:
                - dev
                - /run-e2e-with-rc\/.*/
                - /tagged-release\/.*/
                - /run-e2e\/.*/
          requires:
            - upload_pkg_binaries
      - amplify_general_config_tests:
          context:
            - e2e-auth-credentials
            - cleanup-resources
            - e2e-test-context
          filters:
            branches:
              only:
                - dev
                - /run-e2e-with-rc\/.*/
                - /tagged-release\/.*/
                - /run-e2e\/.*/
          requires:
            - upload_pkg_binaries
      - amplify_console_integration_tests:
          context:
            - e2e-auth-credentials
            - cleanup-resources
            - console-e2e-test
            - e2e-test-context
          filters:
            branches:
              only:
                - dev
          requires:
            - upload_pkg_binaries
      - github_prerelease:
          context: github-publish
          requires:
            - upload_pkg_binaries
          filters:
            branches:
              only:
                - release
      - github_prerelease_install_sanity_check:
          requires:
            - github_prerelease
          filters:
            branches:
              only:
                - release
      - wait_for_all:
          context:
            - cleanup-resources
            - e2e-test-context
          requires:
            - build
          filters:
            branches:
              only:
                - dev
                - /run-e2e-with-rc\/.*/
                - /tagged-release\/.*/
                - /run-e2e\/.*/

      - trigger_e2e_workflow_cleanup:
          context:
            - cleanup-resources
            - e2e-test-context
          requires:
            - wait_for_all
          filters:
            branches:
              only:
                - dev
                - /run-e2e-with-rc\/.*/
                - /tagged-release\/.*/
                - /run-e2e\/.*/

      - deploy:
          context:
            - e2e-auth-credentials
            - e2e-test-context
            - amplify-s3-upload
            - npm-publish
          requires:
            - test
            - mock_e2e_tests
            - integration_test
            - amplify_e2e_tests_pkg
            - amplify_sudo_install_test
            - amplify_install_test
            - amplify_console_integration_tests
            - amplify_migration_tests_v10
            - amplify_migration_tests_v6
            - amplify_migration_tests_v5
            - amplify_migration_tests_non_multi_env_layers
            - amplify_migration_tests_multi_env_layers
            - github_prerelease_install_sanity_check
            - upload_pkg_binaries
            - verify-versions-match
          filters:
            branches:
              only:
                - release
                - /release_rc\/.*/
                - /run-e2e-with-rc\/.*/
                - /tagged-release\/.*/
                - /tagged-release-without-e2e-tests\/.*/
      - github_release:
          context: github-publish
          requires:
            - deploy
          filters:
            branches:
              only:
                - release

commands:
  install_packaged_cli:
    description: 'Install Amplify Packaged CLI to PATH'
    parameters:
      os:
        type: executor
        default: l_large
    steps:
      - when:
          condition:
            equal: [*windows-e2e-executor-medium, << parameters.os >>]
          steps:
            - run:
                shell: powershell.exe
                name: Rename the Packaged CLI to amplify
                command: |
                  # rename the command to amplify
                  cd /home/circleci/repo/out
                  cp amplify-pkg-win-x64.exe amplify.exe
            - run:
                shell: powershell.exe
                name: Move to CLI Binary to already existing PATH
                command: |
                  # This is a Hack to make sure the Amplify CLI is in the PATH
                  cp /home/circleci/repo/out/amplify.exe $env:homedrive\$env:homepath\AppData\Local\Microsoft\WindowsApps
            - run:
                name: Confirm Amplify CLI is installed and available in PATH
                command: amplify version

      - when:
          condition:
            or:
              - equal: [*linux-e2e-executor-large, << parameters.os >>]
              - equal: [*linux-e2e-executor-medium, << parameters.os >>]
          steps:
            - run:
                name: Symlink Amplify packaged CLI
                command: |
                  cd out
                  ln -sf amplify-pkg-linux-x64 amplify
                  echo "export PATH=$AMPLIFY_DIR:$PATH:/home/circleci/repo/node_modules/.bin/" >> $BASH_ENV
                  source $BASH_ENV
            - run:
                name: Confirm Amplify CLI is installed and available in PATH
                command: amplify version

  rename_binary_for_windows:
    description: 'Rename binary for windows'
    parameters:
      os:
        type: executor
        default: w_medium
    steps:
      - when:
          condition:
            equal: [*windows-e2e-executor-medium, << parameters.os >>]
          steps:
            - run:
                shell: powershell.exe
                command: cp /home/circleci/repo/out/amplify-pkg-win-x64.exe $env:homedrive\$env:homepath\AppData\Local\Microsoft\WindowsApps\amplify.exe
  run_e2e_tests:
    description: 'Run Amplify E2E tests'
    parameters:
      os:
        type: executor
        default: l_medium
    steps:
      - when:
          condition:
            equal: [*windows-e2e-executor-medium, << parameters.os >>]
          steps:
            - run:
                name: Run E2e Tests
                shell: bash.exe
                command: |
                  source .circleci/local_publish_helpers.sh
                  source $BASH_ENV
                  amplify version
                  cd packages/amplify-e2e-tests
                  retry runE2eTest
                no_output_timeout: 65m
      - when:
          condition:
            or:
              - equal: [*linux-e2e-executor-large, << parameters.os >>]
              - equal: [*linux-e2e-executor-medium, << parameters.os >>]
          steps:
            - run:
                name: Run E2e Tests
                command: |
                  source .circleci/local_publish_helpers.sh
                  startLocalRegistry "$(pwd)/.circleci/verdaccio.yaml"
                  setNpmRegistryUrlToLocal
                  changeNpmGlobalPath
                  source $BASH_ENV
                  amplify version
                  cd packages/amplify-e2e-tests
                  retry runE2eTest
                no_output_timeout: 65m
  scan_e2e_test_artifacts:
    description: 'Scan And Cleanup E2E Test Artifacts'
    parameters:
      os:
        type: executor
        default: l_large
    steps:
      - run:
          name: Scan E2E artifacts
          no_output_timeout: 2m
          command: |
            if ! yarn ts-node .circleci/scan_artifacts.ts; then
              echo "Cleaning the repository"
              git clean -fdx
              exit 1
            fi
          when: always
  install_node_windows:
    description: Install Node 18 on Windows
    steps:
      - run:
          name: Install Node 18
          command: |
            nvm version
            nvm install 18.15.0
            nvm use 18.15.0
            nvm ls
      - run:
          name: Check Node, install yarn
          command: |
            node --version
            npm --version
            npm install -g yarn
            yarn --version<|MERGE_RESOLUTION|>--- conflicted
+++ resolved
@@ -149,11 +149,7 @@
           steps:
             - install_node_windows
             - checkout
-<<<<<<< HEAD
-            - run: sed -i '/24e2b385b6510538b4253aba62f243f7a1783fa544970c0712bcc3dd3c10159f7eab741f8dfaf409afed5ed8e0c334ea2c046ffbd11b93901c41847142a34b5e/d' yarn.lock
-=======
             - run: yarn ts-node scripts/remove-pkg-fetch-checksum.ts
->>>>>>> 38ceb831
             - run: yarn --immutable
             - run: yarn production-build
             - run:
