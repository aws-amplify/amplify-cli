--- conflicted
+++ resolved
@@ -1153,7 +1153,6 @@
                 - /run-e2e\/.*/
       - amplify_install_test:
           context: amplify-ecr-image-pull
-<<<<<<< HEAD
           requires:
             - upload_pkg_binaries
           filters:
@@ -1167,21 +1166,6 @@
           context:
             - cleanup-resources
             - e2e-test-context
-=======
->>>>>>> 65d11e93
-          requires:
-            - upload_pkg_binaries
-          filters:
-            branches:
-              only:
-                - dev
-                - /run-e2e-with-rc\/.*/
-                - /tagged-release\/.*/
-                - /run-e2e\/.*/
-      - cleanup_resources:
-          context:
-            - cleanup-resources
-            - e2e-test-context
           requires:
             - build
           filters:
@@ -1204,8 +1188,8 @@
                 - /run-e2e\/.*/
           requires:
             - upload_pkg_binaries
-<<<<<<< HEAD
-      - amplify_migration_tests_v11:
+            - build_windows_workspace_for_e2e
+      - amplify_migration_tests_v10:
           context:
             - e2e-auth-credentials
             - cleanup-resources
@@ -1219,11 +1203,7 @@
                 - /run-e2e\/.*/
           requires:
             - upload_pkg_binaries
-      - amplify_migration_tests_v6:
-=======
-            - build_windows_workspace_for_e2e
-      - amplify_migration_tests_v10:
->>>>>>> 65d11e93
+      - amplify_migration_tests_v11:
           context:
             - e2e-auth-credentials
             - cleanup-resources
