version: 2.1
orbs:
  aws-ecr: circleci/aws-ecr@6.15.3
machine:
  environment:
    PATH: '${PATH}:${HOME}/${CIRCLE_PROJECT_REPONAME}/node_modules/.bin'

parameters:
  nightly_console_integration_tests:
    type: boolean
    default: false
  setup:
    type: boolean
    default: true

executors:
  w_medium: &windows-e2e-executor-medium
    machine:
      image: 'windows-server-2019-vs2019:stable'
      resource_class: 'windows.medium'
      shell: bash.exe
    working_directory: ~/repo
    environment:
      AMPLIFY_DIR: C:/home/circleci/repo/out
      AMPLIFY_PATH: C:/home/circleci/repo/out/amplify.exe

  w_xlarge: &windows-e2e-executor-xlarge
    machine:
      image: 'windows-server-2019-vs2019:stable'
      resource_class: 'windows.xlarge'
      shell: bash.exe
    working_directory: ~/repo
    environment:
      AMPLIFY_DIR: C:/home/circleci/repo/out
      AMPLIFY_PATH: C:/home/circleci/repo/out/amplify.exe
  l_xlarge: &linux-e2e-executor-xlarge
    docker:
      - image: public.ecr.aws/j4f5f3h7/amplify-cli-e2e-base-image-repo-public:latest
    working_directory: ~/repo
    resource_class: xlarge
    environment:
      AMPLIFY_DIR: /home/circleci/repo/out
      AMPLIFY_PATH: /home/circleci/repo/out/amplify-pkg-linux-x64
  # If you update this name, make sure to update it in split-e2e-tests.ts as well
  l_large: &linux-e2e-executor-large
    docker:
      - image: public.ecr.aws/j4f5f3h7/amplify-cli-e2e-base-image-repo-public:latest
    working_directory: ~/repo
    resource_class: large
    environment:
      AMPLIFY_DIR: /home/circleci/repo/out
      AMPLIFY_PATH: /home/circleci/repo/out/amplify-pkg-linux-x64
  # If you update this name, make sure to update it in split-e2e-tests.ts as well
  l_medium: &linux-e2e-executor-medium
    docker:
      - image: public.ecr.aws/j4f5f3h7/amplify-cli-e2e-base-image-repo-public:latest
    working_directory: ~/repo
    resource_class: medium
    environment:
      AMPLIFY_DIR: /home/circleci/repo/out
      AMPLIFY_PATH: /home/circleci/repo/out/amplify-pkg-linux-x64

defaults: &defaults
  working_directory: ~/repo
  parameters:
    os:
      type: executor
      default: l_medium
  executor: << parameters.os >>

scan_e2e_test_artifacts: &scan_e2e_test_artifacts
  name: Scan And Cleanup E2E Test Artifacts
  no_output_timeout: 90m
  command: |
    if ! yarn ts-node .circleci/scan_artifacts.ts; then
      echo "Cleaning the repository"
      git clean -fdx
      exit 1
    fi
  when: always

install_cli_from_local_registry: &install_cli_from_local_registry
  name: Start verdaccio, install node CLI and amplify-app
  command: |
    source .circleci/local_publish_helpers.sh
    startLocalRegistry "$(pwd)/.circleci/verdaccio.yaml"
    setNpmRegistryUrlToLocal
    changeNpmGlobalPath
    npm install -g @aws-amplify/cli
    npm install -g amplify-app
    unsetNpmRegistryUrl

jobs:
  build:
    parameters:
      os:
        type: executor
        default: l_xlarge
    executor: l_xlarge
    steps:
      - checkout
      - run: yarn config set script-shell $(which bash)
      - run: yarn run production-build
      - run:
          name: Build tests
          command: yarn build-tests
      - save_cache:
          key: amplify-cli-repo-{{ .Branch }}-{{ .Revision }}
          paths:
            - ~/repo
      - save_cache:
          key: amplify-cli-yarn-deps-{{ .Branch }}-{{ checksum "yarn.lock" }}
          paths:
            - ~/.cache
      - save_cache:
          key: amplify-cli-ssh-deps-{{ .Branch }}
          paths:
            - ~/.ssh
  build_windows_workspace_for_e2e:
    parameters:
      os:
        type: executor
        default: w_xlarge
    executor: w_xlarge
    steps:
      - when:
          condition:
            equal: [*windows-e2e-executor-xlarge, << parameters.os >>]
          steps:
            - checkout
            - run: yarn config set script-shell $(which bash)
            - run: yarn run production-build
            - run:
                name: Build tests
                command: yarn build-tests
            - persist_to_workspace:
                root: ~/.
                paths:
                  - repo
                  - .cache
                  - .ssh
  test:
    <<: *linux-e2e-executor-xlarge
    steps:
      - restore_cache:
          key: amplify-cli-repo-{{ .Branch }}-{{ .Revision }}
      - restore_cache:
          key: amplify-cli-yarn-deps-{{ .Branch }}-{{ checksum "yarn.lock" }}
      - run:
          name: Run tests
          command: yarn test-ci
      - run:
          name: Collect code coverage
          command: yarn coverage
    environment:
      NODE_OPTIONS: --max-old-space-size=4096

  validate_cdk_version:
    <<: *linux-e2e-executor-medium
    steps:
      - restore_cache:
          key: amplify-cli-repo-{{ .Branch }}-{{ .Revision }}
      - restore_cache:
          key: amplify-cli-yarn-deps-{{ .Branch }}-{{ checksum "yarn.lock" }}
      - run:
          name: Validate cdk version
          command: |
            yarn ts-node .circleci/validate_cdk_version.ts

  lint:
    <<: *linux-e2e-executor-large
    steps:
      - restore_cache:
          key: amplify-cli-repo-{{ .Branch }}-{{ .Revision }}
      - restore_cache:
          key: amplify-cli-yarn-deps-{{ .Branch }}-{{ checksum "yarn.lock" }}
<<<<<<< HEAD
      - run: yarn eslint . --ext .js,.jsx,.ts,.tsx --max-warnings 1250
      - run: yarn eslint --no-eslintrc --config .eslint.package.json.js "**/package.json"
      - run: yarn prettier --check .
=======
      - run: yarn lint-check
      - run: yarn lint-check-package-json
      - run: yarn prettier-check
>>>>>>> f03d170a

  verify-api-extract:
    <<: *linux-e2e-executor-xlarge
    steps:
      - restore_cache:
          key: amplify-cli-repo-{{ .Branch }}-{{ .Revision }}
      - restore_cache:
          key: amplify-cli-yarn-deps-{{ .Branch }}-{{ checksum "yarn.lock" }}
      - run:
          name: extract api
          command: |
            yarn verify-api-extract

  verify-yarn-lock:
    <<: *linux-e2e-executor-medium
    steps:
      - restore_cache:
          key: amplify-cli-repo-{{ .Branch }}-{{ .Revision }}
      - restore_cache:
          key: amplify-cli-yarn-deps-{{ .Branch }}-{{ checksum "yarn.lock" }}
      - run:
          name: verify yarn lock
          command: |
            yarn verify-yarn-lock

  verify-versions-match:
    <<: *linux-e2e-executor-medium
    steps:
      - restore_cache:
          key: amplify-cli-repo-{{ .Branch }}-{{ .Revision }}
      - restore_cache:
          key: amplify-cli-yarn-deps-{{ .Branch }}-{{ checksum "yarn.lock" }}
      - restore_cache:
          key: amplify-verdaccio-cache-{{ .Branch }}-{{ .Revision }}
      - run:
          name: verify versions match
          command: |
            source .circleci/local_publish_helpers.sh
            startLocalRegistry "$(pwd)/.circleci/verdaccio.yaml"
            setNpmRegistryUrlToLocal
            changeNpmGlobalPath
            checkPackageVersionsInLocalNpmRegistry

  mock_e2e_tests:
    <<: *linux-e2e-executor-large
    steps:
      - restore_cache:
          key: amplify-cli-repo-{{ .Branch }}-{{ .Revision }}
      - restore_cache:
          key: amplify-cli-yarn-deps-{{ .Branch }}-{{ checksum "yarn.lock" }}
      - run:
          name: Run Transformer end-to-end tests with mock server
          command: |
            source .circleci/local_publish_helpers.sh
            cd packages/amplify-util-mock/
            yarn e2e
          no_output_timeout: 90m
          environment:
            JEST_JUNIT_OUTPUT: 'reports/junit/js-test-results.xml'
            NODE_OPTIONS: --max-old-space-size=4096
      - store_test_results:
          path: ~/repo/packages/amplify-util-mock/

  publish_to_local_registry:
    <<: *linux-e2e-executor-large
    steps:
      - restore_cache:
          key: amplify-cli-repo-{{ .Branch }}-{{ .Revision }}
      - restore_cache:
          key: amplify-cli-yarn-deps-{{ .Branch }}-{{ checksum "yarn.lock" }}
      - run:
          name: Publish to verdaccio
          command: |
            source .circleci/local_publish_helpers.sh
            startLocalRegistry "$(pwd)/.circleci/verdaccio.yaml"
            setNpmRegistryUrlToLocal
            export LOCAL_PUBLISH_TO_LATEST=true
            ./.circleci/publish.sh
            unsetNpmRegistryUrl
      - run:
          name: Generate unified changelog
          command: |
            git reset --soft HEAD~1
            yarn ts-node scripts/unified-changelog.ts
            cat UNIFIED_CHANGELOG.md
      - run:
          name: Save new amplify GitHub tag
          command: node scripts/echo-current-cli-version.js > .amplify-pkg-version
      - save_cache:
          key: amplify-verdaccio-cache-{{ .Branch }}-{{ .Revision }}
          paths:
            - ~/verdaccio-cache/
      - save_cache:
          key: amplify-unified-changelog-{{ .Branch }}-{{ .Revision }}
          paths:
            - ~/repo/UNIFIED_CHANGELOG.md
      - save_cache:
          key: amplfiy-pkg-tag-{{ .Branch }}-{{ .Revision }}
          paths:
            - ~/repo/.amplify-pkg-version

  upload_pkg_binaries:
    <<: *linux-e2e-executor-large
    steps:
      - restore_cache:
          key: amplify-cli-repo-{{ .Branch }}-{{ .Revision }}
      - restore_cache:
          key: amplify-pkg-binaries-linux-{{ .Branch }}-{{ .Revision }}
      - restore_cache:
          key: amplify-pkg-binaries-macos-{{ .Branch }}-{{ .Revision }}
      - restore_cache:
          key: amplify-pkg-binaries-win-{{ .Branch }}-{{ .Revision }}
      - restore_cache:
          key: amplify-pkg-binaries-arm-{{ .Branch }}-{{ .Revision }}
      - run:
          name: Consolidate binaries cache and upload
          command: |
            source .circleci/local_publish_helpers.sh
            uploadPkgCli
      - save_cache:
          key: amplify-pkg-binaries-{{ .Branch }}-{{ .Revision }}
          paths:
            - ~/repo/out

  build_pkg_binaries_linux:
    <<: *linux-e2e-executor-large
    steps:
      - restore_cache:
          key: amplify-cli-repo-{{ .Branch }}-{{ .Revision }}
      - restore_cache:
          key: amplify-cli-yarn-deps-{{ .Branch }}-{{ checksum "yarn.lock" }}
      - restore_cache:
          key: amplify-verdaccio-cache-{{ .Branch }}-{{ .Revision }}
      - run:
          name: Start verdaccio and package CLI
          command: |
            source .circleci/local_publish_helpers.sh
            startLocalRegistry "$(pwd)/.circleci/verdaccio.yaml"
            setNpmRegistryUrlToLocal
            changeNpmGlobalPath
            generatePkgCli linux
            unsetNpmRegistryUrl
      - save_cache:
          key: amplify-pkg-binaries-linux-{{ .Branch }}-{{ .Revision }}
          paths:
            - ~/repo/out

  build_pkg_binaries_macos:
    <<: *linux-e2e-executor-large
    steps:
      - restore_cache:
          key: amplify-cli-repo-{{ .Branch }}-{{ .Revision }}
      - restore_cache:
          key: amplify-cli-yarn-deps-{{ .Branch }}-{{ checksum "yarn.lock" }}
      - restore_cache:
          key: amplify-verdaccio-cache-{{ .Branch }}-{{ .Revision }}
      - run:
          name: Start verdaccio and package CLI
          command: |
            source .circleci/local_publish_helpers.sh
            startLocalRegistry "$(pwd)/.circleci/verdaccio.yaml"
            setNpmRegistryUrlToLocal
            changeNpmGlobalPath
            generatePkgCli macos
            unsetNpmRegistryUrl
      - save_cache:
          key: amplify-pkg-binaries-macos-{{ .Branch }}-{{ .Revision }}
          paths:
            - ~/repo/out

  build_pkg_binaries_win:
    <<: *linux-e2e-executor-large
    steps:
      - restore_cache:
          key: amplify-cli-repo-{{ .Branch }}-{{ .Revision }}
      - restore_cache:
          key: amplify-cli-yarn-deps-{{ .Branch }}-{{ checksum "yarn.lock" }}
      - restore_cache:
          key: amplify-verdaccio-cache-{{ .Branch }}-{{ .Revision }}
      - run:
          name: Start verdaccio and package CLI
          command: |
            source .circleci/local_publish_helpers.sh
            startLocalRegistry "$(pwd)/.circleci/verdaccio.yaml"
            setNpmRegistryUrlToLocal
            changeNpmGlobalPath
            generatePkgCli win
            unsetNpmRegistryUrl
      - save_cache:
          key: amplify-pkg-binaries-win-{{ .Branch }}-{{ .Revision }}
          paths:
            - ~/repo/out

  build_pkg_binaries_arm:
    <<: *linux-e2e-executor-large
    steps:
      - restore_cache:
          key: amplify-cli-repo-{{ .Branch }}-{{ .Revision }}
      - restore_cache:
          key: amplify-cli-yarn-deps-{{ .Branch }}-{{ checksum "yarn.lock" }}
      - restore_cache:
          key: amplify-verdaccio-cache-{{ .Branch }}-{{ .Revision }}
      - run:
          name: Start verdaccio and package CLI
          command: |
            source .circleci/local_publish_helpers.sh
            startLocalRegistry "$(pwd)/.circleci/verdaccio.yaml"
            setNpmRegistryUrlToLocal
            changeNpmGlobalPath
            generatePkgCli arm
            unsetNpmRegistryUrl
      - save_cache:
          key: amplify-pkg-binaries-arm-{{ .Branch }}-{{ .Revision }}
          paths:
            - ~/repo/out

  verify_pkg_binaries:
    <<: *linux-e2e-executor-large
    steps:
      - restore_cache:
          key: amplify-cli-repo-{{ .Branch }}-{{ .Revision }}
      - restore_cache:
          key: amplify-pkg-binaries-linux-{{ .Branch }}-{{ .Revision }}
      - restore_cache:
          key: amplify-pkg-binaries-macos-{{ .Branch }}-{{ .Revision }}
      - restore_cache:
          key: amplify-pkg-binaries-win-{{ .Branch }}-{{ .Revision }}
      - restore_cache:
          key: amplify-pkg-binaries-arm-{{ .Branch }}-{{ .Revision }}
      - run:
          name: Verify packaged CLI
          command: |
            source .circleci/local_publish_helpers.sh
            verifyPkgCli

  amplify_sudo_install_test:
    <<: *defaults
    steps:
      - restore_cache:
          key: amplify-cli-repo-{{ .Branch }}-{{ .Revision }}
      - restore_cache:
          key: amplify-verdaccio-cache-{{ .Branch }}-{{ .Revision }}
      - restore_cache:
          key: amplify-pkg-binaries-{{ .Branch }}-{{ .Revision }}
      - run:
          name: Update OS Packages
          command: sudo apt-get update
      - run:
          name: Start verdaccio and Install Amplify CLI as sudo
          command: |
            source .circleci/local_publish_helpers.sh
            startLocalRegistry "$(pwd)/.circleci/verdaccio.yaml"
            setSudoNpmRegistryUrlToLocal
            changeSudoNpmGlobalPath
            sudo npm install -g @aws-amplify/cli
            unsetSudoNpmRegistryUrl
            amplify version

  amplify_e2e_tests_pkg:
    parameters:
      os:
        type: executor
        default: l_medium
    executor: << parameters.os >>
    working_directory: ~/repo
    steps:
      - when:
          condition:
            equal: [*windows-e2e-executor-medium, << parameters.os >>]
          steps:
            - attach_workspace:
                at: ~/.
      - when:
          condition:
            or:
              - equal: [*linux-e2e-executor-large, << parameters.os >>]
              - equal: [*linux-e2e-executor-medium, << parameters.os >>]
          steps:
            - restore_cache:
                key: amplify-cli-repo-{{ .Branch }}-{{ .Revision }}
            - restore_cache:
                key: amplify-cli-yarn-deps-{{ .Branch }}-{{ checksum "yarn.lock" }}
      - restore_cache:
          key: amplify-verdaccio-cache-{{ .Branch }}-{{ .Revision }}
      - restore_cache:
          key: amplify-build-artifact-{{ .Revision }}
      - restore_cache:
          key: amplify-pkg-binaries-{{ .Branch }}-{{ .Revision }}
      - rename_binary_for_windows:
          os: << parameters.os >>
      - install_packaged_cli:
          os: << parameters.os >>
      - run_e2e_tests:
          os: << parameters.os >>
      - scan_e2e_test_artifacts:
          os: << parameters.os >>
      - store_test_results:
          path: ~/repo/packages/amplify-e2e-tests/
      - store_artifacts:
          path: ~/repo/packages/amplify-e2e-tests/amplify-e2e-reports

  amplify_migration_tests_v5:
    parameters:
      os:
        type: executor
        default: l_large
    executor: << parameters.os >>
    environment:
      AMPLIFY_PATH: /home/circleci/.npm-global/lib/node_modules/@aws-amplify/cli/bin/amplify
    steps:
      - restore_cache:
          key: amplify-cli-repo-{{ .Branch }}-{{ .Revision }}
      - restore_cache:
          key: amplify-cli-yarn-deps-{{ .Branch }}-{{ checksum "yarn.lock" }}
      - restore_cache:
          key: amplify-pkg-binaries-{{ .Branch }}-{{ .Revision }}
      - run:
          name: Run tests migrating from CLI v5.2.0
          command: |
            source .circleci/local_publish_helpers.sh
            changeNpmGlobalPath
            cd packages/amplify-migration-tests
            retry yarn run migration_v5.2.0 --no-cache --maxWorkers=3 --forceExit $TEST_SUITE
          no_output_timeout: 65m
      - run: *scan_e2e_test_artifacts
      - store_test_results:
          path: ~/repo/packages/amplify-migration-tests/
      - store_artifacts:
          path: ~/repo/packages/amplify-migration-tests/amplify-migration-reports
    working_directory: ~/repo

  amplify_migration_tests_v6:
    parameters:
      os:
        type: executor
        default: l_large
    executor: << parameters.os >>
    environment:
      AMPLIFY_PATH: /home/circleci/.npm-global/lib/node_modules/@aws-amplify/cli/bin/amplify
    steps:
      - restore_cache:
          key: amplify-cli-repo-{{ .Branch }}-{{ .Revision }}
      - restore_cache:
          key: amplify-cli-yarn-deps-{{ .Branch }}-{{ checksum "yarn.lock" }}
      - restore_cache:
          key: amplify-pkg-binaries-{{ .Branch }}-{{ .Revision }}
      - run:
          name: Run tests migrating from CLI v6.1.0
          command: |
            source .circleci/local_publish_helpers.sh
            changeNpmGlobalPath
            cd packages/amplify-migration-tests
            retry yarn run migration_v6.1.0 --no-cache --maxWorkers=3 --forceExit $TEST_SUITE
          no_output_timeout: 65m
      - run: *scan_e2e_test_artifacts
      - store_test_results:
          path: ~/repo/packages/amplify-migration-tests/
      - store_artifacts:
          path: ~/repo/packages/amplify-migration-tests/amplify-migration-reports
    working_directory: ~/repo

  amplify_migration_tests_v10:
    parameters:
      os:
        type: executor
        default: l_large
    executor: << parameters.os >>
    environment:
      AMPLIFY_PATH: /home/circleci/.amplify/bin/amplify
    steps:
      - restore_cache:
          key: amplify-cli-repo-{{ .Branch }}-{{ .Revision }}
      - restore_cache:
          key: amplify-cli-yarn-deps-{{ .Branch }}-{{ checksum "yarn.lock" }}
      - restore_cache:
          key: amplify-pkg-binaries-{{ .Branch }}-{{ .Revision }}
      - run:
          name: Run tests migrating from CLI v10.5.1
          command: |
            source .circleci/local_publish_helpers.sh
            changeNpmGlobalPath
            cd packages/amplify-migration-tests
            unset IS_AMPLIFY_CI
            echo $IS_AMPLIFY_CI
            retry yarn run migration_v10.5.1 --no-cache --maxWorkers=3 --forceExit $TEST_SUITE
          no_output_timeout: 65m
      - run: *scan_e2e_test_artifacts
      - store_test_results:
          path: ~/repo/packages/amplify-migration-tests/
      - store_artifacts:
          path: ~/repo/packages/amplify-migration-tests/amplify-migration-reports
    working_directory: ~/repo

  amplify_migration_tests_non_multi_env_layers:
    parameters:
      os:
        type: executor
        default: l_large
    executor: << parameters.os >>
    environment:
      AMPLIFY_PATH: /home/circleci/.npm-global/lib/node_modules/@aws-amplify/cli/bin/amplify
    steps:
      - restore_cache:
          key: amplify-cli-repo-{{ .Branch }}-{{ .Revision }}
      - restore_cache:
          key: amplify-pkg-binaries-{{ .Branch }}-{{ .Revision }}
      - restore_cache:
          key: amplify-cli-yarn-deps-{{ .Branch }}-{{ checksum "yarn.lock" }}
      - run:
          name: Run tests migrating from CLI v4.28.2
          command: |
            source .circleci/local_publish_helpers.sh
            changeNpmGlobalPath
            cd packages/amplify-migration-tests
            retry yarn run migration_v4.28.2_nonmultienv_layers --no-cache --maxWorkers=3 --forceExit $TEST_SUITE
          no_output_timeout: 90m
      - run: *scan_e2e_test_artifacts
      - store_test_results:
          path: ~/repo/packages/amplify-migration-tests/
      - store_artifacts:
          path: ~/repo/packages/amplify-migration-tests/amplify-migration-reports
    working_directory: ~/repo

  amplify_migration_tests_multi_env_layers:
    parameters:
      os:
        type: executor
        default: l_large
    executor: << parameters.os >>
    environment:
      AMPLIFY_PATH: /home/circleci/.npm-global/lib/node_modules/@aws-amplify/cli/bin/amplify
    steps:
      - restore_cache:
          key: amplify-cli-repo-{{ .Branch }}-{{ .Revision }}
      - restore_cache:
          key: amplify-cli-yarn-deps-{{ .Branch }}-{{ checksum "yarn.lock" }}
      - restore_cache:
          key: amplify-pkg-binaries-{{ .Branch }}-{{ .Revision }}
      - run:
          name: Run tests migrating from CLI v4.52.0
          command: |
            source .circleci/local_publish_helpers.sh
            changeNpmGlobalPath
            cd packages/amplify-migration-tests
            retry yarn run migration_v4.52.0_multienv_layers --no-cache --maxWorkers=3 --forceExit $TEST_SUITE
          no_output_timeout: 90m
      - run: *scan_e2e_test_artifacts
      - store_test_results:
          path: ~/repo/packages/amplify-migration-tests/
      - store_artifacts:
          path: ~/repo/packages/amplify-migration-tests/amplify-migration-reports
    working_directory: ~/repo

  amplify_console_integration_tests:
    parameters:
      os:
        type: executor
        default: l_large
    executor: << parameters.os >>
    steps:
      - restore_cache:
          key: amplify-cli-repo-{{ .Branch }}-{{ .Revision }}
      - restore_cache:
          key: amplify-verdaccio-cache-{{ .Branch }}-{{ .Revision }}
      - run: *install_cli_from_local_registry
      - run:
          command: |
            echo "export PATH=~/.npm-global/bin:$PATH" >> $BASH_ENV
            source $BASH_ENV
            source .circleci/local_publish_helpers.sh
            amplify -v
            cd packages/amplify-console-integration-tests
            retry yarn run console-integration --no-cache --maxWorkers=3
          name: 'Run Amplify Console integration tests'
          no_output_timeout: 90m
      - run: *scan_e2e_test_artifacts
      - store_test_results:
          path: ~/repo/packages/amplify-console-integration-tests/
      - store_artifacts:
          path: ~/repo/packages/amplify-console-integration-tests/console-integration-reports
    working_directory: ~/repo

  integration_test:
    working_directory: /home/circleci/repo
    resource_class: large
    docker:
      - image: cypress/base:14.17.0
        environment:
          TERM: dumb
    steps:
      - restore_cache:
          key: amplify-cli-repo-{{ .Branch }}-{{ .Revision }}
      - restore_cache:
          key: amplify-verdaccio-cache-{{ .Branch }}-{{ .Revision }}
      - run: cd .circleci/ && chmod +x aws.sh
      - run:
          name: Setup Dependencies
          command: |
            apt-get update
            apt-get install -y sudo
            sudo apt-get install -y tcl
            sudo apt-get install -y expect
            sudo apt-get install -y zip
            sudo apt-get install -y lsof
            sudo apt-get install -y python python-pip libpython-dev
            sudo apt-get install -y jq
            pip install awscli
      - run: expect .circleci/aws_configure.exp
      - run:
          name: Configure Amplify CLI
          command: |
            yarn rm-dev-link && yarn link-dev && yarn rm-aa-dev-link && yarn link-aa-dev
            echo 'export PATH="$(yarn global bin):$PATH"' >> $BASH_ENV
            amplify-dev
      - run:
          name: Clone auth test package
          command: |
            cd ..
            git clone $AUTH_CLONE_URL
            cd aws-amplify-cypress-auth
            yarn --cache-folder ~/.cache/yarn
            yarn add cypress@6.8.0 --save
      - run: cd .circleci/ && chmod +x auth.sh
      - run: cd .circleci/ && chmod +x amplify_init.sh
      - run: cd .circleci/ && chmod +x amplify_init.exp
      - run: expect .circleci/amplify_init.exp ../aws-amplify-cypress-auth
      - run: expect .circleci/enable_auth.exp
      - run: cd ../aws-amplify-cypress-auth
      - run: yarn --frozen-lockfile --cache-folder ~/.cache/yarn
      - run: cd ../aws-amplify-cypress-auth/src && cat $(find . -type f -name 'aws-exports*')
      - run:
          name: Start Auth test server in background
          command: |
            cd ../aws-amplify-cypress-auth
            pwd
            yarn start
          background: true
      - run: cat $(find ../repo -type f -name 'auth_spec*')
      - run:
          name: Run cypress tests for auth
          command: |
            cd ../aws-amplify-cypress-auth
            cp ../repo/cypress.json .
            cp -R ../repo/cypress .
            yarn cypress run --spec $(find . -type f -name 'auth_spec*')
      - run: sudo kill -9 $(lsof -t -i:3000)
      - run: cd .circleci/ && chmod +x delete_auth.sh
      - run: expect .circleci/delete_auth.exp
      - run:
          name: Clone API test package
          command: |
            cd ..
            git clone $API_CLONE_URL
            cd aws-amplify-cypress-api
            yarn --cache-folder ~/.cache/yarn
      - run: cd .circleci/ && chmod +x api.sh
      - run: expect .circleci/amplify_init.exp ../aws-amplify-cypress-api
      - run: expect .circleci/enable_api.exp
      - run: cd ../aws-amplify-cypress-api
      - run: yarn --frozen-lockfile --cache-folder ~/.cache/yarn
      - run: cd ../aws-amplify-cypress-api/src && cat $(find . -type f -name 'aws-exports*')
      - run:
          name: Start API test server in background
          command: |
            cd ../aws-amplify-cypress-api
            pwd
            yarn start
          background: true
      - run:
          name: Run cypress tests for api
          command: |
            cd ../aws-amplify-cypress-api
            yarn add cypress@6.8.0 --save
            cp ../repo/cypress.json .
            cp -R ../repo/cypress .
            yarn cypress run --spec $(find . -type f -name 'api_spec*')
      - run: cd .circleci/ && chmod +x delete_api.sh
      - run: expect .circleci/delete_api.exp
      - run: *scan_e2e_test_artifacts
      - store_artifacts:
          path: ~/aws-amplify-cypress-auth/cypress/videos
      - store_artifacts:
          path: ~/aws-amplify-cypress-auth/cypress/screenshots
      - store_artifacts:
          path: ~/aws-amplify-cypress-api/cypress/videos
      - store_artifacts:
          path: ~/aws-amplify-cypress-api/cypress/screenshots

  deploy:
    <<: *linux-e2e-executor-large
    steps:
      - restore_cache:
          key: amplify-cli-repo-{{ .Branch }}-{{ .Revision }}
      - restore_cache:
          keys:
            - amplify-cli-ssh-deps-{{ .Branch }}
      - restore_cache:
          key: amplify-pkg-binaries-{{ .Branch }}-{{ .Revision }}
      - run:
          name: Upload Pkg Binary
          command: |
            source .circleci/local_publish_helpers.sh
            uploadPkgCli
            ./out/amplify-pkg-linux-x64 --version
      - run:
          name: Authenticate with npm
          command: echo "//registry.npmjs.org/:_authToken=$NPM_TOKEN" > ~/.npmrc
      - run:
          name: Publish Amplify CLI
          command: |
            bash ./.circleci/publish.sh
      - run: *scan_e2e_test_artifacts
  github_prerelease:
    <<: *linux-e2e-executor-large
    steps:
      - restore_cache:
          key: amplify-cli-repo-{{ .Branch }}-{{ .Revision }}
      - restore_cache:
          key: amplify-unified-changelog-{{ .Branch }}-{{ .Revision }}
      - restore_cache:
          key: amplify-pkg-binaries-{{ .Branch }}-{{ .Revision }}
      - restore_cache:
          key: amplfiy-pkg-tag-{{ .Branch }}-{{ .Revision }}
      - run:
          name: Compress binaries
          command: |
            cd out
            mv amplify-pkg-macos-x64 amplify-pkg-macos
            mv amplify-pkg-linux-x64 amplify-pkg-linux
            mv amplify-pkg-win-x64.exe amplify-pkg-win.exe
            tar zcvf amplify-pkg-macos.tgz amplify-pkg-macos
            tar zcvf amplify-pkg-linux.tgz amplify-pkg-linux
            tar zcvf amplify-pkg-win.exe.tgz amplify-pkg-win.exe
      - run:
          name: Publish Amplify CLI GitHub prerelease
          command: |
            commit=$(git rev-parse HEAD)
            version=$(cat .amplify-pkg-version)
            yarn ts-node scripts/github-prerelease.ts $version $commit

  github_prerelease_install_sanity_check:
    <<: *linux-e2e-executor-large
    steps:
      - restore_cache:
          key: amplify-cli-repo-{{ .Branch }}-{{ .Revision }}
      - restore_cache:
          key: amplfiy-pkg-tag-{{ .Branch }}-{{ .Revision }}
      - run:
          name: Install packaged Amplify CLI
          command: |
            version=$(cat .amplify-pkg-version)
            curl -sL https://aws-amplify.github.io/amplify-cli/install | version=v$version bash
            echo "export PATH=$PATH:$HOME/.amplify/bin" >> $BASH_ENV
      - run:
          name: Sanity check install
          command: |
            amplify version
  github_release:
    <<: *linux-e2e-executor-large
    steps:
      - restore_cache:
          key: amplify-cli-repo-{{ .Branch }}-{{ .Revision }}
      - restore_cache:
          key: amplify-pkg-binaries-{{ .Branch }}-{{ .Revision }}
      - restore_cache:
          key: amplfiy-pkg-tag-{{ .Branch }}-{{ .Revision }}
      - run:
          name: Publish Amplify CLI GitHub release
          command: |
            commit=$(git rev-parse HEAD)
            version=$(cat .amplify-pkg-version)
            yarn ts-node scripts/github-release.ts $version $commit
  cleanup_resources:
    <<: *linux-e2e-executor-large
    steps:
      - restore_cache:
          key: amplify-cli-repo-{{ .Branch }}-{{ .Revision }}
      - restore_cache:
          key: amplify-cli-yarn-deps-{{ .Branch }}-{{ checksum "yarn.lock" }}
      - run:
          name: 'Run cleanup script'
          command: |
            cd packages/amplify-e2e-tests
            yarn clean-e2e-resources
          no_output_timeout: 90m
      - run: *scan_e2e_test_artifacts
      - store_artifacts:
          path: ~/repo/packages/amplify-e2e-tests/amplify-e2e-reports
    working_directory: ~/repo

  trigger_e2e_workflow_cleanup:
    <<: *linux-e2e-executor-medium
    steps:
      - run:
          name: 'Trigger Cleanup for this Workflow'
          command: |
            echo "Triggering cleanup for Workflow $CIRCLE_WORKFLOW_ID"
            curl --request POST \
              --url https://circleci.com/api/v2/project/gh/aws-amplify/amplify-cli/pipeline \
              --header "Circle-Token: $AMPLIFY_CLI_CIRCLECI_TRIGGER_TOKEN" \
              --header "content-type: application/json" \
              --data '{"branch":"'$CIRCLE_BRANCH'","parameters":{"e2e_workflow_cleanup":true,"setup":false,"e2e_workflow_cleanup_workflow_id":"'$CIRCLE_WORKFLOW_ID'"}}'

  wait_for_all:
    <<: *linux-e2e-executor-medium
    steps:
      - restore_cache:
          key: amplify-cli-repo-{{ .Branch }}-{{ .Revision }}
      - restore_cache:
          key: amplify-cli-yarn-deps-{{ .Branch }}-{{ checksum "yarn.lock" }}
      - run:
          name: 'Wait for all required jobs to finish'
          command: |
            while [[ $(curl --location --request GET "https://circleci.com/api/v2/workflow/$CIRCLE_WORKFLOW_ID/job" --header "Circle-Token: $CIRCLECI_TOKEN"| jq -r '.items[]|select(.name != "wait_for_all")|.status' | grep -c "running") -gt 0 ]]
              do
                sleep 60
              done
          no_output_timeout: 180m
      - run:
          name: 'Collect Results'
          command: yarn workflow-results
      - run: *scan_e2e_test_artifacts
      - store_artifacts:
          path: ~/repo/artifacts

    working_directory: ~/repo

workflows:
  version: 3
  build_test_deploy_v3:
    jobs:
      - build:
          filters:
            branches:
              ignore:
                - beta
      - build_windows_workspace_for_e2e:
          filters:
            branches:
              only:
                - dev
                - /run-e2e-with-rc\/.*/
                - /tagged-release\/.*/
                - /run-e2e\/.*/
      - lint:
          requires:
            - build
          filters:
            branches:
              ignore:
                - beta
                - release
                - /release_rc\/.*/
                - /tagged-release-without-e2e-tests\/.*/
                - /run-e2e\/.*/
      - verify-api-extract:
          requires:
            - build
          filters:
            branches:
              ignore:
                - beta
                - release
                - /release_rc\/.*/
                - /tagged-release-without-e2e-tests\/.*/
      - verify-yarn-lock:
          requires:
            - build
      - verify-versions-match:
          requires:
            - publish_to_local_registry
      - test:
          requires:
            - build
          filters:
            branches:
              ignore:
                - beta
                - release
                - /release_rc\/.*/
                - /tagged-release-without-e2e-tests\/.*/
      - validate_cdk_version:
          requires:
            - build
      - mock_e2e_tests:
          requires:
            - build
          filters:
            branches:
              ignore:
                - beta
                - release
                - /tagged-release-without-e2e-tests\/.*/
      - integration_test:
          context:
            - e2e-test-context
          filters:
            branches:
              only:
                - dev
                - /run-e2e-with-rc\/.*/
                - /tagged-release\/.*/
                - /run-e2e\/.*/
          requires:
            - build
      - publish_to_local_registry:
          requires:
            - build
      - upload_pkg_binaries:
          filters:
            branches:
              only:
                - dev
                - release
                - /release_rc\/.*/
                - /run-e2e-with-rc\/.*/
                - /tagged-release\/.*/
                - /tagged-release-without-e2e-tests\/.*/
                - /run-e2e\/.*/
          context:
            - e2e-auth-credentials
            - e2e-test-context
            - amplify-s3-upload
          requires:
            - build_pkg_binaries_linux
            - build_pkg_binaries_macos
            - build_pkg_binaries_win
            - build_pkg_binaries_arm
      - build_pkg_binaries_linux:
          requires:
            - publish_to_local_registry
      - build_pkg_binaries_macos:
          requires:
            - publish_to_local_registry
      - build_pkg_binaries_win:
          requires:
            - publish_to_local_registry
      - build_pkg_binaries_arm:
          requires:
            - publish_to_local_registry
      - verify_pkg_binaries:
          requires:
            - build_pkg_binaries_linux
            - build_pkg_binaries_macos
            - build_pkg_binaries_win
            - build_pkg_binaries_arm
      - amplify_sudo_install_test:
          context: amplify-ecr-image-pull
          requires:
            - upload_pkg_binaries
          filters:
            branches:
              only:
                - dev
                - /run-e2e-with-rc\/.*/
                - /tagged-release\/.*/
                - /run-e2e\/.*/
      - cleanup_resources:
          context:
            - cleanup-resources
            - e2e-test-context
          requires:
            - build
          filters:
            branches:
              only:
                - dev
                - /tagged-release\/.*/
                - /run-e2e\/.*/
      - amplify_e2e_tests_pkg:
          context:
            - cleanup-resources
            - e2e-auth-credentials
            - e2e-test-context
          filters:
            branches:
              only:
                - dev
                - /run-e2e-with-rc\/.*/
                - /tagged-release\/.*/
                - /run-e2e\/.*/
          requires:
            - upload_pkg_binaries
            - build_windows_workspace_for_e2e
      - amplify_migration_tests_v10:
          context:
            - e2e-auth-credentials
            - cleanup-resources
            - e2e-test-context
          filters:
            branches:
              only:
                - dev
                - /run-e2e-with-rc\/.*/
                - /tagged-release\/.*/
                - /run-e2e\/.*/
          requires:
            - upload_pkg_binaries
      - amplify_migration_tests_v6:
          context:
            - e2e-auth-credentials
            - cleanup-resources
            - e2e-test-context
          filters:
            branches:
              only:
                - dev
                - /run-e2e-with-rc\/.*/
                - /tagged-release\/.*/
                - /run-e2e\/.*/
          requires:
            - upload_pkg_binaries
      - amplify_migration_tests_v5:
          context:
            - e2e-auth-credentials
            - cleanup-resources
            - e2e-test-context
          filters:
            branches:
              only:
                - dev
                - /run-e2e-with-rc\/.*/
                - /tagged-release\/.*/
                - /run-e2e\/.*/
          requires:
            - upload_pkg_binaries
      - amplify_migration_tests_non_multi_env_layers:
          context:
            - e2e-auth-credentials
            - cleanup-resources
            - e2e-test-context
          filters:
            branches:
              only:
                - dev
                - /run-e2e-with-rc\/.*/
                - /tagged-release\/.*/
                - /run-e2e\/.*/
          requires:
            - upload_pkg_binaries
      - amplify_migration_tests_multi_env_layers:
          context:
            - e2e-auth-credentials
            - cleanup-resources
            - e2e-test-context
          filters:
            branches:
              only:
                - dev
                - /run-e2e-with-rc\/.*/
                - /tagged-release\/.*/
                - /run-e2e\/.*/
          requires:
            - upload_pkg_binaries
      - amplify_console_integration_tests:
          context:
            - e2e-auth-credentials
            - cleanup-resources
            - console-e2e-test
            - e2e-test-context
          filters:
            branches:
              only:
                - dev
          requires:
            - upload_pkg_binaries
      - github_prerelease:
          context: github-publish
          requires:
            - upload_pkg_binaries
          filters:
            branches:
              only:
                - release
      - github_prerelease_install_sanity_check:
          requires:
            - github_prerelease
          filters:
            branches:
              only:
                - release
      - wait_for_all:
          context:
            - cleanup-resources
            - e2e-test-context
          requires:
            - build
          filters:
            branches:
              only:
                - dev
                - /run-e2e-with-rc\/.*/
                - /tagged-release\/.*/
                - /run-e2e\/.*/

      - trigger_e2e_workflow_cleanup:
          context:
            - cleanup-resources
            - e2e-test-context
          requires:
            - wait_for_all
          filters:
            branches:
              only:
                - dev
                - /run-e2e-with-rc\/.*/
                - /tagged-release\/.*/
                - /run-e2e\/.*/

      - deploy:
          context:
            - e2e-auth-credentials
            - e2e-test-context
            - amplify-s3-upload
            - npm-publish
          requires:
            - test
            - mock_e2e_tests
            - integration_test
            - amplify_e2e_tests_pkg
            - amplify_sudo_install_test
            - amplify_console_integration_tests
            - amplify_migration_tests_v10
            - amplify_migration_tests_v6
            - amplify_migration_tests_v5
            - amplify_migration_tests_non_multi_env_layers
            - amplify_migration_tests_multi_env_layers
            - github_prerelease_install_sanity_check
            - upload_pkg_binaries
            - verify-versions-match
          filters:
            branches:
              only:
                - release
                - /release_rc\/.*/
                - /run-e2e-with-rc\/.*/
                - /tagged-release\/.*/
                - /tagged-release-without-e2e-tests\/.*/
      - github_release:
          context: github-publish
          requires:
            - deploy
          filters:
            branches:
              only:
                - release

commands:
  install_packaged_cli:
    description: 'Install Amplify Packaged CLI to PATH'
    parameters:
      os:
        type: executor
        default: l_large
    steps:
      - when:
          condition:
            equal: [*windows-e2e-executor-medium, << parameters.os >>]
          steps:
            - run:
                shell: powershell.exe
                name: Rename the Packaged CLI to amplify
                command: |
                  # rename the command to amplify
                  cd /home/circleci/repo/out
                  cp amplify-pkg-win-x64.exe amplify.exe
            - run:
                shell: powershell.exe
                name: Move to CLI Binary to already existing PATH
                command: |
                  # This is a Hack to make sure the Amplify CLI is in the PATH
                  cp /home/circleci/repo/out/amplify.exe $env:homedrive\$env:homepath\AppData\Local\Microsoft\WindowsApps
            - run:
                name: Confirm Amplify CLI is installed and available in PATH
                command: amplify version

      - when:
          condition:
            or:
              - equal: [*linux-e2e-executor-large, << parameters.os >>]
              - equal: [*linux-e2e-executor-medium, << parameters.os >>]
          steps:
            - run:
                name: Symlink Amplify packaged CLI
                command: |
                  cd out
                  ln -sf amplify-pkg-linux-x64 amplify
                  echo "export PATH=$AMPLIFY_DIR:$PATH" >> $BASH_ENV
                  source $BASH_ENV
            - run:
                name: Confirm Amplify CLI is installed and available in PATH
                command: amplify version

  rename_binary_for_windows:
    description: 'Rename binary for windows'
    parameters:
      os:
        type: executor
        default: w_medium
    steps:
      - when:
          condition:
            equal: [*windows-e2e-executor-medium, << parameters.os >>]
          steps:
            - run:
                shell: powershell.exe
                command: cp /home/circleci/repo/out/amplify-pkg-win-x64.exe $env:homedrive\$env:homepath\AppData\Local\Microsoft\WindowsApps\amplify.exe
  run_e2e_tests:
    description: 'Run Amplify E2E tests'
    parameters:
      os:
        type: executor
        default: l_medium
    steps:
      - when:
          condition:
            equal: [*windows-e2e-executor-medium, << parameters.os >>]
          steps:
            - run:
                name: Run E2e Tests
                shell: bash.exe
                command: |
                  source .circleci/local_publish_helpers.sh
                  source $BASH_ENV
                  amplify version
                  cd packages/amplify-e2e-tests
                  retry yarn run e2e --no-cache --maxWorkers=3 --forceExit $TEST_SUITE
                no_output_timeout: 65m
      - when:
          condition:
            or:
              - equal: [*linux-e2e-executor-large, << parameters.os >>]
              - equal: [*linux-e2e-executor-medium, << parameters.os >>]
          steps:
            - run:
                name: Run E2e Tests
                command: |
                  source .circleci/local_publish_helpers.sh
                  source $BASH_ENV
                  amplify version
                  retry runE2eTest
                no_output_timeout: 65m
  scan_e2e_test_artifacts:
    description: 'Scan And Cleanup E2E Test Artifacts'
    parameters:
      os:
        type: executor
        default: l_large
    steps:
      - run:
          name: Scan E2E artifacts
          no_output_timeout: 2m
          command: |
            if ! yarn ts-node .circleci/scan_artifacts.ts; then
              echo "Cleaning the repository"
              git clean -fdx
              exit 1
            fi
          when: always<|MERGE_RESOLUTION|>--- conflicted
+++ resolved
@@ -174,15 +174,9 @@
           key: amplify-cli-repo-{{ .Branch }}-{{ .Revision }}
       - restore_cache:
           key: amplify-cli-yarn-deps-{{ .Branch }}-{{ checksum "yarn.lock" }}
-<<<<<<< HEAD
-      - run: yarn eslint . --ext .js,.jsx,.ts,.tsx --max-warnings 1250
-      - run: yarn eslint --no-eslintrc --config .eslint.package.json.js "**/package.json"
-      - run: yarn prettier --check .
-=======
       - run: yarn lint-check
       - run: yarn lint-check-package-json
       - run: yarn prettier-check
->>>>>>> f03d170a
 
   verify-api-extract:
     <<: *linux-e2e-executor-xlarge
