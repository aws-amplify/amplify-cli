--- conflicted
+++ resolved
@@ -1,634 +1,603 @@
-# version: 2.1
-# orbs:
-#   aws-ecr: circleci/aws-ecr@6.15.3
-# machine:
-#   environment:
-#     PATH: '${PATH}:${HOME}/${CIRCLE_PROJECT_REPONAME}/node_modules/.bin'
-
-# parameters:
-#   nightly_console_integration_tests:
-#     type: boolean
-#     default: false
-#   setup:
-#     type: boolean
-#     default: true
-
-# executors:
-#   w_medium: &windows-e2e-executor-medium
-#     machine:
-#       image: 'windows-server-2022-gui:current'
-#       resource_class: 'windows.medium'
-#       shell: bash.exe
-#     working_directory: ~/repo
-#     environment:
-#       AMPLIFY_DIR: C:/home/circleci/repo/out
-#       AMPLIFY_PATH: C:/home/circleci/repo/out/amplify.exe
-
-#   w_xlarge: &windows-e2e-executor-xlarge
-#     machine:
-#       image: 'windows-server-2022-gui:current'
-#       resource_class: 'windows.xlarge'
-#       shell: bash.exe
-#     working_directory: ~/repo
-#     environment:
-#       AMPLIFY_DIR: C:/home/circleci/repo/out
-#       AMPLIFY_PATH: C:/home/circleci/repo/out/amplify.exe
-#   l_xlarge: &linux-e2e-executor-xlarge
-#     docker:
-#       - image: public.ecr.aws/j4f5f3h7/amplify-cli-e2e-base-image-repo-public:node18
-#     working_directory: ~/repo
-#     resource_class: xlarge
-#     environment:
-#       AMPLIFY_DIR: /home/circleci/repo/out
-#       AMPLIFY_PATH: /home/circleci/repo/out/amplify-pkg-linux-x64
-#   # If you update this name, make sure to update it in split-e2e-tests.ts as well
-#   l_large: &linux-e2e-executor-large
-#     docker:
-#       - image: public.ecr.aws/j4f5f3h7/amplify-cli-e2e-base-image-repo-public:node18
-#     working_directory: ~/repo
-#     resource_class: large
-#     environment:
-#       AMPLIFY_DIR: /home/circleci/repo/out
-#       AMPLIFY_PATH: /home/circleci/repo/out/amplify-pkg-linux-x64
-#   # If you update this name, make sure to update it in split-e2e-tests.ts as well
-#   l_medium: &linux-e2e-executor-medium
-#     docker:
-#       - image: public.ecr.aws/j4f5f3h7/amplify-cli-e2e-base-image-repo-public:node18
-#     working_directory: ~/repo
-#     resource_class: medium
-#     environment:
-#       AMPLIFY_DIR: /home/circleci/repo/out
-#       AMPLIFY_PATH: /home/circleci/repo/out/amplify-pkg-linux-x64
-#   l_small: &linux-e2e-executor-small
-#     docker:
-#       - image: public.ecr.aws/j4f5f3h7/amplify-cli-e2e-base-image-repo-public:latest
-#     working_directory: ~/repo
-#     resource_class: small
-#     environment:
-#       AMPLIFY_DIR: /home/circleci/repo/out
-#       AMPLIFY_PATH: /home/circleci/repo/out/amplify-pkg-linux-x64
-
-# defaults: &defaults
-#   working_directory: ~/repo
-#   parameters:
-#     os:
-#       type: executor
-#       default: l_medium
-#   executor: << parameters.os >>
-
-# scan_e2e_test_artifacts: &scan_e2e_test_artifacts
-#   name: Scan And Cleanup E2E Test Artifacts
-#   no_output_timeout: 90m
-#   command: |
-#     if ! yarn ts-node .circleci/scan_artifacts.ts; then
-#       echo "Cleaning the repository"
-#       git clean -fdx
-#       exit 1
-#     fi
-#   when: always
-
-# install_cli_from_local_registry: &install_cli_from_local_registry
-#   name: Start verdaccio, install node CLI and amplify-app
-#   command: |
-#     source .circleci/local_publish_helpers.sh
-#     startLocalRegistry "$(pwd)/.circleci/verdaccio.yaml"
-#     setNpmRegistryUrlToLocal
-#     changeNpmGlobalPath
-#     npm install -g @aws-amplify/cli
-#     npm install -g amplify-app
-#     unsetNpmRegistryUrl
-
-# jobs:
-#   build:
-#     parameters:
-#       os:
-#         type: executor
-#         default: l_xlarge
-#     executor: l_xlarge
-#     steps:
-#       - checkout
-#       - run: yarn --immutable
-#       - run: yarn production-build
-#       - run:
-#           name: Build tests
-#           command: yarn build-tests
-#       - run:
-#           # setting versions in build step so that commit and git tags are cached and available for all steps in pipeline
-#           name: Set versions
-#           command: ./.circleci/publish-step-1-set-versions.sh
-#       - save_cache:
-#           key: amplify-cli-repo-{{ .Branch }}-{{ .Revision }}
-#           paths:
-#             - ~/repo
-#       - save_cache:
-#           key: amplify-cli-yarn-deps-{{ .Branch }}-{{ checksum "yarn.lock" }}
-#           paths:
-#             - ~/.cache
-#       - save_cache:
-#           key: amplify-cli-ssh-deps-{{ .Branch }}
-#           paths:
-#             - ~/.ssh
-#   build_tests_standalone:
-#     parameters:
-#       os:
-#         type: executor
-#         default: l_xlarge
-#     executor: l_xlarge
-#     steps:
-#       - checkout
-#       - run: yarn install --immutable
-#       - run:
-#           name: Build tests
-#           command: yarn build-tests
-#   build_windows_workspace_for_e2e:
-#     parameters:
-#       os:
-#         type: executor
-#         default: w_xlarge
-#     executor: w_xlarge
-#     steps:
-#       - when:
-#           condition:
-#             equal: [*windows-e2e-executor-xlarge, << parameters.os >>]
-#           steps:
-#             - install_node_windows
-#             - checkout
-#             - run: cd scripts && yarn && yarn ts-node remove-pkg-fetch-checksum.ts && cd -
-#             - run: yarn --immutable
-#             - run: yarn production-build
-#             - run:
-#                 name: Build tests
-#                 command: yarn build-tests
-#             - persist_to_workspace:
-#                 root: ~/.
-#                 paths:
-#                   - repo
-#                   - .cache
-#                   - .ssh
-#   test:
-#     <<: *linux-e2e-executor-xlarge
-#     steps:
-#       - restore_cache:
-#           key: amplify-cli-repo-{{ .Branch }}-{{ .Revision }}
-#       - restore_cache:
-#           key: amplify-cli-yarn-deps-{{ .Branch }}-{{ checksum "yarn.lock" }}
-#       - run:
-#           name: Run tests
-#           command: yarn test-ci
-#       - run:
-#           name: Collect code coverage
-#           command: yarn coverage
-#     environment:
-#       NODE_OPTIONS: --max-old-space-size=5120
-
-#   validate_cdk_version:
-#     <<: *linux-e2e-executor-medium
-#     steps:
-#       - restore_cache:
-#           key: amplify-cli-repo-{{ .Branch }}-{{ .Revision }}
-#       - restore_cache:
-#           key: amplify-cli-yarn-deps-{{ .Branch }}-{{ checksum "yarn.lock" }}
-#       - run:
-#           name: Validate cdk version
-#           command: |
-#             yarn ts-node .circleci/validate_cdk_version.ts
-
-#   lint:
-#     <<: *linux-e2e-executor-large
-#     steps:
-#       - restore_cache:
-#           key: amplify-cli-repo-{{ .Branch }}-{{ .Revision }}
-#       - restore_cache:
-#           key: amplify-cli-yarn-deps-{{ .Branch }}-{{ checksum "yarn.lock" }}
-#       - run: yarn lint-check
-#       - run: yarn lint-check-package-json
-#       - run: yarn prettier-check
-#     environment:
-#       NODE_OPTIONS: --max-old-space-size=5120
-
-#   verify-api-extract:
-#     <<: *linux-e2e-executor-xlarge
-#     steps:
-#       - restore_cache:
-#           key: amplify-cli-repo-{{ .Branch }}-{{ .Revision }}
-#       - restore_cache:
-#           key: amplify-cli-yarn-deps-{{ .Branch }}-{{ checksum "yarn.lock" }}
-#       - run:
-#           name: extract api
-#           command: |
-#             yarn verify-api-extract
-
-#   verify-yarn-lock:
-#     <<: *linux-e2e-executor-medium
-#     steps:
-#       - restore_cache:
-#           key: amplify-cli-repo-{{ .Branch }}-{{ .Revision }}
-#       - restore_cache:
-#           key: amplify-cli-yarn-deps-{{ .Branch }}-{{ checksum "yarn.lock" }}
-#       - run:
-#           name: verify yarn lock
-#           command: |
-#             yarn verify-yarn-lock
-
-#   verify-versions-match:
-#     <<: *linux-e2e-executor-medium
-#     steps:
-#       - restore_cache:
-#           key: amplify-cli-repo-{{ .Branch }}-{{ .Revision }}
-#       - restore_cache:
-#           key: amplify-cli-yarn-deps-{{ .Branch }}-{{ checksum "yarn.lock" }}
-#       - restore_cache:
-#           key: amplify-verdaccio-cache-{{ .Branch }}-{{ .Revision }}
-#       - run:
-#           name: verify versions match
-#           command: |
-#             source .circleci/local_publish_helpers.sh
-#             startLocalRegistry "$(pwd)/.circleci/verdaccio.yaml"
-#             setNpmRegistryUrlToLocal
-#             checkPackageVersionsInLocalNpmRegistry
-
-#   mock_e2e_tests:
-#     <<: *linux-e2e-executor-large
-#     steps:
-#       - restore_cache:
-#           key: amplify-cli-repo-{{ .Branch }}-{{ .Revision }}
-#       - restore_cache:
-#           key: amplify-cli-yarn-deps-{{ .Branch }}-{{ checksum "yarn.lock" }}
-#       - run:
-#           name: Run Transformer end-to-end tests with mock server
-#           command: |
-#             source .circleci/local_publish_helpers.sh
-#             cd packages/amplify-util-mock/
-#             yarn e2e
-#           no_output_timeout: 90m
-#           environment:
-#             JEST_JUNIT_OUTPUT: 'reports/junit/js-test-results.xml'
-#             NODE_OPTIONS: --max-old-space-size=4096
-#       - store_test_results:
-#           path: ~/repo/packages/amplify-util-mock/
-
-#   publish_to_local_registry:
-#     <<: *linux-e2e-executor-large
-#     steps:
-#       - restore_cache:
-#           key: amplify-cli-repo-{{ .Branch }}-{{ .Revision }}
-#       - restore_cache:
-#           key: amplify-cli-yarn-deps-{{ .Branch }}-{{ checksum "yarn.lock" }}
-#       - run:
-#           name: Publish to verdaccio
-#           command: |
-#             source .circleci/local_publish_helpers.sh
-#             startLocalRegistry "$(pwd)/.circleci/verdaccio.yaml"
-#             setNpmRegistryUrlToLocal
-#             ./.circleci/publish-step-2-verdaccio.sh
-#             unsetNpmRegistryUrl
-#       - run:
-#           name: Generate unified changelog
-#           command: |
-#             git reset --soft HEAD~1
-#             yarn ts-node scripts/unified-changelog.ts
-#             cat UNIFIED_CHANGELOG.md
-#       - run:
-#           name: Save new amplify GitHub tag
-#           command: node scripts/echo-current-cli-version.js > .amplify-pkg-version
-#       - save_cache:
-#           key: amplify-verdaccio-cache-{{ .Branch }}-{{ .Revision }}
-#           paths:
-#             - ~/verdaccio-cache/
-#       - save_cache:
-#           key: amplify-unified-changelog-{{ .Branch }}-{{ .Revision }}
-#           paths:
-#             - ~/repo/UNIFIED_CHANGELOG.md
-#       - save_cache:
-#           key: amplfiy-pkg-tag-{{ .Branch }}-{{ .Revision }}
-#           paths:
-#             - ~/repo/.amplify-pkg-version
-
-#   upload_pkg_binaries:
-#     <<: *linux-e2e-executor-large
-#     steps:
-#       - restore_cache:
-#           key: amplify-cli-repo-{{ .Branch }}-{{ .Revision }}
-#       - restore_cache:
-#           key: amplify-pkg-binaries-linux-{{ .Branch }}-{{ .Revision }}
-#       - restore_cache:
-#           key: amplify-pkg-binaries-macos-{{ .Branch }}-{{ .Revision }}
-#       - restore_cache:
-#           key: amplify-pkg-binaries-win-{{ .Branch }}-{{ .Revision }}
-#       - restore_cache:
-#           key: amplify-pkg-binaries-arm-{{ .Branch }}-{{ .Revision }}
-#       - run:
-#           name: Consolidate binaries cache and upload
-#           command: |
-#             source .circleci/local_publish_helpers.sh
-#             uploadPkgCli
-#       - save_cache:
-#           key: amplify-pkg-binaries-{{ .Branch }}-{{ .Revision }}
-#           paths:
-#             - ~/repo/out
-
-#   build_pkg_binaries_linux:
-#     <<: *linux-e2e-executor-large
-#     steps:
-#       - restore_cache:
-#           key: amplify-cli-repo-{{ .Branch }}-{{ .Revision }}
-#       - restore_cache:
-#           key: amplify-cli-yarn-deps-{{ .Branch }}-{{ checksum "yarn.lock" }}
-#       - restore_cache:
-#           key: amplify-verdaccio-cache-{{ .Branch }}-{{ .Revision }}
-#       - run:
-#           name: Start verdaccio and package CLI
-#           command: |
-#             source .circleci/local_publish_helpers.sh
-#             startLocalRegistry "$(pwd)/.circleci/verdaccio.yaml"
-#             setNpmRegistryUrlToLocal
-#             generatePkgCli linux
-#             unsetNpmRegistryUrl
-#       - save_cache:
-#           key: amplify-pkg-binaries-linux-{{ .Branch }}-{{ .Revision }}
-#           paths:
-#             - ~/repo/out
-#       - store_artifacts:
-#           path: ~/repo/out
-
-#   build_pkg_binaries_macos:
-#     <<: *linux-e2e-executor-large
-#     steps:
-#       - restore_cache:
-#           key: amplify-cli-repo-{{ .Branch }}-{{ .Revision }}
-#       - restore_cache:
-#           key: amplify-cli-yarn-deps-{{ .Branch }}-{{ checksum "yarn.lock" }}
-#       - restore_cache:
-#           key: amplify-verdaccio-cache-{{ .Branch }}-{{ .Revision }}
-#       - run:
-#           name: Start verdaccio and package CLI
-#           command: |
-#             source .circleci/local_publish_helpers.sh
-#             startLocalRegistry "$(pwd)/.circleci/verdaccio.yaml"
-#             setNpmRegistryUrlToLocal
-#             generatePkgCli macos
-#             unsetNpmRegistryUrl
-#       - save_cache:
-#           key: amplify-pkg-binaries-macos-{{ .Branch }}-{{ .Revision }}
-#           paths:
-#             - ~/repo/out
-#       - store_artifacts:
-#           path: ~/repo/out
-
-#   build_pkg_binaries_win:
-#     <<: *linux-e2e-executor-large
-#     steps:
-#       - restore_cache:
-#           key: amplify-cli-repo-{{ .Branch }}-{{ .Revision }}
-#       - restore_cache:
-#           key: amplify-cli-yarn-deps-{{ .Branch }}-{{ checksum "yarn.lock" }}
-#       - restore_cache:
-#           key: amplify-verdaccio-cache-{{ .Branch }}-{{ .Revision }}
-#       - run:
-#           name: Start verdaccio and package CLI
-#           command: |
-#             source .circleci/local_publish_helpers.sh
-#             startLocalRegistry "$(pwd)/.circleci/verdaccio.yaml"
-#             setNpmRegistryUrlToLocal
-#             generatePkgCli win
-#             unsetNpmRegistryUrl
-#       - save_cache:
-#           key: amplify-pkg-binaries-win-{{ .Branch }}-{{ .Revision }}
-#           paths:
-#             - ~/repo/out
-#       - store_artifacts:
-#           path: ~/repo/out
-
-#   build_pkg_binaries_arm:
-#     <<: *linux-e2e-executor-large
-#     steps:
-#       - restore_cache:
-#           key: amplify-cli-repo-{{ .Branch }}-{{ .Revision }}
-#       - restore_cache:
-#           key: amplify-cli-yarn-deps-{{ .Branch }}-{{ checksum "yarn.lock" }}
-#       - restore_cache:
-#           key: amplify-verdaccio-cache-{{ .Branch }}-{{ .Revision }}
-#       - run:
-#           name: Start verdaccio and package CLI
-#           command: |
-#             source .circleci/local_publish_helpers.sh
-#             startLocalRegistry "$(pwd)/.circleci/verdaccio.yaml"
-#             setNpmRegistryUrlToLocal
-#             changeNpmGlobalPath
-#             generatePkgCli arm
-#             unsetNpmRegistryUrl
-#       - save_cache:
-#           key: amplify-pkg-binaries-arm-{{ .Branch }}-{{ .Revision }}
-#           paths:
-#             - ~/repo/out
-#       - store_artifacts:
-#           path: ~/repo/out
-
-#   verify_pkg_binaries:
-#     <<: *linux-e2e-executor-large
-#     steps:
-#       - restore_cache:
-#           key: amplify-cli-repo-{{ .Branch }}-{{ .Revision }}
-#       - restore_cache:
-#           key: amplify-pkg-binaries-linux-{{ .Branch }}-{{ .Revision }}
-#       - restore_cache:
-#           key: amplify-pkg-binaries-macos-{{ .Branch }}-{{ .Revision }}
-#       - restore_cache:
-#           key: amplify-pkg-binaries-win-{{ .Branch }}-{{ .Revision }}
-#       - restore_cache:
-#           key: amplify-pkg-binaries-arm-{{ .Branch }}-{{ .Revision }}
-#       - run:
-#           name: Verify packaged CLI
-#           command: |
-#             source .circleci/local_publish_helpers.sh
-#             verifyPkgCli
-
-#   amplify_sudo_install_test:
-#     <<: *defaults
-#     steps:
-#       - restore_cache:
-#           key: amplify-cli-repo-{{ .Branch }}-{{ .Revision }}
-#       - restore_cache:
-#           key: amplify-verdaccio-cache-{{ .Branch }}-{{ .Revision }}
-#       - restore_cache:
-#           key: amplify-pkg-binaries-{{ .Branch }}-{{ .Revision }}
-#       - run:
-#           name: Start verdaccio and Install Amplify CLI as sudo
-#           command: |
-#             source .circleci/local_publish_helpers.sh
-#             startLocalRegistry "$(pwd)/.circleci/verdaccio.yaml"
-#             setSudoNpmRegistryUrlToLocal
-#             changeSudoNpmGlobalPath
-#             sudo npm install -g @aws-amplify/cli
-#             unsetSudoNpmRegistryUrl
-#             amplify version
-
-#   amplify_install_test:
-#     <<: *defaults
-#     steps:
-#       - restore_cache:
-#           key: amplify-cli-repo-{{ .Branch }}-{{ .Revision }}
-#       - restore_cache:
-#           key: amplify-verdaccio-cache-{{ .Branch }}-{{ .Revision }}
-#       - restore_cache:
-#           key: amplify-pkg-binaries-{{ .Branch }}-{{ .Revision }}
-#       - run:
-#           name: Start verdaccio and Install Amplify CLI
-#           command: |
-#             source .circleci/local_publish_helpers.sh
-#             startLocalRegistry "$(pwd)/.circleci/verdaccio.yaml"
-#             setNpmRegistryUrlToLocal
-#             changeNpmGlobalPath
-#             # limit memory for new processes to 1GB
-#             # this is to make sure that install can work on small VMs
-#             # i.e. not buffer content in memory while installing binary
-#             ulimit -Sv 1000000
-#             npm install -g @aws-amplify/cli
-#             unsetNpmRegistryUrl
-#             amplify version
-
-#   amplify_e2e_tests_pkg:
-#     parameters:
-#       os:
-#         type: executor
-#         default: l_medium
-#     executor: << parameters.os >>
-#     working_directory: ~/repo
-#     steps:
-#       - when:
-#           condition:
-#             equal: [*windows-e2e-executor-medium, << parameters.os >>]
-#           steps:
-#             - install_node_windows
-#             - attach_workspace:
-#                 at: ~/.
-#             - run:
-#                 name: Git enable long paths
-#                 command: git config --global core.longpaths true
-#       - when:
-#           condition:
-#             or:
-#               - equal: [*linux-e2e-executor-large, << parameters.os >>]
-#               - equal: [*linux-e2e-executor-medium, << parameters.os >>]
-#           steps:
-#             - restore_cache:
-#                 key: amplify-cli-repo-{{ .Branch }}-{{ .Revision }}
-#             - restore_cache:
-#                 key: amplify-cli-yarn-deps-{{ .Branch }}-{{ checksum "yarn.lock" }}
-#       - restore_cache:
-#           key: amplify-verdaccio-cache-{{ .Branch }}-{{ .Revision }}
-#       - restore_cache:
-#           key: amplify-build-artifact-{{ .Revision }}
-#       - restore_cache:
-#           key: amplify-pkg-binaries-{{ .Branch }}-{{ .Revision }}
-#       - rename_binary_for_windows:
-#           os: << parameters.os >>
-#       - install_packaged_cli:
-#           os: << parameters.os >>
-#       - run_e2e_tests:
-#           os: << parameters.os >>
-#       - scan_e2e_test_artifacts:
-#           os: << parameters.os >>
-#       - store_test_results:
-#           path: ~/repo/packages/amplify-e2e-tests/
-#       - store_artifacts:
-#           path: ~/repo/packages/amplify-e2e-tests/amplify-e2e-reports
-
-#   amplify_migration_tests_v8:
-#     parameters:
-#       os:
-#         type: executor
-#         default: l_large
-#     executor: << parameters.os >>
-#     environment:
-#       AMPLIFY_PATH: /home/circleci/.npm-global/bin/amplify
-#     steps:
-#       - restore_cache:
-#           key: amplify-cli-repo-{{ .Branch }}-{{ .Revision }}
-#       - restore_cache:
-#           key: amplify-cli-yarn-deps-{{ .Branch }}-{{ checksum "yarn.lock" }}
-#       - restore_cache:
-#           key: amplify-pkg-binaries-{{ .Branch }}-{{ .Revision }}
-#       - run:
-#           name: Run tests migrating from CLI v8.2.0
-#           command: |
-#             source .circleci/local_publish_helpers.sh
-#             changeNpmGlobalPath
-#             cd packages/amplify-migration-tests
-#             unset IS_AMPLIFY_CI
-#             echo $IS_AMPLIFY_CI
-#             retry yarn migration_v8.2.0 --no-cache --maxWorkers=4 --forceExit $TEST_SUITE
-#           no_output_timeout: 65m
-#       - run: *scan_e2e_test_artifacts
-#       - store_test_results:
-#           path: ~/repo/packages/amplify-migration-tests/
-#       - store_artifacts:
-#           path: ~/repo/packages/amplify-migration-tests/amplify-migration-reports
-#     working_directory: ~/repo
-
-#   amplify_migration_tests_v10:
-#     parameters:
-#       os:
-#         type: executor
-#         default: l_large
-#     executor: << parameters.os >>
-#     environment:
-#       AMPLIFY_PATH: /home/circleci/.amplify/bin/amplify
-#     steps:
-#       - restore_cache:
-#           key: amplify-cli-repo-{{ .Branch }}-{{ .Revision }}
-#       - restore_cache:
-#           key: amplify-cli-yarn-deps-{{ .Branch }}-{{ checksum "yarn.lock" }}
-#       - restore_cache:
-#           key: amplify-pkg-binaries-{{ .Branch }}-{{ .Revision }}
-#       - run:
-#           name: Run tests migrating from CLI v10.5.1
-#           command: |
-#             source .circleci/local_publish_helpers.sh
-#             changeNpmGlobalPath
-#             cd packages/amplify-migration-tests
-#             unset IS_AMPLIFY_CI
-#             echo $IS_AMPLIFY_CI
-#             retry yarn migration_v10.5.1 --no-cache --maxWorkers=4 --forceExit $TEST_SUITE
-#           no_output_timeout: 65m
-#       - run: *scan_e2e_test_artifacts
-#       - store_test_results:
-#           path: ~/repo/packages/amplify-migration-tests/
-#       - store_artifacts:
-#           path: ~/repo/packages/amplify-migration-tests/amplify-migration-reports
-#     working_directory: ~/repo
-
-<<<<<<< HEAD
-#   amplify_migration_tests_non_multi_env_layers:
-#     parameters:
-#       os:
-#         type: executor
-#         default: l_large
-#     executor: << parameters.os >>
-#     environment:
-#       AMPLIFY_PATH: /home/circleci/.npm-global/lib/node_modules/@aws-amplify/cli/bin/amplify
-#     steps:
-#       - restore_cache:
-#           key: amplify-cli-repo-{{ .Branch }}-{{ .Revision }}
-#       - restore_cache:
-#           key: amplify-pkg-binaries-{{ .Branch }}-{{ .Revision }}
-#       - restore_cache:
-#           key: amplify-cli-yarn-deps-{{ .Branch }}-{{ checksum "yarn.lock" }}
-#       - run:
-#           name: Run tests migrating from CLI v4.28.2
-#           command: |
-#             source .circleci/local_publish_helpers.sh
-#             changeNpmGlobalPath
-#             cd packages/amplify-migration-tests
-#             retry yarn migration_v4.28.2_nonmultienv_layers --no-cache --maxWorkers=4 --forceExit $TEST_SUITE
-#           no_output_timeout: 90m
-#       - run: *scan_e2e_test_artifacts
-#       - store_test_results:
-#           path: ~/repo/packages/amplify-migration-tests/
-#       - store_artifacts:
-#           path: ~/repo/packages/amplify-migration-tests/amplify-migration-reports
-#     working_directory: ~/repo
-=======
+version: 2.1
+orbs:
+  aws-ecr: circleci/aws-ecr@6.15.3
+machine:
+  environment:
+    PATH: '${PATH}:${HOME}/${CIRCLE_PROJECT_REPONAME}/node_modules/.bin'
+
+parameters:
+  nightly_console_integration_tests:
+    type: boolean
+    default: false
+  setup:
+    type: boolean
+    default: true
+
+executors:
+  w_medium: &windows-e2e-executor-medium
+    machine:
+      image: 'windows-server-2022-gui:current'
+      resource_class: 'windows.medium'
+      shell: bash.exe
+    working_directory: ~/repo
+    environment:
+      AMPLIFY_DIR: C:/home/circleci/repo/out
+      AMPLIFY_PATH: C:/home/circleci/repo/out/amplify.exe
+
+  w_xlarge: &windows-e2e-executor-xlarge
+    machine:
+      image: 'windows-server-2022-gui:current'
+      resource_class: 'windows.xlarge'
+      shell: bash.exe
+    working_directory: ~/repo
+    environment:
+      AMPLIFY_DIR: C:/home/circleci/repo/out
+      AMPLIFY_PATH: C:/home/circleci/repo/out/amplify.exe
+  l_xlarge: &linux-e2e-executor-xlarge
+    docker:
+      - image: public.ecr.aws/j4f5f3h7/amplify-cli-e2e-base-image-repo-public:node18
+    working_directory: ~/repo
+    resource_class: xlarge
+    environment:
+      AMPLIFY_DIR: /home/circleci/repo/out
+      AMPLIFY_PATH: /home/circleci/repo/out/amplify-pkg-linux-x64
+  # If you update this name, make sure to update it in split-e2e-tests.ts as well
+  l_large: &linux-e2e-executor-large
+    docker:
+      - image: public.ecr.aws/j4f5f3h7/amplify-cli-e2e-base-image-repo-public:node18
+    working_directory: ~/repo
+    resource_class: large
+    environment:
+      AMPLIFY_DIR: /home/circleci/repo/out
+      AMPLIFY_PATH: /home/circleci/repo/out/amplify-pkg-linux-x64
+  # If you update this name, make sure to update it in split-e2e-tests.ts as well
+  l_medium: &linux-e2e-executor-medium
+    docker:
+      - image: public.ecr.aws/j4f5f3h7/amplify-cli-e2e-base-image-repo-public:node18
+    working_directory: ~/repo
+    resource_class: medium
+    environment:
+      AMPLIFY_DIR: /home/circleci/repo/out
+      AMPLIFY_PATH: /home/circleci/repo/out/amplify-pkg-linux-x64
+  l_small: &linux-e2e-executor-small
+    docker:
+      - image: public.ecr.aws/j4f5f3h7/amplify-cli-e2e-base-image-repo-public:latest
+    working_directory: ~/repo
+    resource_class: small
+    environment:
+      AMPLIFY_DIR: /home/circleci/repo/out
+      AMPLIFY_PATH: /home/circleci/repo/out/amplify-pkg-linux-x64
+
+defaults: &defaults
+  working_directory: ~/repo
+  parameters:
+    os:
+      type: executor
+      default: l_medium
+  executor: << parameters.os >>
+
+scan_e2e_test_artifacts: &scan_e2e_test_artifacts
+  name: Scan And Cleanup E2E Test Artifacts
+  no_output_timeout: 90m
+  command: |
+    if ! yarn ts-node .circleci/scan_artifacts.ts; then
+      echo "Cleaning the repository"
+      git clean -fdx
+      exit 1
+    fi
+  when: always
+
+install_cli_from_local_registry: &install_cli_from_local_registry
+  name: Start verdaccio, install node CLI and amplify-app
+  command: |
+    source .circleci/local_publish_helpers.sh
+    startLocalRegistry "$(pwd)/.circleci/verdaccio.yaml"
+    setNpmRegistryUrlToLocal
+    changeNpmGlobalPath
+    npm install -g @aws-amplify/cli
+    npm install -g amplify-app
+    unsetNpmRegistryUrl
+
+jobs:
+  build:
+    parameters:
+      os:
+        type: executor
+        default: l_xlarge
+    executor: l_xlarge
+    steps:
+      - checkout
+      - run: yarn --immutable
+      - run: yarn production-build
+      - run:
+          name: Build tests
+          command: yarn build-tests
+      - run:
+          # setting versions in build step so that commit and git tags are cached and available for all steps in pipeline
+          name: Set versions
+          command: ./.circleci/publish-step-1-set-versions.sh
+      - save_cache:
+          key: amplify-cli-repo-{{ .Branch }}-{{ .Revision }}
+          paths:
+            - ~/repo
+      - save_cache:
+          key: amplify-cli-yarn-deps-{{ .Branch }}-{{ checksum "yarn.lock" }}
+          paths:
+            - ~/.cache
+      - save_cache:
+          key: amplify-cli-ssh-deps-{{ .Branch }}
+          paths:
+            - ~/.ssh
+  build_tests_standalone:
+    parameters:
+      os:
+        type: executor
+        default: l_xlarge
+    executor: l_xlarge
+    steps:
+      - checkout
+      - run: yarn install --immutable
+      - run:
+          name: Build tests
+          command: yarn build-tests
+  build_windows_workspace_for_e2e:
+    parameters:
+      os:
+        type: executor
+        default: w_xlarge
+    executor: w_xlarge
+    steps:
+      - when:
+          condition:
+            equal: [*windows-e2e-executor-xlarge, << parameters.os >>]
+          steps:
+            - install_node_windows
+            - checkout
+            - run: cd scripts && yarn && yarn ts-node remove-pkg-fetch-checksum.ts && cd -
+            - run: yarn --immutable
+            - run: yarn production-build
+            - run:
+                name: Build tests
+                command: yarn build-tests
+            - persist_to_workspace:
+                root: ~/.
+                paths:
+                  - repo
+                  - .cache
+                  - .ssh
+  test:
+    <<: *linux-e2e-executor-xlarge
+    steps:
+      - restore_cache:
+          key: amplify-cli-repo-{{ .Branch }}-{{ .Revision }}
+      - restore_cache:
+          key: amplify-cli-yarn-deps-{{ .Branch }}-{{ checksum "yarn.lock" }}
+      - run:
+          name: Run tests
+          command: yarn test-ci
+      - run:
+          name: Collect code coverage
+          command: yarn coverage
+    environment:
+      NODE_OPTIONS: --max-old-space-size=5120
+
+  validate_cdk_version:
+    <<: *linux-e2e-executor-medium
+    steps:
+      - restore_cache:
+          key: amplify-cli-repo-{{ .Branch }}-{{ .Revision }}
+      - restore_cache:
+          key: amplify-cli-yarn-deps-{{ .Branch }}-{{ checksum "yarn.lock" }}
+      - run:
+          name: Validate cdk version
+          command: |
+            yarn ts-node .circleci/validate_cdk_version.ts
+
+  lint:
+    <<: *linux-e2e-executor-large
+    steps:
+      - restore_cache:
+          key: amplify-cli-repo-{{ .Branch }}-{{ .Revision }}
+      - restore_cache:
+          key: amplify-cli-yarn-deps-{{ .Branch }}-{{ checksum "yarn.lock" }}
+      - run: yarn lint-check
+      - run: yarn lint-check-package-json
+      - run: yarn prettier-check
+    environment:
+      NODE_OPTIONS: --max-old-space-size=5120
+
+  verify-api-extract:
+    <<: *linux-e2e-executor-xlarge
+    steps:
+      - restore_cache:
+          key: amplify-cli-repo-{{ .Branch }}-{{ .Revision }}
+      - restore_cache:
+          key: amplify-cli-yarn-deps-{{ .Branch }}-{{ checksum "yarn.lock" }}
+      - run:
+          name: extract api
+          command: |
+            yarn verify-api-extract
+
+  verify-yarn-lock:
+    <<: *linux-e2e-executor-medium
+    steps:
+      - restore_cache:
+          key: amplify-cli-repo-{{ .Branch }}-{{ .Revision }}
+      - restore_cache:
+          key: amplify-cli-yarn-deps-{{ .Branch }}-{{ checksum "yarn.lock" }}
+      - run:
+          name: verify yarn lock
+          command: |
+            yarn verify-yarn-lock
+
+  verify-versions-match:
+    <<: *linux-e2e-executor-medium
+    steps:
+      - restore_cache:
+          key: amplify-cli-repo-{{ .Branch }}-{{ .Revision }}
+      - restore_cache:
+          key: amplify-cli-yarn-deps-{{ .Branch }}-{{ checksum "yarn.lock" }}
+      - restore_cache:
+          key: amplify-verdaccio-cache-{{ .Branch }}-{{ .Revision }}
+      - run:
+          name: verify versions match
+          command: |
+            source .circleci/local_publish_helpers.sh
+            startLocalRegistry "$(pwd)/.circleci/verdaccio.yaml"
+            setNpmRegistryUrlToLocal
+            checkPackageVersionsInLocalNpmRegistry
+
+  mock_e2e_tests:
+    <<: *linux-e2e-executor-large
+    steps:
+      - restore_cache:
+          key: amplify-cli-repo-{{ .Branch }}-{{ .Revision }}
+      - restore_cache:
+          key: amplify-cli-yarn-deps-{{ .Branch }}-{{ checksum "yarn.lock" }}
+      - run:
+          name: Run Transformer end-to-end tests with mock server
+          command: |
+            source .circleci/local_publish_helpers.sh
+            cd packages/amplify-util-mock/
+            yarn e2e
+          no_output_timeout: 90m
+          environment:
+            JEST_JUNIT_OUTPUT: 'reports/junit/js-test-results.xml'
+            NODE_OPTIONS: --max-old-space-size=4096
+      - store_test_results:
+          path: ~/repo/packages/amplify-util-mock/
+
+  publish_to_local_registry:
+    <<: *linux-e2e-executor-large
+    steps:
+      - restore_cache:
+          key: amplify-cli-repo-{{ .Branch }}-{{ .Revision }}
+      - restore_cache:
+          key: amplify-cli-yarn-deps-{{ .Branch }}-{{ checksum "yarn.lock" }}
+      - run:
+          name: Publish to verdaccio
+          command: |
+            source .circleci/local_publish_helpers.sh
+            startLocalRegistry "$(pwd)/.circleci/verdaccio.yaml"
+            setNpmRegistryUrlToLocal
+            ./.circleci/publish-step-2-verdaccio.sh
+            unsetNpmRegistryUrl
+      - run:
+          name: Generate unified changelog
+          command: |
+            git reset --soft HEAD~1
+            yarn ts-node scripts/unified-changelog.ts
+            cat UNIFIED_CHANGELOG.md
+      - run:
+          name: Save new amplify GitHub tag
+          command: node scripts/echo-current-cli-version.js > .amplify-pkg-version
+      - save_cache:
+          key: amplify-verdaccio-cache-{{ .Branch }}-{{ .Revision }}
+          paths:
+            - ~/verdaccio-cache/
+      - save_cache:
+          key: amplify-unified-changelog-{{ .Branch }}-{{ .Revision }}
+          paths:
+            - ~/repo/UNIFIED_CHANGELOG.md
+      - save_cache:
+          key: amplfiy-pkg-tag-{{ .Branch }}-{{ .Revision }}
+          paths:
+            - ~/repo/.amplify-pkg-version
+
+  upload_pkg_binaries:
+    <<: *linux-e2e-executor-large
+    steps:
+      - restore_cache:
+          key: amplify-cli-repo-{{ .Branch }}-{{ .Revision }}
+      - restore_cache:
+          key: amplify-pkg-binaries-linux-{{ .Branch }}-{{ .Revision }}
+      - restore_cache:
+          key: amplify-pkg-binaries-macos-{{ .Branch }}-{{ .Revision }}
+      - restore_cache:
+          key: amplify-pkg-binaries-win-{{ .Branch }}-{{ .Revision }}
+      - restore_cache:
+          key: amplify-pkg-binaries-arm-{{ .Branch }}-{{ .Revision }}
+      - run:
+          name: Consolidate binaries cache and upload
+          command: |
+            source .circleci/local_publish_helpers.sh
+            uploadPkgCli
+      - save_cache:
+          key: amplify-pkg-binaries-{{ .Branch }}-{{ .Revision }}
+          paths:
+            - ~/repo/out
+
+  build_pkg_binaries_linux:
+    <<: *linux-e2e-executor-large
+    steps:
+      - restore_cache:
+          key: amplify-cli-repo-{{ .Branch }}-{{ .Revision }}
+      - restore_cache:
+          key: amplify-cli-yarn-deps-{{ .Branch }}-{{ checksum "yarn.lock" }}
+      - restore_cache:
+          key: amplify-verdaccio-cache-{{ .Branch }}-{{ .Revision }}
+      - run:
+          name: Start verdaccio and package CLI
+          command: |
+            source .circleci/local_publish_helpers.sh
+            startLocalRegistry "$(pwd)/.circleci/verdaccio.yaml"
+            setNpmRegistryUrlToLocal
+            generatePkgCli linux
+            unsetNpmRegistryUrl
+      - save_cache:
+          key: amplify-pkg-binaries-linux-{{ .Branch }}-{{ .Revision }}
+          paths:
+            - ~/repo/out
+      - store_artifacts:
+          path: ~/repo/out
+
+  build_pkg_binaries_macos:
+    <<: *linux-e2e-executor-large
+    steps:
+      - restore_cache:
+          key: amplify-cli-repo-{{ .Branch }}-{{ .Revision }}
+      - restore_cache:
+          key: amplify-cli-yarn-deps-{{ .Branch }}-{{ checksum "yarn.lock" }}
+      - restore_cache:
+          key: amplify-verdaccio-cache-{{ .Branch }}-{{ .Revision }}
+      - run:
+          name: Start verdaccio and package CLI
+          command: |
+            source .circleci/local_publish_helpers.sh
+            startLocalRegistry "$(pwd)/.circleci/verdaccio.yaml"
+            setNpmRegistryUrlToLocal
+            generatePkgCli macos
+            unsetNpmRegistryUrl
+      - save_cache:
+          key: amplify-pkg-binaries-macos-{{ .Branch }}-{{ .Revision }}
+          paths:
+            - ~/repo/out
+      - store_artifacts:
+          path: ~/repo/out
+
+  build_pkg_binaries_win:
+    <<: *linux-e2e-executor-large
+    steps:
+      - restore_cache:
+          key: amplify-cli-repo-{{ .Branch }}-{{ .Revision }}
+      - restore_cache:
+          key: amplify-cli-yarn-deps-{{ .Branch }}-{{ checksum "yarn.lock" }}
+      - restore_cache:
+          key: amplify-verdaccio-cache-{{ .Branch }}-{{ .Revision }}
+      - run:
+          name: Start verdaccio and package CLI
+          command: |
+            source .circleci/local_publish_helpers.sh
+            startLocalRegistry "$(pwd)/.circleci/verdaccio.yaml"
+            setNpmRegistryUrlToLocal
+            generatePkgCli win
+            unsetNpmRegistryUrl
+      - save_cache:
+          key: amplify-pkg-binaries-win-{{ .Branch }}-{{ .Revision }}
+          paths:
+            - ~/repo/out
+      - store_artifacts:
+          path: ~/repo/out
+
+  build_pkg_binaries_arm:
+    <<: *linux-e2e-executor-large
+    steps:
+      - restore_cache:
+          key: amplify-cli-repo-{{ .Branch }}-{{ .Revision }}
+      - restore_cache:
+          key: amplify-cli-yarn-deps-{{ .Branch }}-{{ checksum "yarn.lock" }}
+      - restore_cache:
+          key: amplify-verdaccio-cache-{{ .Branch }}-{{ .Revision }}
+      - run:
+          name: Start verdaccio and package CLI
+          command: |
+            source .circleci/local_publish_helpers.sh
+            startLocalRegistry "$(pwd)/.circleci/verdaccio.yaml"
+            setNpmRegistryUrlToLocal
+            changeNpmGlobalPath
+            generatePkgCli arm
+            unsetNpmRegistryUrl
+      - save_cache:
+          key: amplify-pkg-binaries-arm-{{ .Branch }}-{{ .Revision }}
+          paths:
+            - ~/repo/out
+      - store_artifacts:
+          path: ~/repo/out
+
+  verify_pkg_binaries:
+    <<: *linux-e2e-executor-large
+    steps:
+      - restore_cache:
+          key: amplify-cli-repo-{{ .Branch }}-{{ .Revision }}
+      - restore_cache:
+          key: amplify-pkg-binaries-linux-{{ .Branch }}-{{ .Revision }}
+      - restore_cache:
+          key: amplify-pkg-binaries-macos-{{ .Branch }}-{{ .Revision }}
+      - restore_cache:
+          key: amplify-pkg-binaries-win-{{ .Branch }}-{{ .Revision }}
+      - restore_cache:
+          key: amplify-pkg-binaries-arm-{{ .Branch }}-{{ .Revision }}
+      - run:
+          name: Verify packaged CLI
+          command: |
+            source .circleci/local_publish_helpers.sh
+            verifyPkgCli
+
+  amplify_sudo_install_test:
+    <<: *defaults
+    steps:
+      - restore_cache:
+          key: amplify-cli-repo-{{ .Branch }}-{{ .Revision }}
+      - restore_cache:
+          key: amplify-verdaccio-cache-{{ .Branch }}-{{ .Revision }}
+      - restore_cache:
+          key: amplify-pkg-binaries-{{ .Branch }}-{{ .Revision }}
+      - run:
+          name: Start verdaccio and Install Amplify CLI as sudo
+          command: |
+            source .circleci/local_publish_helpers.sh
+            startLocalRegistry "$(pwd)/.circleci/verdaccio.yaml"
+            setSudoNpmRegistryUrlToLocal
+            changeSudoNpmGlobalPath
+            sudo npm install -g @aws-amplify/cli
+            unsetSudoNpmRegistryUrl
+            amplify version
+
+  amplify_install_test:
+    <<: *defaults
+    steps:
+      - restore_cache:
+          key: amplify-cli-repo-{{ .Branch }}-{{ .Revision }}
+      - restore_cache:
+          key: amplify-verdaccio-cache-{{ .Branch }}-{{ .Revision }}
+      - restore_cache:
+          key: amplify-pkg-binaries-{{ .Branch }}-{{ .Revision }}
+      - run:
+          name: Start verdaccio and Install Amplify CLI
+          command: |
+            source .circleci/local_publish_helpers.sh
+            startLocalRegistry "$(pwd)/.circleci/verdaccio.yaml"
+            setNpmRegistryUrlToLocal
+            changeNpmGlobalPath
+            # limit memory for new processes to 1GB
+            # this is to make sure that install can work on small VMs
+            # i.e. not buffer content in memory while installing binary
+            ulimit -Sv 1000000
+            npm install -g @aws-amplify/cli
+            unsetNpmRegistryUrl
+            amplify version
+
+  amplify_e2e_tests_pkg:
+    parameters:
+      os:
+        type: executor
+        default: l_medium
+    executor: << parameters.os >>
+    working_directory: ~/repo
+    steps:
+      - when:
+          condition:
+            equal: [*windows-e2e-executor-medium, << parameters.os >>]
+          steps:
+            - install_node_windows
+            - attach_workspace:
+                at: ~/.
+            - run:
+                name: Git enable long paths
+                command: git config --global core.longpaths true
+      - when:
+          condition:
+            or:
+              - equal: [*linux-e2e-executor-large, << parameters.os >>]
+              - equal: [*linux-e2e-executor-medium, << parameters.os >>]
+          steps:
+            - restore_cache:
+                key: amplify-cli-repo-{{ .Branch }}-{{ .Revision }}
+            - restore_cache:
+                key: amplify-cli-yarn-deps-{{ .Branch }}-{{ checksum "yarn.lock" }}
+      - restore_cache:
+          key: amplify-verdaccio-cache-{{ .Branch }}-{{ .Revision }}
+      - restore_cache:
+          key: amplify-build-artifact-{{ .Revision }}
+      - restore_cache:
+          key: amplify-pkg-binaries-{{ .Branch }}-{{ .Revision }}
+      - rename_binary_for_windows:
+          os: << parameters.os >>
+      - install_packaged_cli:
+          os: << parameters.os >>
+      - run_e2e_tests:
+          os: << parameters.os >>
+      - scan_e2e_test_artifacts:
+          os: << parameters.os >>
+      - store_test_results:
+          path: ~/repo/packages/amplify-e2e-tests/
+      - store_artifacts:
+          path: ~/repo/packages/amplify-e2e-tests/amplify-e2e-reports
+
+  amplify_migration_tests_v8:
+    parameters:
+      os:
+        type: executor
+        default: l_large
+    executor: << parameters.os >>
+    environment:
+      AMPLIFY_PATH: /home/circleci/.npm-global/bin/amplify
+    steps:
+      - restore_cache:
+          key: amplify-cli-repo-{{ .Branch }}-{{ .Revision }}
+      - restore_cache:
+          key: amplify-cli-yarn-deps-{{ .Branch }}-{{ checksum "yarn.lock" }}
+      - restore_cache:
+          key: amplify-pkg-binaries-{{ .Branch }}-{{ .Revision }}
+      - run:
+          name: Run tests migrating from CLI v8.2.0
+          command: |
+            source .circleci/local_publish_helpers.sh
+            changeNpmGlobalPath
+            cd packages/amplify-migration-tests
+            unset IS_AMPLIFY_CI
+            echo $IS_AMPLIFY_CI
+            retry yarn migration_v8.2.0 --no-cache --maxWorkers=4 --forceExit $TEST_SUITE
+          no_output_timeout: 65m
+      - run: *scan_e2e_test_artifacts
+      - store_test_results:
+          path: ~/repo/packages/amplify-migration-tests/
+      - store_artifacts:
+          path: ~/repo/packages/amplify-migration-tests/amplify-migration-reports
+    working_directory: ~/repo
+
+  amplify_migration_tests_v10:
+    parameters:
+      os:
+        type: executor
+        default: l_large
+    executor: << parameters.os >>
+    environment:
+      AMPLIFY_PATH: /home/circleci/.amplify/bin/amplify
+    steps:
+      - restore_cache:
+          key: amplify-cli-repo-{{ .Branch }}-{{ .Revision }}
+      - restore_cache:
+          key: amplify-cli-yarn-deps-{{ .Branch }}-{{ checksum "yarn.lock" }}
+      - restore_cache:
+          key: amplify-pkg-binaries-{{ .Branch }}-{{ .Revision }}
+      - run:
+          name: Run tests migrating from CLI v10.5.1
+          command: |
+            source .circleci/local_publish_helpers.sh
+            changeNpmGlobalPath
+            cd packages/amplify-migration-tests
+            unset IS_AMPLIFY_CI
+            echo $IS_AMPLIFY_CI
+            retry yarn migration_v10.5.1 --no-cache --maxWorkers=4 --forceExit $TEST_SUITE
+          no_output_timeout: 65m
+      - run: *scan_e2e_test_artifacts
+      - store_test_results:
+          path: ~/repo/packages/amplify-migration-tests/
+      - store_artifacts:
+          path: ~/repo/packages/amplify-migration-tests/amplify-migration-reports
+    working_directory: ~/repo
+
   amplify_migration_tests_v12:
     parameters:
       os:
@@ -690,346 +659,202 @@
       - store_artifacts:
           path: ~/repo/packages/amplify-migration-tests/amplify-migration-reports
     working_directory: ~/repo
->>>>>>> 989ec35b
-
-#   amplify_migration_tests_multi_env_layers:
-#     parameters:
-#       os:
-#         type: executor
-#         default: l_large
-#     executor: << parameters.os >>
-#     environment:
-#       AMPLIFY_PATH: /home/circleci/.npm-global/lib/node_modules/@aws-amplify/cli/bin/amplify
-#     steps:
-#       - restore_cache:
-#           key: amplify-cli-repo-{{ .Branch }}-{{ .Revision }}
-#       - restore_cache:
-#           key: amplify-cli-yarn-deps-{{ .Branch }}-{{ checksum "yarn.lock" }}
-#       - restore_cache:
-#           key: amplify-pkg-binaries-{{ .Branch }}-{{ .Revision }}
-#       - run:
-#           name: Run tests migrating from CLI v4.52.0
-#           command: |
-#             source .circleci/local_publish_helpers.sh
-#             changeNpmGlobalPath
-#             cd packages/amplify-migration-tests
-#             retry yarn migration_v4.52.0_multienv_layers --no-cache --maxWorkers=4 --forceExit $TEST_SUITE
-#           no_output_timeout: 90m
-#       - run: *scan_e2e_test_artifacts
-#       - store_test_results:
-#           path: ~/repo/packages/amplify-migration-tests/
-#       - store_artifacts:
-#           path: ~/repo/packages/amplify-migration-tests/amplify-migration-reports
-#     working_directory: ~/repo
-
-#   amplify_general_config_tests:
-#     parameters:
-#       os:
-#         type: executor
-#         default: l_large
-#     executor: << parameters.os >>
-#     environment:
-#       AMPLIFY_PATH: /home/circleci/repo/out/amplify-pkg-linux-x64
-#     steps:
-#       - restore_cache:
-#           key: amplify-cli-repo-{{ .Branch }}-{{ .Revision }}
-#       - restore_cache:
-#           key: amplify-cli-yarn-deps-{{ .Branch }}-{{ checksum "yarn.lock" }}
-#       - restore_cache:
-#           key: amplify-pkg-binaries-{{ .Branch }}-{{ .Revision }}
-#       - run:
-#           name: Run tests using general profile
-#           command: |
-#             source .circleci/local_publish_helpers.sh
-#             cd packages/amplify-e2e-tests
-#             retry yarn general-config-e2e --no-cache --maxWorkers=3 --forceExit $TEST_SUITE
-#           no_output_timeout: 90m
-#       - run: *scan_e2e_test_artifacts
-#       - store_test_results:
-#           path: ~/repo/packages/amplify-e2e-tests/
-#       - store_artifacts:
-#           path: ~/repo/packages/amplify-e2e-tests/amplify-e2e-reports
-#     working_directory: ~/repo
-
-#   amplify_console_integration_tests:
-#     parameters:
-#       os:
-#         type: executor
-#         default: l_large
-#     executor: << parameters.os >>
-#     steps:
-#       - restore_cache:
-#           key: amplify-cli-repo-{{ .Branch }}-{{ .Revision }}
-#       - restore_cache:
-#           key: amplify-verdaccio-cache-{{ .Branch }}-{{ .Revision }}
-#       - run: *install_cli_from_local_registry
-#       - run:
-#           command: |
-#             echo "export PATH=~/.npm-global/bin:$PATH" >> $BASH_ENV
-#             source $BASH_ENV
-#             source .circleci/local_publish_helpers.sh
-#             amplify -v
-#             cd packages/amplify-console-integration-tests
-#             retry yarn console-integration --no-cache --maxWorkers=4 --forceExit
-#           name: 'Run Amplify Console integration tests'
-#           no_output_timeout: 90m
-#       - run: *scan_e2e_test_artifacts
-#       - store_test_results:
-#           path: ~/repo/packages/amplify-console-integration-tests/
-#       - store_artifacts:
-#           path: ~/repo/packages/amplify-console-integration-tests/console-integration-reports
-#     working_directory: ~/repo
-
-#   integration_test:
-#     working_directory: /home/circleci/repo
-#     resource_class: large
-#     docker:
-#       - image: cypress/base:14.17.0
-#         environment:
-#           TERM: dumb
-#     steps:
-#       - restore_cache:
-#           key: amplify-cli-repo-{{ .Branch }}-{{ .Revision }}
-#       - restore_cache:
-#           key: amplify-verdaccio-cache-{{ .Branch }}-{{ .Revision }}
-#       - run: cd .circleci/ && chmod +x aws.sh
-#       - run:
-#           name: Setup Dependencies
-#           command: |
-#             apt-get update
-#             apt-get install -y sudo
-#             sudo apt-get install -y tcl
-#             sudo apt-get install -y expect
-#             sudo apt-get install -y zip
-#             sudo apt-get install -y lsof
-#             sudo apt-get install -y python python-pip libpython-dev
-#             sudo apt-get install -y jq
-#             pip install awscli
-#       - run: expect .circleci/aws_configure.exp
-#       - run:
-#           name: Configure Amplify CLI
-#           command: |
-#             yarn rm-dev-link && yarn link-dev && yarn rm-aa-dev-link && yarn link-aa-dev
-#             echo 'export PATH="$(pwd)/.bin:$PATH"' >> $BASH_ENV
-#             source $BASH_ENV
-#             amplify-dev
-#       - run:
-#           name: Clone auth test package
-#           command: |
-#             cd ..
-#             git clone $AUTH_CLONE_URL
-#             cd aws-amplify-cypress-auth
-#             yarn
-#             yarn add cypress@6.8.0 --save
-#       - run: cd .circleci/ && chmod +x auth.sh
-#       - run: cd .circleci/ && chmod +x amplify_init.sh
-#       - run: cd .circleci/ && chmod +x amplify_init.exp
-#       - run: expect .circleci/amplify_init.exp ../aws-amplify-cypress-auth
-#       - run: expect .circleci/enable_auth.exp
-#       - run: cd ../aws-amplify-cypress-auth
-#       - run: yarn --immutable
-#       - run: cd ../aws-amplify-cypress-auth/src && cat $(find . -type f -name 'aws-exports*')
-#       - run:
-#           name: Start Auth test server in background
-#           command: |
-#             cd ../aws-amplify-cypress-auth
-#             pwd
-#             yarn start
-#           background: true
-#       - run: cat $(find ../repo -type f -name 'auth_spec*')
-#       - run:
-#           name: Run cypress tests for auth
-#           command: |
-#             cd ../aws-amplify-cypress-auth
-#             cp ../repo/cypress.json .
-#             cp -R ../repo/cypress .
-#             yarn cypress run --spec $(find . -type f -name 'auth_spec*')
-#       - run: sudo kill -9 $(lsof -t -i:3000)
-#       - run: cd .circleci/ && chmod +x delete_auth.sh
-#       - run: expect .circleci/delete_auth.exp
-#       - run:
-#           name: Clone API test package
-#           command: |
-#             cd ..
-#             git clone $API_CLONE_URL
-#             cd aws-amplify-cypress-api
-#             yarn
-#       - run: cd .circleci/ && chmod +x api.sh
-#       - run: expect .circleci/amplify_init.exp ../aws-amplify-cypress-api
-#       - run: expect .circleci/enable_api.exp
-#       - run: cd ../aws-amplify-cypress-api
-#       - run: yarn --immutable
-#       - run: cd ../aws-amplify-cypress-api/src && cat $(find . -type f -name 'aws-exports*')
-#       - run:
-#           name: Start API test server in background
-#           command: |
-#             cd ../aws-amplify-cypress-api
-#             pwd
-#             yarn start
-#           background: true
-#       - run:
-#           name: Run cypress tests for api
-#           command: |
-#             cd ../aws-amplify-cypress-api
-#             yarn add cypress@6.8.0 --save
-#             cp ../repo/cypress.json .
-#             cp -R ../repo/cypress .
-#             yarn cypress run --spec $(find . -type f -name 'api_spec*')
-#       - run: cd .circleci/ && chmod +x delete_api.sh
-#       - run: expect .circleci/delete_api.exp
-#       - run: *scan_e2e_test_artifacts
-#       - store_artifacts:
-#           path: ~/aws-amplify-cypress-auth/cypress/videos
-#       - store_artifacts:
-#           path: ~/aws-amplify-cypress-auth/cypress/screenshots
-#       - store_artifacts:
-#           path: ~/aws-amplify-cypress-api/cypress/videos
-#       - store_artifacts:
-#           path: ~/aws-amplify-cypress-api/cypress/screenshots
-
-<<<<<<< HEAD
-#   publish_to_npm:
-#     <<: *linux-e2e-executor-large
-#     steps:
-#       - restore_cache:
-#           key: amplify-cli-repo-{{ .Branch }}-{{ .Revision }}
-#       - restore_cache:
-#           keys:
-#             - amplify-cli-ssh-deps-{{ .Branch }}
-#       - restore_cache:
-#           key: amplify-pkg-binaries-{{ .Branch }}-{{ .Revision }}
-#       - run:
-#           name: Authenticate with npm
-#           command: echo "//registry.npmjs.org/:_authToken=$NPM_TOKEN" > ~/.npmrc
-#       - run:
-#           name: Publish Amplify CLI
-#           command: |
-#             bash ./.circleci/publish-step-3-npm.sh
-#   post_publish_push_to_git:
-#     <<: *linux-e2e-executor-large
-#     steps:
-#       - restore_cache:
-#           key: amplify-cli-repo-{{ .Branch }}-{{ .Revision }}
-#       - restore_cache:
-#           keys:
-#             - amplify-cli-ssh-deps-{{ .Branch }}
-#       - restore_cache:
-#           key: amplify-pkg-binaries-{{ .Branch }}-{{ .Revision }}
-#       - run:
-#           name: Push release commit and tags
-#           command: |
-#             bash ./.circleci/publish-step-4-push-to-git.sh
-#   github_prerelease:
-#     <<: *linux-e2e-executor-large
-#     steps:
-#       - restore_cache:
-#           key: amplify-cli-repo-{{ .Branch }}-{{ .Revision }}
-#       - restore_cache:
-#           key: amplify-unified-changelog-{{ .Branch }}-{{ .Revision }}
-#       - restore_cache:
-#           key: amplify-pkg-binaries-{{ .Branch }}-{{ .Revision }}
-#       - restore_cache:
-#           key: amplfiy-pkg-tag-{{ .Branch }}-{{ .Revision }}
-#       - run:
-#           name: Compress binaries
-#           command: |
-#             cd out
-#             mv amplify-pkg-macos-x64 amplify-pkg-macos
-#             mv amplify-pkg-linux-x64 amplify-pkg-linux
-#             mv amplify-pkg-win-x64.exe amplify-pkg-win.exe
-#             tar zcvf amplify-pkg-macos.tgz amplify-pkg-macos
-#             tar zcvf amplify-pkg-linux.tgz amplify-pkg-linux
-#             tar zcvf amplify-pkg-win.exe.tgz amplify-pkg-win.exe
-#       - run:
-#           name: Publish Amplify CLI GitHub prerelease
-#           command: |
-#             commit=$(git rev-parse HEAD)
-#             version=$(cat .amplify-pkg-version)
-#             yarn ts-node scripts/github-prerelease.ts $version $commit
-
-#   github_prerelease_install_sanity_check:
-#     <<: *linux-e2e-executor-large
-#     steps:
-#       - restore_cache:
-#           key: amplify-cli-repo-{{ .Branch }}-{{ .Revision }}
-#       - restore_cache:
-#           key: amplfiy-pkg-tag-{{ .Branch }}-{{ .Revision }}
-#       - run:
-#           name: Install packaged Amplify CLI
-#           command: |
-#             version=$(cat .amplify-pkg-version)
-#             curl -sL https://aws-amplify.github.io/amplify-cli/install | version=v$version bash
-#             echo "export PATH=$PATH:$HOME/.amplify/bin" >> $BASH_ENV
-#       - run:
-#           name: Sanity check install
-#           command: |
-#             amplify version
-#   deployment_verification_post_release:
-#     <<: *linux-e2e-executor-large
-#     steps:
-#       - restore_cache:
-#           key: amplify-cli-repo-{{ .Branch }}-{{ .Revision }}
-#       - run:
-#           name: Verify Release Deployment
-#           command: |
-#             version=$(cat .amplify-pkg-version)
-#             yarn ts-node scripts/verify-deployment.ts -v $version
-#   deployment_verification_rc_or_tagged:
-#     <<: *linux-e2e-executor-large
-#     steps:
-#       - restore_cache:
-#           key: amplify-cli-repo-{{ .Branch }}-{{ .Revision }}
-#       - run:
-#           name: Verify Tagged or RC Deployment
-#           command: |
-#             version=$(cat .amplify-pkg-version)
-#             yarn ts-node scripts/verify-deployment.ts --version $version --exclude-github
-#   github_release:
-#     <<: *linux-e2e-executor-large
-#     steps:
-#       - restore_cache:
-#           key: amplify-cli-repo-{{ .Branch }}-{{ .Revision }}
-#       - restore_cache:
-#           key: amplify-pkg-binaries-{{ .Branch }}-{{ .Revision }}
-#       - restore_cache:
-#           key: amplfiy-pkg-tag-{{ .Branch }}-{{ .Revision }}
-#       - run:
-#           name: Publish Amplify CLI GitHub release
-#           command: |
-#             commit=$(git rev-parse HEAD)
-#             version=$(cat .amplify-pkg-version)
-#             yarn ts-node scripts/github-release.ts $version $commit
-#   npm_rollback_access:
-#     <<: *linux-e2e-executor-large
-#     steps:
-#       - restore_cache:
-#           key: amplify-cli-repo-{{ .Branch }}-{{ .Revision }}
-#       - restore_cache:
-#           keys:
-#             - amplify-cli-ssh-deps-{{ .Branch }}
-#       - restore_cache:
-#           key: amplify-pkg-binaries-{{ .Branch }}-{{ .Revision }}
-#       - run:
-#           name: Authenticate with npm
-#           command: echo "//registry.npmjs.org/:_authToken=$NPM_TOKEN" > ~/.npmrc
-#   cleanup_resources:
-#     <<: *linux-e2e-executor-large
-#     steps:
-#       - restore_cache:
-#           key: amplify-cli-repo-{{ .Branch }}-{{ .Revision }}
-#       - restore_cache:
-#           key: amplify-cli-yarn-deps-{{ .Branch }}-{{ checksum "yarn.lock" }}
-#       - run:
-#           name: 'Run cleanup script'
-#           command: |
-#             cd packages/amplify-e2e-tests
-#             yarn clean-e2e-resources
-#           no_output_timeout: 90m
-#       - run: *scan_e2e_test_artifacts
-#       - store_artifacts:
-#           path: ~/repo/packages/amplify-e2e-tests/amplify-e2e-reports
-#     working_directory: ~/repo
-=======
+
+  amplify_migration_tests_multi_env_layers:
+    parameters:
+      os:
+        type: executor
+        default: l_large
+    executor: << parameters.os >>
+    environment:
+      AMPLIFY_PATH: /home/circleci/.npm-global/lib/node_modules/@aws-amplify/cli/bin/amplify
+    steps:
+      - restore_cache:
+          key: amplify-cli-repo-{{ .Branch }}-{{ .Revision }}
+      - restore_cache:
+          key: amplify-cli-yarn-deps-{{ .Branch }}-{{ checksum "yarn.lock" }}
+      - restore_cache:
+          key: amplify-pkg-binaries-{{ .Branch }}-{{ .Revision }}
+      - run:
+          name: Run tests migrating from CLI v4.52.0
+          command: |
+            source .circleci/local_publish_helpers.sh
+            changeNpmGlobalPath
+            cd packages/amplify-migration-tests
+            retry yarn migration_v4.52.0_multienv_layers --no-cache --maxWorkers=4 --forceExit $TEST_SUITE
+          no_output_timeout: 90m
+      - run: *scan_e2e_test_artifacts
+      - store_test_results:
+          path: ~/repo/packages/amplify-migration-tests/
+      - store_artifacts:
+          path: ~/repo/packages/amplify-migration-tests/amplify-migration-reports
+    working_directory: ~/repo
+
+  amplify_general_config_tests:
+    parameters:
+      os:
+        type: executor
+        default: l_large
+    executor: << parameters.os >>
+    environment:
+      AMPLIFY_PATH: /home/circleci/repo/out/amplify-pkg-linux-x64
+    steps:
+      - restore_cache:
+          key: amplify-cli-repo-{{ .Branch }}-{{ .Revision }}
+      - restore_cache:
+          key: amplify-cli-yarn-deps-{{ .Branch }}-{{ checksum "yarn.lock" }}
+      - restore_cache:
+          key: amplify-pkg-binaries-{{ .Branch }}-{{ .Revision }}
+      - run:
+          name: Run tests using general profile
+          command: |
+            source .circleci/local_publish_helpers.sh
+            cd packages/amplify-e2e-tests
+            retry yarn general-config-e2e --no-cache --maxWorkers=3 --forceExit $TEST_SUITE
+          no_output_timeout: 90m
+      - run: *scan_e2e_test_artifacts
+      - store_test_results:
+          path: ~/repo/packages/amplify-e2e-tests/
+      - store_artifacts:
+          path: ~/repo/packages/amplify-e2e-tests/amplify-e2e-reports
+    working_directory: ~/repo
+
+  amplify_console_integration_tests:
+    parameters:
+      os:
+        type: executor
+        default: l_large
+    executor: << parameters.os >>
+    steps:
+      - restore_cache:
+          key: amplify-cli-repo-{{ .Branch }}-{{ .Revision }}
+      - restore_cache:
+          key: amplify-verdaccio-cache-{{ .Branch }}-{{ .Revision }}
+      - run: *install_cli_from_local_registry
+      - run:
+          command: |
+            echo "export PATH=~/.npm-global/bin:$PATH" >> $BASH_ENV
+            source $BASH_ENV
+            source .circleci/local_publish_helpers.sh
+            amplify -v
+            cd packages/amplify-console-integration-tests
+            retry yarn console-integration --no-cache --maxWorkers=4 --forceExit
+          name: 'Run Amplify Console integration tests'
+          no_output_timeout: 90m
+      - run: *scan_e2e_test_artifacts
+      - store_test_results:
+          path: ~/repo/packages/amplify-console-integration-tests/
+      - store_artifacts:
+          path: ~/repo/packages/amplify-console-integration-tests/console-integration-reports
+    working_directory: ~/repo
+
+  integration_test:
+    working_directory: /home/circleci/repo
+    resource_class: large
+    docker:
+      - image: cypress/base:14.17.0
+        environment:
+          TERM: dumb
+    steps:
+      - restore_cache:
+          key: amplify-cli-repo-{{ .Branch }}-{{ .Revision }}
+      - restore_cache:
+          key: amplify-verdaccio-cache-{{ .Branch }}-{{ .Revision }}
+      - run: cd .circleci/ && chmod +x aws.sh
+      - run:
+          name: Setup Dependencies
+          command: |
+            apt-get update
+            apt-get install -y sudo
+            sudo apt-get install -y tcl
+            sudo apt-get install -y expect
+            sudo apt-get install -y zip
+            sudo apt-get install -y lsof
+            sudo apt-get install -y python python-pip libpython-dev
+            sudo apt-get install -y jq
+            pip install awscli
+      - run: expect .circleci/aws_configure.exp
+      - run:
+          name: Configure Amplify CLI
+          command: |
+            yarn rm-dev-link && yarn link-dev && yarn rm-aa-dev-link && yarn link-aa-dev
+            echo 'export PATH="$(pwd)/.bin:$PATH"' >> $BASH_ENV
+            source $BASH_ENV
+            amplify-dev
+      - run:
+          name: Clone auth test package
+          command: |
+            cd ..
+            git clone $AUTH_CLONE_URL
+            cd aws-amplify-cypress-auth
+            yarn
+            yarn add cypress@6.8.0 --save
+      - run: cd .circleci/ && chmod +x auth.sh
+      - run: cd .circleci/ && chmod +x amplify_init.sh
+      - run: cd .circleci/ && chmod +x amplify_init.exp
+      - run: expect .circleci/amplify_init.exp ../aws-amplify-cypress-auth
+      - run: expect .circleci/enable_auth.exp
+      - run: cd ../aws-amplify-cypress-auth
+      - run: yarn --immutable
+      - run: cd ../aws-amplify-cypress-auth/src && cat $(find . -type f -name 'aws-exports*')
+      - run:
+          name: Start Auth test server in background
+          command: |
+            cd ../aws-amplify-cypress-auth
+            pwd
+            yarn start
+          background: true
+      - run: cat $(find ../repo -type f -name 'auth_spec*')
+      - run:
+          name: Run cypress tests for auth
+          command: |
+            cd ../aws-amplify-cypress-auth
+            cp ../repo/cypress.json .
+            cp -R ../repo/cypress .
+            yarn cypress run --spec $(find . -type f -name 'auth_spec*')
+      - run: sudo kill -9 $(lsof -t -i:3000)
+      - run: cd .circleci/ && chmod +x delete_auth.sh
+      - run: expect .circleci/delete_auth.exp
+      - run:
+          name: Clone API test package
+          command: |
+            cd ..
+            git clone $API_CLONE_URL
+            cd aws-amplify-cypress-api
+            yarn
+      - run: cd .circleci/ && chmod +x api.sh
+      - run: expect .circleci/amplify_init.exp ../aws-amplify-cypress-api
+      - run: expect .circleci/enable_api.exp
+      - run: cd ../aws-amplify-cypress-api
+      - run: yarn --immutable
+      - run: cd ../aws-amplify-cypress-api/src && cat $(find . -type f -name 'aws-exports*')
+      - run:
+          name: Start API test server in background
+          command: |
+            cd ../aws-amplify-cypress-api
+            pwd
+            yarn start
+          background: true
+      - run:
+          name: Run cypress tests for api
+          command: |
+            cd ../aws-amplify-cypress-api
+            yarn add cypress@6.8.0 --save
+            cp ../repo/cypress.json .
+            cp -R ../repo/cypress .
+            yarn cypress run --spec $(find . -type f -name 'api_spec*')
+      - run: cd .circleci/ && chmod +x delete_api.sh
+      - run: expect .circleci/delete_api.exp
+      - run: *scan_e2e_test_artifacts
+      - store_artifacts:
+          path: ~/aws-amplify-cypress-auth/cypress/videos
+      - store_artifacts:
+          path: ~/aws-amplify-cypress-auth/cypress/screenshots
+      - store_artifacts:
+          path: ~/aws-amplify-cypress-api/cypress/videos
+      - store_artifacts:
+          path: ~/aws-amplify-cypress-api/cypress/screenshots
+
   publish_to_npm:
     <<: *linux-e2e-executor-large
     steps:
@@ -1175,328 +1000,44 @@
       - store_artifacts:
           path: ~/repo/packages/amplify-e2e-tests/amplify-e2e-reports
     working_directory: ~/repo
->>>>>>> 989ec35b
-
-#   trigger_e2e_workflow_cleanup:
-#     <<: *linux-e2e-executor-medium
-#     steps:
-#       - run:
-#           name: 'Trigger Cleanup for this Workflow'
-#           command: |
-#             echo "Triggering cleanup for Workflow $CIRCLE_WORKFLOW_ID"
-#             curl --request POST \
-#               --url https://circleci.com/api/v2/project/gh/aws-amplify/amplify-cli/pipeline \
-#               --header "Circle-Token: $AMPLIFY_CLI_CIRCLECI_TRIGGER_TOKEN" \
-#               --header "content-type: application/json" \
-#               --data '{"branch":"'$CIRCLE_BRANCH'","parameters":{"e2e_workflow_cleanup":true,"setup":false,"e2e_workflow_cleanup_workflow_id":"'$CIRCLE_WORKFLOW_ID'"}}'
-
-#   wait_for_all:
-#     <<: *linux-e2e-executor-small
-#     steps:
-#       - restore_cache:
-#           key: amplify-cli-repo-{{ .Branch }}-{{ .Revision }}
-#       - restore_cache:
-#           key: amplify-cli-yarn-deps-{{ .Branch }}-{{ checksum "yarn.lock" }}
-#       - run:
-#           name: 'Wait for all required jobs to finish'
-#           command: |
-#             while [[ $(curl --location --request GET "https://circleci.com/api/v2/workflow/$CIRCLE_WORKFLOW_ID/job" --header "Circle-Token: $CIRCLECI_TOKEN"| jq -r '.items[]|select(.name != "wait_for_all")|.status' | grep -c "running") -gt 0 ]]
-#               do
-#                 sleep 60
-#               done
-#           no_output_timeout: 180m
-#       - run:
-#           name: 'Collect Results'
-#           command: yarn workflow-results
-#       - run: *scan_e2e_test_artifacts
-#       - store_artifacts:
-#           path: ~/repo/artifacts
-
-#     working_directory: ~/repo
-
-<<<<<<< HEAD
-# workflows:
-#   version: 3
-#   build_test_deploy_v3:
-#     jobs:
-#       - build:
-#           filters:
-#             branches:
-#               ignore:
-#                 - beta
-#       - build_tests_standalone
-#       - build_windows_workspace_for_e2e:
-#           filters:
-#             branches:
-#               only:
-#                 - dev
-#                 - /run-e2e-with-rc\/.*/
-#                 - /tagged-release\/.*/
-#                 - /run-e2e\/.*/
-#       - lint:
-#           requires:
-#             - build
-#           filters:
-#             branches:
-#               ignore:
-#                 - beta
-#                 - release
-#                 - /release_rc\/.*/
-#                 - /run-e2e\/.*/
-#       - verify-api-extract:
-#           requires:
-#             - build
-#           filters:
-#             branches:
-#               ignore:
-#                 - beta
-#                 - release
-#                 - /release_rc\/.*/
-#                 - /tagged-release-without-e2e-tests\/.*/
-#       - verify-yarn-lock:
-#           requires:
-#             - build
-#       - verify-versions-match:
-#           requires:
-#             - publish_to_local_registry
-#       - test:
-#           requires:
-#             - build
-#           filters:
-#             branches:
-#               ignore:
-#                 - beta
-#                 - release
-#                 - /release_rc\/.*/
-#                 - /tagged-release-without-e2e-tests\/.*/
-#       - validate_cdk_version:
-#           requires:
-#             - build
-#       - mock_e2e_tests:
-#           requires:
-#             - build
-#           filters:
-#             branches:
-#               ignore:
-#                 - beta
-#                 - release
-#                 - /tagged-release-without-e2e-tests\/.*/
-#       - integration_test:
-#           context:
-#             - e2e-test-context
-#           filters:
-#             branches:
-#               only:
-#                 - dev
-#                 - /run-e2e-with-rc\/.*/
-#                 - /tagged-release\/.*/
-#                 - /run-e2e\/.*/
-#           requires:
-#             - build
-#       - publish_to_local_registry:
-#           requires:
-#             - build
-#       - upload_pkg_binaries:
-#           filters:
-#             branches:
-#               only:
-#                 - dev
-#                 - release
-#                 - /release_rc\/.*/
-#                 - /run-e2e-with-rc\/.*/
-#                 - /tagged-release\/.*/
-#                 - /tagged-release-without-e2e-tests\/.*/
-#                 - /run-e2e\/.*/
-#           context:
-#             - e2e-auth-credentials
-#             - e2e-test-context
-#             - amplify-s3-upload
-#           requires:
-#             - build_pkg_binaries_linux
-#             - build_pkg_binaries_macos
-#             - build_pkg_binaries_win
-#             - build_pkg_binaries_arm
-#       - build_pkg_binaries_linux:
-#           requires:
-#             - publish_to_local_registry
-#       - build_pkg_binaries_macos:
-#           requires:
-#             - publish_to_local_registry
-#       - build_pkg_binaries_win:
-#           requires:
-#             - publish_to_local_registry
-#       - build_pkg_binaries_arm:
-#           requires:
-#             - publish_to_local_registry
-#       - verify_pkg_binaries:
-#           requires:
-#             - build_pkg_binaries_linux
-#             - build_pkg_binaries_macos
-#             - build_pkg_binaries_win
-#             - build_pkg_binaries_arm
-#       - amplify_sudo_install_test:
-#           context: amplify-ecr-image-pull
-#           requires:
-#             - upload_pkg_binaries
-#           filters:
-#             branches:
-#               only:
-#                 - dev
-#                 - /run-e2e-with-rc\/.*/
-#                 - /tagged-release\/.*/
-#                 - /run-e2e\/.*/
-#       - amplify_install_test:
-#           context: amplify-ecr-image-pull
-#           requires:
-#             - upload_pkg_binaries
-#           filters:
-#             branches:
-#               only:
-#                 - dev
-#                 - /run-e2e-with-rc\/.*/
-#                 - /tagged-release\/.*/
-#                 - /run-e2e\/.*/
-#       - cleanup_resources:
-#           context:
-#             - cleanup-resources
-#             - e2e-test-context
-#           requires:
-#             - build
-#           filters:
-#             branches:
-#               only:
-#                 - dev
-#                 - /tagged-release\/.*/
-#                 - /run-e2e\/.*/
-#       - amplify_e2e_tests_pkg:
-#           context:
-#             - cleanup-resources
-#             - e2e-auth-credentials
-#             - e2e-test-context
-#           filters:
-#             branches:
-#               only:
-#                 - dev
-#                 - /run-e2e-with-rc\/.*/
-#                 - /tagged-release\/.*/
-#                 - /run-e2e\/.*/
-#           requires:
-#             - upload_pkg_binaries
-#             - build_windows_workspace_for_e2e
-#       - amplify_migration_tests_v10:
-#           context:
-#             - e2e-auth-credentials
-#             - cleanup-resources
-#             - e2e-test-context
-#           filters:
-#             branches:
-#               only:
-#                 - dev
-#                 - /run-e2e-with-rc\/.*/
-#                 - /tagged-release\/.*/
-#                 - /run-e2e\/.*/
-#           requires:
-#             - upload_pkg_binaries
-#       - amplify_migration_tests_v8:
-#           context:
-#             - e2e-auth-credentials
-#             - cleanup-resources
-#             - e2e-test-context
-#           filters:
-#             branches:
-#               only:
-#                 - dev
-#                 - /run-e2e-with-rc\/.*/
-#                 - /tagged-release\/.*/
-#                 - /run-e2e\/.*/
-#           requires:
-#             - upload_pkg_binaries
-#       - amplify_migration_tests_non_multi_env_layers:
-#           context:
-#             - e2e-auth-credentials
-#             - cleanup-resources
-#             - e2e-test-context
-#           filters:
-#             branches:
-#               only:
-#                 - dev
-#                 - /run-e2e-with-rc\/.*/
-#                 - /tagged-release\/.*/
-#                 - /run-e2e\/.*/
-#           requires:
-#             - upload_pkg_binaries
-#       - amplify_migration_tests_multi_env_layers:
-#           context:
-#             - e2e-auth-credentials
-#             - cleanup-resources
-#             - e2e-test-context
-#           filters:
-#             branches:
-#               only:
-#                 - dev
-#                 - /run-e2e-with-rc\/.*/
-#                 - /tagged-release\/.*/
-#                 - /run-e2e\/.*/
-#           requires:
-#             - upload_pkg_binaries
-#       - amplify_general_config_tests:
-#           context:
-#             - e2e-auth-credentials
-#             - cleanup-resources
-#             - e2e-test-context
-#           filters:
-#             branches:
-#               only:
-#                 - dev
-#                 - /run-e2e-with-rc\/.*/
-#                 - /tagged-release\/.*/
-#                 - /run-e2e\/.*/
-#           requires:
-#             - upload_pkg_binaries
-#       - amplify_console_integration_tests:
-#           context:
-#             - e2e-auth-credentials
-#             - cleanup-resources
-#             - console-e2e-test
-#             - e2e-test-context
-#           filters:
-#             branches:
-#               only:
-#                 - dev
-#                 - /run-e2e-with-rc\/.*/
-#                 - /tagged-release\/.*/
-#                 - /run-e2e\/.*/
-#           requires:
-#             - upload_pkg_binaries
-#       - github_prerelease:
-#           context: github-publish
-#           requires:
-#             - upload_pkg_binaries
-#           filters:
-#             branches:
-#               only:
-#                 - release
-#       - github_prerelease_install_sanity_check:
-#           requires:
-#             - github_prerelease
-#           filters:
-#             branches:
-#               only:
-#                 - release
-#       - wait_for_all:
-#           context:
-#             - cleanup-resources
-#             - e2e-test-context
-#           requires:
-#             - build
-#           filters:
-#             branches:
-#               only:
-#                 - dev
-#                 - /run-e2e-with-rc\/.*/
-#                 - /tagged-release\/.*/
-#                 - /run-e2e\/.*/
-=======
+
+  trigger_e2e_workflow_cleanup:
+    <<: *linux-e2e-executor-medium
+    steps:
+      - run:
+          name: 'Trigger Cleanup for this Workflow'
+          command: |
+            echo "Triggering cleanup for Workflow $CIRCLE_WORKFLOW_ID"
+            curl --request POST \
+              --url https://circleci.com/api/v2/project/gh/aws-amplify/amplify-cli/pipeline \
+              --header "Circle-Token: $AMPLIFY_CLI_CIRCLECI_TRIGGER_TOKEN" \
+              --header "content-type: application/json" \
+              --data '{"branch":"'$CIRCLE_BRANCH'","parameters":{"e2e_workflow_cleanup":true,"setup":false,"e2e_workflow_cleanup_workflow_id":"'$CIRCLE_WORKFLOW_ID'"}}'
+
+  wait_for_all:
+    <<: *linux-e2e-executor-small
+    steps:
+      - restore_cache:
+          key: amplify-cli-repo-{{ .Branch }}-{{ .Revision }}
+      - restore_cache:
+          key: amplify-cli-yarn-deps-{{ .Branch }}-{{ checksum "yarn.lock" }}
+      - run:
+          name: 'Wait for all required jobs to finish'
+          command: |
+            while [[ $(curl --location --request GET "https://circleci.com/api/v2/workflow/$CIRCLE_WORKFLOW_ID/job" --header "Circle-Token: $CIRCLECI_TOKEN"| jq -r '.items[]|select(.name != "wait_for_all")|.status' | grep -c "running") -gt 0 ]]
+              do
+                sleep 60
+              done
+          no_output_timeout: 180m
+      - run:
+          name: 'Collect Results'
+          command: yarn workflow-results
+      - run: *scan_e2e_test_artifacts
+      - store_artifacts:
+          path: ~/repo/artifacts
+
+    working_directory: ~/repo
+
 workflows:
   version: 3
   build_test_deploy_v3:
@@ -1792,99 +1333,21 @@
                 - /run-e2e-with-rc\/.*/
                 - /tagged-release\/.*/
                 - /run-e2e\/.*/
->>>>>>> 989ec35b
-
-#       - trigger_e2e_workflow_cleanup:
-#           context:
-#             - cleanup-resources
-#             - e2e-test-context
-#           requires:
-#             - wait_for_all
-#           filters:
-#             branches:
-#               only:
-#                 - dev
-#                 - /run-e2e-with-rc\/.*/
-#                 - /tagged-release\/.*/
-#                 - /run-e2e\/.*/
-
-<<<<<<< HEAD
-#       - publish_to_npm:
-#           context:
-#             - npm-publish
-#           requires:
-#             - test
-#             - mock_e2e_tests
-#             - integration_test
-#             - amplify_e2e_tests_pkg
-#             - amplify_sudo_install_test
-#             - amplify_install_test
-#             - amplify_console_integration_tests
-#             - amplify_migration_tests_v10
-#             - amplify_migration_tests_v8
-#             - amplify_migration_tests_non_multi_env_layers
-#             - amplify_migration_tests_multi_env_layers
-#             - github_prerelease_install_sanity_check
-#             - upload_pkg_binaries
-#             - verify-versions-match
-#           filters:
-#             branches:
-#               only:
-#                 - release
-#                 - /release_rc\/.*/
-#                 - /run-e2e-with-rc\/.*/
-#                 - /tagged-release\/.*/
-#                 - /tagged-release-without-e2e-tests\/.*/
-#       - npm_rollback_access:
-#           context:
-#             - npm-publish
-#           requires:
-#             - upload_pkg_binaries
-#             - verify-versions-match
-#           filters:
-#             branches:
-#               only:
-#                 - release
-#       - post_publish_push_to_git:
-#           requires:
-#             - publish_to_npm
-#           filters:
-#             branches:
-#               only:
-#                 - release
-#                 - /release_rc\/.*/
-#                 - /run-e2e-with-rc\/.*/
-#                 - /tagged-release\/.*/
-#                 - /tagged-release-without-e2e-tests\/.*/
-#       - deployment_verification_post_release:
-#           requires:
-#             - publish_to_npm
-#             - github_release
-#             - upload_pkg_binaries
-#           filters:
-#             branches:
-#               only:
-#                 - release
-#       - deployment_verification_rc_or_tagged:
-#           requires:
-#             - publish_to_npm
-#             - upload_pkg_binaries
-#           filters:
-#             branches:
-#               only:
-#                 - /release_rc\/.*/
-#                 - /run-e2e-with-rc\/.*/
-#                 - /tagged-release\/.*/
-#                 - /tagged-release-without-e2e-tests\/.*/
-#       - github_release:
-#           context: github-publish
-#           requires:
-#             - post_publish_push_to_git
-#           filters:
-#             branches:
-#               only:
-#                 - release
-=======
+
+      - trigger_e2e_workflow_cleanup:
+          context:
+            - cleanup-resources
+            - e2e-test-context
+          requires:
+            - wait_for_all
+          filters:
+            branches:
+              only:
+                - dev
+                - /run-e2e-with-rc\/.*/
+                - /tagged-release\/.*/
+                - /run-e2e\/.*/
+
       - publish_to_npm:
           context:
             - npm-publish
@@ -1961,138 +1424,137 @@
             branches:
               only:
                 - release
->>>>>>> 989ec35b
-
-# commands:
-#   install_packaged_cli:
-#     description: 'Install Amplify Packaged CLI to PATH'
-#     parameters:
-#       os:
-#         type: executor
-#         default: l_large
-#     steps:
-#       - when:
-#           condition:
-#             equal: [*windows-e2e-executor-medium, << parameters.os >>]
-#           steps:
-#             - run:
-#                 shell: powershell.exe
-#                 name: Rename the Packaged CLI to amplify
-#                 command: |
-#                   # rename the command to amplify
-#                   cd /home/circleci/repo/out
-#                   cp amplify-pkg-win-x64.exe amplify.exe
-#             - run:
-#                 shell: powershell.exe
-#                 name: Move to CLI Binary to already existing PATH
-#                 command: |
-#                   # This is a Hack to make sure the Amplify CLI is in the PATH
-#                   cp /home/circleci/repo/out/amplify.exe $env:homedrive\$env:homepath\AppData\Local\Microsoft\WindowsApps
-#             - run:
-#                 name: Confirm Amplify CLI is installed and available in PATH
-#                 command: amplify version
-
-#       - when:
-#           condition:
-#             or:
-#               - equal: [*linux-e2e-executor-large, << parameters.os >>]
-#               - equal: [*linux-e2e-executor-medium, << parameters.os >>]
-#           steps:
-#             - run:
-#                 name: Symlink Amplify packaged CLI
-#                 command: |
-#                   cd out
-#                   ln -sf amplify-pkg-linux-x64 amplify
-#                   echo "export PATH=$AMPLIFY_DIR:$PATH:/home/circleci/repo/node_modules/.bin/" >> $BASH_ENV
-#                   source $BASH_ENV
-#             - run:
-#                 name: Confirm Amplify CLI is installed and available in PATH
-#                 command: amplify version
-
-#   rename_binary_for_windows:
-#     description: 'Rename binary for windows'
-#     parameters:
-#       os:
-#         type: executor
-#         default: w_medium
-#     steps:
-#       - when:
-#           condition:
-#             equal: [*windows-e2e-executor-medium, << parameters.os >>]
-#           steps:
-#             - run:
-#                 shell: powershell.exe
-#                 command: cp /home/circleci/repo/out/amplify-pkg-win-x64.exe $env:homedrive\$env:homepath\AppData\Local\Microsoft\WindowsApps\amplify.exe
-#   run_e2e_tests:
-#     description: 'Run Amplify E2E tests'
-#     parameters:
-#       os:
-#         type: executor
-#         default: l_medium
-#     steps:
-#       - when:
-#           condition:
-#             equal: [*windows-e2e-executor-medium, << parameters.os >>]
-#           steps:
-#             - run:
-#                 name: Run E2e Tests
-#                 shell: bash.exe
-#                 command: |
-#                   source .circleci/local_publish_helpers.sh
-#                   source $BASH_ENV
-#                   amplify version
-#                   cd packages/amplify-e2e-tests
-#                   retry runE2eTest
-#                 no_output_timeout: 65m
-#       - when:
-#           condition:
-#             or:
-#               - equal: [*linux-e2e-executor-large, << parameters.os >>]
-#               - equal: [*linux-e2e-executor-medium, << parameters.os >>]
-#           steps:
-#             - run:
-#                 name: Run E2e Tests
-#                 command: |
-#                   source .circleci/local_publish_helpers.sh
-#                   startLocalRegistry "$(pwd)/.circleci/verdaccio.yaml"
-#                   setNpmRegistryUrlToLocal
-#                   changeNpmGlobalPath
-#                   source $BASH_ENV
-#                   amplify version
-#                   cd packages/amplify-e2e-tests
-#                   retry runE2eTest
-#                 no_output_timeout: 65m
-#   scan_e2e_test_artifacts:
-#     description: 'Scan And Cleanup E2E Test Artifacts'
-#     parameters:
-#       os:
-#         type: executor
-#         default: l_large
-#     steps:
-#       - run:
-#           name: Scan E2E artifacts
-#           no_output_timeout: 2m
-#           command: |
-#             if ! yarn ts-node .circleci/scan_artifacts.ts; then
-#               echo "Cleaning the repository"
-#               git clean -fdx
-#               exit 1
-#             fi
-#           when: always
-#   install_node_windows:
-#     description: Install Node 18 on Windows
-#     steps:
-#       - run:
-#           name: Install Node 18
-#           command: |
-#             nvm version
-#             nvm install 18.15.0
-#             nvm use 18.15.0
-#             nvm ls
-#       - run:
-#           name: Check Node, install yarn
-#           command: |
-#             node --version
-#             npm --version
-#             npm install -g yarn
-#             yarn --version+
+commands:
+  install_packaged_cli:
+    description: 'Install Amplify Packaged CLI to PATH'
+    parameters:
+      os:
+        type: executor
+        default: l_large
+    steps:
+      - when:
+          condition:
+            equal: [*windows-e2e-executor-medium, << parameters.os >>]
+          steps:
+            - run:
+                shell: powershell.exe
+                name: Rename the Packaged CLI to amplify
+                command: |
+                  # rename the command to amplify
+                  cd /home/circleci/repo/out
+                  cp amplify-pkg-win-x64.exe amplify.exe
+            - run:
+                shell: powershell.exe
+                name: Move to CLI Binary to already existing PATH
+                command: |
+                  # This is a Hack to make sure the Amplify CLI is in the PATH
+                  cp /home/circleci/repo/out/amplify.exe $env:homedrive\$env:homepath\AppData\Local\Microsoft\WindowsApps
+            - run:
+                name: Confirm Amplify CLI is installed and available in PATH
+                command: amplify version
+
+      - when:
+          condition:
+            or:
+              - equal: [*linux-e2e-executor-large, << parameters.os >>]
+              - equal: [*linux-e2e-executor-medium, << parameters.os >>]
+          steps:
+            - run:
+                name: Symlink Amplify packaged CLI
+                command: |
+                  cd out
+                  ln -sf amplify-pkg-linux-x64 amplify
+                  echo "export PATH=$AMPLIFY_DIR:$PATH:/home/circleci/repo/node_modules/.bin/" >> $BASH_ENV
+                  source $BASH_ENV
+            - run:
+                name: Confirm Amplify CLI is installed and available in PATH
+                command: amplify version
+
+  rename_binary_for_windows:
+    description: 'Rename binary for windows'
+    parameters:
+      os:
+        type: executor
+        default: w_medium
+    steps:
+      - when:
+          condition:
+            equal: [*windows-e2e-executor-medium, << parameters.os >>]
+          steps:
+            - run:
+                shell: powershell.exe
+                command: cp /home/circleci/repo/out/amplify-pkg-win-x64.exe $env:homedrive\$env:homepath\AppData\Local\Microsoft\WindowsApps\amplify.exe
+  run_e2e_tests:
+    description: 'Run Amplify E2E tests'
+    parameters:
+      os:
+        type: executor
+        default: l_medium
+    steps:
+      - when:
+          condition:
+            equal: [*windows-e2e-executor-medium, << parameters.os >>]
+          steps:
+            - run:
+                name: Run E2e Tests
+                shell: bash.exe
+                command: |
+                  source .circleci/local_publish_helpers.sh
+                  source $BASH_ENV
+                  amplify version
+                  cd packages/amplify-e2e-tests
+                  retry runE2eTest
+                no_output_timeout: 65m
+      - when:
+          condition:
+            or:
+              - equal: [*linux-e2e-executor-large, << parameters.os >>]
+              - equal: [*linux-e2e-executor-medium, << parameters.os >>]
+          steps:
+            - run:
+                name: Run E2e Tests
+                command: |
+                  source .circleci/local_publish_helpers.sh
+                  startLocalRegistry "$(pwd)/.circleci/verdaccio.yaml"
+                  setNpmRegistryUrlToLocal
+                  changeNpmGlobalPath
+                  source $BASH_ENV
+                  amplify version
+                  cd packages/amplify-e2e-tests
+                  retry runE2eTest
+                no_output_timeout: 65m
+  scan_e2e_test_artifacts:
+    description: 'Scan And Cleanup E2E Test Artifacts'
+    parameters:
+      os:
+        type: executor
+        default: l_large
+    steps:
+      - run:
+          name: Scan E2E artifacts
+          no_output_timeout: 2m
+          command: |
+            if ! yarn ts-node .circleci/scan_artifacts.ts; then
+              echo "Cleaning the repository"
+              git clean -fdx
+              exit 1
+            fi
+          when: always
+  install_node_windows:
+    description: Install Node 18 on Windows
+    steps:
+      - run:
+          name: Install Node 18
+          command: |
+            nvm version
+            nvm install 18.15.0
+            nvm use 18.15.0
+            nvm ls
+      - run:
+          name: Check Node, install yarn
+          command: |
+            node --version
+            npm --version
+            npm install -g yarn
+            yarn --version