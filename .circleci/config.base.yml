--- conflicted
+++ resolved
@@ -102,13 +102,7 @@
     executor: l_large
     steps:
       - checkout
-<<<<<<< HEAD
-      - restore_cache:
-          key: >-
-            amplify-cli-yarn-deps-{{ .Branch }}-{{ checksum "yarn.lock" }}
-=======
       - run: yarn config set script-shell $(which bash)
->>>>>>> de53874f
       - run: yarn run production-build
       - run:
           name: Build tests
