--- conflicted
+++ resolved
@@ -769,7 +769,22 @@
           when: always
       - store_artifacts:
           path: ../uitest_android_results
-<<<<<<< HEAD
+  api_1-amplify_e2e_tests:
+    working_directory: ~/repo
+    docker: *ref_0
+    resource_class: large
+    steps: *ref_1
+    environment:
+      TEST_SUITE: src/__tests__/api_1.test.ts
+      CLI_REGION: us-east-2
+  api_2-amplify_e2e_tests:
+    working_directory: ~/repo
+    docker: *ref_0
+    resource_class: large
+    steps: *ref_1
+    environment:
+      TEST_SUITE: src/__tests__/api_2.test.ts
+      CLI_REGION: us-west-2
   api-data-access-patterns-amplify_e2e_tests:
     working_directory: ~/repo
     docker: *ref_0
@@ -777,6 +792,7 @@
     steps: *ref_1
     environment:
       TEST_SUITE: src/__tests__/api-data-access-patterns.test.ts
+      CLI_REGION: eu-west-2
   api-directive-auth-1-amplify_e2e_tests:
     working_directory: ~/repo
     docker: *ref_0
@@ -784,6 +800,7 @@
     steps: *ref_1
     environment:
       TEST_SUITE: src/__tests__/api-directive-auth-1.test.ts
+      CLI_REGION: eu-central-1
   api-directive-auth-2-amplify_e2e_tests:
     working_directory: ~/repo
     docker: *ref_0
@@ -791,6 +808,7 @@
     steps: *ref_1
     environment:
       TEST_SUITE: src/__tests__/api-directive-auth-2.test.ts
+      CLI_REGION: ap-northeast-1
   api-directive-auth-3-amplify_e2e_tests:
     working_directory: ~/repo
     docker: *ref_0
@@ -798,6 +816,7 @@
     steps: *ref_1
     environment:
       TEST_SUITE: src/__tests__/api-directive-auth-3.test.ts
+      CLI_REGION: ap-southeast-1
   api-directive-auth-4-amplify_e2e_tests:
     working_directory: ~/repo
     docker: *ref_0
@@ -805,6 +824,7 @@
     steps: *ref_1
     environment:
       TEST_SUITE: src/__tests__/api-directive-auth-4.test.ts
+      CLI_REGION: ap-southeast-2
   api-directive-auth-5-amplify_e2e_tests:
     working_directory: ~/repo
     docker: *ref_0
@@ -812,6 +832,7 @@
     steps: *ref_1
     environment:
       TEST_SUITE: src/__tests__/api-directive-auth-5.test.ts
+      CLI_REGION: us-east-2
   api-directive-auth-6-amplify_e2e_tests:
     working_directory: ~/repo
     docker: *ref_0
@@ -819,6 +840,7 @@
     steps: *ref_1
     environment:
       TEST_SUITE: src/__tests__/api-directive-auth-6.test.ts
+      CLI_REGION: us-west-2
   api-directive-connection-amplify_e2e_tests:
     working_directory: ~/repo
     docker: *ref_0
@@ -826,6 +848,7 @@
     steps: *ref_1
     environment:
       TEST_SUITE: src/__tests__/api-directive-connection.test.ts
+      CLI_REGION: eu-west-2
   api-directive-function-amplify_e2e_tests:
     working_directory: ~/repo
     docker: *ref_0
@@ -833,6 +856,7 @@
     steps: *ref_1
     environment:
       TEST_SUITE: src/__tests__/api-directive-function.test.ts
+      CLI_REGION: eu-central-1
   api-directive-key-amplify_e2e_tests:
     working_directory: ~/repo
     docker: *ref_0
@@ -840,6 +864,7 @@
     steps: *ref_1
     environment:
       TEST_SUITE: src/__tests__/api-directive-key.test.ts
+      CLI_REGION: ap-northeast-1
   api-directive-model-amplify_e2e_tests:
     working_directory: ~/repo
     docker: *ref_0
@@ -847,6 +872,7 @@
     steps: *ref_1
     environment:
       TEST_SUITE: src/__tests__/api-directive-model.test.ts
+      CLI_REGION: ap-southeast-1
   api-directive-predictions-amplify_e2e_tests:
     working_directory: ~/repo
     docker: *ref_0
@@ -854,6 +880,7 @@
     steps: *ref_1
     environment:
       TEST_SUITE: src/__tests__/api-directive-predictions.test.ts
+      CLI_REGION: ap-southeast-2
   api-directive-searchable-amplify_e2e_tests:
     working_directory: ~/repo
     docker: *ref_0
@@ -861,6 +888,7 @@
     steps: *ref_1
     environment:
       TEST_SUITE: src/__tests__/api-directive-searchable.test.ts
+      CLI_REGION: us-east-2
   api-directive-versioned-amplify_e2e_tests:
     working_directory: ~/repo
     docker: *ref_0
@@ -868,17 +896,7 @@
     steps: *ref_1
     environment:
       TEST_SUITE: src/__tests__/api-directive-versioned.test.ts
-  hostingPROD-amplify_e2e_tests:
-=======
-  api_2-amplify_e2e_tests:
->>>>>>> 827c7b8d
-    working_directory: ~/repo
-    docker: *ref_0
-    resource_class: large
-    steps: *ref_1
-    environment:
-      TEST_SUITE: src/__tests__/api_2.test.ts
-      CLI_REGION: us-east-2
+      CLI_REGION: us-west-2
   auth_1-amplify_e2e_tests:
     working_directory: ~/repo
     docker: *ref_0
@@ -886,7 +904,7 @@
     steps: *ref_1
     environment:
       TEST_SUITE: src/__tests__/auth_1.test.ts
-      CLI_REGION: us-west-2
+      CLI_REGION: eu-west-2
   auth_2-amplify_e2e_tests:
     working_directory: ~/repo
     docker: *ref_0
@@ -894,14 +912,6 @@
     steps: *ref_1
     environment:
       TEST_SUITE: src/__tests__/auth_2.test.ts
-      CLI_REGION: eu-west-2
-  api_1-amplify_e2e_tests:
-    working_directory: ~/repo
-    docker: *ref_0
-    resource_class: large
-    steps: *ref_1
-    environment:
-      TEST_SUITE: src/__tests__/api_1.test.ts
       CLI_REGION: eu-central-1
   function_1-amplify_e2e_tests:
     working_directory: ~/repo
@@ -1041,7 +1051,7 @@
             branches:
               only:
                 - master
-                - schematests
+                - graphqlschemae2e
     jobs:
       - build
       - publish_to_local_registry:
@@ -1065,7 +1075,7 @@
             branches:
               only:
                 - master
-                - schematests
+                - graphqlschemae2e
                 - graphql_e2e_testing
           requires:
             - build
@@ -1075,7 +1085,7 @@
             branches:
               only:
                 - master
-                - schematests
+                - graphqlschemae2e
                 - beta
           requires:
             - build
@@ -1085,9 +1095,8 @@
             branches:
               only:
                 - master
-                - schematests
+                - graphqlschemae2e
                 - beta
-                - split-test
           requires:
             - build
       - amplify_migration_tests_latest:
@@ -1095,8 +1104,7 @@
             branches:
               only:
                 - master
-                - schematests
-                - split-test
+                - graphqlschemae2e
           requires:
             - build
       - amplify_migration_tests_v4:
@@ -1104,8 +1112,7 @@
             branches:
               only:
                 - master
-                - schematests
-                - split-test
+                - graphqlschemae2e
           requires:
             - build
       - amplify_console_integration_tests:
@@ -1126,34 +1133,16 @@
             - amplify_console_integration_tests
             - amplify_migration_tests_latest
             - amplify_migration_tests_v4
-<<<<<<< HEAD
-            - api-data-access-patterns-amplify_e2e_tests
-            - api-directive-auth-1-amplify_e2e_tests
-            - api-directive-auth-2-amplify_e2e_tests
-            - api-directive-auth-3-amplify_e2e_tests
-            - api-directive-auth-4-amplify_e2e_tests
-            - api-directive-auth-5-amplify_e2e_tests
-            - api-directive-auth-6-amplify_e2e_tests
-            - api-directive-connection-amplify_e2e_tests
-            - api-directive-function-amplify_e2e_tests
-            - api-directive-key-amplify_e2e_tests
-            - api-directive-model-amplify_e2e_tests
-            - api-directive-predictions-amplify_e2e_tests
             - api-directive-searchable-amplify_e2e_tests
-            - api-directive-versioned-amplify_e2e_tests
-            - hostingPROD-amplify_e2e_tests
-=======
-            - api_2-amplify_e2e_tests
->>>>>>> 827c7b8d
             - plugin-amplify_e2e_tests
             - hostingPROD-amplify_e2e_tests
-            - auth_1-amplify_e2e_tests
+            - api-directive-versioned-amplify_e2e_tests
             - datastore-modegen-amplify_e2e_tests
             - predictions-amplify_e2e_tests
-            - auth_2-amplify_e2e_tests
+            - auth_1-amplify_e2e_tests
             - interactions-amplify_e2e_tests
             - delete-amplify_e2e_tests
-            - api_1-amplify_e2e_tests
+            - auth_2-amplify_e2e_tests
             - hosting-amplify_e2e_tests
             - storage-amplify_e2e_tests
             - function_1-amplify_e2e_tests
@@ -1162,6 +1151,7 @@
             - function_2-amplify_e2e_tests
             - amplify-app-amplify_e2e_tests
             - migration-api-connection-migration-amplify_e2e_tests
+            - api-directive-predictions-amplify_e2e_tests
             - layer-amplify_e2e_tests
             - analytics-amplify_e2e_tests
           filters:
@@ -1169,171 +1159,151 @@
               only:
                 - release
                 - master
-                - schematests
                 - beta
-<<<<<<< HEAD
-      - api-data-access-patterns-amplify_e2e_tests:
-=======
-      - api_2-amplify_e2e_tests:
->>>>>>> 827c7b8d
+      - api_1-amplify_e2e_tests:
           filters: &ref_2
             branches:
               only:
                 - master
-                - schematests
-                - split-test
-          requires:
-            - publish_to_local_registry
+                - graphqlschemae2e
+          requires:
+            - publish_to_local_registry
+      - api-directive-auth-5-amplify_e2e_tests:
+          filters: *ref_2
+          requires:
+            - publish_to_local_registry
+      - api-directive-searchable-amplify_e2e_tests:
+          filters: *ref_2
+          requires:
+            - publish_to_local_registry
+      - plugin-amplify_e2e_tests:
+          filters: *ref_2
+          requires:
+            - publish_to_local_registry
+            - api_1-amplify_e2e_tests
+      - hostingPROD-amplify_e2e_tests:
+          filters: *ref_2
+          requires:
+            - publish_to_local_registry
+            - api-directive-auth-5-amplify_e2e_tests
+      - api_2-amplify_e2e_tests:
+          filters: *ref_2
+          requires:
+            - publish_to_local_registry
+      - api-directive-auth-6-amplify_e2e_tests:
+          filters: *ref_2
+          requires:
+            - publish_to_local_registry
+      - api-directive-versioned-amplify_e2e_tests:
+          filters: *ref_2
+          requires:
+            - publish_to_local_registry
+      - datastore-modegen-amplify_e2e_tests:
+          filters: *ref_2
+          requires:
+            - publish_to_local_registry
+            - api_2-amplify_e2e_tests
+      - predictions-amplify_e2e_tests:
+          filters: *ref_2
+          requires:
+            - publish_to_local_registry
+            - api-directive-auth-6-amplify_e2e_tests
+      - api-data-access-patterns-amplify_e2e_tests:
+          filters: *ref_2
+          requires:
+            - publish_to_local_registry
+      - api-directive-connection-amplify_e2e_tests:
+          filters: *ref_2
+          requires:
+            - publish_to_local_registry
+      - auth_1-amplify_e2e_tests:
+          filters: *ref_2
+          requires:
+            - publish_to_local_registry
+      - interactions-amplify_e2e_tests:
+          filters: *ref_2
+          requires:
+            - publish_to_local_registry
+            - api-data-access-patterns-amplify_e2e_tests
+      - delete-amplify_e2e_tests:
+          filters: *ref_2
+          requires:
+            - publish_to_local_registry
+            - api-directive-connection-amplify_e2e_tests
       - api-directive-auth-1-amplify_e2e_tests:
           filters: *ref_2
           requires:
             - publish_to_local_registry
+      - api-directive-function-amplify_e2e_tests:
+          filters: *ref_2
+          requires:
+            - publish_to_local_registry
+      - auth_2-amplify_e2e_tests:
+          filters: *ref_2
+          requires:
+            - publish_to_local_registry
+      - hosting-amplify_e2e_tests:
+          filters: *ref_2
+          requires:
+            - publish_to_local_registry
+            - api-directive-auth-1-amplify_e2e_tests
+      - storage-amplify_e2e_tests:
+          filters: *ref_2
+          requires:
+            - publish_to_local_registry
+            - api-directive-function-amplify_e2e_tests
       - api-directive-auth-2-amplify_e2e_tests:
           filters: *ref_2
           requires:
             - publish_to_local_registry
+      - api-directive-key-amplify_e2e_tests:
+          filters: *ref_2
+          requires:
+            - publish_to_local_registry
+      - function_1-amplify_e2e_tests:
+          filters: *ref_2
+          requires:
+            - publish_to_local_registry
+      - init-amplify_e2e_tests:
+          filters: *ref_2
+          requires:
+            - publish_to_local_registry
+            - api-directive-auth-2-amplify_e2e_tests
+      - migration-api-key-migration-amplify_e2e_tests:
+          filters: *ref_2
+          requires:
+            - publish_to_local_registry
+            - api-directive-key-amplify_e2e_tests
       - api-directive-auth-3-amplify_e2e_tests:
           filters: *ref_2
           requires:
             - publish_to_local_registry
+      - api-directive-model-amplify_e2e_tests:
+          filters: *ref_2
+          requires:
+            - publish_to_local_registry
+      - function_2-amplify_e2e_tests:
+          filters: *ref_2
+          requires:
+            - publish_to_local_registry
+      - amplify-app-amplify_e2e_tests:
+          filters: *ref_2
+          requires:
+            - publish_to_local_registry
+            - api-directive-auth-3-amplify_e2e_tests
+      - migration-api-connection-migration-amplify_e2e_tests:
+          filters: *ref_2
+          requires:
+            - publish_to_local_registry
+            - api-directive-model-amplify_e2e_tests
       - api-directive-auth-4-amplify_e2e_tests:
           filters: *ref_2
           requires:
             - publish_to_local_registry
-            - api-data-access-patterns-amplify_e2e_tests
-      - api-directive-auth-5-amplify_e2e_tests:
-          filters: *ref_2
-          requires:
-            - publish_to_local_registry
-            - api-directive-auth-1-amplify_e2e_tests
-      - api-directive-auth-6-amplify_e2e_tests:
-          filters: *ref_2
-          requires:
-            - publish_to_local_registry
-            - api-directive-auth-2-amplify_e2e_tests
-      - api-directive-connection-amplify_e2e_tests:
-          filters: *ref_2
-          requires:
-            - publish_to_local_registry
-            - api-directive-auth-3-amplify_e2e_tests
-      - api-directive-function-amplify_e2e_tests:
-          filters: *ref_2
-          requires:
-            - publish_to_local_registry
-            - api-directive-auth-4-amplify_e2e_tests
-      - api-directive-key-amplify_e2e_tests:
-          filters: *ref_2
-          requires:
-            - publish_to_local_registry
-            - api-directive-auth-5-amplify_e2e_tests
-      - api-directive-model-amplify_e2e_tests:
-          filters: *ref_2
-          requires:
-            - publish_to_local_registry
-            - api-directive-auth-6-amplify_e2e_tests
       - api-directive-predictions-amplify_e2e_tests:
           filters: *ref_2
           requires:
             - publish_to_local_registry
-            - api-directive-connection-amplify_e2e_tests
-      - api-directive-searchable-amplify_e2e_tests:
-          filters: *ref_2
-          requires:
-            - publish_to_local_registry
-            - api-directive-function-amplify_e2e_tests
-      - api-directive-versioned-amplify_e2e_tests:
-          filters: *ref_2
-          requires:
-            - publish_to_local_registry
-            - api-directive-key-amplify_e2e_tests
-      - hostingPROD-amplify_e2e_tests:
-          filters: *ref_2
-          requires:
-            - publish_to_local_registry
-            - api-directive-model-amplify_e2e_tests
-      - plugin-amplify_e2e_tests:
-          filters: *ref_2
-          requires:
-            - publish_to_local_registry
-<<<<<<< HEAD
-            - api-directive-predictions-amplify_e2e_tests
-      - datastore-modegen-amplify_e2e_tests:
-          filters: *ref_2
-          requires:
-            - publish_to_local_registry
-            - api-directive-searchable-amplify_e2e_tests
-      - interactions-amplify_e2e_tests:
-          filters: *ref_2
-          requires:
-            - publish_to_local_registry
-            - api-directive-versioned-amplify_e2e_tests
-      - hosting-amplify_e2e_tests:
-=======
-      - hostingPROD-amplify_e2e_tests:
-          filters: *ref_2
-          requires:
-            - publish_to_local_registry
-      - auth_1-amplify_e2e_tests:
-          filters: *ref_2
-          requires:
-            - publish_to_local_registry
-      - datastore-modegen-amplify_e2e_tests:
->>>>>>> 827c7b8d
-          filters: *ref_2
-          requires:
-            - publish_to_local_registry
-      - predictions-amplify_e2e_tests:
-          filters: *ref_2
-          requires:
-            - publish_to_local_registry
-      - auth_2-amplify_e2e_tests:
-          filters: *ref_2
-          requires:
-            - publish_to_local_registry
-      - interactions-amplify_e2e_tests:
-          filters: *ref_2
-          requires:
-            - publish_to_local_registry
-      - delete-amplify_e2e_tests:
-          filters: *ref_2
-          requires:
-            - publish_to_local_registry
-      - api_1-amplify_e2e_tests:
-          filters: *ref_2
-          requires:
-            - publish_to_local_registry
-      - hosting-amplify_e2e_tests:
-          filters: *ref_2
-          requires:
-            - publish_to_local_registry
-      - storage-amplify_e2e_tests:
-          filters: *ref_2
-          requires:
-            - publish_to_local_registry
-      - function_1-amplify_e2e_tests:
-          filters: *ref_2
-          requires:
-            - publish_to_local_registry
-      - init-amplify_e2e_tests:
-          filters: *ref_2
-          requires:
-            - publish_to_local_registry
-      - migration-api-key-migration-amplify_e2e_tests:
-          filters: *ref_2
-          requires:
-            - publish_to_local_registry
-      - function_2-amplify_e2e_tests:
-          filters: *ref_2
-          requires:
-            - publish_to_local_registry
-      - amplify-app-amplify_e2e_tests:
-          filters: *ref_2
-          requires:
-            - publish_to_local_registry
-      - migration-api-connection-migration-amplify_e2e_tests:
-          filters: *ref_2
-          requires:
-            - publish_to_local_registry
       - layer-amplify_e2e_tests:
           filters: *ref_2
           requires:
@@ -1341,4 +1311,5 @@
       - analytics-amplify_e2e_tests:
           filters: *ref_2
           requires:
-            - publish_to_local_registry+            - publish_to_local_registry
+            - api-directive-auth-4-amplify_e2e_tests