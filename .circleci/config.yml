# auto generated file. Edit config.base.yaml if you want to change
version: 2.1
machine:
  environment:
    PATH: '${PATH}:${HOME}/${CIRCLE_PROJECT_REPONAME}/node_modules/.bin'
defaults:
  working_directory: ~/repo
  docker: &ref_0
    - image: 'circleci/node:10.18'
  resource_class: large
jobs:
  build:
    working_directory: ~/repo
    docker: *ref_0
    resource_class: large
    steps:
      - checkout
      - run: yarn config set workspaces-experimental true
      - run: yarn cache clean --force
      - run: yarn run production-build
      - save_cache:
          key: 'amplify-cli-yarn-deps-{{ .Branch }}-{{ checksum "yarn.lock" }}'
          paths:
            - ~/.cache
      - save_cache:
          key: 'amplify-cli-ssh-deps-{{ .Branch }}'
          paths:
            - ~/.ssh
      - persist_to_workspace:
          root: .
          paths: .
  test:
    working_directory: ~/repo
    docker: *ref_0
    resource_class: large
    steps:
      - attach_workspace:
          at: ./
      - restore_cache:
          key: 'amplify-cli-yarn-deps-{{ .Branch }}-{{ checksum "yarn.lock" }}'
      - run:
          name: Update OS Packages
          command: sudo apt-get update
      - run:
          name: Install Java
          command: >
            curl -O
            https://download.java.net/java/GA/jdk11/9/GPL/openjdk-11.0.2_linux-x64_bin.tar.gz

            tar zxvf openjdk-11.0.2_linux-x64_bin.tar.gz

            sudo mv jdk-11* /usr/local/

            echo "export JAVA_HOME=/usr/local/jdk-11.0.2" >> $BASH_ENV

            echo "export PATH=$PATH:/usr/local/jdk-11.0.2/bin" >> $BASH_ENV

            source $BASH_ENV

            java -version
      - run:
          name: Lint
          command: yarn lint
      - run:
          name: Run tests
          command: yarn test-ci
      - run:
          name: Collect code coverage
          command: yarn coverage
  mock_e2e_tests:
    working_directory: ~/repo
    docker: *ref_0
    resource_class: large
    steps:
      - attach_workspace:
          at: ./
      - restore_cache:
          key: 'amplify-cli-yarn-deps-{{ .Branch }}-{{ checksum "yarn.lock" }}'
      - run:
          name: Update OS Packages
          command: sudo apt-get update
      - run:
          name: Install Java
          command: sudo apt-get install default-jdk
      - run:
          name: Run Transformer end-to-end tests with mock server
          command: cd packages/amplify-util-mock/ && yarn e2e
          no_output_timeout: 90m
          environment:
            JEST_JUNIT_OUTPUT: reports/junit/js-test-results.xml
      - store_test_results:
          path: packages/amplify-util-mock/
  publish_to_local_registry:
    working_directory: ~/repo
    docker: *ref_0
    resource_class: large
    steps:
      - attach_workspace:
          at: ./
      - restore_cache:
          key: 'amplify-cli-yarn-deps-{{ .Branch }}-{{ checksum "yarn.lock" }}'
      - run:
          name: Publish to verdaccio
          command: |
            source .circleci/local_publish_helpers.sh
            startLocalRegistry "$(pwd)/.circleci/verdaccio.yaml"
            setNpmRegistryUrlToLocal
            loginToLocalRegistry
            yarn publish-to-verdaccio
            unsetNpmRegistryUrl
      - save_cache:
          key: 'amplify-verdaccio-cache-{{ .Branch }}-{{ .Revision }}'
          paths:
            - ~/verdaccio-cache/
  graphql_e2e_tests:
    working_directory: ~/repo
    docker: *ref_0
    resource_class: large
    steps:
      - attach_workspace:
          at: ./
      - restore_cache:
          key: 'amplify-cli-yarn-deps-{{ .Branch }}-{{ checksum "yarn.lock" }}'
      - run:
          name: Run GraphQL end-to-end tests
          command: >-
            cd packages/graphql-transformers-e2e-tests/ && yarn e2e
            --maxWorkers=3
          no_output_timeout: 90m
      - store_test_results:
          path: packages/graphql-transformers-e2e-tests/
  amplify_e2e_tests:
    working_directory: ~/repo
    docker: *ref_0
    resource_class: large
    steps: &ref_1
      - attach_workspace:
          at: ./
      - restore_cache:
          key: 'amplify-verdaccio-cache-{{ .Branch }}-{{ .Revision }}'
      - run:
          name: Update OS Packages
          command: sudo apt-get update
      - run:
          name: Install Java
          command: >
            curl -O
            https://download.java.net/java/GA/jdk11/9/GPL/openjdk-11.0.2_linux-x64_bin.tar.gz

            tar zxvf openjdk-11.0.2_linux-x64_bin.tar.gz

            sudo mv jdk-11* /usr/local/

            echo "export JAVA_HOME=/usr/local/jdk-11.0.2" >> $BASH_ENV

            echo "export PATH=$PATH:/usr/local/jdk-11.0.2/bin" >> $BASH_ENV

            source $BASH_ENV

            java -version
      - run:
          name: Install Gradle
          command: >
            wget https://services.gradle.org/distributions/gradle-6.3-bin.zip -P
            /tmp

            sudo unzip -d /opt/gradle /tmp/gradle-*.zip

            echo "export GRADLE_HOME=/opt/gradle/gradle-6.3" >> $BASH_ENV

            echo "export PATH=$PATH:/opt/gradle/gradle-6.3/bin" >> $BASH_ENV

            source $BASH_ENV

            gradle --version
      - run:
          name: Install Go
          command: |
            curl -O https://dl.google.com/go/go1.14.1.linux-amd64.tar.gz
            sudo tar -C /usr/local -xzf go1.14.1.linux-amd64.tar.gz
            rm go1.14.1.linux-amd64.tar.gz
            echo "export PATH=$PATH:/usr/local/go/bin" >> $BASH_ENV
            source $BASH_ENV
            go version
      - run:
          name: Install Python
          command: >
            sudo apt install build-essential zlib1g-dev libncurses5-dev
            libgdbm-dev libnss3-dev libssl-dev libsqlite3-dev libreadline-dev
            libffi-dev curl

            curl -O https://www.python.org/ftp/python/3.8.2/Python-3.8.2.tar.xz

            sudo tar -C /usr/local -xf Python-3.8.2.tar.xz

            cd /usr/local/Python-3.8.2

            sudo ./configure

            sudo make -j 4

            sudo make install

            sudo apt install python3-pip

            pip3 install --user pipenv

            python3 --version

            pipenv --version
      - run:
          name: Install .NET
          command: >
            sudo apt-get install apt-transport-https ca-certificates

            wget -O- https://packages.microsoft.com/keys/microsoft.asc | gpg
            --dearmor > microsoft.asc.gpg

            sudo mv microsoft.asc.gpg /etc/apt/trusted.gpg.d/

            wget https://packages.microsoft.com/config/debian/9/prod.list

            sudo mv prod.list /etc/apt/sources.list.d/microsoft-prod.list

            sudo chown root:root /etc/apt/trusted.gpg.d/microsoft.asc.gpg

            sudo chown root:root /etc/apt/sources.list.d/microsoft-prod.list


            sudo apt-get update

            sudo apt-get install apt-transport-https

            sudo apt-get update

            sudo apt-get install dotnet-sdk-3.1

            dotnet --version

            dotnet tool install -g amazon.lambda.tools

            dotnet tool install -g amazon.lambda.testtool-3.1

            echo "export PATH=$PATH:$HOME/.dotnet/tools" >> $BASH_ENV

            source $BASH_ENV

            dotnet tool list -g
      - run:
          name: Start verdaccio and Install Amplify CLI
          command: |
            source .circleci/local_publish_helpers.sh
            startLocalRegistry "$(pwd)/.circleci/verdaccio.yaml"
            setNpmRegistryUrlToLocal
            changeNpmGlobalPath
            npm install -g @aws-amplify/cli
            npm install -g amplify-app
            unsetNpmRegistryUrl
      - run:
          name: Run Amplify end-to-end tests
          command: |
            source .circleci/local_publish_helpers.sh
            changeNpmGlobalPath
            amplify -v
            amplify-app --version
            startLocalRegistry "$(pwd)/.circleci/verdaccio.yaml"
            setNpmRegistryUrlToLocal
            cd packages/amplify-e2e-tests
            yarn run e2e --maxWorkers=3 $TEST_SUITE
            unsetNpmRegistryUrl
          no_output_timeout: 90m
      - store_test_results:
          path: packages/amplify-e2e-tests/
      - store_artifacts:
          path: ~/repo/packages/amplify-e2e-tests/amplify-e2e-reports
  amplify_migration_tests_v4:
    working_directory: ~/repo
    docker: *ref_0
    resource_class: large
    steps:
      - attach_workspace:
          at: ./
      - restore_cache:
          key: 'amplify-cli-yarn-deps-{{ .Branch }}-{{ checksum "yarn.lock" }}'
      - run:
          name: Update OS Packages
          command: sudo apt-get update
      - run:
          name: Run tests migrating from CLI v4.0.0
          command: |
            source .circleci/local_publish_helpers.sh
            changeNpmGlobalPath
            cd packages/amplify-migration-tests
            yarn run migration_v4.0.0 --maxWorkers=3 $TEST_SUITE
          no_output_timeout: 90m
      - store_test_results:
          path: packages/amplify-migration-tests/
      - store_artifacts:
          path: ~/repo/packages/amplify-migration-tests/amplify-migration-reports
  amplify_migration_tests_latest:
    working_directory: ~/repo
    docker: *ref_0
    resource_class: large
    steps:
      - attach_workspace:
          at: ./
      - restore_cache:
          key: 'amplify-cli-yarn-deps-{{ .Branch }}-{{ checksum "yarn.lock" }}'
      - run:
          name: Update OS Packages
          command: sudo apt-get update
      - run:
          name: Run tests migrating from latest CLI
          command: |
            source .circleci/local_publish_helpers.sh
            changeNpmGlobalPath
            cd packages/amplify-migration-tests
            yarn run migration --maxWorkers=3 $TEST_SUITE
          no_output_timeout: 90m
      - store_test_results:
          path: packages/amplify-migration-tests/
      - store_artifacts:
          path: ~/repo/packages/amplify-migration-tests/amplify-migration-reports
  amplify_console_integration_tests:
    working_directory: ~/repo
    docker: *ref_0
    resource_class: large
    steps:
      - attach_workspace:
          at: ./
      - restore_cache:
          key: 'amplify-verdaccio-cache-{{ .Branch }}-{{ .Revision }}'
      - run:
          name: Start verdaccio and Install Amplify CLI
          command: |
            source .circleci/local_publish_helpers.sh
            startLocalRegistry "$(pwd)/.circleci/verdaccio.yaml"
            changeNpmGlobalPath
            npm install -g @aws-amplify/cli
      - run:
          command: |
            echo "export PATH=~/.npm-global/bin:$PATH" >> $BASH_ENV
            source $BASH_ENV
            amplify -v
            cd packages/amplify-console-integration-tests
            yarn run console-integration --maxWorkers=3
          name: Run Amplify Console integration tests
          no_output_timeout: 90m
      - store_test_results:
          path: packages/amplify-console-integration-tests/
      - store_artifacts:
          path: >-
            ~/repo/packages/amplify-console-integration-tests/console-integration-reports
  integration_test:
    working_directory: ~/repo
    docker:
      - image: 'cypress/base:10.18.0'
        environment:
          TERM: dumb
    resource_class: large
    steps:
      - checkout
      - run: apt-get update
      - run: apt-get install -y sudo
      - run: sudo apt-get install -y tcl
      - run: sudo apt-get install -y expect
      - run: sudo apt-get install -y zip
      - run: sudo apt-get install -y lsof
      - run: sudo apt-get install -y python
      - run: sudo apt-get install -y python-pip libpython-dev
      - run: sudo apt-get install -y jq
      - run: pip install awscli
      - run: cd .circleci/ && chmod +x aws.sh
      - run: expect .circleci/aws_configure.exp
      - run: yarn setup-dev
      - run: amplify-dev
      - run:
          name: Clone auth test package
          command: |
            cd ..
            git clone $AUTH_CLONE_URL
            cd aws-amplify-cypress-auth
            yarn
      - run: cd .circleci/ && chmod +x auth.sh
      - run: cd .circleci/ && chmod +x amplify_init.sh
      - run: cd .circleci/ && chmod +x amplify_init.exp
      - run: expect .circleci/amplify_init.exp ../aws-amplify-cypress-auth
      - run: expect .circleci/enable_auth.exp
      - run: cd ../aws-amplify-cypress-auth
      - run: yarn --frozen-lockfile
      - run: >-
          cd ../aws-amplify-cypress-auth/src && cat $(find . -type f -name
          'aws-exports*')
      - run:
          name: Start Auth test server in background
          command: |
            cd ../aws-amplify-cypress-auth
            pwd
            yarn start
          background: true
      - run: cat $(find ../repo -type f -name 'auth_spec*')
      - run:
          name: Run cypress tests for auth
          command: >
            cd ../aws-amplify-cypress-auth

            yarn add cypress --save

            cp ../repo/cypress.json .

            cp -R ../repo/cypress .

            node_modules/.bin/cypress run --spec $(find . -type f -name
            'auth_spec*')
      - run: 'sudo kill -9 $(lsof -t -i:3000)'
      - run: cd .circleci/ && chmod +x delete_auth.sh
      - run: expect .circleci/delete_auth.exp
      - run:
          name: Clone API test package
          command: |
            cd ..
            git clone $API_CLONE_URL
            cd aws-amplify-cypress-api
            yarn
      - run: cd .circleci/ && chmod +x api.sh
      - run: expect .circleci/amplify_init.exp ../aws-amplify-cypress-api
      - run: expect .circleci/enable_api.exp
      - run: cd ../aws-amplify-cypress-api
      - run: yarn --frozen-lockfile
      - run: >-
          cd ../aws-amplify-cypress-api/src && cat $(find . -type f -name
          'aws-exports*')
      - run:
          name: Start API test server in background
          command: |
            cd ../aws-amplify-cypress-api
            pwd
            yarn start
          background: true
      - run:
          name: Run cypress tests for api
          command: >
            cd ../aws-amplify-cypress-auth

            yarn add cypress --save

            cp ../repo/cypress.json .

            cp -R ../repo/cypress .

            node_modules/.bin/cypress run --spec $(find . -type f -name
            'api_spec*')
      - run: cd .circleci/ && chmod +x delete_api.sh
      - run: expect .circleci/delete_api.exp
      - store_artifacts:
          path: ../../aws-amplify-cypress-auth/cypress/videos
      - store_artifacts:
          path: ../aws-amplify-cypress-auth/cypress/screenshots
      - store_artifacts:
          path: ../aws-amplify-cypress-api/cypress/videos
      - store_artifacts:
          path: ../aws-amplify-cypress-api/cypress/screenshots
  deploy:
    working_directory: ~/repo
    docker: *ref_0
    resource_class: large
    steps:
      - attach_workspace:
          at: ./
      - restore_cache:
          keys:
            - 'amplify-cli-ssh-deps-{{ .Branch }}'
            - 'amplify-cli-yarn-deps-{{ .Branch }}-{{ checksum "yarn.lock" }}'
      - run:
          name: Authenticate with npm
          command: 'echo "//registry.npmjs.org/:_authToken=$NPM_TOKEN" > ~/.npmrc'
      - run:
          name: Publish Amplify CLI
          command: |
            if [ -z "$CIRCLE_PULL_REQUEST" ]; then
              git config --global user.email $GITHUB_EMAIL
              git config --global user.name $GITHUB_USER
              npm run publish:$CIRCLE_BRANCH
            else
              echo "Skipping deploy."
            fi
  integration_test_js:
    working_directory: ~/repo
    docker:
      - image: 'cypress/base:10.18.0'
        environment:
          TERM: dumb
    steps:
      - attach_workspace:
          at: ./
      - checkout
      - run:
          name: Install AWS CLI dependencies
          command: >
            apt-get install -y sudo

            sudo apt-get install -y lsof

            sudo apt-get install -y python

            sudo apt-get update && sudo apt-get install -y python-pip
            libpython-dev
      - run:
          name: Install Cypress Binary
          command: |
            cd ..
            mkdir videos
            mkdir screenshots
            npm install cypress
      - run:
          name: Install AWS CLI
          command: pip install awscli
      - run:
          name: Configure AWS CLI
          command: >
            aws configure set aws_access_key_id $AWS_ACCESS_KEY_ID --profile
            default

            aws configure set aws_secret_access_key $AWS_SECRET_ACCESS_KEY
            --profile default

            aws configure set region $CLI_REGION --profile default
      - run:
          name: Run ui tests in JS SDK
          command: cd packages/amplify-ui-tests && npm run ui
          no_output_timeout: 45m
      - store_artifacts:
          path: /root/videos
      - store_artifacts:
          path: /root/screenshots
      - store_test_results:
          path: packages/amplify-ui-tests/
  integration_test_ios:
    macos:
      xcode: 11.0.0
    steps:
      - attach_workspace:
          at: ./
      - run:
          name: Set up environment variables
          command: >
            cd ..

            circleci_root_directory=$(pwd)

            echo "export circleci_root_directory=$circleci_root_directory" >>
            $BASH_ENV
      - run:
          name: Checkout sample apps repository
          command: >
            cd ..

            git clone https://github.com/awslabs/aws-sdk-ios-samples.git -b
            e2e-testing
      - run:
          name: Install AWS CLI
          command: pip install awscli
      - run:
          name: Configure AWS CLI
          command: >
            aws configure set aws_access_key_id $AWS_ACCESS_KEY_ID --profile
            default

            aws configure set aws_secret_access_key $AWS_SECRET_ACCESS_KEY
            --profile default

            aws configure set region $CLI_REGION --profile default
      - run:
          name: Set-Up configuration for UITests
          command: |
            cd ../aws-sdk-ios-samples/CircleciScripts
            python3 setup_uitest_config.py -s master -l uitest_logs
      - run:
          name: Set-Up Mobile SDK Dependencies
          command: >
            cd ../aws-sdk-ios-samples/CircleciScripts

            python3 run_setup_mobile_sdk_dependencies.py -n PhotoAlbum -a
            ${circleci_root_directory}/aws-sdk-ios-samples
      - run:
          name: Configure AWS Resources
          command: >
            cd packages/amplify-ui-tests

            cp
            ${circleci_root_directory}/aws-sdk-ios-samples/PhotoAlbum/simple_model.graphql
            ./schemas/simple_model.graphql

            npm run config
            ${circleci_root_directory}/aws-sdk-ios-samples/PhotoAlbum ios auth
            storage api
      - run:
          name: Build and UITest
          command: >
            cd ../aws-sdk-ios-samples/CircleciScripts

            python3 run_build_and_uitest.py -n PhotoAlbum -a
            ${circleci_root_directory}/aws-sdk-ios-samples -c
            ${circleci_root_directory}
      - run:
          name: Clean-Up UITest
          command: >
            cd packages/amplify-ui-tests

            npm run delete
            ${circleci_root_directory}/aws-sdk-ios-samples/PhotoAlbum
          when: always
      - store_artifacts:
          path: ../uitest_logs
      - store_test_results:
          path: ../uitest_logs
  integration_test_android:
    docker:
      - image: 'circleci/android:api-27-node'
    environment:
      JVM_OPTS: '-Xms1024m -Xmx3584m'
      JAVA_TOOL_OPTIONS: '-Xms1024m -Xmx3584m'
      MAVEN_OPTS: '-Xms1024m -Xmx3584m'
      GRADLE_OPTS: '-Dorg.gradle.jvmargs="-Xmx3584m -XX:+HeapDumpOnOutOfMemoryError"'
    steps:
      - attach_workspace:
          at: ./
      - run:
          name: 'Install Android platforms 18, 21, 23'
          command: >
            sudo yes | sdkmanager "platforms;android-18" "platforms;android-21"
            "platforms;android-23"

            sdkmanager --update
      - run:
          name: Install Maven
          command: |
            sudo apt-get update
            sudo apt-get install maven
      - run:
          name: Checkout PhotoAlbum Sample App Repo
          command: >
            cd ..

            git clone https://github.com/awslabs/aws-sdk-android-samples.git -b
            e2e-tests-sample-app sample_app_repo

            cd sample_app_repo/PhotoAlbumSample

            app_root=$(pwd)

            echo "export app_root=$app_root" >> $BASH_ENV
      - run:
          name: Set environment variables
          command: >
            cd ..

            echo "Home: ${HOME}"

            echo "JAVA_HOME: $JAVA_HOME"

            echo "ANDROID_HOME: $ANDROID_HOME"

            echo "PATH: $PATH"

            echo 'export ANDROID_PLATFORM="27"' >> $BASH_ENV

            echo 'export ANDROID_BUILDTOOL_VERSION="27.0.1"' >> $BASH_ENV

            echo "export ANDROID_SDK_ROOT=$ANDROID_HOME" >> $BASH_ENV

            circleci_root_directory=$(pwd)

            echo "export circleci_root_directory=$circleci_root_directory" >>
            $BASH_ENV

            echo 'export appSync_branch_to_uitest="master"' >> $BASH_ENV

            echo 'export android_sdk_branch_to_uitest="master"' >> $BASH_ENV
      - run:
          name: Install pip3
          command: |
            sudo apt-get -y install python3-pip
      - run:
          name: Install AWS CLI
          command: sudo pip3 install awscli
      - run:
          name: Configure AWS CLI
          command: >
            aws configure set aws_access_key_id $AWS_ACCESS_KEY_ID --profile
            default

            aws configure set aws_secret_access_key $AWS_SECRET_ACCESS_KEY
            --profile default

            aws configure set region $CLI_REGION --profile default
      - run:
          name: Install json parser
          command: sudo pip3 install demjson
      - run:
          name: Install lxml
          command: sudo pip3 install lxml
      - run:
          name: Download Gradle Dependencies
          command: |
            cd ${circleci_root_directory}/sample_app_repo/PhotoAlbumSample
            bash gradlew app:dependencies
            sudo npm install -g apollo-codegen@0.19.1
      - run:
          name: Configure AWS Resources
          command: >
            cd packages/amplify-ui-tests

            cp
            ${circleci_root_directory}/sample_app_repo/PhotoAlbumSample/simple_model.graphql
            schemas/simple_model.graphql

            npm run config ${app_root} android auth storage api
      - run:
          name: Set-Up Mobile SDK Dependencies
          command: >
            cd ${circleci_root_directory}/sample_app_repo/CircleciScripts

            python3 run_setup_mobile_sdk_dependencies.py -n PhotoAlbumSample -a
            ${circleci_root_directory}/sample_app_repo
      - run:
          name: Setup emulator
          command: >
            echo y | sdkmanager "system-images;android-23;default;armeabi-v7a"
            && echo "no" | avdmanager create avd -n test -k
            "system-images;android-23;default;armeabi-v7a"
      - run:
          name: Launch emulator
          command: >
            cd ${ANDROID_HOME}/emulator;ls

            export
            LD_LIBRARY_PATH=${ANDROID_HOME}/emulator/lib64:${ANDROID_HOME}/emulator/lib64/qt/lib:/usr/lib64:/usr/lib:${ANDROID_HOME}/emulator/lib

            sudo apt-get install libpulse0

            ${ANDROID_HOME}/emulator/emulator -avd test -no-boot-anim -no-window
            -noaudio -accel auto -verbose
          background: true
      - run:
          name: Launch logcat
          command: adb logcat > logcat.log
          background: true
      - run:
          name: Wait emulator
          command: >
            circle-android wait-for-boot

            python3
            ${circleci_root_directory}/sample_app_repo/CircleciScripts/unlock_emulatorscreen.py
      - run:
          name: Build and UITest
          command: >
            cd ${circleci_root_directory}/sample_app_repo/CircleciScripts

            python3 run_build_and_uitest.py -n PhotoAlbumSample -a
            ${circleci_root_directory}/sample_app_repo -c
            ${circleci_root_directory}
      - run:
          name: Clean-Up UITest
          command: |
            cd packages/amplify-ui-tests
            npm run delete ${app_root}
          when: always
      - store_artifacts:
          path: ../uitest_android_results
<<<<<<< HEAD
  api_1-amplify_e2e_tests:
=======
  amplify-configure-amplify_e2e_tests:
>>>>>>> 5fdd26ea
    working_directory: ~/repo
    docker: *ref_0
    resource_class: large
    steps: *ref_1
    environment:
<<<<<<< HEAD
      TEST_SUITE: src/__tests__/api_1.test.ts
      CLI_REGION: us-east-2
  api_2-amplify_e2e_tests:
=======
      TEST_SUITE: src/__tests__/amplify-configure.test.ts
      CLI_REGION: us-east-2
  api_1-amplify_e2e_tests:
>>>>>>> 5fdd26ea
    working_directory: ~/repo
    docker: *ref_0
    resource_class: large
    steps: *ref_1
    environment:
<<<<<<< HEAD
      TEST_SUITE: src/__tests__/api_2.test.ts
=======
      TEST_SUITE: src/__tests__/api_1.test.ts
>>>>>>> 5fdd26ea
      CLI_REGION: us-west-2
  auth_1-amplify_e2e_tests:
    working_directory: ~/repo
    docker: *ref_0
    resource_class: large
    steps: *ref_1
    environment:
      TEST_SUITE: src/__tests__/auth_1.test.ts
      CLI_REGION: eu-west-2
  auth_2-amplify_e2e_tests:
    working_directory: ~/repo
    docker: *ref_0
    resource_class: large
    steps: *ref_1
    environment:
      TEST_SUITE: src/__tests__/auth_2.test.ts
      CLI_REGION: eu-central-1
  env-amplify_e2e_tests:
    working_directory: ~/repo
    docker: *ref_0
    resource_class: large
    steps: *ref_1
    environment:
      TEST_SUITE: src/__tests__/env.test.ts
      CLI_REGION: ap-northeast-1
<<<<<<< HEAD
  function_1-amplify_e2e_tests:
=======
  env-amplify_e2e_tests:
>>>>>>> 5fdd26ea
    working_directory: ~/repo
    docker: *ref_0
    resource_class: large
    steps: *ref_1
    environment:
<<<<<<< HEAD
      TEST_SUITE: src/__tests__/function_1.test.ts
      CLI_REGION: ap-southeast-1
  function_2-amplify_e2e_tests:
=======
      TEST_SUITE: src/__tests__/env.test.ts
      CLI_REGION: ap-southeast-1
  feature-flags-amplify_e2e_tests:
>>>>>>> 5fdd26ea
    working_directory: ~/repo
    docker: *ref_0
    resource_class: large
    steps: *ref_1
    environment:
<<<<<<< HEAD
      TEST_SUITE: src/__tests__/function_2.test.ts
      CLI_REGION: ap-southeast-2
  init-special-case-amplify_e2e_tests:
=======
      TEST_SUITE: src/__tests__/feature-flags.test.ts
      CLI_REGION: ap-southeast-2
  function_1-amplify_e2e_tests:
>>>>>>> 5fdd26ea
    working_directory: ~/repo
    docker: *ref_0
    resource_class: large
    steps: *ref_1
    environment:
<<<<<<< HEAD
      TEST_SUITE: src/__tests__/init-special-case.test.ts
      CLI_REGION: us-east-2
  layer-amplify_e2e_tests:
=======
      TEST_SUITE: src/__tests__/function_1.test.ts
      CLI_REGION: us-east-2
  function_2-amplify_e2e_tests:
>>>>>>> 5fdd26ea
    working_directory: ~/repo
    docker: *ref_0
    resource_class: large
    steps: *ref_1
    environment:
<<<<<<< HEAD
      TEST_SUITE: src/__tests__/layer.test.ts
      CLI_REGION: us-west-2
  schema-auth-1-amplify_e2e_tests:
=======
      TEST_SUITE: src/__tests__/function_2.test.ts
      CLI_REGION: us-west-2
  init-special-case-amplify_e2e_tests:
>>>>>>> 5fdd26ea
    working_directory: ~/repo
    docker: *ref_0
    resource_class: large
    steps: *ref_1
    environment:
<<<<<<< HEAD
      TEST_SUITE: src/__tests__/schema-auth-1.test.ts
      CLI_REGION: eu-west-2
  schema-auth-2-amplify_e2e_tests:
=======
      TEST_SUITE: src/__tests__/init-special-case.test.ts
      CLI_REGION: eu-west-2
  layer-amplify_e2e_tests:
>>>>>>> 5fdd26ea
    working_directory: ~/repo
    docker: *ref_0
    resource_class: large
    steps: *ref_1
    environment:
<<<<<<< HEAD
      TEST_SUITE: src/__tests__/schema-auth-2.test.ts
      CLI_REGION: eu-central-1
  schema-auth-3-amplify_e2e_tests:
=======
      TEST_SUITE: src/__tests__/layer.test.ts
      CLI_REGION: eu-central-1
  schema-auth-1-amplify_e2e_tests:
>>>>>>> 5fdd26ea
    working_directory: ~/repo
    docker: *ref_0
    resource_class: large
    steps: *ref_1
    environment:
<<<<<<< HEAD
      TEST_SUITE: src/__tests__/schema-auth-3.test.ts
      CLI_REGION: ap-northeast-1
  schema-auth-4-amplify_e2e_tests:
=======
      TEST_SUITE: src/__tests__/schema-auth-1.test.ts
      CLI_REGION: ap-northeast-1
  schema-auth-2-amplify_e2e_tests:
>>>>>>> 5fdd26ea
    working_directory: ~/repo
    docker: *ref_0
    resource_class: large
    steps: *ref_1
    environment:
<<<<<<< HEAD
      TEST_SUITE: src/__tests__/schema-auth-4.test.ts
      CLI_REGION: ap-southeast-1
  schema-auth-5-amplify_e2e_tests:
=======
      TEST_SUITE: src/__tests__/schema-auth-2.test.ts
      CLI_REGION: ap-southeast-1
  schema-auth-3-amplify_e2e_tests:
>>>>>>> 5fdd26ea
    working_directory: ~/repo
    docker: *ref_0
    resource_class: large
    steps: *ref_1
    environment:
<<<<<<< HEAD
      TEST_SUITE: src/__tests__/schema-auth-5.test.ts
      CLI_REGION: ap-southeast-2
  schema-auth-6-amplify_e2e_tests:
=======
      TEST_SUITE: src/__tests__/schema-auth-3.test.ts
      CLI_REGION: ap-southeast-2
  schema-auth-4-amplify_e2e_tests:
>>>>>>> 5fdd26ea
    working_directory: ~/repo
    docker: *ref_0
    resource_class: large
    steps: *ref_1
    environment:
<<<<<<< HEAD
      TEST_SUITE: src/__tests__/schema-auth-6.test.ts
      CLI_REGION: us-east-2
  schema-auth-7-amplify_e2e_tests:
=======
      TEST_SUITE: src/__tests__/schema-auth-4.test.ts
      CLI_REGION: us-east-2
  schema-auth-5-amplify_e2e_tests:
>>>>>>> 5fdd26ea
    working_directory: ~/repo
    docker: *ref_0
    resource_class: large
    steps: *ref_1
    environment:
<<<<<<< HEAD
      TEST_SUITE: src/__tests__/schema-auth-7.test.ts
      CLI_REGION: us-west-2
  schema-auth-8-amplify_e2e_tests:
=======
      TEST_SUITE: src/__tests__/schema-auth-5.test.ts
      CLI_REGION: us-west-2
  schema-auth-6-amplify_e2e_tests:
>>>>>>> 5fdd26ea
    working_directory: ~/repo
    docker: *ref_0
    resource_class: large
    steps: *ref_1
    environment:
<<<<<<< HEAD
      TEST_SUITE: src/__tests__/schema-auth-8.test.ts
=======
      TEST_SUITE: src/__tests__/schema-auth-6.test.ts
>>>>>>> 5fdd26ea
      CLI_REGION: eu-west-2
  schema-auth-7-amplify_e2e_tests:
    working_directory: ~/repo
    docker: *ref_0
    resource_class: large
    steps: *ref_1
    environment:
      TEST_SUITE: src/__tests__/schema-auth-7.test.ts
      CLI_REGION: eu-central-1
  schema-data-access-patterns-amplify_e2e_tests:
    working_directory: ~/repo
    docker: *ref_0
    resource_class: large
    steps: *ref_1
    environment:
      TEST_SUITE: src/__tests__/schema-data-access-patterns.test.ts
      CLI_REGION: ap-northeast-1
<<<<<<< HEAD
  schema-function-amplify_e2e_tests:
=======
  schema-connection-amplify_e2e_tests:
>>>>>>> 5fdd26ea
    working_directory: ~/repo
    docker: *ref_0
    resource_class: large
    steps: *ref_1
    environment:
<<<<<<< HEAD
      TEST_SUITE: src/__tests__/schema-function.test.ts
      CLI_REGION: ap-southeast-1
  schema-key-amplify_e2e_tests:
=======
      TEST_SUITE: src/__tests__/schema-connection.test.ts
      CLI_REGION: ap-southeast-1
  schema-data-access-patterns-amplify_e2e_tests:
>>>>>>> 5fdd26ea
    working_directory: ~/repo
    docker: *ref_0
    resource_class: large
    steps: *ref_1
    environment:
<<<<<<< HEAD
      TEST_SUITE: src/__tests__/schema-key.test.ts
      CLI_REGION: ap-southeast-2
  schema-model-amplify_e2e_tests:
=======
      TEST_SUITE: src/__tests__/schema-data-access-patterns.test.ts
      CLI_REGION: ap-southeast-2
  schema-function-amplify_e2e_tests:
>>>>>>> 5fdd26ea
    working_directory: ~/repo
    docker: *ref_0
    resource_class: large
    steps: *ref_1
    environment:
<<<<<<< HEAD
      TEST_SUITE: src/__tests__/schema-model.test.ts
      CLI_REGION: us-east-2
  schema-predictions-amplify_e2e_tests:
=======
      TEST_SUITE: src/__tests__/schema-function.test.ts
      CLI_REGION: us-east-2
  schema-key-amplify_e2e_tests:
>>>>>>> 5fdd26ea
    working_directory: ~/repo
    docker: *ref_0
    resource_class: large
    steps: *ref_1
    environment:
<<<<<<< HEAD
      TEST_SUITE: src/__tests__/schema-predictions.test.ts
      CLI_REGION: us-west-2
  schema-searchable-amplify_e2e_tests:
=======
      TEST_SUITE: src/__tests__/schema-key.test.ts
      CLI_REGION: us-west-2
  schema-model-amplify_e2e_tests:
>>>>>>> 5fdd26ea
    working_directory: ~/repo
    docker: *ref_0
    resource_class: large
    steps: *ref_1
    environment:
<<<<<<< HEAD
      TEST_SUITE: src/__tests__/schema-searchable.test.ts
      CLI_REGION: eu-west-2
  schema-versioned-amplify_e2e_tests:
=======
      TEST_SUITE: src/__tests__/schema-model.test.ts
      CLI_REGION: eu-west-2
  schema-predictions-amplify_e2e_tests:
>>>>>>> 5fdd26ea
    working_directory: ~/repo
    docker: *ref_0
    resource_class: large
    steps: *ref_1
    environment:
<<<<<<< HEAD
      TEST_SUITE: src/__tests__/schema-versioned.test.ts
      CLI_REGION: eu-central-1
  tags-amplify_e2e_tests:
=======
      TEST_SUITE: src/__tests__/schema-predictions.test.ts
      CLI_REGION: eu-central-1
  schema-searchable-amplify_e2e_tests:
>>>>>>> 5fdd26ea
    working_directory: ~/repo
    docker: *ref_0
    resource_class: large
    steps: *ref_1
    environment:
<<<<<<< HEAD
      TEST_SUITE: src/__tests__/tags.test.ts
=======
      TEST_SUITE: src/__tests__/schema-searchable.test.ts
>>>>>>> 5fdd26ea
      CLI_REGION: ap-northeast-1
  schema-versioned-amplify_e2e_tests:
    working_directory: ~/repo
    docker: *ref_0
    resource_class: large
    steps: *ref_1
    environment:
      TEST_SUITE: src/__tests__/schema-versioned.test.ts
      CLI_REGION: ap-southeast-1
  tags-amplify_e2e_tests:
    working_directory: ~/repo
    docker: *ref_0
    resource_class: large
    steps: *ref_1
    environment:
      TEST_SUITE: src/__tests__/tags.test.ts
      CLI_REGION: ap-southeast-2
  plugin-amplify_e2e_tests:
    working_directory: ~/repo
    docker: *ref_0
    resource_class: large
    steps: *ref_1
    environment:
      TEST_SUITE: src/__tests__/plugin.test.ts
      CLI_REGION: us-east-2
  datastore-modegen-amplify_e2e_tests:
    working_directory: ~/repo
    docker: *ref_0
    resource_class: large
    steps: *ref_1
    environment:
      TEST_SUITE: src/__tests__/datastore-modegen.test.ts
      CLI_REGION: us-west-2
  interactions-amplify_e2e_tests:
    working_directory: ~/repo
    docker: *ref_0
    resource_class: large
    steps: *ref_1
    environment:
      TEST_SUITE: src/__tests__/interactions.test.ts
      CLI_REGION: eu-west-2
  hosting-amplify_e2e_tests:
    working_directory: ~/repo
    docker: *ref_0
    resource_class: large
    steps: *ref_1
    environment:
      TEST_SUITE: src/__tests__/hosting.test.ts
      CLI_REGION: eu-central-1
  init-amplify_e2e_tests:
    working_directory: ~/repo
    docker: *ref_0
    resource_class: large
    steps: *ref_1
    environment:
      TEST_SUITE: src/__tests__/init.test.ts
      CLI_REGION: ap-northeast-1
  amplify-app-amplify_e2e_tests:
    working_directory: ~/repo
    docker: *ref_0
    resource_class: large
    steps: *ref_1
    environment:
      TEST_SUITE: src/__tests__/amplify-app.test.ts
      CLI_REGION: ap-southeast-1
  analytics-amplify_e2e_tests:
    working_directory: ~/repo
    docker: *ref_0
    resource_class: large
    steps: *ref_1
    environment:
      TEST_SUITE: src/__tests__/analytics.test.ts
      CLI_REGION: ap-southeast-2
  hostingPROD-amplify_e2e_tests:
    working_directory: ~/repo
    docker: *ref_0
    resource_class: large
    steps: *ref_1
    environment:
      TEST_SUITE: src/__tests__/hostingPROD.test.ts
      CLI_REGION: us-east-2
  predictions-amplify_e2e_tests:
    working_directory: ~/repo
    docker: *ref_0
    resource_class: large
    steps: *ref_1
    environment:
      TEST_SUITE: src/__tests__/predictions.test.ts
      CLI_REGION: us-west-2
  delete-amplify_e2e_tests:
    working_directory: ~/repo
    docker: *ref_0
    resource_class: large
    steps: *ref_1
    environment:
      TEST_SUITE: src/__tests__/delete.test.ts
      CLI_REGION: eu-west-2
  storage-amplify_e2e_tests:
    working_directory: ~/repo
    docker: *ref_0
    resource_class: large
    steps: *ref_1
    environment:
      TEST_SUITE: src/__tests__/storage.test.ts
      CLI_REGION: eu-central-1
  migration-api-key-migration-amplify_e2e_tests:
    working_directory: ~/repo
    docker: *ref_0
    resource_class: large
    steps: *ref_1
    environment:
      TEST_SUITE: src/__tests__/migration/api.key.migration.test.ts
      CLI_REGION: ap-northeast-1
  migration-api-connection-migration-amplify_e2e_tests:
    working_directory: ~/repo
    docker: *ref_0
    resource_class: large
    steps: *ref_1
    environment:
      TEST_SUITE: src/__tests__/migration/api.connection.migration.test.ts
      CLI_REGION: ap-southeast-1
workflows:
  version: 2
  nightly_console_integration_tests:
    triggers:
      - schedule:
          cron: 0 14 * * *
          filters:
            branches:
              only:
                - master
                - graphqlschemae2e
    jobs:
      - build
      - publish_to_local_registry:
          requires:
            - build
      - amplify_console_integration_tests:
          requires:
            - build
            - publish_to_local_registry
  build_test_deploy:
    jobs:
      - build
      - test:
          requires:
            - build
      - mock_e2e_tests:
          requires:
            - build
      - graphql_e2e_tests:
          filters:
            branches:
              only:
                - master
                - graphqlschemae2e
                - graphql_e2e_testing
          requires:
            - build
            - mock_e2e_tests
      - integration_test:
          filters:
            branches:
              only:
                - master
                - graphqlschemae2e
                - beta
          requires:
            - build
            - mock_e2e_tests
      - publish_to_local_registry:
          filters:
            branches:
              only:
                - master
                - graphqlschemae2e
                - beta
          requires:
            - build
      - amplify_migration_tests_latest:
          filters:
            branches:
              only:
                - master
                - graphqlschemae2e
          requires:
            - build
      - amplify_migration_tests_v4:
          filters:
            branches:
              only:
                - master
                - graphqlschemae2e
          requires:
            - build
      - amplify_console_integration_tests:
          filters:
            branches:
              only:
                - beta
          requires:
            - build
            - publish_to_local_registry
      - deploy:
          requires:
            - build
            - test
            - mock_e2e_tests
            - graphql_e2e_tests
            - integration_test
            - amplify_console_integration_tests
            - amplify_migration_tests_latest
            - amplify_migration_tests_v4
<<<<<<< HEAD
=======
            - schema-function-amplify_e2e_tests
            - plugin-amplify_e2e_tests
            - hostingPROD-amplify_e2e_tests
            - schema-key-amplify_e2e_tests
            - datastore-modegen-amplify_e2e_tests
            - predictions-amplify_e2e_tests
>>>>>>> 5fdd26ea
            - schema-model-amplify_e2e_tests
            - interactions-amplify_e2e_tests
            - delete-amplify_e2e_tests
            - schema-predictions-amplify_e2e_tests
            - hosting-amplify_e2e_tests
            - storage-amplify_e2e_tests
            - schema-searchable-amplify_e2e_tests
            - init-amplify_e2e_tests
            - migration-api-key-migration-amplify_e2e_tests
            - schema-versioned-amplify_e2e_tests
            - amplify-app-amplify_e2e_tests
            - migration-api-connection-migration-amplify_e2e_tests
            - schema-data-access-patterns-amplify_e2e_tests
            - tags-amplify_e2e_tests
            - analytics-amplify_e2e_tests
<<<<<<< HEAD
            - schema-function-amplify_e2e_tests
            - plugin-amplify_e2e_tests
            - hostingPROD-amplify_e2e_tests
            - schema-key-amplify_e2e_tests
            - datastore-modegen-amplify_e2e_tests
            - predictions-amplify_e2e_tests
=======
>>>>>>> 5fdd26ea
          filters:
            branches:
              only:
                - release
                - master
                - beta
<<<<<<< HEAD
      - api_1-amplify_e2e_tests:
=======
      - amplify-configure-amplify_e2e_tests:
>>>>>>> 5fdd26ea
          filters: &ref_2
            branches:
              only:
                - master
                - graphqlschemae2e
          requires:
            - publish_to_local_registry
<<<<<<< HEAD
      - init-special-case-amplify_e2e_tests:
          filters: *ref_2
          requires:
            - publish_to_local_registry
      - schema-auth-6-amplify_e2e_tests:
          filters: *ref_2
          requires:
            - publish_to_local_registry
      - schema-model-amplify_e2e_tests:
          filters: *ref_2
          requires:
            - publish_to_local_registry
            - api_1-amplify_e2e_tests
      - interactions-amplify_e2e_tests:
          filters: *ref_2
          requires:
            - publish_to_local_registry
            - init-special-case-amplify_e2e_tests
      - delete-amplify_e2e_tests:
          filters: *ref_2
          requires:
            - publish_to_local_registry
            - schema-auth-6-amplify_e2e_tests
      - api_2-amplify_e2e_tests:
          filters: *ref_2
          requires:
            - publish_to_local_registry
      - layer-amplify_e2e_tests:
          filters: *ref_2
          requires:
            - publish_to_local_registry
      - schema-auth-7-amplify_e2e_tests:
          filters: *ref_2
          requires:
            - publish_to_local_registry
      - schema-predictions-amplify_e2e_tests:
          filters: *ref_2
          requires:
            - publish_to_local_registry
            - api_2-amplify_e2e_tests
      - hosting-amplify_e2e_tests:
          filters: *ref_2
          requires:
            - publish_to_local_registry
            - layer-amplify_e2e_tests
      - storage-amplify_e2e_tests:
          filters: *ref_2
          requires:
            - publish_to_local_registry
            - schema-auth-7-amplify_e2e_tests
      - auth_1-amplify_e2e_tests:
          filters: *ref_2
          requires:
            - publish_to_local_registry
      - schema-auth-1-amplify_e2e_tests:
          filters: *ref_2
          requires:
            - publish_to_local_registry
      - schema-auth-8-amplify_e2e_tests:
          filters: *ref_2
          requires:
            - publish_to_local_registry
      - schema-searchable-amplify_e2e_tests:
          filters: *ref_2
          requires:
            - publish_to_local_registry
            - auth_1-amplify_e2e_tests
      - init-amplify_e2e_tests:
          filters: *ref_2
          requires:
            - publish_to_local_registry
            - schema-auth-1-amplify_e2e_tests
      - migration-api-key-migration-amplify_e2e_tests:
          filters: *ref_2
          requires:
            - publish_to_local_registry
            - schema-auth-8-amplify_e2e_tests
      - auth_2-amplify_e2e_tests:
          filters: *ref_2
          requires:
            - publish_to_local_registry
      - schema-auth-2-amplify_e2e_tests:
=======
      - function_1-amplify_e2e_tests:
          filters: *ref_2
          requires:
            - publish_to_local_registry
      - schema-auth-4-amplify_e2e_tests:
          filters: *ref_2
          requires:
            - publish_to_local_registry
      - schema-function-amplify_e2e_tests:
          filters: *ref_2
          requires:
            - publish_to_local_registry
            - amplify-configure-amplify_e2e_tests
      - plugin-amplify_e2e_tests:
          filters: *ref_2
          requires:
            - publish_to_local_registry
            - function_1-amplify_e2e_tests
      - hostingPROD-amplify_e2e_tests:
          filters: *ref_2
          requires:
            - publish_to_local_registry
            - schema-auth-4-amplify_e2e_tests
      - api_1-amplify_e2e_tests:
          filters: *ref_2
          requires:
            - publish_to_local_registry
      - function_2-amplify_e2e_tests:
          filters: *ref_2
          requires:
            - publish_to_local_registry
      - schema-auth-5-amplify_e2e_tests:
          filters: *ref_2
          requires:
            - publish_to_local_registry
      - schema-key-amplify_e2e_tests:
          filters: *ref_2
          requires:
            - publish_to_local_registry
            - api_1-amplify_e2e_tests
      - datastore-modegen-amplify_e2e_tests:
          filters: *ref_2
          requires:
            - publish_to_local_registry
            - function_2-amplify_e2e_tests
      - predictions-amplify_e2e_tests:
          filters: *ref_2
          requires:
            - publish_to_local_registry
            - schema-auth-5-amplify_e2e_tests
      - api_2-amplify_e2e_tests:
          filters: *ref_2
          requires:
            - publish_to_local_registry
      - init-special-case-amplify_e2e_tests:
          filters: *ref_2
          requires:
            - publish_to_local_registry
      - schema-auth-6-amplify_e2e_tests:
          filters: *ref_2
          requires:
            - publish_to_local_registry
      - schema-model-amplify_e2e_tests:
          filters: *ref_2
          requires:
            - publish_to_local_registry
            - api_2-amplify_e2e_tests
      - interactions-amplify_e2e_tests:
          filters: *ref_2
          requires:
            - publish_to_local_registry
            - init-special-case-amplify_e2e_tests
      - delete-amplify_e2e_tests:
          filters: *ref_2
          requires:
            - publish_to_local_registry
            - schema-auth-6-amplify_e2e_tests
      - auth_1-amplify_e2e_tests:
          filters: *ref_2
          requires:
            - publish_to_local_registry
      - layer-amplify_e2e_tests:
>>>>>>> 5fdd26ea
          filters: *ref_2
          requires:
            - publish_to_local_registry
      - schema-auth-7-amplify_e2e_tests:
          filters: *ref_2
          requires:
            - publish_to_local_registry
<<<<<<< HEAD
      - schema-versioned-amplify_e2e_tests:
          filters: *ref_2
          requires:
            - publish_to_local_registry
            - auth_2-amplify_e2e_tests
      - amplify-app-amplify_e2e_tests:
          filters: *ref_2
          requires:
            - publish_to_local_registry
            - schema-auth-2-amplify_e2e_tests
      - migration-api-connection-migration-amplify_e2e_tests:
          filters: *ref_2
          requires:
            - publish_to_local_registry
            - schema-connection-amplify_e2e_tests
      - env-amplify_e2e_tests:
          filters: *ref_2
          requires:
            - publish_to_local_registry
      - schema-auth-3-amplify_e2e_tests:
=======
      - schema-predictions-amplify_e2e_tests:
          filters: *ref_2
          requires:
            - publish_to_local_registry
            - auth_1-amplify_e2e_tests
      - hosting-amplify_e2e_tests:
          filters: *ref_2
          requires:
            - publish_to_local_registry
            - layer-amplify_e2e_tests
      - storage-amplify_e2e_tests:
          filters: *ref_2
          requires:
            - publish_to_local_registry
            - schema-auth-7-amplify_e2e_tests
      - auth_2-amplify_e2e_tests:
          filters: *ref_2
          requires:
            - publish_to_local_registry
      - schema-auth-1-amplify_e2e_tests:
>>>>>>> 5fdd26ea
          filters: *ref_2
          requires:
            - publish_to_local_registry
      - schema-data-access-patterns-amplify_e2e_tests:
          filters: *ref_2
          requires:
            - publish_to_local_registry
<<<<<<< HEAD
      - tags-amplify_e2e_tests:
          filters: *ref_2
          requires:
            - publish_to_local_registry
            - env-amplify_e2e_tests
      - analytics-amplify_e2e_tests:
          filters: *ref_2
          requires:
            - publish_to_local_registry
            - schema-auth-3-amplify_e2e_tests
      - function_1-amplify_e2e_tests:
          filters: *ref_2
          requires:
            - publish_to_local_registry
      - schema-auth-4-amplify_e2e_tests:
          filters: *ref_2
          requires:
            - publish_to_local_registry
      - schema-function-amplify_e2e_tests:
=======
      - schema-searchable-amplify_e2e_tests:
          filters: *ref_2
          requires:
            - publish_to_local_registry
            - auth_2-amplify_e2e_tests
      - init-amplify_e2e_tests:
          filters: *ref_2
          requires:
            - publish_to_local_registry
            - schema-auth-1-amplify_e2e_tests
      - migration-api-key-migration-amplify_e2e_tests:
          filters: *ref_2
          requires:
            - publish_to_local_registry
            - schema-auth-8-amplify_e2e_tests
      - env-amplify_e2e_tests:
          filters: *ref_2
          requires:
            - publish_to_local_registry
      - schema-auth-2-amplify_e2e_tests:
>>>>>>> 5fdd26ea
          filters: *ref_2
          requires:
            - publish_to_local_registry
      - schema-connection-amplify_e2e_tests:
          filters: *ref_2
          requires:
            - publish_to_local_registry
<<<<<<< HEAD
            - function_1-amplify_e2e_tests
      - hostingPROD-amplify_e2e_tests:
          filters: *ref_2
          requires:
            - publish_to_local_registry
            - schema-auth-4-amplify_e2e_tests
      - function_2-amplify_e2e_tests:
          filters: *ref_2
          requires:
            - publish_to_local_registry
      - schema-auth-5-amplify_e2e_tests:
          filters: *ref_2
          requires:
            - publish_to_local_registry
      - schema-key-amplify_e2e_tests:
=======
      - schema-versioned-amplify_e2e_tests:
          filters: *ref_2
          requires:
            - publish_to_local_registry
            - env-amplify_e2e_tests
      - amplify-app-amplify_e2e_tests:
          filters: *ref_2
          requires:
            - publish_to_local_registry
            - schema-auth-2-amplify_e2e_tests
      - migration-api-connection-migration-amplify_e2e_tests:
          filters: *ref_2
          requires:
            - publish_to_local_registry
            - schema-connection-amplify_e2e_tests
      - feature-flags-amplify_e2e_tests:
>>>>>>> 5fdd26ea
          filters: *ref_2
          requires:
            - publish_to_local_registry
      - schema-auth-3-amplify_e2e_tests:
          filters: *ref_2
          requires:
            - publish_to_local_registry
<<<<<<< HEAD
            - function_2-amplify_e2e_tests
      - predictions-amplify_e2e_tests:
          filters: *ref_2
          requires:
            - publish_to_local_registry
            - schema-auth-5-amplify_e2e_tests
=======
      - schema-data-access-patterns-amplify_e2e_tests:
          filters: *ref_2
          requires:
            - publish_to_local_registry
      - tags-amplify_e2e_tests:
          filters: *ref_2
          requires:
            - publish_to_local_registry
            - feature-flags-amplify_e2e_tests
      - analytics-amplify_e2e_tests:
          filters: *ref_2
          requires:
            - publish_to_local_registry
            - schema-auth-3-amplify_e2e_tests
>>>>>>> 5fdd26ea
<|MERGE_RESOLUTION|>--- conflicted
+++ resolved
@@ -769,36 +769,30 @@
           when: always
       - store_artifacts:
           path: ../uitest_android_results
-<<<<<<< HEAD
-  api_1-amplify_e2e_tests:
-=======
   amplify-configure-amplify_e2e_tests:
->>>>>>> 5fdd26ea
-    working_directory: ~/repo
-    docker: *ref_0
-    resource_class: large
-    steps: *ref_1
-    environment:
-<<<<<<< HEAD
-      TEST_SUITE: src/__tests__/api_1.test.ts
-      CLI_REGION: us-east-2
-  api_2-amplify_e2e_tests:
-=======
+    working_directory: ~/repo
+    docker: *ref_0
+    resource_class: large
+    steps: *ref_1
+    environment:
       TEST_SUITE: src/__tests__/amplify-configure.test.ts
       CLI_REGION: us-east-2
   api_1-amplify_e2e_tests:
->>>>>>> 5fdd26ea
-    working_directory: ~/repo
-    docker: *ref_0
-    resource_class: large
-    steps: *ref_1
-    environment:
-<<<<<<< HEAD
+    working_directory: ~/repo
+    docker: *ref_0
+    resource_class: large
+    steps: *ref_1
+    environment:
+      TEST_SUITE: src/__tests__/api_1.test.ts
+      CLI_REGION: us-west-2
+  api_2-amplify_e2e_tests:
+    working_directory: ~/repo
+    docker: *ref_0
+    resource_class: large
+    steps: *ref_1
+    environment:
       TEST_SUITE: src/__tests__/api_2.test.ts
-=======
-      TEST_SUITE: src/__tests__/api_1.test.ts
->>>>>>> 5fdd26ea
-      CLI_REGION: us-west-2
+      CLI_REGION: eu-west-2
   auth_1-amplify_e2e_tests:
     working_directory: ~/repo
     docker: *ref_0
@@ -806,7 +800,7 @@
     steps: *ref_1
     environment:
       TEST_SUITE: src/__tests__/auth_1.test.ts
-      CLI_REGION: eu-west-2
+      CLI_REGION: eu-central-1
   auth_2-amplify_e2e_tests:
     working_directory: ~/repo
     docker: *ref_0
@@ -814,184 +808,102 @@
     steps: *ref_1
     environment:
       TEST_SUITE: src/__tests__/auth_2.test.ts
-      CLI_REGION: eu-central-1
+      CLI_REGION: ap-northeast-1
   env-amplify_e2e_tests:
     working_directory: ~/repo
     docker: *ref_0
     resource_class: large
     steps: *ref_1
     environment:
-      TEST_SUITE: src/__tests__/env.test.ts
-      CLI_REGION: ap-northeast-1
-<<<<<<< HEAD
-  function_1-amplify_e2e_tests:
-=======
-  env-amplify_e2e_tests:
->>>>>>> 5fdd26ea
-    working_directory: ~/repo
-    docker: *ref_0
-    resource_class: large
-    steps: *ref_1
-    environment:
-<<<<<<< HEAD
-      TEST_SUITE: src/__tests__/function_1.test.ts
-      CLI_REGION: ap-southeast-1
-  function_2-amplify_e2e_tests:
-=======
       TEST_SUITE: src/__tests__/env.test.ts
       CLI_REGION: ap-southeast-1
   feature-flags-amplify_e2e_tests:
->>>>>>> 5fdd26ea
-    working_directory: ~/repo
-    docker: *ref_0
-    resource_class: large
-    steps: *ref_1
-    environment:
-<<<<<<< HEAD
-      TEST_SUITE: src/__tests__/function_2.test.ts
-      CLI_REGION: ap-southeast-2
-  init-special-case-amplify_e2e_tests:
-=======
+    working_directory: ~/repo
+    docker: *ref_0
+    resource_class: large
+    steps: *ref_1
+    environment:
       TEST_SUITE: src/__tests__/feature-flags.test.ts
       CLI_REGION: ap-southeast-2
   function_1-amplify_e2e_tests:
->>>>>>> 5fdd26ea
-    working_directory: ~/repo
-    docker: *ref_0
-    resource_class: large
-    steps: *ref_1
-    environment:
-<<<<<<< HEAD
-      TEST_SUITE: src/__tests__/init-special-case.test.ts
-      CLI_REGION: us-east-2
-  layer-amplify_e2e_tests:
-=======
+    working_directory: ~/repo
+    docker: *ref_0
+    resource_class: large
+    steps: *ref_1
+    environment:
       TEST_SUITE: src/__tests__/function_1.test.ts
       CLI_REGION: us-east-2
   function_2-amplify_e2e_tests:
->>>>>>> 5fdd26ea
-    working_directory: ~/repo
-    docker: *ref_0
-    resource_class: large
-    steps: *ref_1
-    environment:
-<<<<<<< HEAD
-      TEST_SUITE: src/__tests__/layer.test.ts
-      CLI_REGION: us-west-2
-  schema-auth-1-amplify_e2e_tests:
-=======
+    working_directory: ~/repo
+    docker: *ref_0
+    resource_class: large
+    steps: *ref_1
+    environment:
       TEST_SUITE: src/__tests__/function_2.test.ts
       CLI_REGION: us-west-2
   init-special-case-amplify_e2e_tests:
->>>>>>> 5fdd26ea
-    working_directory: ~/repo
-    docker: *ref_0
-    resource_class: large
-    steps: *ref_1
-    environment:
-<<<<<<< HEAD
-      TEST_SUITE: src/__tests__/schema-auth-1.test.ts
-      CLI_REGION: eu-west-2
-  schema-auth-2-amplify_e2e_tests:
-=======
+    working_directory: ~/repo
+    docker: *ref_0
+    resource_class: large
+    steps: *ref_1
+    environment:
       TEST_SUITE: src/__tests__/init-special-case.test.ts
       CLI_REGION: eu-west-2
   layer-amplify_e2e_tests:
->>>>>>> 5fdd26ea
-    working_directory: ~/repo
-    docker: *ref_0
-    resource_class: large
-    steps: *ref_1
-    environment:
-<<<<<<< HEAD
-      TEST_SUITE: src/__tests__/schema-auth-2.test.ts
-      CLI_REGION: eu-central-1
-  schema-auth-3-amplify_e2e_tests:
-=======
+    working_directory: ~/repo
+    docker: *ref_0
+    resource_class: large
+    steps: *ref_1
+    environment:
       TEST_SUITE: src/__tests__/layer.test.ts
       CLI_REGION: eu-central-1
   schema-auth-1-amplify_e2e_tests:
->>>>>>> 5fdd26ea
-    working_directory: ~/repo
-    docker: *ref_0
-    resource_class: large
-    steps: *ref_1
-    environment:
-<<<<<<< HEAD
-      TEST_SUITE: src/__tests__/schema-auth-3.test.ts
-      CLI_REGION: ap-northeast-1
-  schema-auth-4-amplify_e2e_tests:
-=======
+    working_directory: ~/repo
+    docker: *ref_0
+    resource_class: large
+    steps: *ref_1
+    environment:
       TEST_SUITE: src/__tests__/schema-auth-1.test.ts
       CLI_REGION: ap-northeast-1
   schema-auth-2-amplify_e2e_tests:
->>>>>>> 5fdd26ea
-    working_directory: ~/repo
-    docker: *ref_0
-    resource_class: large
-    steps: *ref_1
-    environment:
-<<<<<<< HEAD
-      TEST_SUITE: src/__tests__/schema-auth-4.test.ts
-      CLI_REGION: ap-southeast-1
-  schema-auth-5-amplify_e2e_tests:
-=======
+    working_directory: ~/repo
+    docker: *ref_0
+    resource_class: large
+    steps: *ref_1
+    environment:
       TEST_SUITE: src/__tests__/schema-auth-2.test.ts
       CLI_REGION: ap-southeast-1
   schema-auth-3-amplify_e2e_tests:
->>>>>>> 5fdd26ea
-    working_directory: ~/repo
-    docker: *ref_0
-    resource_class: large
-    steps: *ref_1
-    environment:
-<<<<<<< HEAD
-      TEST_SUITE: src/__tests__/schema-auth-5.test.ts
-      CLI_REGION: ap-southeast-2
-  schema-auth-6-amplify_e2e_tests:
-=======
+    working_directory: ~/repo
+    docker: *ref_0
+    resource_class: large
+    steps: *ref_1
+    environment:
       TEST_SUITE: src/__tests__/schema-auth-3.test.ts
       CLI_REGION: ap-southeast-2
   schema-auth-4-amplify_e2e_tests:
->>>>>>> 5fdd26ea
-    working_directory: ~/repo
-    docker: *ref_0
-    resource_class: large
-    steps: *ref_1
-    environment:
-<<<<<<< HEAD
-      TEST_SUITE: src/__tests__/schema-auth-6.test.ts
-      CLI_REGION: us-east-2
-  schema-auth-7-amplify_e2e_tests:
-=======
+    working_directory: ~/repo
+    docker: *ref_0
+    resource_class: large
+    steps: *ref_1
+    environment:
       TEST_SUITE: src/__tests__/schema-auth-4.test.ts
       CLI_REGION: us-east-2
   schema-auth-5-amplify_e2e_tests:
->>>>>>> 5fdd26ea
-    working_directory: ~/repo
-    docker: *ref_0
-    resource_class: large
-    steps: *ref_1
-    environment:
-<<<<<<< HEAD
-      TEST_SUITE: src/__tests__/schema-auth-7.test.ts
-      CLI_REGION: us-west-2
-  schema-auth-8-amplify_e2e_tests:
-=======
+    working_directory: ~/repo
+    docker: *ref_0
+    resource_class: large
+    steps: *ref_1
+    environment:
       TEST_SUITE: src/__tests__/schema-auth-5.test.ts
       CLI_REGION: us-west-2
   schema-auth-6-amplify_e2e_tests:
->>>>>>> 5fdd26ea
-    working_directory: ~/repo
-    docker: *ref_0
-    resource_class: large
-    steps: *ref_1
-    environment:
-<<<<<<< HEAD
-      TEST_SUITE: src/__tests__/schema-auth-8.test.ts
-=======
+    working_directory: ~/repo
+    docker: *ref_0
+    resource_class: large
+    steps: *ref_1
+    environment:
       TEST_SUITE: src/__tests__/schema-auth-6.test.ts
->>>>>>> 5fdd26ea
       CLI_REGION: eu-west-2
   schema-auth-7-amplify_e2e_tests:
     working_directory: ~/repo
@@ -1001,113 +913,69 @@
     environment:
       TEST_SUITE: src/__tests__/schema-auth-7.test.ts
       CLI_REGION: eu-central-1
-  schema-data-access-patterns-amplify_e2e_tests:
-    working_directory: ~/repo
-    docker: *ref_0
-    resource_class: large
-    steps: *ref_1
-    environment:
-      TEST_SUITE: src/__tests__/schema-data-access-patterns.test.ts
+  schema-auth-8-amplify_e2e_tests:
+    working_directory: ~/repo
+    docker: *ref_0
+    resource_class: large
+    steps: *ref_1
+    environment:
+      TEST_SUITE: src/__tests__/schema-auth-8.test.ts
       CLI_REGION: ap-northeast-1
-<<<<<<< HEAD
-  schema-function-amplify_e2e_tests:
-=======
   schema-connection-amplify_e2e_tests:
->>>>>>> 5fdd26ea
-    working_directory: ~/repo
-    docker: *ref_0
-    resource_class: large
-    steps: *ref_1
-    environment:
-<<<<<<< HEAD
-      TEST_SUITE: src/__tests__/schema-function.test.ts
-      CLI_REGION: ap-southeast-1
-  schema-key-amplify_e2e_tests:
-=======
+    working_directory: ~/repo
+    docker: *ref_0
+    resource_class: large
+    steps: *ref_1
+    environment:
       TEST_SUITE: src/__tests__/schema-connection.test.ts
       CLI_REGION: ap-southeast-1
   schema-data-access-patterns-amplify_e2e_tests:
->>>>>>> 5fdd26ea
-    working_directory: ~/repo
-    docker: *ref_0
-    resource_class: large
-    steps: *ref_1
-    environment:
-<<<<<<< HEAD
-      TEST_SUITE: src/__tests__/schema-key.test.ts
-      CLI_REGION: ap-southeast-2
-  schema-model-amplify_e2e_tests:
-=======
+    working_directory: ~/repo
+    docker: *ref_0
+    resource_class: large
+    steps: *ref_1
+    environment:
       TEST_SUITE: src/__tests__/schema-data-access-patterns.test.ts
       CLI_REGION: ap-southeast-2
   schema-function-amplify_e2e_tests:
->>>>>>> 5fdd26ea
-    working_directory: ~/repo
-    docker: *ref_0
-    resource_class: large
-    steps: *ref_1
-    environment:
-<<<<<<< HEAD
-      TEST_SUITE: src/__tests__/schema-model.test.ts
-      CLI_REGION: us-east-2
-  schema-predictions-amplify_e2e_tests:
-=======
+    working_directory: ~/repo
+    docker: *ref_0
+    resource_class: large
+    steps: *ref_1
+    environment:
       TEST_SUITE: src/__tests__/schema-function.test.ts
       CLI_REGION: us-east-2
   schema-key-amplify_e2e_tests:
->>>>>>> 5fdd26ea
-    working_directory: ~/repo
-    docker: *ref_0
-    resource_class: large
-    steps: *ref_1
-    environment:
-<<<<<<< HEAD
-      TEST_SUITE: src/__tests__/schema-predictions.test.ts
-      CLI_REGION: us-west-2
-  schema-searchable-amplify_e2e_tests:
-=======
+    working_directory: ~/repo
+    docker: *ref_0
+    resource_class: large
+    steps: *ref_1
+    environment:
       TEST_SUITE: src/__tests__/schema-key.test.ts
       CLI_REGION: us-west-2
   schema-model-amplify_e2e_tests:
->>>>>>> 5fdd26ea
-    working_directory: ~/repo
-    docker: *ref_0
-    resource_class: large
-    steps: *ref_1
-    environment:
-<<<<<<< HEAD
-      TEST_SUITE: src/__tests__/schema-searchable.test.ts
-      CLI_REGION: eu-west-2
-  schema-versioned-amplify_e2e_tests:
-=======
+    working_directory: ~/repo
+    docker: *ref_0
+    resource_class: large
+    steps: *ref_1
+    environment:
       TEST_SUITE: src/__tests__/schema-model.test.ts
       CLI_REGION: eu-west-2
   schema-predictions-amplify_e2e_tests:
->>>>>>> 5fdd26ea
-    working_directory: ~/repo
-    docker: *ref_0
-    resource_class: large
-    steps: *ref_1
-    environment:
-<<<<<<< HEAD
-      TEST_SUITE: src/__tests__/schema-versioned.test.ts
-      CLI_REGION: eu-central-1
-  tags-amplify_e2e_tests:
-=======
+    working_directory: ~/repo
+    docker: *ref_0
+    resource_class: large
+    steps: *ref_1
+    environment:
       TEST_SUITE: src/__tests__/schema-predictions.test.ts
       CLI_REGION: eu-central-1
   schema-searchable-amplify_e2e_tests:
->>>>>>> 5fdd26ea
-    working_directory: ~/repo
-    docker: *ref_0
-    resource_class: large
-    steps: *ref_1
-    environment:
-<<<<<<< HEAD
-      TEST_SUITE: src/__tests__/tags.test.ts
-=======
+    working_directory: ~/repo
+    docker: *ref_0
+    resource_class: large
+    steps: *ref_1
+    environment:
       TEST_SUITE: src/__tests__/schema-searchable.test.ts
->>>>>>> 5fdd26ea
       CLI_REGION: ap-northeast-1
   schema-versioned-amplify_e2e_tests:
     working_directory: ~/repo
@@ -1321,15 +1189,12 @@
             - amplify_console_integration_tests
             - amplify_migration_tests_latest
             - amplify_migration_tests_v4
-<<<<<<< HEAD
-=======
             - schema-function-amplify_e2e_tests
             - plugin-amplify_e2e_tests
             - hostingPROD-amplify_e2e_tests
             - schema-key-amplify_e2e_tests
             - datastore-modegen-amplify_e2e_tests
             - predictions-amplify_e2e_tests
->>>>>>> 5fdd26ea
             - schema-model-amplify_e2e_tests
             - interactions-amplify_e2e_tests
             - delete-amplify_e2e_tests
@@ -1345,26 +1210,13 @@
             - schema-data-access-patterns-amplify_e2e_tests
             - tags-amplify_e2e_tests
             - analytics-amplify_e2e_tests
-<<<<<<< HEAD
-            - schema-function-amplify_e2e_tests
-            - plugin-amplify_e2e_tests
-            - hostingPROD-amplify_e2e_tests
-            - schema-key-amplify_e2e_tests
-            - datastore-modegen-amplify_e2e_tests
-            - predictions-amplify_e2e_tests
-=======
->>>>>>> 5fdd26ea
           filters:
             branches:
               only:
                 - release
                 - master
                 - beta
-<<<<<<< HEAD
-      - api_1-amplify_e2e_tests:
-=======
       - amplify-configure-amplify_e2e_tests:
->>>>>>> 5fdd26ea
           filters: &ref_2
             branches:
               only:
@@ -1372,7 +1224,60 @@
                 - graphqlschemae2e
           requires:
             - publish_to_local_registry
-<<<<<<< HEAD
+      - function_1-amplify_e2e_tests:
+          filters: *ref_2
+          requires:
+            - publish_to_local_registry
+      - schema-auth-4-amplify_e2e_tests:
+          filters: *ref_2
+          requires:
+            - publish_to_local_registry
+      - schema-function-amplify_e2e_tests:
+          filters: *ref_2
+          requires:
+            - publish_to_local_registry
+            - amplify-configure-amplify_e2e_tests
+      - plugin-amplify_e2e_tests:
+          filters: *ref_2
+          requires:
+            - publish_to_local_registry
+            - function_1-amplify_e2e_tests
+      - hostingPROD-amplify_e2e_tests:
+          filters: *ref_2
+          requires:
+            - publish_to_local_registry
+            - schema-auth-4-amplify_e2e_tests
+      - api_1-amplify_e2e_tests:
+          filters: *ref_2
+          requires:
+            - publish_to_local_registry
+      - function_2-amplify_e2e_tests:
+          filters: *ref_2
+          requires:
+            - publish_to_local_registry
+      - schema-auth-5-amplify_e2e_tests:
+          filters: *ref_2
+          requires:
+            - publish_to_local_registry
+      - schema-key-amplify_e2e_tests:
+          filters: *ref_2
+          requires:
+            - publish_to_local_registry
+            - api_1-amplify_e2e_tests
+      - datastore-modegen-amplify_e2e_tests:
+          filters: *ref_2
+          requires:
+            - publish_to_local_registry
+            - function_2-amplify_e2e_tests
+      - predictions-amplify_e2e_tests:
+          filters: *ref_2
+          requires:
+            - publish_to_local_registry
+            - schema-auth-5-amplify_e2e_tests
+      - api_2-amplify_e2e_tests:
+          filters: *ref_2
+          requires:
+            - publish_to_local_registry
       - init-special-case-amplify_e2e_tests:
           filters: *ref_2
           requires:
@@ -1385,7 +1290,7 @@
           filters: *ref_2
           requires:
             - publish_to_local_registry
-            - api_1-amplify_e2e_tests
+            - api_2-amplify_e2e_tests
       - interactions-amplify_e2e_tests:
           filters: *ref_2
           requires:
@@ -1396,7 +1301,7 @@
           requires:
             - publish_to_local_registry
             - schema-auth-6-amplify_e2e_tests
-      - api_2-amplify_e2e_tests:
+      - auth_1-amplify_e2e_tests:
           filters: *ref_2
           requires:
             - publish_to_local_registry
@@ -1412,7 +1317,7 @@
           filters: *ref_2
           requires:
             - publish_to_local_registry
-            - api_2-amplify_e2e_tests
+            - auth_1-amplify_e2e_tests
       - hosting-amplify_e2e_tests:
           filters: *ref_2
           requires:
@@ -1423,7 +1328,7 @@
           requires:
             - publish_to_local_registry
             - schema-auth-7-amplify_e2e_tests
-      - auth_1-amplify_e2e_tests:
+      - auth_2-amplify_e2e_tests:
           filters: *ref_2
           requires:
             - publish_to_local_registry
@@ -1439,7 +1344,7 @@
           filters: *ref_2
           requires:
             - publish_to_local_registry
-            - auth_1-amplify_e2e_tests
+            - auth_2-amplify_e2e_tests
       - init-amplify_e2e_tests:
           filters: *ref_2
           requires:
@@ -1450,108 +1355,23 @@
           requires:
             - publish_to_local_registry
             - schema-auth-8-amplify_e2e_tests
-      - auth_2-amplify_e2e_tests:
+      - env-amplify_e2e_tests:
           filters: *ref_2
           requires:
             - publish_to_local_registry
       - schema-auth-2-amplify_e2e_tests:
-=======
-      - function_1-amplify_e2e_tests:
-          filters: *ref_2
-          requires:
-            - publish_to_local_registry
-      - schema-auth-4-amplify_e2e_tests:
-          filters: *ref_2
-          requires:
-            - publish_to_local_registry
-      - schema-function-amplify_e2e_tests:
-          filters: *ref_2
-          requires:
-            - publish_to_local_registry
-            - amplify-configure-amplify_e2e_tests
-      - plugin-amplify_e2e_tests:
-          filters: *ref_2
-          requires:
-            - publish_to_local_registry
-            - function_1-amplify_e2e_tests
-      - hostingPROD-amplify_e2e_tests:
-          filters: *ref_2
-          requires:
-            - publish_to_local_registry
-            - schema-auth-4-amplify_e2e_tests
-      - api_1-amplify_e2e_tests:
-          filters: *ref_2
-          requires:
-            - publish_to_local_registry
-      - function_2-amplify_e2e_tests:
-          filters: *ref_2
-          requires:
-            - publish_to_local_registry
-      - schema-auth-5-amplify_e2e_tests:
-          filters: *ref_2
-          requires:
-            - publish_to_local_registry
-      - schema-key-amplify_e2e_tests:
-          filters: *ref_2
-          requires:
-            - publish_to_local_registry
-            - api_1-amplify_e2e_tests
-      - datastore-modegen-amplify_e2e_tests:
-          filters: *ref_2
-          requires:
-            - publish_to_local_registry
-            - function_2-amplify_e2e_tests
-      - predictions-amplify_e2e_tests:
-          filters: *ref_2
-          requires:
-            - publish_to_local_registry
-            - schema-auth-5-amplify_e2e_tests
-      - api_2-amplify_e2e_tests:
-          filters: *ref_2
-          requires:
-            - publish_to_local_registry
-      - init-special-case-amplify_e2e_tests:
-          filters: *ref_2
-          requires:
-            - publish_to_local_registry
-      - schema-auth-6-amplify_e2e_tests:
-          filters: *ref_2
-          requires:
-            - publish_to_local_registry
-      - schema-model-amplify_e2e_tests:
-          filters: *ref_2
-          requires:
-            - publish_to_local_registry
-            - api_2-amplify_e2e_tests
-      - interactions-amplify_e2e_tests:
-          filters: *ref_2
-          requires:
-            - publish_to_local_registry
-            - init-special-case-amplify_e2e_tests
-      - delete-amplify_e2e_tests:
-          filters: *ref_2
-          requires:
-            - publish_to_local_registry
-            - schema-auth-6-amplify_e2e_tests
-      - auth_1-amplify_e2e_tests:
-          filters: *ref_2
-          requires:
-            - publish_to_local_registry
-      - layer-amplify_e2e_tests:
->>>>>>> 5fdd26ea
-          filters: *ref_2
-          requires:
-            - publish_to_local_registry
-      - schema-auth-7-amplify_e2e_tests:
-          filters: *ref_2
-          requires:
-            - publish_to_local_registry
-<<<<<<< HEAD
+          filters: *ref_2
+          requires:
+            - publish_to_local_registry
+      - schema-connection-amplify_e2e_tests:
+          filters: *ref_2
+          requires:
+            - publish_to_local_registry
       - schema-versioned-amplify_e2e_tests:
           filters: *ref_2
           requires:
             - publish_to_local_registry
-            - auth_2-amplify_e2e_tests
+            - env-amplify_e2e_tests
       - amplify-app-amplify_e2e_tests:
           filters: *ref_2
           requires:
@@ -1562,138 +1382,14 @@
           requires:
             - publish_to_local_registry
             - schema-connection-amplify_e2e_tests
-      - env-amplify_e2e_tests:
+      - feature-flags-amplify_e2e_tests:
           filters: *ref_2
           requires:
             - publish_to_local_registry
       - schema-auth-3-amplify_e2e_tests:
-=======
-      - schema-predictions-amplify_e2e_tests:
-          filters: *ref_2
-          requires:
-            - publish_to_local_registry
-            - auth_1-amplify_e2e_tests
-      - hosting-amplify_e2e_tests:
-          filters: *ref_2
-          requires:
-            - publish_to_local_registry
-            - layer-amplify_e2e_tests
-      - storage-amplify_e2e_tests:
-          filters: *ref_2
-          requires:
-            - publish_to_local_registry
-            - schema-auth-7-amplify_e2e_tests
-      - auth_2-amplify_e2e_tests:
-          filters: *ref_2
-          requires:
-            - publish_to_local_registry
-      - schema-auth-1-amplify_e2e_tests:
->>>>>>> 5fdd26ea
-          filters: *ref_2
-          requires:
-            - publish_to_local_registry
-      - schema-data-access-patterns-amplify_e2e_tests:
-          filters: *ref_2
-          requires:
-            - publish_to_local_registry
-<<<<<<< HEAD
-      - tags-amplify_e2e_tests:
-          filters: *ref_2
-          requires:
-            - publish_to_local_registry
-            - env-amplify_e2e_tests
-      - analytics-amplify_e2e_tests:
-          filters: *ref_2
-          requires:
-            - publish_to_local_registry
-            - schema-auth-3-amplify_e2e_tests
-      - function_1-amplify_e2e_tests:
-          filters: *ref_2
-          requires:
-            - publish_to_local_registry
-      - schema-auth-4-amplify_e2e_tests:
-          filters: *ref_2
-          requires:
-            - publish_to_local_registry
-      - schema-function-amplify_e2e_tests:
-=======
-      - schema-searchable-amplify_e2e_tests:
-          filters: *ref_2
-          requires:
-            - publish_to_local_registry
-            - auth_2-amplify_e2e_tests
-      - init-amplify_e2e_tests:
-          filters: *ref_2
-          requires:
-            - publish_to_local_registry
-            - schema-auth-1-amplify_e2e_tests
-      - migration-api-key-migration-amplify_e2e_tests:
-          filters: *ref_2
-          requires:
-            - publish_to_local_registry
-            - schema-auth-8-amplify_e2e_tests
-      - env-amplify_e2e_tests:
-          filters: *ref_2
-          requires:
-            - publish_to_local_registry
-      - schema-auth-2-amplify_e2e_tests:
->>>>>>> 5fdd26ea
-          filters: *ref_2
-          requires:
-            - publish_to_local_registry
-      - schema-connection-amplify_e2e_tests:
-          filters: *ref_2
-          requires:
-            - publish_to_local_registry
-<<<<<<< HEAD
-            - function_1-amplify_e2e_tests
-      - hostingPROD-amplify_e2e_tests:
-          filters: *ref_2
-          requires:
-            - publish_to_local_registry
-            - schema-auth-4-amplify_e2e_tests
-      - function_2-amplify_e2e_tests:
-          filters: *ref_2
-          requires:
-            - publish_to_local_registry
-      - schema-auth-5-amplify_e2e_tests:
-          filters: *ref_2
-          requires:
-            - publish_to_local_registry
-      - schema-key-amplify_e2e_tests:
-=======
-      - schema-versioned-amplify_e2e_tests:
-          filters: *ref_2
-          requires:
-            - publish_to_local_registry
-            - env-amplify_e2e_tests
-      - amplify-app-amplify_e2e_tests:
-          filters: *ref_2
-          requires:
-            - publish_to_local_registry
-            - schema-auth-2-amplify_e2e_tests
-      - migration-api-connection-migration-amplify_e2e_tests:
-          filters: *ref_2
-          requires:
-            - publish_to_local_registry
-            - schema-connection-amplify_e2e_tests
-      - feature-flags-amplify_e2e_tests:
->>>>>>> 5fdd26ea
-          filters: *ref_2
-          requires:
-            - publish_to_local_registry
-      - schema-auth-3-amplify_e2e_tests:
-          filters: *ref_2
-          requires:
-            - publish_to_local_registry
-<<<<<<< HEAD
-            - function_2-amplify_e2e_tests
-      - predictions-amplify_e2e_tests:
-          filters: *ref_2
-          requires:
-            - publish_to_local_registry
-            - schema-auth-5-amplify_e2e_tests
-=======
+          filters: *ref_2
+          requires:
+            - publish_to_local_registry
       - schema-data-access-patterns-amplify_e2e_tests:
           filters: *ref_2
           requires:
@@ -1707,5 +1403,4 @@
           filters: *ref_2
           requires:
             - publish_to_local_registry
-            - schema-auth-3-amplify_e2e_tests
->>>>>>> 5fdd26ea
+            - schema-auth-3-amplify_e2e_tests