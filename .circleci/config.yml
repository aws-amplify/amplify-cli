--- conflicted
+++ resolved
@@ -2725,13 +2725,8 @@
           post-steps: *ref_9
           filters: *ref_10
           requires:
-<<<<<<< HEAD
-            - geo-update-amplify_e2e_tests
+            - geo-remove-amplify_e2e_tests
       - api_5-amplify_e2e_tests:
-=======
-            - geo-remove-amplify_e2e_tests
-      - api_4-amplify_e2e_tests:
->>>>>>> cf2a56d1
           context: *ref_8
           post-steps: *ref_9
           filters: *ref_10
@@ -2802,17 +2797,13 @@
           post-steps: *ref_9
           filters: *ref_10
           requires:
-<<<<<<< HEAD
-            - geo-add-amplify_e2e_tests
+            - geo-update-amplify_e2e_tests
       - api_4-amplify_e2e_tests:
           context: *ref_8
           post-steps: *ref_9
           filters: *ref_10
           requires:
             - hosting-amplify_e2e_tests
-=======
-            - geo-update-amplify_e2e_tests
->>>>>>> cf2a56d1
       - schema-auth-2-amplify_e2e_tests:
           context: *ref_8
           post-steps: *ref_9
@@ -3252,13 +3243,8 @@
           post-steps: *ref_12
           filters: *ref_13
           requires:
-<<<<<<< HEAD
-            - geo-update-amplify_e2e_tests_pkg_linux
+            - geo-remove-amplify_e2e_tests_pkg_linux
       - api_5-amplify_e2e_tests_pkg_linux:
-=======
-            - geo-remove-amplify_e2e_tests_pkg_linux
-      - api_4-amplify_e2e_tests_pkg_linux:
->>>>>>> cf2a56d1
           context: *ref_11
           post-steps: *ref_12
           filters: *ref_13
@@ -3333,17 +3319,13 @@
           post-steps: *ref_12
           filters: *ref_13
           requires:
-<<<<<<< HEAD
-            - geo-add-amplify_e2e_tests_pkg_linux
+            - geo-update-amplify_e2e_tests_pkg_linux
       - api_4-amplify_e2e_tests_pkg_linux:
           context: *ref_11
           post-steps: *ref_12
           filters: *ref_13
           requires:
             - hosting-amplify_e2e_tests_pkg_linux
-=======
-            - geo-update-amplify_e2e_tests_pkg_linux
->>>>>>> cf2a56d1
       - schema-auth-2-amplify_e2e_tests_pkg_linux:
           context: *ref_11
           post-steps: *ref_12
