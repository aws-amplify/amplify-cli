# auto generated file. Edit config.base.yaml if you want to change
version: 2.1
orbs:
  aws-ecr: circleci/aws-ecr@6.15.3
machine:
  environment:
    PATH: ${PATH}:${HOME}/${CIRCLE_PROJECT_REPONAME}/node_modules/.bin
node12:
  working_directory: ~/repo
  docker: &ref_0
    - image: circleci/node:12
      auth:
        username: $DOCKERHUB_USERNAME
        password: $DOCKERHUB_ACCESS_TOKEN
  resource_class: large
defaults:
  working_directory: ~/repo
  docker: &ref_1
    - image: ${AWS_ECR_ACCOUNT_URL}/amplify-cli-e2e-base-image-repo:latest
      aws_auth:
        aws_access_key_id: $ECR_ACCESS_KEY
        aws_secret_access_key: $ECR_SECRET_ACCESS_KEY
  resource_class: large
clean_e2e_resources: &ref_6
  name: Cleanup resources
  command: |
    pwd
    cd packages/amplify-e2e-tests
    yarn clean-e2e-resources job ${CIRCLE_BUILD_NUM}
  working_directory: ~/repo
run_e2e_tests: &ref_3
  name: Run Amplify end-to-end tests
  command: |
    source .circleci/local_publish_helpers.sh
    changeNpmGlobalPath
    amplify -v
    amplify-app --version
    startLocalRegistry "$(pwd)/.circleci/verdaccio.yaml"
    setNpmRegistryUrlToLocal
    cd packages/amplify-e2e-tests
    yarn run e2e --maxWorkers=3 $TEST_SUITE
    unsetNpmRegistryUrl
  no_output_timeout: 90m
install_cli_from_local_registery: &ref_2
  name: Start verdaccio, install node CLI and amplify-app
  command: |
    source .circleci/local_publish_helpers.sh
    startLocalRegistry "$(pwd)/.circleci/verdaccio.yaml"
    setNpmRegistryUrlToLocal
    changeNpmGlobalPath
    npm install -g @aws-amplify/cli
    npm install -g amplify-app
    unsetNpmRegistryUrl
jobs:
  build:
    working_directory: ~/repo
    docker: *ref_0
    resource_class: large
    steps:
      - checkout
      - run: yarn run production-build
      - save_cache:
          key: amplify-cli-yarn-deps-{{ .Branch }}-{{ checksum "yarn.lock" }}
          paths:
            - ~/.cache
      - save_cache:
          key: amplify-cli-ssh-deps-{{ .Branch }}
          paths:
            - ~/.ssh
      - persist_to_workspace:
          root: .
          paths: .
  test:
    working_directory: ~/repo
    docker: *ref_0
    resource_class: large
    steps:
      - attach_workspace:
          at: ./
      - restore_cache:
          key: amplify-cli-yarn-deps-{{ .Branch }}-{{ checksum "yarn.lock" }}
      - run:
          name: Install Java
          command: sudo apt-get update && sudo apt-get install default-jdk
      - run:
          name: Lint
          command: yarn lint
      - run:
          name: Run tests
          command: yarn test-ci
      - run:
          name: Collect code coverage
          command: yarn coverage
  mock_e2e_tests:
    working_directory: ~/repo
    docker: *ref_0
    resource_class: large
    steps:
      - attach_workspace:
          at: ./
      - restore_cache:
          key: amplify-cli-yarn-deps-{{ .Branch }}-{{ checksum "yarn.lock" }}
      - run:
          name: Install Java
          command: sudo apt-get update && sudo apt-get install default-jdk
      - run:
          name: Run Transformer end-to-end tests with mock server
          command: cd packages/amplify-util-mock/ && yarn e2e
          no_output_timeout: 90m
          environment:
            JEST_JUNIT_OUTPUT: reports/junit/js-test-results.xml
      - store_test_results:
          path: packages/amplify-util-mock/
  publish_to_local_registry:
    working_directory: ~/repo
    docker: *ref_0
    resource_class: large
    steps:
      - attach_workspace:
          at: ./
      - restore_cache:
          key: amplify-cli-yarn-deps-{{ .Branch }}-{{ checksum "yarn.lock" }}
      - run:
          name: Publish to verdaccio
          command: |
            source .circleci/local_publish_helpers.sh
            startLocalRegistry "$(pwd)/.circleci/verdaccio.yaml"
            setNpmRegistryUrlToLocal
            loginToLocalRegistry
            git config user.email not@used.com
            git config user.name "Doesnt Matter"
            yarn publish-to-verdaccio
            unsetNpmRegistryUrl
      - run:
          name: Generate unified changelog
          command: |
            git reset --hard HEAD
            yarn update-versions
            yarn ts-node scripts/unified-changelog.ts
      - run:
          name: Save new amplify GitHub tag
          command: node scripts/echo-current-cli-version.js > .amplify-pkg-version
      - save_cache:
          key: amplify-verdaccio-cache-{{ .Branch }}-{{ .Revision }}
          paths:
            - ~/verdaccio-cache/
      - save_cache:
          key: amplify-unified-changelog-{{ .Branch }}-{{ .Revision }}
          paths:
            - ~/repo/UNIFIED_CHANGELOG.md
      - save_cache:
          key: amplfiy-pkg-tag-{{ .Branch }}-{{ .Revision }}
          paths:
            - ~/repo/.amplify-pkg-version
  build_pkg_binaries:
    working_directory: ~/repo
    docker: *ref_0
    resource_class: large
    steps:
      - attach_workspace:
          at: ./
      - restore_cache:
          key: amplify-cli-yarn-deps-{{ .Branch }}-{{ checksum "yarn.lock" }}
      - restore_cache:
          key: amplify-verdaccio-cache-{{ .Branch }}-{{ .Revision }}
      - run:
          name: Start verdaccio and package CLI
          command: |
            source .circleci/local_publish_helpers.sh
            startLocalRegistry "$(pwd)/.circleci/verdaccio.yaml"
            setNpmRegistryUrlToLocal
            changeNpmGlobalPath
            yarn pkg-all
            unsetNpmRegistryUrl
      - save_cache:
          key: amplify-pkg-binaries-{{ .Branch }}-{{ .Revision }}
          paths:
            - ~/repo/out
  graphql_e2e_tests:
    working_directory: ~/repo
    docker: *ref_1
    resource_class: large
    steps:
      - attach_workspace:
          at: ./
      - restore_cache:
          key: amplify-cli-yarn-deps-{{ .Branch }}-{{ checksum "yarn.lock" }}
      - run:
          name: Run GraphQL end-to-end tests
          command: >-
            cd packages/graphql-transformers-e2e-tests/ && yarn e2e
            --maxWorkers=3
          environment:
            AMPLIFY_CLI_DISABLE_LOGGING: 'true'
          no_output_timeout: 90m
      - store_test_results:
          path: packages/graphql-transformers-e2e-tests/
  amplify_sudo_install_test:
    working_directory: ~/repo
    docker: *ref_1
    resource_class: large
    steps:
      - attach_workspace:
          at: ./
      - restore_cache:
          key: amplify-verdaccio-cache-{{ .Branch }}-{{ .Revision }}
      - run:
          name: Update OS Packages
          command: sudo apt-get update
      - run:
          name: Start verdaccio and Install Amplify CLI as sudo
          command: |
            source .circleci/local_publish_helpers.sh
            startLocalRegistry "$(pwd)/.circleci/verdaccio.yaml"
            setSudoNpmRegistryUrlToLocal
            changeSudoNpmGlobalPath
            sudo npm install -g @aws-amplify/cli
            unsetSudoNpmRegistryUrl
            amplify version
  amplify_e2e_tests:
    working_directory: ~/repo
    docker: *ref_1
    resource_class: large
    steps: &ref_4
      - attach_workspace:
          at: ./
      - restore_cache:
          key: amplify-verdaccio-cache-{{ .Branch }}-{{ .Revision }}
      - run: *ref_2
      - run: *ref_3
      - store_test_results:
          path: packages/amplify-e2e-tests/
      - store_artifacts:
          path: ~/repo/packages/amplify-e2e-tests/amplify-e2e-reports
  done_with_node_e2e_tests:
    working_directory: ~/repo
    docker: *ref_0
    resource_class: large
    steps:
      - run: echo 'Done with Node CLI E2E Tests'
  done_with_pkg_linux_e2e_tests:
    working_directory: ~/repo
    docker: *ref_0
    resource_class: large
    steps:
      - run: echo 'Done with pkg CLI E2E Tests'
  amplify_e2e_tests_pkg_linux:
    working_directory: ~/repo
    docker: *ref_1
    resource_class: large
    environment:
      AMPLIFY_DIR: /home/circleci/repo/out
      AMPLIFY_PATH: /home/circleci/repo/out/amplify-pkg-linux
    steps: &ref_5
      - attach_workspace:
          at: ./
      - restore_cache:
          key: amplify-cli-yarn-deps-{{ .Branch }}-{{ checksum "yarn.lock" }}
      - restore_cache:
          key: amplify-pkg-binaries-{{ .Branch }}-{{ .Revision }}
      - run:
          name: Symlink Amplify packaged CLI
          command: |
            cd out
            ln -sf amplify-pkg-linux amplify
            echo "export PATH=$AMPLIFY_DIR:$PATH" >> $BASH_ENV
            source $BASH_ENV
            amplify version
      - run: *ref_2
      - run: *ref_3
      - store_test_results:
          path: packages/amplify-e2e-tests/
      - store_artifacts:
          path: packages/amplify-e2e-tests/amplify-e2e-reports
  amplify_migration_tests_v4:
    working_directory: ~/repo
    docker: *ref_1
    resource_class: large
    steps:
      - attach_workspace:
          at: ./
      - restore_cache:
          key: amplify-cli-yarn-deps-{{ .Branch }}-{{ checksum "yarn.lock" }}
      - run:
          name: Run tests migrating from CLI v4.0.0
          command: |
            source .circleci/local_publish_helpers.sh
            changeNpmGlobalPath
            cd packages/amplify-migration-tests
            yarn run migration_v4.0.0 --maxWorkers=3 $TEST_SUITE
          no_output_timeout: 90m
      - store_test_results:
          path: packages/amplify-migration-tests/
      - store_artifacts:
          path: ~/repo/packages/amplify-migration-tests/amplify-migration-reports
  amplify_migration_tests_non_multi_env_layers:
    working_directory: ~/repo
    docker: *ref_1
    resource_class: large
    environment:
      AMPLIFY_PATH: /home/circleci/.npm-global/lib/node_modules/@aws-amplify/cli/bin/amplify
    steps:
      - attach_workspace:
          at: ./
      - restore_cache:
          key: amplify-cli-yarn-deps-{{ .Branch }}-{{ checksum "yarn.lock" }}
      - run:
          name: Run tests migrating from CLI v4.28.2
          command: >
            source .circleci/local_publish_helpers.sh

            changeNpmGlobalPath

            cd packages/amplify-migration-tests

            yarn run migration_v4.28.2_nonmultienv_layers --maxWorkers=3
            $TEST_SUITE
          no_output_timeout: 90m
      - store_test_results:
          path: packages/amplify-migration-tests/
      - store_artifacts:
          path: ~/repo/packages/amplify-migration-tests/amplify-migration-reports
  amplify_migration_tests_multi_env_layers:
    working_directory: ~/repo
    docker: *ref_1
    resource_class: large
    environment:
      AMPLIFY_PATH: /home/circleci/.npm-global/lib/node_modules/@aws-amplify/cli/bin/amplify
    steps:
      - attach_workspace:
          at: ./
      - restore_cache:
          key: amplify-cli-yarn-deps-{{ .Branch }}-{{ checksum "yarn.lock" }}
      - run:
          name: Run tests migrating from CLI v4.52.0
          command: >
            source .circleci/local_publish_helpers.sh

            changeNpmGlobalPath

            cd packages/amplify-migration-tests

            yarn run migration_v4.52.0_multienv_layers --maxWorkers=3
            $TEST_SUITE
          no_output_timeout: 90m
      - store_test_results:
          path: packages/amplify-migration-tests/
      - store_artifacts:
          path: ~/repo/packages/amplify-migration-tests/amplify-migration-reports
  amplify_migration_tests_v4_30_0:
    working_directory: ~/repo
    docker: *ref_1
    resource_class: large
    environment:
      AMPLIFY_PATH: /home/circleci/.npm-global/lib/node_modules/@aws-amplify/cli/bin/amplify
    steps:
      - attach_workspace:
          at: ./
      - restore_cache:
          key: amplify-cli-yarn-deps-{{ .Branch }}-{{ checksum "yarn.lock" }}
      - run:
          name: Update OS Packages
          command: sudo apt-get update
      - run:
          name: Run tests migrating from CLI v4.30.0
          command: |
            source .circleci/local_publish_helpers.sh
            changeNpmGlobalPath
            cd packages/amplify-migration-tests
            yarn run migration_v4.30.0_auth --maxWorkers=3
          no_output_timeout: 90m
      - store_test_results:
          path: packages/amplify-migration-tests/
      - store_artifacts:
          path: ~/repo/packages/amplify-migration-tests/amplify-migration-reports
  amplify_migration_tests_latest:
    working_directory: ~/repo
    docker: *ref_1
    resource_class: large
    steps:
      - attach_workspace:
          at: ./
      - restore_cache:
          key: amplify-cli-yarn-deps-{{ .Branch }}-{{ checksum "yarn.lock" }}
      - run:
          name: Run tests migrating from latest CLI
          command: |
            source .circleci/local_publish_helpers.sh
            changeNpmGlobalPath
            cd packages/amplify-migration-tests
            yarn run migration --maxWorkers=3 $TEST_SUITE
          no_output_timeout: 90m
      - store_test_results:
          path: packages/amplify-migration-tests/
      - store_artifacts:
          path: ~/repo/packages/amplify-migration-tests/amplify-migration-reports
  amplify_console_integration_tests:
    working_directory: ~/repo
    docker: *ref_1
    resource_class: large
    steps:
      - attach_workspace:
          at: ./
      - restore_cache:
          key: amplify-verdaccio-cache-{{ .Branch }}-{{ .Revision }}
      - run: *ref_2
      - run:
          command: |
            echo "export PATH=~/.npm-global/bin:$PATH" >> $BASH_ENV
            source $BASH_ENV
            amplify -v
            cd packages/amplify-console-integration-tests
            yarn run console-integration --maxWorkers=3
          name: Run Amplify Console integration tests
          no_output_timeout: 90m
      - store_test_results:
          path: packages/amplify-console-integration-tests/
      - store_artifacts:
          path: >-
            ~/repo/packages/amplify-console-integration-tests/console-integration-reports
  integration_test:
    working_directory: ~/repo
    resource_class: large
    docker:
      - image: cypress/base:12
        environment:
          TERM: dumb
    steps:
      - attach_workspace:
          at: ./
      - restore_cache:
          key: amplify-verdaccio-cache-{{ .Branch }}-{{ .Revision }}
      - run:
          name: Setup Dependencies
          command: |
            apt-get update
            apt-get install -y sudo
            sudo apt-get install -y tcl
            sudo apt-get install -y expect
            sudo apt-get install -y zip
            sudo apt-get install -y lsof
            sudo apt-get install -y python python-pip libpython-dev
            sudo apt-get install -y jq
            pip install awscli
      - run: cd .circleci/ && chmod +x aws.sh
      - run: expect .circleci/aws_configure.exp
      - run:
          name: Configure Amplify CLI
          command: >
            yarn rm-dev-link && yarn link-dev && yarn rm-aa-dev-link && yarn
            link-aa-dev

            echo 'export PATH="$(yarn global bin):$PATH"' >> $BASH_ENV

            amplify-dev
      - run:
          name: Clone auth test package
          command: |
            cd ..
            git clone $AUTH_CLONE_URL
            cd aws-amplify-cypress-auth
            yarn
      - run: cd .circleci/ && chmod +x auth.sh
      - run: cd .circleci/ && chmod +x amplify_init.sh
      - run: cd .circleci/ && chmod +x amplify_init.exp
      - run: expect .circleci/amplify_init.exp ../aws-amplify-cypress-auth
      - run: expect .circleci/enable_auth.exp
      - run: cd ../aws-amplify-cypress-auth
      - run: yarn --frozen-lockfile
      - run: >-
          cd ../aws-amplify-cypress-auth/src && cat $(find . -type f -name
          'aws-exports*')
      - run:
          name: Start Auth test server in background
          command: |
            cd ../aws-amplify-cypress-auth
            pwd
            yarn start
          background: true
      - run: cat $(find ../repo -type f -name 'auth_spec*')
      - run:
          name: Run cypress tests for auth
          command: |
            cd ../aws-amplify-cypress-auth
            yarn add cypress@6.8.0 --save
            cp ../repo/cypress.json .
            cp -R ../repo/cypress .
            yarn cypress run --spec $(find . -type f -name 'auth_spec*')
      - run: sudo kill -9 $(lsof -t -i:3000)
      - run: cd .circleci/ && chmod +x delete_auth.sh
      - run: expect .circleci/delete_auth.exp
      - run:
          name: Clone API test package
          command: |
            cd ..
            git clone $API_CLONE_URL
            cd aws-amplify-cypress-api
            yarn
      - run: cd .circleci/ && chmod +x api.sh
      - run: expect .circleci/amplify_init.exp ../aws-amplify-cypress-api
      - run: expect .circleci/enable_api.exp
      - run: cd ../aws-amplify-cypress-api
      - run: yarn --frozen-lockfile
      - run: >-
          cd ../aws-amplify-cypress-api/src && cat $(find . -type f -name
          'aws-exports*')
      - run:
          name: Start API test server in background
          command: |
            cd ../aws-amplify-cypress-api
            pwd
            yarn start
          background: true
      - run:
          name: Run cypress tests for api
          command: |
            cd ../aws-amplify-cypress-api
            yarn add cypress@6.8.0 --save
            cp ../repo/cypress.json .
            cp -R ../repo/cypress .
            yarn cypress run --spec $(find . -type f -name 'api_spec*')
      - run: cd .circleci/ && chmod +x delete_api.sh
      - run: expect .circleci/delete_api.exp
      - store_artifacts:
          path: /root/aws-amplify-cypress-auth/cypress/videos
      - store_artifacts:
          path: /root/aws-amplify-cypress-auth/cypress/screenshots
      - store_artifacts:
          path: /root/aws-amplify-cypress-api/cypress/videos
      - store_artifacts:
          path: /root/aws-amplify-cypress-api/cypress/screenshots
  deploy:
    working_directory: ~/repo
    docker: *ref_1
    resource_class: large
    steps:
      - attach_workspace:
          at: ./
      - restore_cache:
          keys:
            - amplify-cli-ssh-deps-{{ .Branch }}
      - run:
          name: Authenticate with npm
          command: echo "//registry.npmjs.org/:_authToken=$NPM_TOKEN" > ~/.npmrc
      - run:
          name: Publish Amplify CLI
          command: |
            if [ -z "$CIRCLE_PULL_REQUEST" ]; then
              git config --global user.email $GITHUB_EMAIL
              git config --global user.name $GITHUB_USER
              npm run publish:$CIRCLE_BRANCH
            else
              echo "Skipping deploy."
            fi
  github_prerelease:
    working_directory: ~/repo
    docker: *ref_0
    resource_class: large
    steps:
      - attach_workspace:
          at: ./
      - restore_cache:
          key: amplify-unified-changelog-{{ .Branch }}-{{ .Revision }}
      - restore_cache:
          key: amplify-pkg-binaries-{{ .Branch }}-{{ .Revision }}
      - restore_cache:
          key: amplfiy-pkg-tag-{{ .Branch }}-{{ .Revision }}
      - run:
          name: Compress binaries
          command: |
            cd out
            tar zcvf amplify-pkg-macos.tgz amplify-pkg-macos
            tar zcvf amplify-pkg-linux.tgz amplify-pkg-linux
            tar zcvf amplify-pkg-win.exe.tgz amplify-pkg-win.exe
      - run:
          name: Publish Amplify CLI GitHub prerelease
          command: |
            version=$(cat .amplify-pkg-version)
            yarn ts-node scripts/github-prerelease.ts $version
  github_prerelease_install_sanity_check:
    working_directory: ~/repo
    docker: *ref_0
    resource_class: large
    steps:
      - restore_cache:
          key: amplfiy-pkg-tag-{{ .Branch }}-{{ .Revision }}
      - run:
          name: Install packaged Amplify CLI
          command: >
            version=$(cat .amplify-pkg-version)

            curl -sL https://aws-amplify.github.io/amplify-cli/install |
            version=v$version bash

            echo "export PATH=$PATH:$HOME/.amplify/bin" >> $BASH_ENV
      - run:
          name: Sanity check install
          command: |
            amplify version
  github_release:
    working_directory: ~/repo
    docker: *ref_0
    resource_class: large
    steps:
      - attach_workspace:
          at: ./
      - restore_cache:
          key: amplify-pkg-binaries-{{ .Branch }}-{{ .Revision }}
      - restore_cache:
          key: amplfiy-pkg-tag-{{ .Branch }}-{{ .Revision }}
      - run:
          name: Publish Amplify CLI GitHub release
          command: |
            version=$(cat .amplify-pkg-version)
            yarn ts-node scripts/github-release.ts $version
  cleanup_resources:
    working_directory: ~/repo
    docker: *ref_0
    resource_class: large
    steps:
      - attach_workspace:
          at: ./
      - restore_cache:
          key: amplify-cli-yarn-deps-{{ .Branch }}-{{ checksum "yarn.lock" }}
      - run:
          name: Run cleanup script
          command: |
            cd packages/amplify-e2e-tests
            yarn clean-e2e-resources
          no_output_timeout: 90m
      - store_artifacts:
          path: ~/repo/packages/amplify-e2e-tests/amplify-e2e-reports
  cleanup_resources_after_e2e_runs:
    working_directory: ~/repo
    docker: *ref_0
    resource_class: large
    steps:
      - attach_workspace:
          at: ./
      - restore_cache:
          key: amplify-cli-yarn-deps-{{ .Branch }}-{{ checksum "yarn.lock" }}
      - run:
          name: Run cleanup script
          command: |
            cd packages/amplify-e2e-tests
            yarn clean-e2e-resources workflow ${CIRCLE_WORKFLOW_ID}
          no_output_timeout: 90m
      - store_artifacts:
          path: ~/repo/packages/amplify-e2e-tests/amplify-e2e-reports
  schema-iterative-update-4-amplify_e2e_tests:
    working_directory: ~/repo
    docker: *ref_1
    resource_class: large
    steps: *ref_4
    environment:
      TEST_SUITE: src/__tests__/schema-iterative-update-4.test.ts
      CLI_REGION: us-east-2
  api_2-amplify_e2e_tests:
    working_directory: ~/repo
    docker: *ref_1
    resource_class: large
    steps: *ref_4
    environment:
      TEST_SUITE: src/__tests__/api_2.test.ts
      CLI_REGION: us-west-2
  storage-amplify_e2e_tests:
    working_directory: ~/repo
    docker: *ref_1
    resource_class: large
    steps: *ref_4
    environment:
      TEST_SUITE: src/__tests__/storage.test.ts
      CLI_REGION: eu-west-2
  schema-auth-5-amplify_e2e_tests:
    working_directory: ~/repo
    docker: *ref_1
    resource_class: large
    steps: *ref_4
    environment:
      TEST_SUITE: src/__tests__/schema-auth-5.test.ts
      CLI_REGION: eu-central-1
  api_1-amplify_e2e_tests:
    working_directory: ~/repo
    docker: *ref_1
    resource_class: large
    steps: *ref_4
    environment:
      TEST_SUITE: src/__tests__/api_1.test.ts
      CLI_REGION: ap-northeast-1
  schema-auth-2-amplify_e2e_tests:
    working_directory: ~/repo
    docker: *ref_1
    resource_class: large
    steps: *ref_4
    environment:
      TEST_SUITE: src/__tests__/schema-auth-2.test.ts
      CLI_REGION: ap-southeast-1
  schema-iterative-update-3-amplify_e2e_tests:
    working_directory: ~/repo
    docker: *ref_1
    resource_class: large
    steps: *ref_4
    environment:
      TEST_SUITE: src/__tests__/schema-iterative-update-3.test.ts
      CLI_REGION: ap-southeast-2
  schema-auth-6-amplify_e2e_tests:
    working_directory: ~/repo
    docker: *ref_1
    resource_class: large
    steps: *ref_4
    environment:
      TEST_SUITE: src/__tests__/schema-auth-6.test.ts
      CLI_REGION: us-east-2
  schema-connection-amplify_e2e_tests:
    working_directory: ~/repo
    docker: *ref_1
    resource_class: large
    steps: *ref_4
    environment:
      TEST_SUITE: src/__tests__/schema-connection.test.ts
      CLI_REGION: us-west-2
  migration-api-connection-migration-amplify_e2e_tests:
    working_directory: ~/repo
    docker: *ref_1
    resource_class: large
    steps: *ref_4
    environment:
      TEST_SUITE: src/__tests__/migration/api.connection.migration.test.ts
      CLI_REGION: eu-west-2
  schema-model-amplify_e2e_tests:
    working_directory: ~/repo
    docker: *ref_1
    resource_class: large
    steps: *ref_4
    environment:
      TEST_SUITE: src/__tests__/schema-model.test.ts
      CLI_REGION: eu-central-1
  schema-function-amplify_e2e_tests:
    working_directory: ~/repo
    docker: *ref_1
    resource_class: large
    steps: *ref_4
    environment:
      TEST_SUITE: src/__tests__/schema-function.test.ts
      CLI_REGION: ap-northeast-1
  function_4-amplify_e2e_tests:
    working_directory: ~/repo
    docker: *ref_1
    resource_class: large
    steps: *ref_4
    environment:
      TEST_SUITE: src/__tests__/function_4.test.ts
      CLI_REGION: ap-southeast-1
  schema-auth-1-amplify_e2e_tests:
    working_directory: ~/repo
    docker: *ref_1
    resource_class: large
    steps: *ref_4
    environment:
      TEST_SUITE: src/__tests__/schema-auth-1.test.ts
      CLI_REGION: ap-southeast-2
  function_1-amplify_e2e_tests:
    working_directory: ~/repo
    docker: *ref_1
    resource_class: large
    steps: *ref_4
    environment:
      TEST_SUITE: src/__tests__/function_1.test.ts
      CLI_REGION: us-east-2
  migration-api-key-migration2-amplify_e2e_tests:
    working_directory: ~/repo
    docker: *ref_1
    resource_class: large
    steps: *ref_4
    environment:
      TEST_SUITE: src/__tests__/migration/api.key.migration2.test.ts
      CLI_REGION: us-west-2
  schema-auth-11-amplify_e2e_tests:
    working_directory: ~/repo
    docker: *ref_1
    resource_class: large
    steps: *ref_4
    environment:
      TEST_SUITE: src/__tests__/schema-auth-11.test.ts
      CLI_REGION: eu-west-2
  schema-auth-9-amplify_e2e_tests:
    working_directory: ~/repo
    docker: *ref_1
    resource_class: large
    steps: *ref_4
    environment:
      TEST_SUITE: src/__tests__/schema-auth-9.test.ts
      CLI_REGION: eu-central-1
  auth_2-amplify_e2e_tests:
    working_directory: ~/repo
    docker: *ref_1
    resource_class: large
    steps: *ref_4
    environment:
      TEST_SUITE: src/__tests__/auth_2.test.ts
      CLI_REGION: ap-northeast-1
  env-amplify_e2e_tests:
    working_directory: ~/repo
    docker: *ref_1
    resource_class: large
    steps: *ref_4
    environment:
      TEST_SUITE: src/__tests__/env.test.ts
      CLI_REGION: ap-southeast-1
  schema-iterative-rollback-2-amplify_e2e_tests:
    working_directory: ~/repo
    docker: *ref_1
    resource_class: large
    steps: *ref_4
    environment:
      TEST_SUITE: src/__tests__/schema-iterative-rollback-2.test.ts
      CLI_REGION: ap-southeast-2
  schema-iterative-rollback-1-amplify_e2e_tests:
    working_directory: ~/repo
    docker: *ref_1
    resource_class: large
    steps: *ref_4
    environment:
      TEST_SUITE: src/__tests__/schema-iterative-rollback-1.test.ts
      CLI_REGION: us-east-2
  import_dynamodb_1-amplify_e2e_tests:
    working_directory: ~/repo
    docker: *ref_1
    resource_class: large
    steps: *ref_4
    environment:
      TEST_SUITE: src/__tests__/import_dynamodb_1.test.ts
      CLI_REGION: us-west-2
  import_s3_1-amplify_e2e_tests:
    working_directory: ~/repo
    docker: *ref_1
    resource_class: large
    steps: *ref_4
    environment:
      TEST_SUITE: src/__tests__/import_s3_1.test.ts
      CLI_REGION: eu-west-2
  import_auth_2-amplify_e2e_tests:
    working_directory: ~/repo
    docker: *ref_1
    resource_class: large
    steps: *ref_4
    environment:
      TEST_SUITE: src/__tests__/import_auth_2.test.ts
      CLI_REGION: eu-central-1
  import_auth_1-amplify_e2e_tests:
    working_directory: ~/repo
    docker: *ref_1
    resource_class: large
    steps: *ref_4
    environment:
      TEST_SUITE: src/__tests__/import_auth_1.test.ts
      CLI_REGION: ap-northeast-1
  api_3-amplify_e2e_tests:
    working_directory: ~/repo
    docker: *ref_1
    resource_class: large
    steps: *ref_4
    environment:
      TEST_SUITE: src/__tests__/api_3.test.ts
      CLI_REGION: ap-southeast-1
  schema-auth-4-amplify_e2e_tests:
    working_directory: ~/repo
    docker: *ref_1
    resource_class: large
    steps: *ref_4
    environment:
      TEST_SUITE: src/__tests__/schema-auth-4.test.ts
      CLI_REGION: ap-southeast-2
  schema-searchable-amplify_e2e_tests:
    working_directory: ~/repo
    docker: *ref_1
    resource_class: large
    steps: *ref_4
    environment:
      TEST_SUITE: src/__tests__/schema-searchable.test.ts
      CLI_REGION: us-east-2
  schema-auth-8-amplify_e2e_tests:
    working_directory: ~/repo
    docker: *ref_1
    resource_class: large
    steps: *ref_4
    environment:
      TEST_SUITE: src/__tests__/schema-auth-8.test.ts
      CLI_REGION: us-west-2
  schema-auth-7-amplify_e2e_tests:
    working_directory: ~/repo
    docker: *ref_1
    resource_class: large
    steps: *ref_4
    environment:
      TEST_SUITE: src/__tests__/schema-auth-7.test.ts
      CLI_REGION: eu-west-2
  auth_4-amplify_e2e_tests:
    working_directory: ~/repo
    docker: *ref_1
    resource_class: large
    steps: *ref_4
    environment:
      TEST_SUITE: src/__tests__/auth_4.test.ts
      CLI_REGION: eu-central-1
  migration-api-key-migration1-amplify_e2e_tests:
    working_directory: ~/repo
    docker: *ref_1
    resource_class: large
    steps: *ref_4
    environment:
      TEST_SUITE: src/__tests__/migration/api.key.migration1.test.ts
      CLI_REGION: ap-northeast-1
  layer-amplify_e2e_tests:
    working_directory: ~/repo
    docker: *ref_1
    resource_class: large
    steps: *ref_4
    environment:
      TEST_SUITE: src/__tests__/layer.test.ts
      CLI_REGION: ap-southeast-1
  auth_3-amplify_e2e_tests:
    working_directory: ~/repo
    docker: *ref_1
    resource_class: large
    steps: *ref_4
    environment:
      TEST_SUITE: src/__tests__/auth_3.test.ts
      CLI_REGION: ap-southeast-2
  function_2-amplify_e2e_tests:
    working_directory: ~/repo
    docker: *ref_1
    resource_class: large
    steps: *ref_4
    environment:
      TEST_SUITE: src/__tests__/function_2.test.ts
      CLI_REGION: us-east-2
  delete-amplify_e2e_tests:
    working_directory: ~/repo
    docker: *ref_1
    resource_class: large
    steps: *ref_4
    environment:
      TEST_SUITE: src/__tests__/delete.test.ts
      CLI_REGION: us-west-2
  schema-auth-3-amplify_e2e_tests:
    working_directory: ~/repo
    docker: *ref_1
    resource_class: large
    steps: *ref_4
    environment:
      TEST_SUITE: src/__tests__/schema-auth-3.test.ts
      CLI_REGION: eu-west-2
  schema-iterative-update-1-amplify_e2e_tests:
    working_directory: ~/repo
    docker: *ref_1
    resource_class: large
    steps: *ref_4
    environment:
      TEST_SUITE: src/__tests__/schema-iterative-update-1.test.ts
      CLI_REGION: eu-central-1
  function_3-amplify_e2e_tests:
    working_directory: ~/repo
    docker: *ref_1
    resource_class: large
    steps: *ref_4
    environment:
      TEST_SUITE: src/__tests__/function_3.test.ts
      CLI_REGION: ap-northeast-1
  auth_5-amplify_e2e_tests:
    working_directory: ~/repo
    docker: *ref_1
    resource_class: large
    steps: *ref_4
    environment:
      TEST_SUITE: src/__tests__/auth_5.test.ts
      CLI_REGION: ap-southeast-1
  auth_1-amplify_e2e_tests:
    working_directory: ~/repo
    docker: *ref_1
    resource_class: large
    steps: *ref_4
    environment:
      TEST_SUITE: src/__tests__/auth_1.test.ts
      CLI_REGION: ap-southeast-2
  schema-key-amplify_e2e_tests:
    working_directory: ~/repo
    docker: *ref_1
    resource_class: large
    steps: *ref_4
    environment:
      TEST_SUITE: src/__tests__/schema-key.test.ts
      CLI_REGION: us-east-2
  schema-auth-10-amplify_e2e_tests:
    working_directory: ~/repo
    docker: *ref_1
    resource_class: large
    steps: *ref_4
    environment:
      TEST_SUITE: src/__tests__/schema-auth-10.test.ts
      CLI_REGION: us-west-2
  hostingPROD-amplify_e2e_tests:
    working_directory: ~/repo
    docker: *ref_1
    resource_class: large
    steps: *ref_4
    environment:
      TEST_SUITE: src/__tests__/hostingPROD.test.ts
      CLI_REGION: eu-west-2
  predictions-amplify_e2e_tests:
    working_directory: ~/repo
    docker: *ref_1
    resource_class: large
    steps: *ref_4
    environment:
      TEST_SUITE: src/__tests__/predictions.test.ts
      CLI_REGION: eu-central-1
  containers-api-amplify_e2e_tests:
    working_directory: ~/repo
    docker: *ref_1
    resource_class: large
    steps: *ref_4
    environment:
      TEST_SUITE: src/__tests__/containers-api.test.ts
      CLI_REGION: ap-northeast-1
  schema-iterative-update-2-amplify_e2e_tests:
    working_directory: ~/repo
    docker: *ref_1
    resource_class: large
    steps: *ref_4
    environment:
      TEST_SUITE: src/__tests__/schema-iterative-update-2.test.ts
      CLI_REGION: ap-southeast-1
  feature-flags-amplify_e2e_tests:
    working_directory: ~/repo
    docker: *ref_1
    resource_class: large
    steps: *ref_4
    environment:
      TEST_SUITE: src/__tests__/feature-flags.test.ts
      CLI_REGION: ap-southeast-2
  analytics-amplify_e2e_tests:
    working_directory: ~/repo
    docker: *ref_1
    resource_class: large
    steps: *ref_4
    environment:
      TEST_SUITE: src/__tests__/analytics.test.ts
      CLI_REGION: us-east-2
  hosting-amplify_e2e_tests:
    working_directory: ~/repo
    docker: *ref_1
    resource_class: large
    steps: *ref_4
    environment:
      TEST_SUITE: src/__tests__/hosting.test.ts
      CLI_REGION: us-west-2
  amplify-app-amplify_e2e_tests:
    working_directory: ~/repo
    docker: *ref_1
    resource_class: large
    steps: *ref_4
    environment:
      TEST_SUITE: src/__tests__/amplify-app.test.ts
      CLI_REGION: eu-west-2
  schema-predictions-amplify_e2e_tests:
    working_directory: ~/repo
    docker: *ref_1
    resource_class: large
    steps: *ref_4
    environment:
      TEST_SUITE: src/__tests__/schema-predictions.test.ts
      CLI_REGION: eu-central-1
  interactions-amplify_e2e_tests:
    working_directory: ~/repo
    docker: *ref_1
    resource_class: large
    steps: *ref_4
    environment:
      TEST_SUITE: src/__tests__/interactions.test.ts
      CLI_REGION: ap-northeast-1
  schema-data-access-patterns-amplify_e2e_tests:
    working_directory: ~/repo
    docker: *ref_1
    resource_class: large
    steps: *ref_4
    environment:
      TEST_SUITE: src/__tests__/schema-data-access-patterns.test.ts
      CLI_REGION: ap-southeast-1
  schema-versioned-amplify_e2e_tests:
    working_directory: ~/repo
    docker: *ref_1
    resource_class: large
    steps: *ref_4
    environment:
      TEST_SUITE: src/__tests__/schema-versioned.test.ts
      CLI_REGION: ap-southeast-2
  notifications-amplify_e2e_tests:
    working_directory: ~/repo
    docker: *ref_1
    resource_class: large
    steps: *ref_4
    environment:
      TEST_SUITE: src/__tests__/notifications.test.ts
      CLI_REGION: us-east-2
  tags-amplify_e2e_tests:
    working_directory: ~/repo
    docker: *ref_1
    resource_class: large
    steps: *ref_4
    environment:
      TEST_SUITE: src/__tests__/tags.test.ts
      CLI_REGION: us-west-2
  init-amplify_e2e_tests:
    working_directory: ~/repo
    docker: *ref_1
    resource_class: large
    steps: *ref_4
    environment:
      TEST_SUITE: src/__tests__/init.test.ts
      CLI_REGION: eu-west-2
  amplify-configure-amplify_e2e_tests:
    working_directory: ~/repo
    docker: *ref_1
    resource_class: large
    steps: *ref_4
    environment:
      TEST_SUITE: src/__tests__/amplify-configure.test.ts
      CLI_REGION: eu-central-1
  datastore-modelgen-amplify_e2e_tests:
    working_directory: ~/repo
    docker: *ref_1
    resource_class: large
    steps: *ref_4
    environment:
      TEST_SUITE: src/__tests__/datastore-modelgen.test.ts
      CLI_REGION: ap-northeast-1
  init-special-case-amplify_e2e_tests:
    working_directory: ~/repo
    docker: *ref_1
    resource_class: large
    steps: *ref_4
    environment:
      TEST_SUITE: src/__tests__/init-special-case.test.ts
      CLI_REGION: ap-southeast-1
  plugin-amplify_e2e_tests:
    working_directory: ~/repo
    docker: *ref_1
    resource_class: large
    steps: *ref_4
    environment:
      TEST_SUITE: src/__tests__/plugin.test.ts
      CLI_REGION: ap-southeast-2
  schema-iterative-update-locking-amplify_e2e_tests:
    working_directory: ~/repo
    docker: *ref_1
    resource_class: large
    steps: *ref_4
    environment:
      TEST_SUITE: src/__tests__/schema-iterative-update-locking.test.ts
      CLI_REGION: us-east-2
  s3-sse-amplify_e2e_tests:
    working_directory: ~/repo
    docker: *ref_1
    resource_class: large
    steps: *ref_4
    environment:
      TEST_SUITE: src/__tests__/s3-sse.test.ts
      CLI_REGION: us-west-2
  migration-node-function-amplify_e2e_tests:
    working_directory: ~/repo
    docker: *ref_1
    resource_class: large
    steps: *ref_4
    environment:
      TEST_SUITE: src/__tests__/migration/node.function.test.ts
      CLI_REGION: eu-west-2
<<<<<<< HEAD
  iam-permissions-boundary-amplify_e2e_tests:
=======
  layer-2-amplify_e2e_tests:
>>>>>>> 4f8b5b67
    working_directory: ~/repo
    docker: *ref_1
    resource_class: large
    steps: *ref_4
    environment:
<<<<<<< HEAD
      TEST_SUITE: src/__tests__/iam-permissions-boundary.test.ts
=======
      TEST_SUITE: src/__tests__/layer-2.test.ts
>>>>>>> 4f8b5b67
      CLI_REGION: eu-central-1
  function_5-amplify_e2e_tests:
    working_directory: ~/repo
    docker: *ref_1
    resource_class: large
    steps: *ref_4
    environment:
      TEST_SUITE: src/__tests__/function_5.test.ts
      CLI_REGION: ap-northeast-1
  configure-project-amplify_e2e_tests:
    working_directory: ~/repo
    docker: *ref_1
    resource_class: large
    steps: *ref_4
    environment:
      TEST_SUITE: src/__tests__/configure-project.test.ts
      CLI_REGION: ap-southeast-1
  api_4-amplify_e2e_tests:
    working_directory: ~/repo
    docker: *ref_1
    resource_class: large
    steps: *ref_4
    environment:
      TEST_SUITE: src/__tests__/api_4.test.ts
      CLI_REGION: ap-southeast-2
  schema-iterative-update-4-amplify_e2e_tests_pkg_linux:
    working_directory: ~/repo
    docker: *ref_1
    resource_class: large
    environment:
      AMPLIFY_DIR: /home/circleci/repo/out
      AMPLIFY_PATH: /home/circleci/repo/out/amplify-pkg-linux
      TEST_SUITE: src/__tests__/schema-iterative-update-4.test.ts
      CLI_REGION: us-east-2
    steps: *ref_5
  api_2-amplify_e2e_tests_pkg_linux:
    working_directory: ~/repo
    docker: *ref_1
    resource_class: large
    environment:
      AMPLIFY_DIR: /home/circleci/repo/out
      AMPLIFY_PATH: /home/circleci/repo/out/amplify-pkg-linux
      TEST_SUITE: src/__tests__/api_2.test.ts
      CLI_REGION: us-west-2
    steps: *ref_5
  storage-amplify_e2e_tests_pkg_linux:
    working_directory: ~/repo
    docker: *ref_1
    resource_class: large
    environment:
      AMPLIFY_DIR: /home/circleci/repo/out
      AMPLIFY_PATH: /home/circleci/repo/out/amplify-pkg-linux
      TEST_SUITE: src/__tests__/storage.test.ts
      CLI_REGION: eu-west-2
    steps: *ref_5
  schema-auth-5-amplify_e2e_tests_pkg_linux:
    working_directory: ~/repo
    docker: *ref_1
    resource_class: large
    environment:
      AMPLIFY_DIR: /home/circleci/repo/out
      AMPLIFY_PATH: /home/circleci/repo/out/amplify-pkg-linux
      TEST_SUITE: src/__tests__/schema-auth-5.test.ts
      CLI_REGION: eu-central-1
    steps: *ref_5
  api_1-amplify_e2e_tests_pkg_linux:
    working_directory: ~/repo
    docker: *ref_1
    resource_class: large
    environment:
      AMPLIFY_DIR: /home/circleci/repo/out
      AMPLIFY_PATH: /home/circleci/repo/out/amplify-pkg-linux
      TEST_SUITE: src/__tests__/api_1.test.ts
      CLI_REGION: ap-northeast-1
    steps: *ref_5
  schema-auth-2-amplify_e2e_tests_pkg_linux:
    working_directory: ~/repo
    docker: *ref_1
    resource_class: large
    environment:
      AMPLIFY_DIR: /home/circleci/repo/out
      AMPLIFY_PATH: /home/circleci/repo/out/amplify-pkg-linux
      TEST_SUITE: src/__tests__/schema-auth-2.test.ts
      CLI_REGION: ap-southeast-1
    steps: *ref_5
  schema-iterative-update-3-amplify_e2e_tests_pkg_linux:
    working_directory: ~/repo
    docker: *ref_1
    resource_class: large
    environment:
      AMPLIFY_DIR: /home/circleci/repo/out
      AMPLIFY_PATH: /home/circleci/repo/out/amplify-pkg-linux
      TEST_SUITE: src/__tests__/schema-iterative-update-3.test.ts
      CLI_REGION: ap-southeast-2
    steps: *ref_5
  schema-auth-6-amplify_e2e_tests_pkg_linux:
    working_directory: ~/repo
    docker: *ref_1
    resource_class: large
    environment:
      AMPLIFY_DIR: /home/circleci/repo/out
      AMPLIFY_PATH: /home/circleci/repo/out/amplify-pkg-linux
      TEST_SUITE: src/__tests__/schema-auth-6.test.ts
      CLI_REGION: us-east-2
    steps: *ref_5
  schema-connection-amplify_e2e_tests_pkg_linux:
    working_directory: ~/repo
    docker: *ref_1
    resource_class: large
    environment:
      AMPLIFY_DIR: /home/circleci/repo/out
      AMPLIFY_PATH: /home/circleci/repo/out/amplify-pkg-linux
      TEST_SUITE: src/__tests__/schema-connection.test.ts
      CLI_REGION: us-west-2
    steps: *ref_5
  migration-api-connection-migration-amplify_e2e_tests_pkg_linux:
    working_directory: ~/repo
    docker: *ref_1
    resource_class: large
    environment:
      AMPLIFY_DIR: /home/circleci/repo/out
      AMPLIFY_PATH: /home/circleci/repo/out/amplify-pkg-linux
      TEST_SUITE: src/__tests__/migration/api.connection.migration.test.ts
      CLI_REGION: eu-west-2
    steps: *ref_5
  schema-model-amplify_e2e_tests_pkg_linux:
    working_directory: ~/repo
    docker: *ref_1
    resource_class: large
    environment:
      AMPLIFY_DIR: /home/circleci/repo/out
      AMPLIFY_PATH: /home/circleci/repo/out/amplify-pkg-linux
      TEST_SUITE: src/__tests__/schema-model.test.ts
      CLI_REGION: eu-central-1
    steps: *ref_5
  schema-function-amplify_e2e_tests_pkg_linux:
    working_directory: ~/repo
    docker: *ref_1
    resource_class: large
    environment:
      AMPLIFY_DIR: /home/circleci/repo/out
      AMPLIFY_PATH: /home/circleci/repo/out/amplify-pkg-linux
      TEST_SUITE: src/__tests__/schema-function.test.ts
      CLI_REGION: ap-northeast-1
    steps: *ref_5
  function_4-amplify_e2e_tests_pkg_linux:
    working_directory: ~/repo
    docker: *ref_1
    resource_class: large
    environment:
      AMPLIFY_DIR: /home/circleci/repo/out
      AMPLIFY_PATH: /home/circleci/repo/out/amplify-pkg-linux
      TEST_SUITE: src/__tests__/function_4.test.ts
      CLI_REGION: ap-southeast-1
    steps: *ref_5
  schema-auth-1-amplify_e2e_tests_pkg_linux:
    working_directory: ~/repo
    docker: *ref_1
    resource_class: large
    environment:
      AMPLIFY_DIR: /home/circleci/repo/out
      AMPLIFY_PATH: /home/circleci/repo/out/amplify-pkg-linux
      TEST_SUITE: src/__tests__/schema-auth-1.test.ts
      CLI_REGION: ap-southeast-2
    steps: *ref_5
  function_1-amplify_e2e_tests_pkg_linux:
    working_directory: ~/repo
    docker: *ref_1
    resource_class: large
    environment:
      AMPLIFY_DIR: /home/circleci/repo/out
      AMPLIFY_PATH: /home/circleci/repo/out/amplify-pkg-linux
      TEST_SUITE: src/__tests__/function_1.test.ts
      CLI_REGION: us-east-2
    steps: *ref_5
  migration-api-key-migration2-amplify_e2e_tests_pkg_linux:
    working_directory: ~/repo
    docker: *ref_1
    resource_class: large
    environment:
      AMPLIFY_DIR: /home/circleci/repo/out
      AMPLIFY_PATH: /home/circleci/repo/out/amplify-pkg-linux
      TEST_SUITE: src/__tests__/migration/api.key.migration2.test.ts
      CLI_REGION: us-west-2
    steps: *ref_5
  schema-auth-11-amplify_e2e_tests_pkg_linux:
    working_directory: ~/repo
    docker: *ref_1
    resource_class: large
    environment:
      AMPLIFY_DIR: /home/circleci/repo/out
      AMPLIFY_PATH: /home/circleci/repo/out/amplify-pkg-linux
      TEST_SUITE: src/__tests__/schema-auth-11.test.ts
      CLI_REGION: eu-west-2
    steps: *ref_5
  schema-auth-9-amplify_e2e_tests_pkg_linux:
    working_directory: ~/repo
    docker: *ref_1
    resource_class: large
    environment:
      AMPLIFY_DIR: /home/circleci/repo/out
      AMPLIFY_PATH: /home/circleci/repo/out/amplify-pkg-linux
      TEST_SUITE: src/__tests__/schema-auth-9.test.ts
      CLI_REGION: eu-central-1
    steps: *ref_5
  auth_2-amplify_e2e_tests_pkg_linux:
    working_directory: ~/repo
    docker: *ref_1
    resource_class: large
    environment:
      AMPLIFY_DIR: /home/circleci/repo/out
      AMPLIFY_PATH: /home/circleci/repo/out/amplify-pkg-linux
      TEST_SUITE: src/__tests__/auth_2.test.ts
      CLI_REGION: ap-northeast-1
    steps: *ref_5
  env-amplify_e2e_tests_pkg_linux:
    working_directory: ~/repo
    docker: *ref_1
    resource_class: large
    environment:
      AMPLIFY_DIR: /home/circleci/repo/out
      AMPLIFY_PATH: /home/circleci/repo/out/amplify-pkg-linux
      TEST_SUITE: src/__tests__/env.test.ts
      CLI_REGION: ap-southeast-1
    steps: *ref_5
  schema-iterative-rollback-2-amplify_e2e_tests_pkg_linux:
    working_directory: ~/repo
    docker: *ref_1
    resource_class: large
    environment:
      AMPLIFY_DIR: /home/circleci/repo/out
      AMPLIFY_PATH: /home/circleci/repo/out/amplify-pkg-linux
      TEST_SUITE: src/__tests__/schema-iterative-rollback-2.test.ts
      CLI_REGION: ap-southeast-2
    steps: *ref_5
  schema-iterative-rollback-1-amplify_e2e_tests_pkg_linux:
    working_directory: ~/repo
    docker: *ref_1
    resource_class: large
    environment:
      AMPLIFY_DIR: /home/circleci/repo/out
      AMPLIFY_PATH: /home/circleci/repo/out/amplify-pkg-linux
      TEST_SUITE: src/__tests__/schema-iterative-rollback-1.test.ts
      CLI_REGION: us-east-2
    steps: *ref_5
  import_dynamodb_1-amplify_e2e_tests_pkg_linux:
    working_directory: ~/repo
    docker: *ref_1
    resource_class: large
    environment:
      AMPLIFY_DIR: /home/circleci/repo/out
      AMPLIFY_PATH: /home/circleci/repo/out/amplify-pkg-linux
      TEST_SUITE: src/__tests__/import_dynamodb_1.test.ts
      CLI_REGION: us-west-2
    steps: *ref_5
  import_s3_1-amplify_e2e_tests_pkg_linux:
    working_directory: ~/repo
    docker: *ref_1
    resource_class: large
    environment:
      AMPLIFY_DIR: /home/circleci/repo/out
      AMPLIFY_PATH: /home/circleci/repo/out/amplify-pkg-linux
      TEST_SUITE: src/__tests__/import_s3_1.test.ts
      CLI_REGION: eu-west-2
    steps: *ref_5
  import_auth_2-amplify_e2e_tests_pkg_linux:
    working_directory: ~/repo
    docker: *ref_1
    resource_class: large
    environment:
      AMPLIFY_DIR: /home/circleci/repo/out
      AMPLIFY_PATH: /home/circleci/repo/out/amplify-pkg-linux
      TEST_SUITE: src/__tests__/import_auth_2.test.ts
      CLI_REGION: eu-central-1
    steps: *ref_5
  import_auth_1-amplify_e2e_tests_pkg_linux:
    working_directory: ~/repo
    docker: *ref_1
    resource_class: large
    environment:
      AMPLIFY_DIR: /home/circleci/repo/out
      AMPLIFY_PATH: /home/circleci/repo/out/amplify-pkg-linux
      TEST_SUITE: src/__tests__/import_auth_1.test.ts
      CLI_REGION: ap-northeast-1
    steps: *ref_5
  api_3-amplify_e2e_tests_pkg_linux:
    working_directory: ~/repo
    docker: *ref_1
    resource_class: large
    environment:
      AMPLIFY_DIR: /home/circleci/repo/out
      AMPLIFY_PATH: /home/circleci/repo/out/amplify-pkg-linux
      TEST_SUITE: src/__tests__/api_3.test.ts
      CLI_REGION: ap-southeast-1
    steps: *ref_5
  schema-auth-4-amplify_e2e_tests_pkg_linux:
    working_directory: ~/repo
    docker: *ref_1
    resource_class: large
    environment:
      AMPLIFY_DIR: /home/circleci/repo/out
      AMPLIFY_PATH: /home/circleci/repo/out/amplify-pkg-linux
      TEST_SUITE: src/__tests__/schema-auth-4.test.ts
      CLI_REGION: ap-southeast-2
    steps: *ref_5
  schema-searchable-amplify_e2e_tests_pkg_linux:
    working_directory: ~/repo
    docker: *ref_1
    resource_class: large
    environment:
      AMPLIFY_DIR: /home/circleci/repo/out
      AMPLIFY_PATH: /home/circleci/repo/out/amplify-pkg-linux
      TEST_SUITE: src/__tests__/schema-searchable.test.ts
      CLI_REGION: us-east-2
    steps: *ref_5
  schema-auth-8-amplify_e2e_tests_pkg_linux:
    working_directory: ~/repo
    docker: *ref_1
    resource_class: large
    environment:
      AMPLIFY_DIR: /home/circleci/repo/out
      AMPLIFY_PATH: /home/circleci/repo/out/amplify-pkg-linux
      TEST_SUITE: src/__tests__/schema-auth-8.test.ts
      CLI_REGION: us-west-2
    steps: *ref_5
  schema-auth-7-amplify_e2e_tests_pkg_linux:
    working_directory: ~/repo
    docker: *ref_1
    resource_class: large
    environment:
      AMPLIFY_DIR: /home/circleci/repo/out
      AMPLIFY_PATH: /home/circleci/repo/out/amplify-pkg-linux
      TEST_SUITE: src/__tests__/schema-auth-7.test.ts
      CLI_REGION: eu-west-2
    steps: *ref_5
  auth_4-amplify_e2e_tests_pkg_linux:
    working_directory: ~/repo
    docker: *ref_1
    resource_class: large
    environment:
      AMPLIFY_DIR: /home/circleci/repo/out
      AMPLIFY_PATH: /home/circleci/repo/out/amplify-pkg-linux
      TEST_SUITE: src/__tests__/auth_4.test.ts
      CLI_REGION: eu-central-1
    steps: *ref_5
  migration-api-key-migration1-amplify_e2e_tests_pkg_linux:
    working_directory: ~/repo
    docker: *ref_1
    resource_class: large
    environment:
      AMPLIFY_DIR: /home/circleci/repo/out
      AMPLIFY_PATH: /home/circleci/repo/out/amplify-pkg-linux
      TEST_SUITE: src/__tests__/migration/api.key.migration1.test.ts
      CLI_REGION: ap-northeast-1
    steps: *ref_5
  layer-amplify_e2e_tests_pkg_linux:
    working_directory: ~/repo
    docker: *ref_1
    resource_class: large
    environment:
      AMPLIFY_DIR: /home/circleci/repo/out
      AMPLIFY_PATH: /home/circleci/repo/out/amplify-pkg-linux
      TEST_SUITE: src/__tests__/layer.test.ts
      CLI_REGION: ap-southeast-1
    steps: *ref_5
  auth_3-amplify_e2e_tests_pkg_linux:
    working_directory: ~/repo
    docker: *ref_1
    resource_class: large
    environment:
      AMPLIFY_DIR: /home/circleci/repo/out
      AMPLIFY_PATH: /home/circleci/repo/out/amplify-pkg-linux
      TEST_SUITE: src/__tests__/auth_3.test.ts
      CLI_REGION: ap-southeast-2
    steps: *ref_5
  function_2-amplify_e2e_tests_pkg_linux:
    working_directory: ~/repo
    docker: *ref_1
    resource_class: large
    environment:
      AMPLIFY_DIR: /home/circleci/repo/out
      AMPLIFY_PATH: /home/circleci/repo/out/amplify-pkg-linux
      TEST_SUITE: src/__tests__/function_2.test.ts
      CLI_REGION: us-east-2
    steps: *ref_5
  delete-amplify_e2e_tests_pkg_linux:
    working_directory: ~/repo
    docker: *ref_1
    resource_class: large
    environment:
      AMPLIFY_DIR: /home/circleci/repo/out
      AMPLIFY_PATH: /home/circleci/repo/out/amplify-pkg-linux
      TEST_SUITE: src/__tests__/delete.test.ts
      CLI_REGION: us-west-2
    steps: *ref_5
  schema-auth-3-amplify_e2e_tests_pkg_linux:
    working_directory: ~/repo
    docker: *ref_1
    resource_class: large
    environment:
      AMPLIFY_DIR: /home/circleci/repo/out
      AMPLIFY_PATH: /home/circleci/repo/out/amplify-pkg-linux
      TEST_SUITE: src/__tests__/schema-auth-3.test.ts
      CLI_REGION: eu-west-2
    steps: *ref_5
  schema-iterative-update-1-amplify_e2e_tests_pkg_linux:
    working_directory: ~/repo
    docker: *ref_1
    resource_class: large
    environment:
      AMPLIFY_DIR: /home/circleci/repo/out
      AMPLIFY_PATH: /home/circleci/repo/out/amplify-pkg-linux
      TEST_SUITE: src/__tests__/schema-iterative-update-1.test.ts
      CLI_REGION: eu-central-1
    steps: *ref_5
  function_3-amplify_e2e_tests_pkg_linux:
    working_directory: ~/repo
    docker: *ref_1
    resource_class: large
    environment:
      AMPLIFY_DIR: /home/circleci/repo/out
      AMPLIFY_PATH: /home/circleci/repo/out/amplify-pkg-linux
      TEST_SUITE: src/__tests__/function_3.test.ts
      CLI_REGION: ap-northeast-1
    steps: *ref_5
  auth_5-amplify_e2e_tests_pkg_linux:
    working_directory: ~/repo
    docker: *ref_1
    resource_class: large
    environment:
      AMPLIFY_DIR: /home/circleci/repo/out
      AMPLIFY_PATH: /home/circleci/repo/out/amplify-pkg-linux
      TEST_SUITE: src/__tests__/auth_5.test.ts
      CLI_REGION: ap-southeast-1
    steps: *ref_5
  auth_1-amplify_e2e_tests_pkg_linux:
    working_directory: ~/repo
    docker: *ref_1
    resource_class: large
    environment:
      AMPLIFY_DIR: /home/circleci/repo/out
      AMPLIFY_PATH: /home/circleci/repo/out/amplify-pkg-linux
      TEST_SUITE: src/__tests__/auth_1.test.ts
      CLI_REGION: ap-southeast-2
    steps: *ref_5
  schema-key-amplify_e2e_tests_pkg_linux:
    working_directory: ~/repo
    docker: *ref_1
    resource_class: large
    environment:
      AMPLIFY_DIR: /home/circleci/repo/out
      AMPLIFY_PATH: /home/circleci/repo/out/amplify-pkg-linux
      TEST_SUITE: src/__tests__/schema-key.test.ts
      CLI_REGION: us-east-2
    steps: *ref_5
  schema-auth-10-amplify_e2e_tests_pkg_linux:
    working_directory: ~/repo
    docker: *ref_1
    resource_class: large
    environment:
      AMPLIFY_DIR: /home/circleci/repo/out
      AMPLIFY_PATH: /home/circleci/repo/out/amplify-pkg-linux
      TEST_SUITE: src/__tests__/schema-auth-10.test.ts
      CLI_REGION: us-west-2
    steps: *ref_5
  hostingPROD-amplify_e2e_tests_pkg_linux:
    working_directory: ~/repo
    docker: *ref_1
    resource_class: large
    environment:
      AMPLIFY_DIR: /home/circleci/repo/out
      AMPLIFY_PATH: /home/circleci/repo/out/amplify-pkg-linux
      TEST_SUITE: src/__tests__/hostingPROD.test.ts
      CLI_REGION: eu-west-2
    steps: *ref_5
  predictions-amplify_e2e_tests_pkg_linux:
    working_directory: ~/repo
    docker: *ref_1
    resource_class: large
    environment:
      AMPLIFY_DIR: /home/circleci/repo/out
      AMPLIFY_PATH: /home/circleci/repo/out/amplify-pkg-linux
      TEST_SUITE: src/__tests__/predictions.test.ts
      CLI_REGION: eu-central-1
    steps: *ref_5
  containers-api-amplify_e2e_tests_pkg_linux:
    working_directory: ~/repo
    docker: *ref_1
    resource_class: large
    environment:
      AMPLIFY_DIR: /home/circleci/repo/out
      AMPLIFY_PATH: /home/circleci/repo/out/amplify-pkg-linux
      TEST_SUITE: src/__tests__/containers-api.test.ts
      CLI_REGION: ap-northeast-1
    steps: *ref_5
  schema-iterative-update-2-amplify_e2e_tests_pkg_linux:
    working_directory: ~/repo
    docker: *ref_1
    resource_class: large
    environment:
      AMPLIFY_DIR: /home/circleci/repo/out
      AMPLIFY_PATH: /home/circleci/repo/out/amplify-pkg-linux
      TEST_SUITE: src/__tests__/schema-iterative-update-2.test.ts
      CLI_REGION: ap-southeast-1
    steps: *ref_5
  feature-flags-amplify_e2e_tests_pkg_linux:
    working_directory: ~/repo
    docker: *ref_1
    resource_class: large
    environment:
      AMPLIFY_DIR: /home/circleci/repo/out
      AMPLIFY_PATH: /home/circleci/repo/out/amplify-pkg-linux
      TEST_SUITE: src/__tests__/feature-flags.test.ts
      CLI_REGION: ap-southeast-2
    steps: *ref_5
  analytics-amplify_e2e_tests_pkg_linux:
    working_directory: ~/repo
    docker: *ref_1
    resource_class: large
    environment:
      AMPLIFY_DIR: /home/circleci/repo/out
      AMPLIFY_PATH: /home/circleci/repo/out/amplify-pkg-linux
      TEST_SUITE: src/__tests__/analytics.test.ts
      CLI_REGION: us-east-2
    steps: *ref_5
  hosting-amplify_e2e_tests_pkg_linux:
    working_directory: ~/repo
    docker: *ref_1
    resource_class: large
    environment:
      AMPLIFY_DIR: /home/circleci/repo/out
      AMPLIFY_PATH: /home/circleci/repo/out/amplify-pkg-linux
      TEST_SUITE: src/__tests__/hosting.test.ts
      CLI_REGION: us-west-2
    steps: *ref_5
  amplify-app-amplify_e2e_tests_pkg_linux:
    working_directory: ~/repo
    docker: *ref_1
    resource_class: large
    environment:
      AMPLIFY_DIR: /home/circleci/repo/out
      AMPLIFY_PATH: /home/circleci/repo/out/amplify-pkg-linux
      TEST_SUITE: src/__tests__/amplify-app.test.ts
      CLI_REGION: eu-west-2
    steps: *ref_5
  schema-predictions-amplify_e2e_tests_pkg_linux:
    working_directory: ~/repo
    docker: *ref_1
    resource_class: large
    environment:
      AMPLIFY_DIR: /home/circleci/repo/out
      AMPLIFY_PATH: /home/circleci/repo/out/amplify-pkg-linux
      TEST_SUITE: src/__tests__/schema-predictions.test.ts
      CLI_REGION: eu-central-1
    steps: *ref_5
  interactions-amplify_e2e_tests_pkg_linux:
    working_directory: ~/repo
    docker: *ref_1
    resource_class: large
    environment:
      AMPLIFY_DIR: /home/circleci/repo/out
      AMPLIFY_PATH: /home/circleci/repo/out/amplify-pkg-linux
      TEST_SUITE: src/__tests__/interactions.test.ts
      CLI_REGION: ap-northeast-1
    steps: *ref_5
  schema-data-access-patterns-amplify_e2e_tests_pkg_linux:
    working_directory: ~/repo
    docker: *ref_1
    resource_class: large
    environment:
      AMPLIFY_DIR: /home/circleci/repo/out
      AMPLIFY_PATH: /home/circleci/repo/out/amplify-pkg-linux
      TEST_SUITE: src/__tests__/schema-data-access-patterns.test.ts
      CLI_REGION: ap-southeast-1
    steps: *ref_5
  schema-versioned-amplify_e2e_tests_pkg_linux:
    working_directory: ~/repo
    docker: *ref_1
    resource_class: large
    environment:
      AMPLIFY_DIR: /home/circleci/repo/out
      AMPLIFY_PATH: /home/circleci/repo/out/amplify-pkg-linux
      TEST_SUITE: src/__tests__/schema-versioned.test.ts
      CLI_REGION: ap-southeast-2
    steps: *ref_5
  notifications-amplify_e2e_tests_pkg_linux:
    working_directory: ~/repo
    docker: *ref_1
    resource_class: large
    environment:
      AMPLIFY_DIR: /home/circleci/repo/out
      AMPLIFY_PATH: /home/circleci/repo/out/amplify-pkg-linux
      TEST_SUITE: src/__tests__/notifications.test.ts
      CLI_REGION: us-east-2
    steps: *ref_5
  tags-amplify_e2e_tests_pkg_linux:
    working_directory: ~/repo
    docker: *ref_1
    resource_class: large
    environment:
      AMPLIFY_DIR: /home/circleci/repo/out
      AMPLIFY_PATH: /home/circleci/repo/out/amplify-pkg-linux
      TEST_SUITE: src/__tests__/tags.test.ts
      CLI_REGION: us-west-2
    steps: *ref_5
  init-amplify_e2e_tests_pkg_linux:
    working_directory: ~/repo
    docker: *ref_1
    resource_class: large
    environment:
      AMPLIFY_DIR: /home/circleci/repo/out
      AMPLIFY_PATH: /home/circleci/repo/out/amplify-pkg-linux
      TEST_SUITE: src/__tests__/init.test.ts
      CLI_REGION: eu-west-2
    steps: *ref_5
  amplify-configure-amplify_e2e_tests_pkg_linux:
    working_directory: ~/repo
    docker: *ref_1
    resource_class: large
    environment:
      AMPLIFY_DIR: /home/circleci/repo/out
      AMPLIFY_PATH: /home/circleci/repo/out/amplify-pkg-linux
      TEST_SUITE: src/__tests__/amplify-configure.test.ts
      CLI_REGION: eu-central-1
    steps: *ref_5
  datastore-modelgen-amplify_e2e_tests_pkg_linux:
    working_directory: ~/repo
    docker: *ref_1
    resource_class: large
    environment:
      AMPLIFY_DIR: /home/circleci/repo/out
      AMPLIFY_PATH: /home/circleci/repo/out/amplify-pkg-linux
      TEST_SUITE: src/__tests__/datastore-modelgen.test.ts
      CLI_REGION: ap-northeast-1
    steps: *ref_5
  init-special-case-amplify_e2e_tests_pkg_linux:
    working_directory: ~/repo
    docker: *ref_1
    resource_class: large
    environment:
      AMPLIFY_DIR: /home/circleci/repo/out
      AMPLIFY_PATH: /home/circleci/repo/out/amplify-pkg-linux
      TEST_SUITE: src/__tests__/init-special-case.test.ts
      CLI_REGION: ap-southeast-1
    steps: *ref_5
  plugin-amplify_e2e_tests_pkg_linux:
    working_directory: ~/repo
    docker: *ref_1
    resource_class: large
    environment:
      AMPLIFY_DIR: /home/circleci/repo/out
      AMPLIFY_PATH: /home/circleci/repo/out/amplify-pkg-linux
      TEST_SUITE: src/__tests__/plugin.test.ts
      CLI_REGION: ap-southeast-2
    steps: *ref_5
  schema-iterative-update-locking-amplify_e2e_tests_pkg_linux:
    working_directory: ~/repo
    docker: *ref_1
    resource_class: large
    environment:
      AMPLIFY_DIR: /home/circleci/repo/out
      AMPLIFY_PATH: /home/circleci/repo/out/amplify-pkg-linux
      TEST_SUITE: src/__tests__/schema-iterative-update-locking.test.ts
      CLI_REGION: us-east-2
    steps: *ref_5
  s3-sse-amplify_e2e_tests_pkg_linux:
    working_directory: ~/repo
    docker: *ref_1
    resource_class: large
    environment:
      AMPLIFY_DIR: /home/circleci/repo/out
      AMPLIFY_PATH: /home/circleci/repo/out/amplify-pkg-linux
      TEST_SUITE: src/__tests__/s3-sse.test.ts
      CLI_REGION: us-west-2
    steps: *ref_5
  migration-node-function-amplify_e2e_tests_pkg_linux:
    working_directory: ~/repo
    docker: *ref_1
    resource_class: large
    environment:
      AMPLIFY_DIR: /home/circleci/repo/out
      AMPLIFY_PATH: /home/circleci/repo/out/amplify-pkg-linux
      TEST_SUITE: src/__tests__/migration/node.function.test.ts
      CLI_REGION: eu-west-2
    steps: *ref_5
<<<<<<< HEAD
  iam-permissions-boundary-amplify_e2e_tests_pkg_linux:
=======
  layer-2-amplify_e2e_tests_pkg_linux:
>>>>>>> 4f8b5b67
    working_directory: ~/repo
    docker: *ref_1
    resource_class: large
    environment:
      AMPLIFY_DIR: /home/circleci/repo/out
      AMPLIFY_PATH: /home/circleci/repo/out/amplify-pkg-linux
<<<<<<< HEAD
      TEST_SUITE: src/__tests__/iam-permissions-boundary.test.ts
=======
      TEST_SUITE: src/__tests__/layer-2.test.ts
>>>>>>> 4f8b5b67
      CLI_REGION: eu-central-1
    steps: *ref_5
  function_5-amplify_e2e_tests_pkg_linux:
    working_directory: ~/repo
    docker: *ref_1
    resource_class: large
    environment:
      AMPLIFY_DIR: /home/circleci/repo/out
      AMPLIFY_PATH: /home/circleci/repo/out/amplify-pkg-linux
      TEST_SUITE: src/__tests__/function_5.test.ts
      CLI_REGION: ap-northeast-1
    steps: *ref_5
  configure-project-amplify_e2e_tests_pkg_linux:
    working_directory: ~/repo
    docker: *ref_1
    resource_class: large
    environment:
      AMPLIFY_DIR: /home/circleci/repo/out
      AMPLIFY_PATH: /home/circleci/repo/out/amplify-pkg-linux
      TEST_SUITE: src/__tests__/configure-project.test.ts
      CLI_REGION: ap-southeast-1
    steps: *ref_5
  api_4-amplify_e2e_tests_pkg_linux:
    working_directory: ~/repo
    docker: *ref_1
    resource_class: large
    environment:
      AMPLIFY_DIR: /home/circleci/repo/out
      AMPLIFY_PATH: /home/circleci/repo/out/amplify-pkg-linux
      TEST_SUITE: src/__tests__/api_4.test.ts
      CLI_REGION: ap-southeast-2
    steps: *ref_5
workflows:
  version: 2
  nightly_console_integration_tests:
    triggers:
      - schedule:
          cron: 0 14 * * *
          filters:
            branches:
              only:
                - master
    jobs:
      - build
      - publish_to_local_registry:
          requires:
            - build
      - amplify_console_integration_tests:
          context:
            - amplify-ecr-image-pull
            - console-e2e-test
            - e2e-auth-credentials
            - e2e-test-context
          requires:
            - build
            - publish_to_local_registry
  e2e_resource_cleanup:
    triggers:
      - schedule:
          cron: 45 0,12 * * *
          filters:
            branches:
              only:
                - master
    jobs:
      - build
      - cleanup_resources:
          context:
            - cleanup-resources
            - e2e-test-context
          requires:
            - build
  build_test_deploy:
    jobs:
      - build
      - test:
          requires:
            - build
      - mock_e2e_tests:
          requires:
            - build
      - graphql_e2e_tests:
          context:
            - amplify-ecr-image-pull
            - e2e-test-context
          filters:
            branches:
              only:
                - master
                - iterative-update
          requires:
            - build
            - mock_e2e_tests
      - integration_test:
          context:
            - amplify-ecr-image-pull
            - e2e-test-context
          filters:
            branches:
              only:
                - master
                - beta
          requires:
            - build
            - mock_e2e_tests
      - publish_to_local_registry:
          filters:
            branches:
              only:
                - master
                - beta
                - backendManager
                - iterative-update
                - release
                - compute-functions
          requires:
            - build
      - build_pkg_binaries:
          requires:
            - publish_to_local_registry
      - amplify_sudo_install_test:
          context: amplify-ecr-image-pull
          requires:
            - publish_to_local_registry
          filters:
            branches:
              only:
                - master
      - done_with_node_e2e_tests:
          requires:
            - schema-key-amplify_e2e_tests
            - analytics-amplify_e2e_tests
            - notifications-amplify_e2e_tests
            - schema-iterative-update-locking-amplify_e2e_tests
            - schema-auth-10-amplify_e2e_tests
            - hosting-amplify_e2e_tests
            - tags-amplify_e2e_tests
            - s3-sse-amplify_e2e_tests
            - hostingPROD-amplify_e2e_tests
            - amplify-app-amplify_e2e_tests
            - init-amplify_e2e_tests
            - migration-node-function-amplify_e2e_tests
            - predictions-amplify_e2e_tests
            - schema-predictions-amplify_e2e_tests
            - amplify-configure-amplify_e2e_tests
<<<<<<< HEAD
            - iam-permissions-boundary-amplify_e2e_tests
=======
            - layer-2-amplify_e2e_tests
>>>>>>> 4f8b5b67
            - containers-api-amplify_e2e_tests
            - interactions-amplify_e2e_tests
            - datastore-modelgen-amplify_e2e_tests
            - function_5-amplify_e2e_tests
            - schema-iterative-update-2-amplify_e2e_tests
            - schema-data-access-patterns-amplify_e2e_tests
            - init-special-case-amplify_e2e_tests
            - configure-project-amplify_e2e_tests
            - feature-flags-amplify_e2e_tests
            - schema-versioned-amplify_e2e_tests
            - plugin-amplify_e2e_tests
            - api_4-amplify_e2e_tests
      - done_with_pkg_linux_e2e_tests:
          requires:
            - schema-key-amplify_e2e_tests_pkg_linux
            - analytics-amplify_e2e_tests_pkg_linux
            - notifications-amplify_e2e_tests_pkg_linux
            - schema-iterative-update-locking-amplify_e2e_tests_pkg_linux
            - schema-auth-10-amplify_e2e_tests_pkg_linux
            - hosting-amplify_e2e_tests_pkg_linux
            - tags-amplify_e2e_tests_pkg_linux
            - s3-sse-amplify_e2e_tests_pkg_linux
            - hostingPROD-amplify_e2e_tests_pkg_linux
            - amplify-app-amplify_e2e_tests_pkg_linux
            - init-amplify_e2e_tests_pkg_linux
            - migration-node-function-amplify_e2e_tests_pkg_linux
            - predictions-amplify_e2e_tests_pkg_linux
            - schema-predictions-amplify_e2e_tests_pkg_linux
            - amplify-configure-amplify_e2e_tests_pkg_linux
<<<<<<< HEAD
            - iam-permissions-boundary-amplify_e2e_tests_pkg_linux
=======
            - layer-2-amplify_e2e_tests_pkg_linux
>>>>>>> 4f8b5b67
            - containers-api-amplify_e2e_tests_pkg_linux
            - interactions-amplify_e2e_tests_pkg_linux
            - datastore-modelgen-amplify_e2e_tests_pkg_linux
            - function_5-amplify_e2e_tests_pkg_linux
            - schema-iterative-update-2-amplify_e2e_tests_pkg_linux
            - schema-data-access-patterns-amplify_e2e_tests_pkg_linux
            - init-special-case-amplify_e2e_tests_pkg_linux
            - configure-project-amplify_e2e_tests_pkg_linux
            - feature-flags-amplify_e2e_tests_pkg_linux
            - schema-versioned-amplify_e2e_tests_pkg_linux
            - plugin-amplify_e2e_tests_pkg_linux
            - api_4-amplify_e2e_tests_pkg_linux
      - amplify_migration_tests_latest:
          context:
            - amplify-ecr-image-pull
            - e2e-auth-credentials
            - clean_e2e_resources
            - e2e-test-context
          filters:
            branches:
              only:
                - master
          requires:
            - build
      - amplify_migration_tests_v4:
          context:
            - amplify-ecr-image-pull
            - e2e-auth-credentials
            - clean_e2e_resources
            - e2e-test-context
          filters:
            branches:
              only:
                - master
          requires:
            - build
      - amplify_migration_tests_v4_30_0:
          context:
            - amplify-ecr-image-pull
            - e2e-auth-credentials
            - clean_e2e_resources
            - e2e-test-context
          filters:
            branches:
              only:
                - master
                - graphqlschemae2e
                - feat-import
                - test-fix-status
          requires:
            - build
      - amplify_migration_tests_non_multi_env_layers:
          context:
            - amplify-ecr-image-pull
            - e2e-auth-credentials
            - clean_e2e_resources
            - e2e-test-context
          filters:
            branches:
              only:
                - master
          requires:
            - build
      - amplify_migration_tests_multi_env_layers:
          context:
            - amplify-ecr-image-pull
            - e2e-auth-credentials
            - clean_e2e_resources
            - e2e-test-context
          filters:
            branches:
              only:
                - master
          requires:
            - build
      - amplify_console_integration_tests:
          context:
            - amplify-ecr-image-pull
            - e2e-auth-credentials
            - clean_e2e_resources
            - console-e2e-test
            - e2e-test-context
          post-steps:
            - run: *ref_6
          filters:
            branches:
              only:
                - beta
          requires:
            - build
            - publish_to_local_registry
      - github_prerelease:
          context: github-publish
          requires:
            - build_pkg_binaries
          filters:
            branches:
              only:
                - release
      - github_prerelease_install_sanity_check:
          requires:
            - github_prerelease
          filters:
            branches:
              only:
                - release
      - cleanup_resources_after_e2e_runs:
          context:
            - cleanup-resources
            - e2e-test-context
          requires:
            - done_with_pkg_linux_e2e_tests
            - amplify_migration_tests_latest
            - amplify_migration_tests_v4
            - amplify_migration_tests_v4_30_0
            - done_with_node_e2e_tests
      - deploy:
          context:
            - amplify-ecr-image-pull
            - npm-publish
          requires:
            - test
            - mock_e2e_tests
            - graphql_e2e_tests
            - integration_test
            - done_with_pkg_linux_e2e_tests
            - amplify_sudo_install_test
            - amplify_console_integration_tests
            - amplify_migration_tests_latest
            - amplify_migration_tests_v4
            - amplify_migration_tests_v4_30_0
            - amplify_migration_tests_non_multi_env_layers
            - amplify_migration_tests_multi_env_layers
            - github_prerelease_install_sanity_check
          filters:
            branches:
              only:
                - release
                - master
                - beta
      - github_release:
          context: github-publish
          requires:
            - deploy
          filters:
            branches:
              only:
                - release
      - schema-iterative-update-4-amplify_e2e_tests:
          context: &ref_7
            - amplify-ecr-image-pull
            - clean_e2e_resources
            - e2e-auth-credentials
            - e2e-test-context
          post-steps: &ref_8
            - run: *ref_6
          filters: &ref_9
            branches:
              only:
                - master
                - compute-functions
                - iterative-update
          requires:
            - publish_to_local_registry
      - schema-auth-6-amplify_e2e_tests:
          context: *ref_7
          post-steps: *ref_8
          filters: *ref_9
          requires:
            - publish_to_local_registry
      - function_1-amplify_e2e_tests:
          context: *ref_7
          post-steps: *ref_8
          filters: *ref_9
          requires:
            - publish_to_local_registry
      - schema-iterative-rollback-1-amplify_e2e_tests:
          context: *ref_7
          post-steps: *ref_8
          filters: *ref_9
          requires:
            - publish_to_local_registry
      - schema-searchable-amplify_e2e_tests:
          context: *ref_7
          post-steps: *ref_8
          filters: *ref_9
          requires:
            - schema-iterative-update-4-amplify_e2e_tests
      - function_2-amplify_e2e_tests:
          context: *ref_7
          post-steps: *ref_8
          filters: *ref_9
          requires:
            - schema-auth-6-amplify_e2e_tests
      - schema-key-amplify_e2e_tests:
          context: *ref_7
          post-steps: *ref_8
          filters: *ref_9
          requires:
            - function_1-amplify_e2e_tests
      - analytics-amplify_e2e_tests:
          context: *ref_7
          post-steps: *ref_8
          filters: *ref_9
          requires:
            - schema-iterative-rollback-1-amplify_e2e_tests
      - notifications-amplify_e2e_tests:
          context: *ref_7
          post-steps: *ref_8
          filters: *ref_9
          requires:
            - schema-searchable-amplify_e2e_tests
      - schema-iterative-update-locking-amplify_e2e_tests:
          context: *ref_7
          post-steps: *ref_8
          filters: *ref_9
          requires:
            - function_2-amplify_e2e_tests
      - api_2-amplify_e2e_tests:
          context: *ref_7
          post-steps: *ref_8
          filters: *ref_9
          requires:
            - publish_to_local_registry
      - schema-connection-amplify_e2e_tests:
          context: *ref_7
          post-steps: *ref_8
          filters: *ref_9
          requires:
            - publish_to_local_registry
      - migration-api-key-migration2-amplify_e2e_tests:
          context: *ref_7
          post-steps: *ref_8
          filters: *ref_9
          requires:
            - publish_to_local_registry
      - import_dynamodb_1-amplify_e2e_tests:
          context: *ref_7
          post-steps: *ref_8
          filters: *ref_9
          requires:
            - publish_to_local_registry
      - schema-auth-8-amplify_e2e_tests:
          context: *ref_7
          post-steps: *ref_8
          filters: *ref_9
          requires:
            - api_2-amplify_e2e_tests
      - delete-amplify_e2e_tests:
          context: *ref_7
          post-steps: *ref_8
          filters: *ref_9
          requires:
            - schema-connection-amplify_e2e_tests
      - schema-auth-10-amplify_e2e_tests:
          context: *ref_7
          post-steps: *ref_8
          filters: *ref_9
          requires:
            - migration-api-key-migration2-amplify_e2e_tests
      - hosting-amplify_e2e_tests:
          context: *ref_7
          post-steps: *ref_8
          filters: *ref_9
          requires:
            - import_dynamodb_1-amplify_e2e_tests
      - tags-amplify_e2e_tests:
          context: *ref_7
          post-steps: *ref_8
          filters: *ref_9
          requires:
            - schema-auth-8-amplify_e2e_tests
      - s3-sse-amplify_e2e_tests:
          context: *ref_7
          post-steps: *ref_8
          filters: *ref_9
          requires:
            - delete-amplify_e2e_tests
      - storage-amplify_e2e_tests:
          context: *ref_7
          post-steps: *ref_8
          filters: *ref_9
          requires:
            - publish_to_local_registry
      - migration-api-connection-migration-amplify_e2e_tests:
          context: *ref_7
          post-steps: *ref_8
          filters: *ref_9
          requires:
            - publish_to_local_registry
      - schema-auth-11-amplify_e2e_tests:
          context: *ref_7
          post-steps: *ref_8
          filters: *ref_9
          requires:
            - publish_to_local_registry
      - import_s3_1-amplify_e2e_tests:
          context: *ref_7
          post-steps: *ref_8
          filters: *ref_9
          requires:
            - publish_to_local_registry
      - schema-auth-7-amplify_e2e_tests:
          context: *ref_7
          post-steps: *ref_8
          filters: *ref_9
          requires:
            - storage-amplify_e2e_tests
      - schema-auth-3-amplify_e2e_tests:
          context: *ref_7
          post-steps: *ref_8
          filters: *ref_9
          requires:
            - migration-api-connection-migration-amplify_e2e_tests
      - hostingPROD-amplify_e2e_tests:
          context: *ref_7
          post-steps: *ref_8
          filters: *ref_9
          requires:
            - schema-auth-11-amplify_e2e_tests
      - amplify-app-amplify_e2e_tests:
          context: *ref_7
          post-steps: *ref_8
          filters: *ref_9
          requires:
            - import_s3_1-amplify_e2e_tests
      - init-amplify_e2e_tests:
          context: *ref_7
          post-steps: *ref_8
          filters: *ref_9
          requires:
            - schema-auth-7-amplify_e2e_tests
      - migration-node-function-amplify_e2e_tests:
          context: *ref_7
          post-steps: *ref_8
          filters: *ref_9
          requires:
            - schema-auth-3-amplify_e2e_tests
      - schema-auth-5-amplify_e2e_tests:
          context: *ref_7
          post-steps: *ref_8
          filters: *ref_9
          requires:
            - publish_to_local_registry
      - schema-model-amplify_e2e_tests:
          context: *ref_7
          post-steps: *ref_8
          filters: *ref_9
          requires:
            - publish_to_local_registry
      - schema-auth-9-amplify_e2e_tests:
          context: *ref_7
          post-steps: *ref_8
          filters: *ref_9
          requires:
            - publish_to_local_registry
      - import_auth_2-amplify_e2e_tests:
          context: *ref_7
          post-steps: *ref_8
          filters: *ref_9
          requires:
            - publish_to_local_registry
      - auth_4-amplify_e2e_tests:
          context: *ref_7
          post-steps: *ref_8
          filters: *ref_9
          requires:
            - schema-auth-5-amplify_e2e_tests
      - schema-iterative-update-1-amplify_e2e_tests:
          context: *ref_7
          post-steps: *ref_8
          filters: *ref_9
          requires:
            - schema-model-amplify_e2e_tests
      - predictions-amplify_e2e_tests:
          context: *ref_7
          post-steps: *ref_8
          filters: *ref_9
          requires:
            - schema-auth-9-amplify_e2e_tests
      - schema-predictions-amplify_e2e_tests:
          context: *ref_7
          post-steps: *ref_8
          filters: *ref_9
          requires:
            - import_auth_2-amplify_e2e_tests
      - amplify-configure-amplify_e2e_tests:
          context: *ref_7
          post-steps: *ref_8
          filters: *ref_9
          requires:
            - auth_4-amplify_e2e_tests
<<<<<<< HEAD
      - iam-permissions-boundary-amplify_e2e_tests:
=======
      - layer-2-amplify_e2e_tests:
>>>>>>> 4f8b5b67
          context: *ref_7
          post-steps: *ref_8
          filters: *ref_9
          requires:
            - schema-iterative-update-1-amplify_e2e_tests
      - api_1-amplify_e2e_tests:
          context: *ref_7
          post-steps: *ref_8
          filters: *ref_9
          requires:
            - publish_to_local_registry
      - schema-function-amplify_e2e_tests:
          context: *ref_7
          post-steps: *ref_8
          filters: *ref_9
          requires:
            - publish_to_local_registry
      - auth_2-amplify_e2e_tests:
          context: *ref_7
          post-steps: *ref_8
          filters: *ref_9
          requires:
            - publish_to_local_registry
      - import_auth_1-amplify_e2e_tests:
          context: *ref_7
          post-steps: *ref_8
          filters: *ref_9
          requires:
            - publish_to_local_registry
      - migration-api-key-migration1-amplify_e2e_tests:
          context: *ref_7
          post-steps: *ref_8
          filters: *ref_9
          requires:
            - api_1-amplify_e2e_tests
      - function_3-amplify_e2e_tests:
          context: *ref_7
          post-steps: *ref_8
          filters: *ref_9
          requires:
            - schema-function-amplify_e2e_tests
      - containers-api-amplify_e2e_tests:
          context: *ref_7
          post-steps: *ref_8
          filters: *ref_9
          requires:
            - auth_2-amplify_e2e_tests
      - interactions-amplify_e2e_tests:
          context: *ref_7
          post-steps: *ref_8
          filters: *ref_9
          requires:
            - import_auth_1-amplify_e2e_tests
      - datastore-modelgen-amplify_e2e_tests:
          context: *ref_7
          post-steps: *ref_8
          filters: *ref_9
          requires:
            - migration-api-key-migration1-amplify_e2e_tests
      - function_5-amplify_e2e_tests:
          context: *ref_7
          post-steps: *ref_8
          filters: *ref_9
          requires:
            - function_3-amplify_e2e_tests
      - schema-auth-2-amplify_e2e_tests:
          context: *ref_7
          post-steps: *ref_8
          filters: *ref_9
          requires:
            - publish_to_local_registry
      - function_4-amplify_e2e_tests:
          context: *ref_7
          post-steps: *ref_8
          filters: *ref_9
          requires:
            - publish_to_local_registry
      - env-amplify_e2e_tests:
          context: *ref_7
          post-steps: *ref_8
          filters: *ref_9
          requires:
            - publish_to_local_registry
      - api_3-amplify_e2e_tests:
          context: *ref_7
          post-steps: *ref_8
          filters: *ref_9
          requires:
            - publish_to_local_registry
      - layer-amplify_e2e_tests:
          context: *ref_7
          post-steps: *ref_8
          filters: *ref_9
          requires:
            - schema-auth-2-amplify_e2e_tests
      - auth_5-amplify_e2e_tests:
          context: *ref_7
          post-steps: *ref_8
          filters: *ref_9
          requires:
            - function_4-amplify_e2e_tests
      - schema-iterative-update-2-amplify_e2e_tests:
          context: *ref_7
          post-steps: *ref_8
          filters: *ref_9
          requires:
            - env-amplify_e2e_tests
      - schema-data-access-patterns-amplify_e2e_tests:
          context: *ref_7
          post-steps: *ref_8
          filters: *ref_9
          requires:
            - api_3-amplify_e2e_tests
      - init-special-case-amplify_e2e_tests:
          context: *ref_7
          post-steps: *ref_8
          filters: *ref_9
          requires:
            - layer-amplify_e2e_tests
      - configure-project-amplify_e2e_tests:
          context: *ref_7
          post-steps: *ref_8
          filters: *ref_9
          requires:
            - auth_5-amplify_e2e_tests
      - schema-iterative-update-3-amplify_e2e_tests:
          context: *ref_7
          post-steps: *ref_8
          filters: *ref_9
          requires:
            - publish_to_local_registry
      - schema-auth-1-amplify_e2e_tests:
          context: *ref_7
          post-steps: *ref_8
          filters: *ref_9
          requires:
            - publish_to_local_registry
      - schema-iterative-rollback-2-amplify_e2e_tests:
          context: *ref_7
          post-steps: *ref_8
          filters: *ref_9
          requires:
            - publish_to_local_registry
      - schema-auth-4-amplify_e2e_tests:
          context: *ref_7
          post-steps: *ref_8
          filters: *ref_9
          requires:
            - publish_to_local_registry
      - auth_3-amplify_e2e_tests:
          context: *ref_7
          post-steps: *ref_8
          filters: *ref_9
          requires:
            - schema-iterative-update-3-amplify_e2e_tests
      - auth_1-amplify_e2e_tests:
          context: *ref_7
          post-steps: *ref_8
          filters: *ref_9
          requires:
            - schema-auth-1-amplify_e2e_tests
      - feature-flags-amplify_e2e_tests:
          context: *ref_7
          post-steps: *ref_8
          filters: *ref_9
          requires:
            - schema-iterative-rollback-2-amplify_e2e_tests
      - schema-versioned-amplify_e2e_tests:
          context: *ref_7
          post-steps: *ref_8
          filters: *ref_9
          requires:
            - schema-auth-4-amplify_e2e_tests
      - plugin-amplify_e2e_tests:
          context: *ref_7
          post-steps: *ref_8
          filters: *ref_9
          requires:
            - auth_3-amplify_e2e_tests
      - api_4-amplify_e2e_tests:
          context: *ref_7
          post-steps: *ref_8
          filters: *ref_9
          requires:
            - auth_1-amplify_e2e_tests
      - schema-iterative-update-4-amplify_e2e_tests_pkg_linux:
          context: &ref_10
            - amplify-ecr-image-pull
            - clean_e2e_resources
            - e2e-auth-credentials
            - e2e-test-context
          post-steps: &ref_11
            - run: *ref_6
          filters: &ref_12
            branches:
              only:
                - master
          requires:
            - done_with_node_e2e_tests
            - build_pkg_binaries
      - schema-auth-6-amplify_e2e_tests_pkg_linux:
          context: *ref_10
          post-steps: *ref_11
          filters: *ref_12
          requires:
            - done_with_node_e2e_tests
            - build_pkg_binaries
      - function_1-amplify_e2e_tests_pkg_linux:
          context: *ref_10
          post-steps: *ref_11
          filters: *ref_12
          requires:
            - done_with_node_e2e_tests
            - build_pkg_binaries
      - schema-iterative-rollback-1-amplify_e2e_tests_pkg_linux:
          context: *ref_10
          post-steps: *ref_11
          filters: *ref_12
          requires:
            - done_with_node_e2e_tests
            - build_pkg_binaries
      - schema-searchable-amplify_e2e_tests_pkg_linux:
          context: *ref_10
          post-steps: *ref_11
          filters: *ref_12
          requires:
            - schema-iterative-update-4-amplify_e2e_tests_pkg_linux
      - function_2-amplify_e2e_tests_pkg_linux:
          context: *ref_10
          post-steps: *ref_11
          filters: *ref_12
          requires:
            - schema-auth-6-amplify_e2e_tests_pkg_linux
      - schema-key-amplify_e2e_tests_pkg_linux:
          context: *ref_10
          post-steps: *ref_11
          filters: *ref_12
          requires:
            - function_1-amplify_e2e_tests_pkg_linux
      - analytics-amplify_e2e_tests_pkg_linux:
          context: *ref_10
          post-steps: *ref_11
          filters: *ref_12
          requires:
            - schema-iterative-rollback-1-amplify_e2e_tests_pkg_linux
      - notifications-amplify_e2e_tests_pkg_linux:
          context: *ref_10
          post-steps: *ref_11
          filters: *ref_12
          requires:
            - schema-searchable-amplify_e2e_tests_pkg_linux
      - schema-iterative-update-locking-amplify_e2e_tests_pkg_linux:
          context: *ref_10
          post-steps: *ref_11
          filters: *ref_12
          requires:
            - function_2-amplify_e2e_tests_pkg_linux
      - api_2-amplify_e2e_tests_pkg_linux:
          context: *ref_10
          post-steps: *ref_11
          filters: *ref_12
          requires:
            - done_with_node_e2e_tests
            - build_pkg_binaries
      - schema-connection-amplify_e2e_tests_pkg_linux:
          context: *ref_10
          post-steps: *ref_11
          filters: *ref_12
          requires:
            - done_with_node_e2e_tests
            - build_pkg_binaries
      - migration-api-key-migration2-amplify_e2e_tests_pkg_linux:
          context: *ref_10
          post-steps: *ref_11
          filters: *ref_12
          requires:
            - done_with_node_e2e_tests
            - build_pkg_binaries
      - import_dynamodb_1-amplify_e2e_tests_pkg_linux:
          context: *ref_10
          post-steps: *ref_11
          filters: *ref_12
          requires:
            - done_with_node_e2e_tests
            - build_pkg_binaries
      - schema-auth-8-amplify_e2e_tests_pkg_linux:
          context: *ref_10
          post-steps: *ref_11
          filters: *ref_12
          requires:
            - api_2-amplify_e2e_tests_pkg_linux
      - delete-amplify_e2e_tests_pkg_linux:
          context: *ref_10
          post-steps: *ref_11
          filters: *ref_12
          requires:
            - schema-connection-amplify_e2e_tests_pkg_linux
      - schema-auth-10-amplify_e2e_tests_pkg_linux:
          context: *ref_10
          post-steps: *ref_11
          filters: *ref_12
          requires:
            - migration-api-key-migration2-amplify_e2e_tests_pkg_linux
      - hosting-amplify_e2e_tests_pkg_linux:
          context: *ref_10
          post-steps: *ref_11
          filters: *ref_12
          requires:
            - import_dynamodb_1-amplify_e2e_tests_pkg_linux
      - tags-amplify_e2e_tests_pkg_linux:
          context: *ref_10
          post-steps: *ref_11
          filters: *ref_12
          requires:
            - schema-auth-8-amplify_e2e_tests_pkg_linux
      - s3-sse-amplify_e2e_tests_pkg_linux:
          context: *ref_10
          post-steps: *ref_11
          filters: *ref_12
          requires:
            - delete-amplify_e2e_tests_pkg_linux
      - storage-amplify_e2e_tests_pkg_linux:
          context: *ref_10
          post-steps: *ref_11
          filters: *ref_12
          requires:
            - done_with_node_e2e_tests
            - build_pkg_binaries
      - migration-api-connection-migration-amplify_e2e_tests_pkg_linux:
          context: *ref_10
          post-steps: *ref_11
          filters: *ref_12
          requires:
            - done_with_node_e2e_tests
            - build_pkg_binaries
      - schema-auth-11-amplify_e2e_tests_pkg_linux:
          context: *ref_10
          post-steps: *ref_11
          filters: *ref_12
          requires:
            - done_with_node_e2e_tests
            - build_pkg_binaries
      - import_s3_1-amplify_e2e_tests_pkg_linux:
          context: *ref_10
          post-steps: *ref_11
          filters: *ref_12
          requires:
            - done_with_node_e2e_tests
            - build_pkg_binaries
      - schema-auth-7-amplify_e2e_tests_pkg_linux:
          context: *ref_10
          post-steps: *ref_11
          filters: *ref_12
          requires:
            - storage-amplify_e2e_tests_pkg_linux
      - schema-auth-3-amplify_e2e_tests_pkg_linux:
          context: *ref_10
          post-steps: *ref_11
          filters: *ref_12
          requires:
            - migration-api-connection-migration-amplify_e2e_tests_pkg_linux
      - hostingPROD-amplify_e2e_tests_pkg_linux:
          context: *ref_10
          post-steps: *ref_11
          filters: *ref_12
          requires:
            - schema-auth-11-amplify_e2e_tests_pkg_linux
      - amplify-app-amplify_e2e_tests_pkg_linux:
          context: *ref_10
          post-steps: *ref_11
          filters: *ref_12
          requires:
            - import_s3_1-amplify_e2e_tests_pkg_linux
      - init-amplify_e2e_tests_pkg_linux:
          context: *ref_10
          post-steps: *ref_11
          filters: *ref_12
          requires:
            - schema-auth-7-amplify_e2e_tests_pkg_linux
      - migration-node-function-amplify_e2e_tests_pkg_linux:
          context: *ref_10
          post-steps: *ref_11
          filters: *ref_12
          requires:
            - schema-auth-3-amplify_e2e_tests_pkg_linux
      - schema-auth-5-amplify_e2e_tests_pkg_linux:
          context: *ref_10
          post-steps: *ref_11
          filters: *ref_12
          requires:
            - done_with_node_e2e_tests
            - build_pkg_binaries
      - schema-model-amplify_e2e_tests_pkg_linux:
          context: *ref_10
          post-steps: *ref_11
          filters: *ref_12
          requires:
            - done_with_node_e2e_tests
            - build_pkg_binaries
      - schema-auth-9-amplify_e2e_tests_pkg_linux:
          context: *ref_10
          post-steps: *ref_11
          filters: *ref_12
          requires:
            - done_with_node_e2e_tests
            - build_pkg_binaries
      - import_auth_2-amplify_e2e_tests_pkg_linux:
          context: *ref_10
          post-steps: *ref_11
          filters: *ref_12
          requires:
            - done_with_node_e2e_tests
            - build_pkg_binaries
      - auth_4-amplify_e2e_tests_pkg_linux:
          context: *ref_10
          post-steps: *ref_11
          filters: *ref_12
          requires:
            - schema-auth-5-amplify_e2e_tests_pkg_linux
      - schema-iterative-update-1-amplify_e2e_tests_pkg_linux:
          context: *ref_10
          post-steps: *ref_11
          filters: *ref_12
          requires:
            - schema-model-amplify_e2e_tests_pkg_linux
      - predictions-amplify_e2e_tests_pkg_linux:
          context: *ref_10
          post-steps: *ref_11
          filters: *ref_12
          requires:
            - schema-auth-9-amplify_e2e_tests_pkg_linux
      - schema-predictions-amplify_e2e_tests_pkg_linux:
          context: *ref_10
          post-steps: *ref_11
          filters: *ref_12
          requires:
            - import_auth_2-amplify_e2e_tests_pkg_linux
      - amplify-configure-amplify_e2e_tests_pkg_linux:
          context: *ref_10
          post-steps: *ref_11
          filters: *ref_12
          requires:
            - auth_4-amplify_e2e_tests_pkg_linux
<<<<<<< HEAD
      - iam-permissions-boundary-amplify_e2e_tests_pkg_linux:
=======
      - layer-2-amplify_e2e_tests_pkg_linux:
>>>>>>> 4f8b5b67
          context: *ref_10
          post-steps: *ref_11
          filters: *ref_12
          requires:
            - schema-iterative-update-1-amplify_e2e_tests_pkg_linux
      - api_1-amplify_e2e_tests_pkg_linux:
          context: *ref_10
          post-steps: *ref_11
          filters: *ref_12
          requires:
            - done_with_node_e2e_tests
            - build_pkg_binaries
      - schema-function-amplify_e2e_tests_pkg_linux:
          context: *ref_10
          post-steps: *ref_11
          filters: *ref_12
          requires:
            - done_with_node_e2e_tests
            - build_pkg_binaries
      - auth_2-amplify_e2e_tests_pkg_linux:
          context: *ref_10
          post-steps: *ref_11
          filters: *ref_12
          requires:
            - done_with_node_e2e_tests
            - build_pkg_binaries
      - import_auth_1-amplify_e2e_tests_pkg_linux:
          context: *ref_10
          post-steps: *ref_11
          filters: *ref_12
          requires:
            - done_with_node_e2e_tests
            - build_pkg_binaries
      - migration-api-key-migration1-amplify_e2e_tests_pkg_linux:
          context: *ref_10
          post-steps: *ref_11
          filters: *ref_12
          requires:
            - api_1-amplify_e2e_tests_pkg_linux
      - function_3-amplify_e2e_tests_pkg_linux:
          context: *ref_10
          post-steps: *ref_11
          filters: *ref_12
          requires:
            - schema-function-amplify_e2e_tests_pkg_linux
      - containers-api-amplify_e2e_tests_pkg_linux:
          context: *ref_10
          post-steps: *ref_11
          filters: *ref_12
          requires:
            - auth_2-amplify_e2e_tests_pkg_linux
      - interactions-amplify_e2e_tests_pkg_linux:
          context: *ref_10
          post-steps: *ref_11
          filters: *ref_12
          requires:
            - import_auth_1-amplify_e2e_tests_pkg_linux
      - datastore-modelgen-amplify_e2e_tests_pkg_linux:
          context: *ref_10
          post-steps: *ref_11
          filters: *ref_12
          requires:
            - migration-api-key-migration1-amplify_e2e_tests_pkg_linux
      - function_5-amplify_e2e_tests_pkg_linux:
          context: *ref_10
          post-steps: *ref_11
          filters: *ref_12
          requires:
            - function_3-amplify_e2e_tests_pkg_linux
      - schema-auth-2-amplify_e2e_tests_pkg_linux:
          context: *ref_10
          post-steps: *ref_11
          filters: *ref_12
          requires:
            - done_with_node_e2e_tests
            - build_pkg_binaries
      - function_4-amplify_e2e_tests_pkg_linux:
          context: *ref_10
          post-steps: *ref_11
          filters: *ref_12
          requires:
            - done_with_node_e2e_tests
            - build_pkg_binaries
      - env-amplify_e2e_tests_pkg_linux:
          context: *ref_10
          post-steps: *ref_11
          filters: *ref_12
          requires:
            - done_with_node_e2e_tests
            - build_pkg_binaries
      - api_3-amplify_e2e_tests_pkg_linux:
          context: *ref_10
          post-steps: *ref_11
          filters: *ref_12
          requires:
            - done_with_node_e2e_tests
            - build_pkg_binaries
      - layer-amplify_e2e_tests_pkg_linux:
          context: *ref_10
          post-steps: *ref_11
          filters: *ref_12
          requires:
            - schema-auth-2-amplify_e2e_tests_pkg_linux
      - auth_5-amplify_e2e_tests_pkg_linux:
          context: *ref_10
          post-steps: *ref_11
          filters: *ref_12
          requires:
            - function_4-amplify_e2e_tests_pkg_linux
      - schema-iterative-update-2-amplify_e2e_tests_pkg_linux:
          context: *ref_10
          post-steps: *ref_11
          filters: *ref_12
          requires:
            - env-amplify_e2e_tests_pkg_linux
      - schema-data-access-patterns-amplify_e2e_tests_pkg_linux:
          context: *ref_10
          post-steps: *ref_11
          filters: *ref_12
          requires:
            - api_3-amplify_e2e_tests_pkg_linux
      - init-special-case-amplify_e2e_tests_pkg_linux:
          context: *ref_10
          post-steps: *ref_11
          filters: *ref_12
          requires:
            - layer-amplify_e2e_tests_pkg_linux
      - configure-project-amplify_e2e_tests_pkg_linux:
          context: *ref_10
          post-steps: *ref_11
          filters: *ref_12
          requires:
            - auth_5-amplify_e2e_tests_pkg_linux
      - schema-iterative-update-3-amplify_e2e_tests_pkg_linux:
          context: *ref_10
          post-steps: *ref_11
          filters: *ref_12
          requires:
            - done_with_node_e2e_tests
            - build_pkg_binaries
      - schema-auth-1-amplify_e2e_tests_pkg_linux:
          context: *ref_10
          post-steps: *ref_11
          filters: *ref_12
          requires:
            - done_with_node_e2e_tests
            - build_pkg_binaries
      - schema-iterative-rollback-2-amplify_e2e_tests_pkg_linux:
          context: *ref_10
          post-steps: *ref_11
          filters: *ref_12
          requires:
            - done_with_node_e2e_tests
            - build_pkg_binaries
      - schema-auth-4-amplify_e2e_tests_pkg_linux:
          context: *ref_10
          post-steps: *ref_11
          filters: *ref_12
          requires:
            - done_with_node_e2e_tests
            - build_pkg_binaries
      - auth_3-amplify_e2e_tests_pkg_linux:
          context: *ref_10
          post-steps: *ref_11
          filters: *ref_12
          requires:
            - schema-iterative-update-3-amplify_e2e_tests_pkg_linux
      - auth_1-amplify_e2e_tests_pkg_linux:
          context: *ref_10
          post-steps: *ref_11
          filters: *ref_12
          requires:
            - schema-auth-1-amplify_e2e_tests_pkg_linux
      - feature-flags-amplify_e2e_tests_pkg_linux:
          context: *ref_10
          post-steps: *ref_11
          filters: *ref_12
          requires:
            - schema-iterative-rollback-2-amplify_e2e_tests_pkg_linux
      - schema-versioned-amplify_e2e_tests_pkg_linux:
          context: *ref_10
          post-steps: *ref_11
          filters: *ref_12
          requires:
            - schema-auth-4-amplify_e2e_tests_pkg_linux
      - plugin-amplify_e2e_tests_pkg_linux:
          context: *ref_10
          post-steps: *ref_11
          filters: *ref_12
          requires:
            - auth_3-amplify_e2e_tests_pkg_linux
      - api_4-amplify_e2e_tests_pkg_linux:
          context: *ref_10
          post-steps: *ref_11
          filters: *ref_12
          requires:
            - auth_1-amplify_e2e_tests_pkg_linux<|MERGE_RESOLUTION|>--- conflicted
+++ resolved
@@ -1175,22 +1175,22 @@
     environment:
       TEST_SUITE: src/__tests__/migration/node.function.test.ts
       CLI_REGION: eu-west-2
-<<<<<<< HEAD
+  layer-2-amplify_e2e_tests:
+    working_directory: ~/repo
+    docker: *ref_1
+    resource_class: large
+    steps: *ref_4
+    environment:
+      TEST_SUITE: src/__tests__/layer-2.test.ts
+      CLI_REGION: eu-central-1
   iam-permissions-boundary-amplify_e2e_tests:
-=======
-  layer-2-amplify_e2e_tests:
->>>>>>> 4f8b5b67
-    working_directory: ~/repo
-    docker: *ref_1
-    resource_class: large
-    steps: *ref_4
-    environment:
-<<<<<<< HEAD
+    working_directory: ~/repo
+    docker: *ref_1
+    resource_class: large
+    steps: *ref_4
+    environment:
       TEST_SUITE: src/__tests__/iam-permissions-boundary.test.ts
-=======
-      TEST_SUITE: src/__tests__/layer-2.test.ts
->>>>>>> 4f8b5b67
-      CLI_REGION: eu-central-1
+      CLI_REGION: ap-northeast-1
   function_5-amplify_e2e_tests:
     working_directory: ~/repo
     docker: *ref_1
@@ -1198,7 +1198,7 @@
     steps: *ref_4
     environment:
       TEST_SUITE: src/__tests__/function_5.test.ts
-      CLI_REGION: ap-northeast-1
+      CLI_REGION: ap-southeast-1
   configure-project-amplify_e2e_tests:
     working_directory: ~/repo
     docker: *ref_1
@@ -1206,7 +1206,7 @@
     steps: *ref_4
     environment:
       TEST_SUITE: src/__tests__/configure-project.test.ts
-      CLI_REGION: ap-southeast-1
+      CLI_REGION: ap-southeast-2
   api_4-amplify_e2e_tests:
     working_directory: ~/repo
     docker: *ref_1
@@ -1214,7 +1214,7 @@
     steps: *ref_4
     environment:
       TEST_SUITE: src/__tests__/api_4.test.ts
-      CLI_REGION: ap-southeast-2
+      CLI_REGION: us-east-2
   schema-iterative-update-4-amplify_e2e_tests_pkg_linux:
     working_directory: ~/repo
     docker: *ref_1
@@ -1875,23 +1875,25 @@
       TEST_SUITE: src/__tests__/migration/node.function.test.ts
       CLI_REGION: eu-west-2
     steps: *ref_5
-<<<<<<< HEAD
+  layer-2-amplify_e2e_tests_pkg_linux:
+    working_directory: ~/repo
+    docker: *ref_1
+    resource_class: large
+    environment:
+      AMPLIFY_DIR: /home/circleci/repo/out
+      AMPLIFY_PATH: /home/circleci/repo/out/amplify-pkg-linux
+      TEST_SUITE: src/__tests__/layer-2.test.ts
+      CLI_REGION: eu-central-1
+    steps: *ref_5
   iam-permissions-boundary-amplify_e2e_tests_pkg_linux:
-=======
-  layer-2-amplify_e2e_tests_pkg_linux:
->>>>>>> 4f8b5b67
-    working_directory: ~/repo
-    docker: *ref_1
-    resource_class: large
-    environment:
-      AMPLIFY_DIR: /home/circleci/repo/out
-      AMPLIFY_PATH: /home/circleci/repo/out/amplify-pkg-linux
-<<<<<<< HEAD
+    working_directory: ~/repo
+    docker: *ref_1
+    resource_class: large
+    environment:
+      AMPLIFY_DIR: /home/circleci/repo/out
+      AMPLIFY_PATH: /home/circleci/repo/out/amplify-pkg-linux
       TEST_SUITE: src/__tests__/iam-permissions-boundary.test.ts
-=======
-      TEST_SUITE: src/__tests__/layer-2.test.ts
->>>>>>> 4f8b5b67
-      CLI_REGION: eu-central-1
+      CLI_REGION: ap-northeast-1
     steps: *ref_5
   function_5-amplify_e2e_tests_pkg_linux:
     working_directory: ~/repo
@@ -1901,7 +1903,7 @@
       AMPLIFY_DIR: /home/circleci/repo/out
       AMPLIFY_PATH: /home/circleci/repo/out/amplify-pkg-linux
       TEST_SUITE: src/__tests__/function_5.test.ts
-      CLI_REGION: ap-northeast-1
+      CLI_REGION: ap-southeast-1
     steps: *ref_5
   configure-project-amplify_e2e_tests_pkg_linux:
     working_directory: ~/repo
@@ -1911,7 +1913,7 @@
       AMPLIFY_DIR: /home/circleci/repo/out
       AMPLIFY_PATH: /home/circleci/repo/out/amplify-pkg-linux
       TEST_SUITE: src/__tests__/configure-project.test.ts
-      CLI_REGION: ap-southeast-1
+      CLI_REGION: ap-southeast-2
     steps: *ref_5
   api_4-amplify_e2e_tests_pkg_linux:
     working_directory: ~/repo
@@ -1921,7 +1923,7 @@
       AMPLIFY_DIR: /home/circleci/repo/out
       AMPLIFY_PATH: /home/circleci/repo/out/amplify-pkg-linux
       TEST_SUITE: src/__tests__/api_4.test.ts
-      CLI_REGION: ap-southeast-2
+      CLI_REGION: us-east-2
     steps: *ref_5
 workflows:
   version: 2
@@ -2021,10 +2023,10 @@
                 - master
       - done_with_node_e2e_tests:
           requires:
-            - schema-key-amplify_e2e_tests
             - analytics-amplify_e2e_tests
             - notifications-amplify_e2e_tests
             - schema-iterative-update-locking-amplify_e2e_tests
+            - api_4-amplify_e2e_tests
             - schema-auth-10-amplify_e2e_tests
             - hosting-amplify_e2e_tests
             - tags-amplify_e2e_tests
@@ -2036,29 +2038,25 @@
             - predictions-amplify_e2e_tests
             - schema-predictions-amplify_e2e_tests
             - amplify-configure-amplify_e2e_tests
-<<<<<<< HEAD
-            - iam-permissions-boundary-amplify_e2e_tests
-=======
             - layer-2-amplify_e2e_tests
->>>>>>> 4f8b5b67
             - containers-api-amplify_e2e_tests
             - interactions-amplify_e2e_tests
             - datastore-modelgen-amplify_e2e_tests
-            - function_5-amplify_e2e_tests
+            - iam-permissions-boundary-amplify_e2e_tests
             - schema-iterative-update-2-amplify_e2e_tests
             - schema-data-access-patterns-amplify_e2e_tests
             - init-special-case-amplify_e2e_tests
-            - configure-project-amplify_e2e_tests
+            - function_5-amplify_e2e_tests
             - feature-flags-amplify_e2e_tests
             - schema-versioned-amplify_e2e_tests
             - plugin-amplify_e2e_tests
-            - api_4-amplify_e2e_tests
+            - configure-project-amplify_e2e_tests
       - done_with_pkg_linux_e2e_tests:
           requires:
-            - schema-key-amplify_e2e_tests_pkg_linux
             - analytics-amplify_e2e_tests_pkg_linux
             - notifications-amplify_e2e_tests_pkg_linux
             - schema-iterative-update-locking-amplify_e2e_tests_pkg_linux
+            - api_4-amplify_e2e_tests_pkg_linux
             - schema-auth-10-amplify_e2e_tests_pkg_linux
             - hosting-amplify_e2e_tests_pkg_linux
             - tags-amplify_e2e_tests_pkg_linux
@@ -2070,23 +2068,19 @@
             - predictions-amplify_e2e_tests_pkg_linux
             - schema-predictions-amplify_e2e_tests_pkg_linux
             - amplify-configure-amplify_e2e_tests_pkg_linux
-<<<<<<< HEAD
-            - iam-permissions-boundary-amplify_e2e_tests_pkg_linux
-=======
             - layer-2-amplify_e2e_tests_pkg_linux
->>>>>>> 4f8b5b67
             - containers-api-amplify_e2e_tests_pkg_linux
             - interactions-amplify_e2e_tests_pkg_linux
             - datastore-modelgen-amplify_e2e_tests_pkg_linux
-            - function_5-amplify_e2e_tests_pkg_linux
+            - iam-permissions-boundary-amplify_e2e_tests_pkg_linux
             - schema-iterative-update-2-amplify_e2e_tests_pkg_linux
             - schema-data-access-patterns-amplify_e2e_tests_pkg_linux
             - init-special-case-amplify_e2e_tests_pkg_linux
-            - configure-project-amplify_e2e_tests_pkg_linux
+            - function_5-amplify_e2e_tests_pkg_linux
             - feature-flags-amplify_e2e_tests_pkg_linux
             - schema-versioned-amplify_e2e_tests_pkg_linux
             - plugin-amplify_e2e_tests_pkg_linux
-            - api_4-amplify_e2e_tests_pkg_linux
+            - configure-project-amplify_e2e_tests_pkg_linux
       - amplify_migration_tests_latest:
           context:
             - amplify-ecr-image-pull
@@ -2293,6 +2287,12 @@
           filters: *ref_9
           requires:
             - function_2-amplify_e2e_tests
+      - api_4-amplify_e2e_tests:
+          context: *ref_7
+          post-steps: *ref_8
+          filters: *ref_9
+          requires:
+            - schema-key-amplify_e2e_tests
       - api_2-amplify_e2e_tests:
           context: *ref_7
           post-steps: *ref_8
@@ -2467,11 +2467,7 @@
           filters: *ref_9
           requires:
             - auth_4-amplify_e2e_tests
-<<<<<<< HEAD
-      - iam-permissions-boundary-amplify_e2e_tests:
-=======
       - layer-2-amplify_e2e_tests:
->>>>>>> 4f8b5b67
           context: *ref_7
           post-steps: *ref_8
           filters: *ref_9
@@ -2531,7 +2527,7 @@
           filters: *ref_9
           requires:
             - migration-api-key-migration1-amplify_e2e_tests
-      - function_5-amplify_e2e_tests:
+      - iam-permissions-boundary-amplify_e2e_tests:
           context: *ref_7
           post-steps: *ref_8
           filters: *ref_9
@@ -2591,7 +2587,7 @@
           filters: *ref_9
           requires:
             - layer-amplify_e2e_tests
-      - configure-project-amplify_e2e_tests:
+      - function_5-amplify_e2e_tests:
           context: *ref_7
           post-steps: *ref_8
           filters: *ref_9
@@ -2651,7 +2647,7 @@
           filters: *ref_9
           requires:
             - auth_3-amplify_e2e_tests
-      - api_4-amplify_e2e_tests:
+      - configure-project-amplify_e2e_tests:
           context: *ref_7
           post-steps: *ref_8
           filters: *ref_9
@@ -2729,6 +2725,12 @@
           filters: *ref_12
           requires:
             - function_2-amplify_e2e_tests_pkg_linux
+      - api_4-amplify_e2e_tests_pkg_linux:
+          context: *ref_10
+          post-steps: *ref_11
+          filters: *ref_12
+          requires:
+            - schema-key-amplify_e2e_tests_pkg_linux
       - api_2-amplify_e2e_tests_pkg_linux:
           context: *ref_10
           post-steps: *ref_11
@@ -2915,11 +2917,7 @@
           filters: *ref_12
           requires:
             - auth_4-amplify_e2e_tests_pkg_linux
-<<<<<<< HEAD
-      - iam-permissions-boundary-amplify_e2e_tests_pkg_linux:
-=======
       - layer-2-amplify_e2e_tests_pkg_linux:
->>>>>>> 4f8b5b67
           context: *ref_10
           post-steps: *ref_11
           filters: *ref_12
@@ -2983,7 +2981,7 @@
           filters: *ref_12
           requires:
             - migration-api-key-migration1-amplify_e2e_tests_pkg_linux
-      - function_5-amplify_e2e_tests_pkg_linux:
+      - iam-permissions-boundary-amplify_e2e_tests_pkg_linux:
           context: *ref_10
           post-steps: *ref_11
           filters: *ref_12
@@ -3047,7 +3045,7 @@
           filters: *ref_12
           requires:
             - layer-amplify_e2e_tests_pkg_linux
-      - configure-project-amplify_e2e_tests_pkg_linux:
+      - function_5-amplify_e2e_tests_pkg_linux:
           context: *ref_10
           post-steps: *ref_11
           filters: *ref_12
@@ -3111,7 +3109,7 @@
           filters: *ref_12
           requires:
             - auth_3-amplify_e2e_tests_pkg_linux
-      - api_4-amplify_e2e_tests_pkg_linux:
+      - configure-project-amplify_e2e_tests_pkg_linux:
           context: *ref_10
           post-steps: *ref_11
           filters: *ref_12
