--- conflicted
+++ resolved
@@ -636,36 +636,36 @@
   build_test_deploy:
     jobs:
       - build
-<<<<<<< HEAD
-      - test:
-          requires:
-            - build
-      - mock_e2e_tests:
-          requires:
-            - build
-      - graphql_e2e_tests:
-          filters:
-            branches:
-              only:
-                - master
-                - graphql_e2e_testing
-          requires:
-            - build
-            - mock_e2e_tests
-      - integration_test:
-          filters:
-            branches:
-              only:
-                - master
-                - beta
-          requires:
-            - build
-            - mock_e2e_tests
+#       - test:
+#           requires:
+#             - build
+#       - mock_e2e_tests:
+#           requires:
+#             - build
+#       - graphql_e2e_tests:
+#           filters:
+#             branches:
+#               only:
+#                 - master
+#                 - graphql_e2e_testing
+#           requires:
+#             - build
+#             - mock_e2e_tests
+#       - integration_test:
+#           filters:
+#             branches:
+#               only:
+#                 - master
+#                 - beta
+#           requires:
+#             - build
+#             - mock_e2e_tests
       - amplify_migration_tests_v4:
           filters:
             branches:
               only:
                 - master
+                - e2e2
           requires:
             - build
       - amplify_migration_tests_latest:
@@ -673,45 +673,17 @@
             branches:
               only:
                 - master
+                - e2e2
           requires:
             - build
-=======
-      # - test:
-      #     requires:
-      #       - build
-      # - graphql_e2e_tests:
-      #     filters:
-      #       branches:
-      #         only:
-      #           - master
-      #           - graphql_e2e_testing
-      #     requires:
-      #       - build
-      #       - mock_e2e_tests
-      # - mock_e2e_tests:
-      #     requires:
-      #       - build
-      # - integration_test:
-      #     filters:
-      #       branches:
-      #         only:
-      #           - master
-      #           - beta
-      #     requires:
-      #       - build
-      #       - mock_e2e_tests
->>>>>>> ba2ca85b
       - publish_to_local_registry:
           filters:
             branches:
               only:
                 - master
-<<<<<<< HEAD
                 - beta
-=======
                 - e2e-from-verdaccio
                 - e2e2
->>>>>>> ba2ca85b
           requires:
             - build
       - amplify_e2e_tests:
@@ -719,33 +691,6 @@
             branches:
               only:
                 - master
-<<<<<<< HEAD
-          requires:
-            - publish_to_local_registry
-      - amplify_console_integration_tests:
-          filters:
-            branches:
-              only:
-                - beta
-          requires:
-            - build
-            - publish_to_local_registry
-      - deploy:
-          requires:
-            - build
-            - test
-            - mock_e2e_tests
-            - graphql_e2e_tests
-            - integration_test
-            - amplify_e2e_tests
-            - amplify_console_integration_tests
-          filters:
-            branches:
-              only:
-                - release
-                - master
-                - beta
-=======
                 - e2e-from-verdaccio
                 - e2e2
           requires:
@@ -764,7 +709,6 @@
       #           - release
       #           - master
       #           - beta
->>>>>>> ba2ca85b
       # - integration_test_js:
       #     filters:
       #       branches:
