--- conflicted
+++ resolved
@@ -1250,8 +1250,6 @@
     steps: *ref_5
     environment:
       TEST_SUITE: src/__tests__/frontend_config_drift.test.ts
-<<<<<<< HEAD
-=======
       CLI_REGION: eu-west-2
   container-hosting-amplify_e2e_tests:
     working_directory: ~/repo
@@ -1260,7 +1258,6 @@
     steps: *ref_5
     environment:
       TEST_SUITE: src/__tests__/container-hosting.test.ts
->>>>>>> a51463ae
       CLI_REGION: eu-central-1
   configure-project-amplify_e2e_tests:
     working_directory: ~/repo
@@ -1270,8 +1267,6 @@
     environment:
       TEST_SUITE: src/__tests__/configure-project.test.ts
       CLI_REGION: ap-northeast-1
-<<<<<<< HEAD
-=======
   auth_6-amplify_e2e_tests:
     working_directory: ~/repo
     docker: *ref_1
@@ -1280,7 +1275,6 @@
     environment:
       TEST_SUITE: src/__tests__/auth_6.test.ts
       CLI_REGION: ap-southeast-1
->>>>>>> a51463ae
   api_4-amplify_e2e_tests:
     working_directory: ~/repo
     docker: *ref_1
@@ -1288,11 +1282,7 @@
     steps: *ref_5
     environment:
       TEST_SUITE: src/__tests__/api_4.test.ts
-<<<<<<< HEAD
-      CLI_REGION: ap-southeast-1
-=======
       CLI_REGION: ap-southeast-2
->>>>>>> a51463ae
   schema-iterative-update-4-amplify_e2e_tests_pkg_linux:
     working_directory: ~/repo
     docker: *ref_1
@@ -2052,8 +2042,6 @@
       AMPLIFY_PATH: /home/circleci/repo/out/amplify-pkg-linux
       TEST_SUITE: src/__tests__/configure-project.test.ts
       CLI_REGION: ap-northeast-1
-<<<<<<< HEAD
-=======
     steps: *ref_6
   auth_6-amplify_e2e_tests_pkg_linux:
     working_directory: ~/repo
@@ -2064,7 +2052,6 @@
       AMPLIFY_PATH: /home/circleci/repo/out/amplify-pkg-linux
       TEST_SUITE: src/__tests__/auth_6.test.ts
       CLI_REGION: ap-southeast-1
->>>>>>> a51463ae
     steps: *ref_6
   api_4-amplify_e2e_tests_pkg_linux:
     working_directory: ~/repo
@@ -2074,11 +2061,7 @@
       AMPLIFY_DIR: /home/circleci/repo/out
       AMPLIFY_PATH: /home/circleci/repo/out/amplify-pkg-linux
       TEST_SUITE: src/__tests__/api_4.test.ts
-<<<<<<< HEAD
-      CLI_REGION: ap-southeast-1
-=======
       CLI_REGION: ap-southeast-2
->>>>>>> a51463ae
     steps: *ref_6
 workflows:
   version: 2
@@ -2196,22 +2179,6 @@
             - function_5-amplify_e2e_tests
             - schema-predictions-amplify_e2e_tests
             - amplify-configure-amplify_e2e_tests
-<<<<<<< HEAD
-            - pull-amplify_e2e_tests
-            - frontend_config_drift-amplify_e2e_tests
-            - interactions-amplify_e2e_tests
-            - datastore-modelgen-amplify_e2e_tests
-            - migration-node-function-amplify_e2e_tests
-            - configure-project-amplify_e2e_tests
-            - schema-data-access-patterns-amplify_e2e_tests
-            - init-special-case-amplify_e2e_tests
-            - layer-2-amplify_e2e_tests
-            - api_4-amplify_e2e_tests
-            - feature-flags-amplify_e2e_tests
-            - schema-versioned-amplify_e2e_tests
-            - plugin-amplify_e2e_tests
-            - iam-permissions-boundary-amplify_e2e_tests
-=======
             - migration-node-function-amplify_e2e_tests
             - container-hosting-amplify_e2e_tests
             - interactions-amplify_e2e_tests
@@ -2226,7 +2193,6 @@
             - plugin-amplify_e2e_tests
             - function_7-amplify_e2e_tests
             - api_4-amplify_e2e_tests
->>>>>>> a51463ae
       - done_with_pkg_linux_e2e_tests:
           requires:
             - analytics-amplify_e2e_tests_pkg_linux
@@ -2243,22 +2209,6 @@
             - function_5-amplify_e2e_tests_pkg_linux
             - schema-predictions-amplify_e2e_tests_pkg_linux
             - amplify-configure-amplify_e2e_tests_pkg_linux
-<<<<<<< HEAD
-            - pull-amplify_e2e_tests_pkg_linux
-            - frontend_config_drift-amplify_e2e_tests_pkg_linux
-            - interactions-amplify_e2e_tests_pkg_linux
-            - datastore-modelgen-amplify_e2e_tests_pkg_linux
-            - migration-node-function-amplify_e2e_tests_pkg_linux
-            - configure-project-amplify_e2e_tests_pkg_linux
-            - schema-data-access-patterns-amplify_e2e_tests_pkg_linux
-            - init-special-case-amplify_e2e_tests_pkg_linux
-            - layer-2-amplify_e2e_tests_pkg_linux
-            - api_4-amplify_e2e_tests_pkg_linux
-            - feature-flags-amplify_e2e_tests_pkg_linux
-            - schema-versioned-amplify_e2e_tests_pkg_linux
-            - plugin-amplify_e2e_tests_pkg_linux
-            - iam-permissions-boundary-amplify_e2e_tests_pkg_linux
-=======
             - migration-node-function-amplify_e2e_tests_pkg_linux
             - container-hosting-amplify_e2e_tests_pkg_linux
             - interactions-amplify_e2e_tests_pkg_linux
@@ -2273,7 +2223,6 @@
             - plugin-amplify_e2e_tests_pkg_linux
             - function_7-amplify_e2e_tests_pkg_linux
             - api_4-amplify_e2e_tests_pkg_linux
->>>>>>> a51463ae
       - amplify_migration_tests_latest:
           context:
             - amplify-ecr-image-pull
@@ -2687,11 +2636,7 @@
           filters: *ref_10
           requires:
             - schema-iterative-update-1-amplify_e2e_tests
-<<<<<<< HEAD
-      - frontend_config_drift-amplify_e2e_tests:
-=======
       - container-hosting-amplify_e2e_tests:
->>>>>>> a51463ae
           context: *ref_8
           post-steps: *ref_9
           filters: *ref_10
@@ -2823,11 +2768,7 @@
           filters: *ref_10
           requires:
             - auth_5-amplify_e2e_tests
-<<<<<<< HEAD
-      - api_4-amplify_e2e_tests:
-=======
       - auth_6-amplify_e2e_tests:
->>>>>>> a51463ae
           context: *ref_8
           post-steps: *ref_9
           filters: *ref_10
@@ -3183,11 +3124,7 @@
           filters: *ref_13
           requires:
             - schema-iterative-update-1-amplify_e2e_tests_pkg_linux
-<<<<<<< HEAD
-      - frontend_config_drift-amplify_e2e_tests_pkg_linux:
-=======
       - container-hosting-amplify_e2e_tests_pkg_linux:
->>>>>>> a51463ae
           context: *ref_11
           post-steps: *ref_12
           filters: *ref_13
@@ -3327,11 +3264,7 @@
           filters: *ref_13
           requires:
             - auth_5-amplify_e2e_tests_pkg_linux
-<<<<<<< HEAD
-      - api_4-amplify_e2e_tests_pkg_linux:
-=======
       - auth_6-amplify_e2e_tests_pkg_linux:
->>>>>>> a51463ae
           context: *ref_11
           post-steps: *ref_12
           filters: *ref_13
