# auto generated file. Edit config.base.yaml if you want to change
version: 2.1
machine:
  environment:
    PATH: '${PATH}:${HOME}/${CIRCLE_PROJECT_REPONAME}/node_modules/.bin'
defaults:
  working_directory: ~/repo
  docker: &ref_0
    - image: 'circleci/node:10.18'
  resource_class: large
jobs:
  build:
    working_directory: ~/repo
    docker: *ref_0
    resource_class: large
    steps:
      - checkout
      - run: yarn config set workspaces-experimental true
      - run: yarn cache clean --force
      - run: yarn run production-build
      - save_cache:
          key: 'amplify-cli-yarn-deps-{{ .Branch }}-{{ checksum "yarn.lock" }}'
          paths:
            - ~/.cache
      - save_cache:
          key: 'amplify-cli-ssh-deps-{{ .Branch }}'
          paths:
            - ~/.ssh
      - persist_to_workspace:
          root: .
          paths: .
  test:
    working_directory: ~/repo
    docker: *ref_0
    resource_class: large
    steps:
      - attach_workspace:
          at: ./
      - restore_cache:
          key: 'amplify-cli-yarn-deps-{{ .Branch }}-{{ checksum "yarn.lock" }}'
      - run:
          name: Update OS Packages
          command: sudo apt-get update
      - run:
          name: Install Java
          command: >
            curl -O
            https://download.java.net/java/GA/jdk11/9/GPL/openjdk-11.0.2_linux-x64_bin.tar.gz

            tar zxvf openjdk-11.0.2_linux-x64_bin.tar.gz

            sudo mv jdk-11* /usr/local/

            echo "export JAVA_HOME=/usr/local/jdk-11.0.2" >> $BASH_ENV

            echo "export PATH=$PATH:/usr/local/jdk-11.0.2/bin" >> $BASH_ENV

            source $BASH_ENV

            java -version
      - run:
          name: Lint
          command: yarn lint
      - run:
          name: Run tests
          command: yarn test-ci
      - run:
          name: Collect code coverage
          command: yarn coverage
  mock_e2e_tests:
    working_directory: ~/repo
    docker: *ref_0
    resource_class: large
    steps:
      - attach_workspace:
          at: ./
      - restore_cache:
          key: 'amplify-cli-yarn-deps-{{ .Branch }}-{{ checksum "yarn.lock" }}'
      - run:
          name: Update OS Packages
          command: sudo apt-get update
      - run:
          name: Install Java
          command: sudo apt-get install default-jdk
      - run:
          name: Run Transformer end-to-end tests with mock server
          command: cd packages/amplify-util-mock/ && yarn e2e
          no_output_timeout: 90m
          environment:
            JEST_JUNIT_OUTPUT: reports/junit/js-test-results.xml
      - store_test_results:
          path: packages/amplify-util-mock/
  publish_to_local_registry:
    working_directory: ~/repo
    docker: *ref_0
    resource_class: large
    steps:
      - attach_workspace:
          at: ./
      - restore_cache:
          key: 'amplify-cli-yarn-deps-{{ .Branch }}-{{ checksum "yarn.lock" }}'
      - run:
          name: Publish to verdaccio
          command: |
            source .circleci/local_publish_helpers.sh
            startLocalRegistry "$(pwd)/.circleci/verdaccio.yaml"
            setNpmRegistryUrlToLocal
            loginToLocalRegistry
            yarn publish-to-verdaccio
            unsetNpmRegistryUrl
      - save_cache:
          key: 'amplify-verdaccio-cache-{{ .Branch }}-{{ .Revision }}'
          paths:
            - ~/verdaccio-cache/
  graphql_e2e_tests:
    working_directory: ~/repo
    docker: *ref_0
    resource_class: large
    steps:
      - attach_workspace:
          at: ./
      - restore_cache:
          key: 'amplify-cli-yarn-deps-{{ .Branch }}-{{ checksum "yarn.lock" }}'
      - run:
          name: Run GraphQL end-to-end tests
          command: >-
            cd packages/graphql-transformers-e2e-tests/ && yarn e2e
            --maxWorkers=3
          no_output_timeout: 90m
      - store_test_results:
          path: packages/graphql-transformers-e2e-tests/
  amplify_e2e_tests:
    working_directory: ~/repo
    docker: *ref_0
    resource_class: large
    steps: &ref_1
      - attach_workspace:
          at: ./
      - restore_cache:
          key: 'amplify-verdaccio-cache-{{ .Branch }}-{{ .Revision }}'
      - run:
          name: Update OS Packages
          command: sudo apt-get update
      - run:
          name: Install Java
          command: >
            curl -O
            https://download.java.net/java/GA/jdk11/9/GPL/openjdk-11.0.2_linux-x64_bin.tar.gz

            tar zxvf openjdk-11.0.2_linux-x64_bin.tar.gz

            sudo mv jdk-11* /usr/local/

            echo "export JAVA_HOME=/usr/local/jdk-11.0.2" >> $BASH_ENV

            echo "export PATH=$PATH:/usr/local/jdk-11.0.2/bin" >> $BASH_ENV

            source $BASH_ENV

            java -version
      - run:
          name: Install Gradle
          command: >
            wget https://services.gradle.org/distributions/gradle-6.3-bin.zip -P
            /tmp

            sudo unzip -d /opt/gradle /tmp/gradle-*.zip

            echo "export GRADLE_HOME=/opt/gradle/gradle-6.3" >> $BASH_ENV

            echo "export PATH=$PATH:/opt/gradle/gradle-6.3/bin" >> $BASH_ENV

            source $BASH_ENV

            gradle --version
      - run:
          name: Install Go
          command: |
            curl -O https://dl.google.com/go/go1.14.1.linux-amd64.tar.gz
            sudo tar -C /usr/local -xzf go1.14.1.linux-amd64.tar.gz
            rm go1.14.1.linux-amd64.tar.gz
            echo "export PATH=$PATH:/usr/local/go/bin" >> $BASH_ENV
            source $BASH_ENV
            go version
      - run:
          name: Install Python
          command: >
            sudo apt install build-essential zlib1g-dev libncurses5-dev
            libgdbm-dev libnss3-dev libssl-dev libsqlite3-dev libreadline-dev
            libffi-dev curl

            curl -O https://www.python.org/ftp/python/3.8.2/Python-3.8.2.tar.xz

            sudo tar -C /usr/local -xf Python-3.8.2.tar.xz

            cd /usr/local/Python-3.8.2

            sudo ./configure

            sudo make -j 4

            sudo make install

            sudo apt install python3-pip

            pip3 install --user pipenv

            python3 --version

            pipenv --version
      - run:
          name: Install .NET
          command: >
            sudo apt-get install apt-transport-https ca-certificates

            wget -O- https://packages.microsoft.com/keys/microsoft.asc | gpg
            --dearmor > microsoft.asc.gpg

            sudo mv microsoft.asc.gpg /etc/apt/trusted.gpg.d/

            wget https://packages.microsoft.com/config/debian/9/prod.list

            sudo mv prod.list /etc/apt/sources.list.d/microsoft-prod.list

            sudo chown root:root /etc/apt/trusted.gpg.d/microsoft.asc.gpg

            sudo chown root:root /etc/apt/sources.list.d/microsoft-prod.list


            sudo apt-get update

            sudo apt-get install apt-transport-https

            sudo apt-get update

            sudo apt-get install dotnet-sdk-3.1

            dotnet --version

            dotnet tool install -g amazon.lambda.tools

            dotnet tool install -g amazon.lambda.testtool-3.1

            echo "export PATH=$PATH:$HOME/.dotnet/tools" >> $BASH_ENV

            source $BASH_ENV

            dotnet tool list -g
      - run:
          name: Start verdaccio and Install Amplify CLI
          command: |
            source .circleci/local_publish_helpers.sh
            startLocalRegistry "$(pwd)/.circleci/verdaccio.yaml"
            setNpmRegistryUrlToLocal
            changeNpmGlobalPath
            npm install -g @aws-amplify/cli
            npm install -g amplify-app
            unsetNpmRegistryUrl
      - run:
          name: Run Amplify end-to-end tests
          command: |
            source .circleci/local_publish_helpers.sh
            changeNpmGlobalPath
            amplify -v
            amplify-app --version
            startLocalRegistry "$(pwd)/.circleci/verdaccio.yaml"
            setNpmRegistryUrlToLocal
            cd packages/amplify-e2e-tests
            yarn run e2e --maxWorkers=3 $TEST_SUITE
            unsetNpmRegistryUrl
          no_output_timeout: 90m
      - store_test_results:
          path: packages/amplify-e2e-tests/
      - store_artifacts:
          path: ~/repo/packages/amplify-e2e-tests/amplify-e2e-reports
  amplify_migration_tests_v4:
    working_directory: ~/repo
    docker: *ref_0
    resource_class: large
    steps:
      - attach_workspace:
          at: ./
      - restore_cache:
          key: 'amplify-cli-yarn-deps-{{ .Branch }}-{{ checksum "yarn.lock" }}'
      - run:
          name: Update OS Packages
          command: sudo apt-get update
      - run:
          name: Run tests migrating from CLI v4.0.0
          command: |
            source .circleci/local_publish_helpers.sh
            changeNpmGlobalPath
            cd packages/amplify-migration-tests
            yarn run migration_v4.0.0 --maxWorkers=3 $TEST_SUITE
          no_output_timeout: 90m
      - store_test_results:
          path: packages/amplify-migration-tests/
      - store_artifacts:
          path: ~/repo/packages/amplify-migration-tests/amplify-migration-reports
  amplify_migration_tests_latest:
    working_directory: ~/repo
    docker: *ref_0
    resource_class: large
    steps:
      - attach_workspace:
          at: ./
      - restore_cache:
          key: 'amplify-cli-yarn-deps-{{ .Branch }}-{{ checksum "yarn.lock" }}'
      - run:
          name: Update OS Packages
          command: sudo apt-get update
      - run:
          name: Run tests migrating from latest CLI
          command: |
            source .circleci/local_publish_helpers.sh
            changeNpmGlobalPath
            cd packages/amplify-migration-tests
            yarn run migration --maxWorkers=3 $TEST_SUITE
          no_output_timeout: 90m
      - store_test_results:
          path: packages/amplify-migration-tests/
      - store_artifacts:
          path: ~/repo/packages/amplify-migration-tests/amplify-migration-reports
  amplify_console_integration_tests:
    working_directory: ~/repo
    docker: *ref_0
    resource_class: large
    steps:
      - attach_workspace:
          at: ./
      - restore_cache:
          key: 'amplify-verdaccio-cache-{{ .Branch }}-{{ .Revision }}'
      - run:
          name: Start verdaccio and Install Amplify CLI
          command: |
            source .circleci/local_publish_helpers.sh
            startLocalRegistry "$(pwd)/.circleci/verdaccio.yaml"
            changeNpmGlobalPath
            npm install -g @aws-amplify/cli
      - run:
          command: |
            echo "export PATH=~/.npm-global/bin:$PATH" >> $BASH_ENV
            source $BASH_ENV
            amplify -v
            cd packages/amplify-console-integration-tests
            yarn run console-integration --maxWorkers=3
          name: Run Amplify Console integration tests
          no_output_timeout: 90m
      - store_test_results:
          path: packages/amplify-console-integration-tests/
      - store_artifacts:
          path: >-
            ~/repo/packages/amplify-console-integration-tests/console-integration-reports
  integration_test:
    working_directory: ~/repo
    docker:
      - image: 'cypress/base:10.18.0'
        environment:
          TERM: dumb
    resource_class: large
    steps:
      - checkout
      - run: apt-get update
      - run: apt-get install -y sudo
      - run: sudo apt-get install -y tcl
      - run: sudo apt-get install -y expect
      - run: sudo apt-get install -y zip
      - run: sudo apt-get install -y lsof
      - run: sudo apt-get install -y python
      - run: sudo apt-get install -y python-pip libpython-dev
      - run: sudo apt-get install -y jq
      - run: pip install awscli
      - run: cd .circleci/ && chmod +x aws.sh
      - run: expect .circleci/aws_configure.exp
      - run: yarn setup-dev
      - run: amplify-dev
      - run:
          name: Clone auth test package
          command: |
            cd ..
            git clone $AUTH_CLONE_URL
            cd aws-amplify-cypress-auth
            yarn
      - run: cd .circleci/ && chmod +x auth.sh
      - run: cd .circleci/ && chmod +x amplify_init.sh
      - run: cd .circleci/ && chmod +x amplify_init.exp
      - run: expect .circleci/amplify_init.exp ../aws-amplify-cypress-auth
      - run: expect .circleci/enable_auth.exp
      - run: cd ../aws-amplify-cypress-auth
      - run: yarn --frozen-lockfile
      - run: >-
          cd ../aws-amplify-cypress-auth/src && cat $(find . -type f -name
          'aws-exports*')
      - run:
          name: Start Auth test server in background
          command: |
            cd ../aws-amplify-cypress-auth
            pwd
            yarn start
          background: true
      - run: cat $(find ../repo -type f -name 'auth_spec*')
      - run:
          name: Run cypress tests for auth
          command: >
            cd ../aws-amplify-cypress-auth

            yarn add cypress --save

            cp ../repo/cypress.json .

            cp -R ../repo/cypress .

            node_modules/.bin/cypress run --spec $(find . -type f -name
            'auth_spec*')
      - run: 'sudo kill -9 $(lsof -t -i:3000)'
      - run: cd .circleci/ && chmod +x delete_auth.sh
      - run: expect .circleci/delete_auth.exp
      - run:
          name: Clone API test package
          command: |
            cd ..
            git clone $API_CLONE_URL
            cd aws-amplify-cypress-api
            yarn
      - run: cd .circleci/ && chmod +x api.sh
      - run: expect .circleci/amplify_init.exp ../aws-amplify-cypress-api
      - run: expect .circleci/enable_api.exp
      - run: cd ../aws-amplify-cypress-api
      - run: yarn --frozen-lockfile
      - run: >-
          cd ../aws-amplify-cypress-api/src && cat $(find . -type f -name
          'aws-exports*')
      - run:
          name: Start API test server in background
          command: |
            cd ../aws-amplify-cypress-api
            pwd
            yarn start
          background: true
      - run:
          name: Run cypress tests for api
          command: >
            cd ../aws-amplify-cypress-auth

            yarn add cypress --save

            cp ../repo/cypress.json .

            cp -R ../repo/cypress .

            node_modules/.bin/cypress run --spec $(find . -type f -name
            'api_spec*')
      - run: cd .circleci/ && chmod +x delete_api.sh
      - run: expect .circleci/delete_api.exp
      - store_artifacts:
          path: ../../aws-amplify-cypress-auth/cypress/videos
      - store_artifacts:
          path: ../aws-amplify-cypress-auth/cypress/screenshots
      - store_artifacts:
          path: ../aws-amplify-cypress-api/cypress/videos
      - store_artifacts:
          path: ../aws-amplify-cypress-api/cypress/screenshots
  deploy:
    working_directory: ~/repo
    docker: *ref_0
    resource_class: large
    steps:
      - attach_workspace:
          at: ./
      - restore_cache:
          keys:
            - 'amplify-cli-ssh-deps-{{ .Branch }}'
            - 'amplify-cli-yarn-deps-{{ .Branch }}-{{ checksum "yarn.lock" }}'
      - run:
          name: Authenticate with npm
          command: 'echo "//registry.npmjs.org/:_authToken=$NPM_TOKEN" > ~/.npmrc'
      - run:
          name: Publish Amplify CLI
          command: |
            if [ -z "$CIRCLE_PULL_REQUEST" ]; then
              git config --global user.email $GITHUB_EMAIL
              git config --global user.name $GITHUB_USER
              npm run publish:$CIRCLE_BRANCH
            else
              echo "Skipping deploy."
            fi
  integration_test_js:
    working_directory: ~/repo
    docker:
      - image: 'cypress/base:10.18.0'
        environment:
          TERM: dumb
    steps:
      - attach_workspace:
          at: ./
      - checkout
      - run:
          name: Install AWS CLI dependencies
          command: >
            apt-get install -y sudo

            sudo apt-get install -y lsof

            sudo apt-get install -y python

            sudo apt-get update && sudo apt-get install -y python-pip
            libpython-dev
      - run:
          name: Install Cypress Binary
          command: |
            cd ..
            mkdir videos
            mkdir screenshots
            npm install cypress
      - run:
          name: Install AWS CLI
          command: pip install awscli
      - run:
          name: Configure AWS CLI
          command: >
            aws configure set aws_access_key_id $AWS_ACCESS_KEY_ID --profile
            default

            aws configure set aws_secret_access_key $AWS_SECRET_ACCESS_KEY
            --profile default

            aws configure set region $CLI_REGION --profile default
      - run:
          name: Run ui tests in JS SDK
          command: cd packages/amplify-ui-tests && npm run ui
          no_output_timeout: 45m
      - store_artifacts:
          path: /root/videos
      - store_artifacts:
          path: /root/screenshots
      - store_test_results:
          path: packages/amplify-ui-tests/
  integration_test_ios:
    macos:
      xcode: 11.0.0
    steps:
      - attach_workspace:
          at: ./
      - run:
          name: Set up environment variables
          command: >
            cd ..

            circleci_root_directory=$(pwd)

            echo "export circleci_root_directory=$circleci_root_directory" >>
            $BASH_ENV
      - run:
          name: Checkout sample apps repository
          command: >
            cd ..

            git clone https://github.com/awslabs/aws-sdk-ios-samples.git -b
            e2e-testing
      - run:
          name: Install AWS CLI
          command: pip install awscli
      - run:
          name: Configure AWS CLI
          command: >
            aws configure set aws_access_key_id $AWS_ACCESS_KEY_ID --profile
            default

            aws configure set aws_secret_access_key $AWS_SECRET_ACCESS_KEY
            --profile default

            aws configure set region $CLI_REGION --profile default
      - run:
          name: Set-Up configuration for UITests
          command: |
            cd ../aws-sdk-ios-samples/CircleciScripts
            python3 setup_uitest_config.py -s master -l uitest_logs
      - run:
          name: Set-Up Mobile SDK Dependencies
          command: >
            cd ../aws-sdk-ios-samples/CircleciScripts

            python3 run_setup_mobile_sdk_dependencies.py -n PhotoAlbum -a
            ${circleci_root_directory}/aws-sdk-ios-samples
      - run:
          name: Configure AWS Resources
          command: >
            cd packages/amplify-ui-tests

            cp
            ${circleci_root_directory}/aws-sdk-ios-samples/PhotoAlbum/simple_model.graphql
            ./schemas/simple_model.graphql

            npm run config
            ${circleci_root_directory}/aws-sdk-ios-samples/PhotoAlbum ios auth
            storage api
      - run:
          name: Build and UITest
          command: >
            cd ../aws-sdk-ios-samples/CircleciScripts

            python3 run_build_and_uitest.py -n PhotoAlbum -a
            ${circleci_root_directory}/aws-sdk-ios-samples -c
            ${circleci_root_directory}
      - run:
          name: Clean-Up UITest
          command: >
            cd packages/amplify-ui-tests

            npm run delete
            ${circleci_root_directory}/aws-sdk-ios-samples/PhotoAlbum
          when: always
      - store_artifacts:
          path: ../uitest_logs
      - store_test_results:
          path: ../uitest_logs
  integration_test_android:
    docker:
      - image: 'circleci/android:api-27-node'
    environment:
      JVM_OPTS: '-Xms1024m -Xmx3584m'
      JAVA_TOOL_OPTIONS: '-Xms1024m -Xmx3584m'
      MAVEN_OPTS: '-Xms1024m -Xmx3584m'
      GRADLE_OPTS: '-Dorg.gradle.jvmargs="-Xmx3584m -XX:+HeapDumpOnOutOfMemoryError"'
    steps:
      - attach_workspace:
          at: ./
      - run:
          name: 'Install Android platforms 18, 21, 23'
          command: >
            sudo yes | sdkmanager "platforms;android-18" "platforms;android-21"
            "platforms;android-23"

            sdkmanager --update
      - run:
          name: Install Maven
          command: |
            sudo apt-get update
            sudo apt-get install maven
      - run:
          name: Checkout PhotoAlbum Sample App Repo
          command: >
            cd ..

            git clone https://github.com/awslabs/aws-sdk-android-samples.git -b
            e2e-tests-sample-app sample_app_repo

            cd sample_app_repo/PhotoAlbumSample

            app_root=$(pwd)

            echo "export app_root=$app_root" >> $BASH_ENV
      - run:
          name: Set environment variables
          command: >
            cd ..

            echo "Home: ${HOME}"

            echo "JAVA_HOME: $JAVA_HOME"

            echo "ANDROID_HOME: $ANDROID_HOME"

            echo "PATH: $PATH"

            echo 'export ANDROID_PLATFORM="27"' >> $BASH_ENV

            echo 'export ANDROID_BUILDTOOL_VERSION="27.0.1"' >> $BASH_ENV

            echo "export ANDROID_SDK_ROOT=$ANDROID_HOME" >> $BASH_ENV

            circleci_root_directory=$(pwd)

            echo "export circleci_root_directory=$circleci_root_directory" >>
            $BASH_ENV

            echo 'export appSync_branch_to_uitest="master"' >> $BASH_ENV

            echo 'export android_sdk_branch_to_uitest="master"' >> $BASH_ENV
      - run:
          name: Install pip3
          command: |
            sudo apt-get -y install python3-pip
      - run:
          name: Install AWS CLI
          command: sudo pip3 install awscli
      - run:
          name: Configure AWS CLI
          command: >
            aws configure set aws_access_key_id $AWS_ACCESS_KEY_ID --profile
            default

            aws configure set aws_secret_access_key $AWS_SECRET_ACCESS_KEY
            --profile default

            aws configure set region $CLI_REGION --profile default
      - run:
          name: Install json parser
          command: sudo pip3 install demjson
      - run:
          name: Install lxml
          command: sudo pip3 install lxml
      - run:
          name: Download Gradle Dependencies
          command: |
            cd ${circleci_root_directory}/sample_app_repo/PhotoAlbumSample
            bash gradlew app:dependencies
            sudo npm install -g apollo-codegen@0.19.1
      - run:
          name: Configure AWS Resources
          command: >
            cd packages/amplify-ui-tests

            cp
            ${circleci_root_directory}/sample_app_repo/PhotoAlbumSample/simple_model.graphql
            schemas/simple_model.graphql

            npm run config ${app_root} android auth storage api
      - run:
          name: Set-Up Mobile SDK Dependencies
          command: >
            cd ${circleci_root_directory}/sample_app_repo/CircleciScripts

            python3 run_setup_mobile_sdk_dependencies.py -n PhotoAlbumSample -a
            ${circleci_root_directory}/sample_app_repo
      - run:
          name: Setup emulator
          command: >
            echo y | sdkmanager "system-images;android-23;default;armeabi-v7a"
            && echo "no" | avdmanager create avd -n test -k
            "system-images;android-23;default;armeabi-v7a"
      - run:
          name: Launch emulator
          command: >
            cd ${ANDROID_HOME}/emulator;ls

            export
            LD_LIBRARY_PATH=${ANDROID_HOME}/emulator/lib64:${ANDROID_HOME}/emulator/lib64/qt/lib:/usr/lib64:/usr/lib:${ANDROID_HOME}/emulator/lib

            sudo apt-get install libpulse0

            ${ANDROID_HOME}/emulator/emulator -avd test -no-boot-anim -no-window
            -noaudio -accel auto -verbose
          background: true
      - run:
          name: Launch logcat
          command: adb logcat > logcat.log
          background: true
      - run:
          name: Wait emulator
          command: >
            circle-android wait-for-boot

            python3
            ${circleci_root_directory}/sample_app_repo/CircleciScripts/unlock_emulatorscreen.py
      - run:
          name: Build and UITest
          command: >
            cd ${circleci_root_directory}/sample_app_repo/CircleciScripts

            python3 run_build_and_uitest.py -n PhotoAlbumSample -a
            ${circleci_root_directory}/sample_app_repo -c
            ${circleci_root_directory}
      - run:
          name: Clean-Up UITest
          command: |
            cd packages/amplify-ui-tests
            npm run delete ${app_root}
          when: always
      - store_artifacts:
          path: ../uitest_android_results
  api_1-amplify_e2e_tests:
    working_directory: ~/repo
    docker: *ref_0
    resource_class: large
    steps: *ref_1
    environment:
      TEST_SUITE: src/__tests__/api_1.test.ts
      CLI_REGION: us-east-2
<<<<<<< HEAD
      TEST_ACCOUNT: 0
=======
>>>>>>> 744dbc42
  api_2-amplify_e2e_tests:
    working_directory: ~/repo
    docker: *ref_0
    resource_class: large
    steps: *ref_1
    environment:
      TEST_SUITE: src/__tests__/api_2.test.ts
      CLI_REGION: us-west-2
<<<<<<< HEAD
      TEST_ACCOUNT: 1
=======
>>>>>>> 744dbc42
  auth_1-amplify_e2e_tests:
    working_directory: ~/repo
    docker: *ref_0
    resource_class: large
    steps: *ref_1
    environment:
      TEST_SUITE: src/__tests__/auth_1.test.ts
      CLI_REGION: eu-west-2
<<<<<<< HEAD
      TEST_ACCOUNT: 0
=======
>>>>>>> 744dbc42
  auth_2-amplify_e2e_tests:
    working_directory: ~/repo
    docker: *ref_0
    resource_class: large
    steps: *ref_1
    environment:
      TEST_SUITE: src/__tests__/auth_2.test.ts
      CLI_REGION: eu-central-1
<<<<<<< HEAD
      TEST_ACCOUNT: 1
=======
>>>>>>> 744dbc42
  env-amplify_e2e_tests:
    working_directory: ~/repo
    docker: *ref_0
    resource_class: large
    steps: *ref_1
    environment:
      TEST_SUITE: src/__tests__/env.test.ts
      CLI_REGION: ap-northeast-1
<<<<<<< HEAD
      TEST_ACCOUNT: 0
=======
>>>>>>> 744dbc42
  function_1-amplify_e2e_tests:
    working_directory: ~/repo
    docker: *ref_0
    resource_class: large
    steps: *ref_1
    environment:
      TEST_SUITE: src/__tests__/function_1.test.ts
      CLI_REGION: ap-southeast-1
<<<<<<< HEAD
      TEST_ACCOUNT: 1
=======
>>>>>>> 744dbc42
  function_2-amplify_e2e_tests:
    working_directory: ~/repo
    docker: *ref_0
    resource_class: large
    steps: *ref_1
    environment:
      TEST_SUITE: src/__tests__/function_2.test.ts
      CLI_REGION: ap-southeast-2
<<<<<<< HEAD
      TEST_ACCOUNT: 0
=======
>>>>>>> 744dbc42
  init-special-case-amplify_e2e_tests:
    working_directory: ~/repo
    docker: *ref_0
    resource_class: large
    steps: *ref_1
    environment:
      TEST_SUITE: src/__tests__/init-special-case.test.ts
      CLI_REGION: us-east-2
<<<<<<< HEAD
      TEST_ACCOUNT: 1
=======
>>>>>>> 744dbc42
  layer-amplify_e2e_tests:
    working_directory: ~/repo
    docker: *ref_0
    resource_class: large
    steps: *ref_1
    environment:
      TEST_SUITE: src/__tests__/layer.test.ts
      CLI_REGION: us-west-2
<<<<<<< HEAD
      TEST_ACCOUNT: 0
=======
>>>>>>> 744dbc42
  schema-auth-1-amplify_e2e_tests:
    working_directory: ~/repo
    docker: *ref_0
    resource_class: large
    steps: *ref_1
    environment:
      TEST_SUITE: src/__tests__/schema-auth-1.test.ts
      CLI_REGION: eu-west-2
<<<<<<< HEAD
      TEST_ACCOUNT: 1
=======
>>>>>>> 744dbc42
  schema-auth-2-amplify_e2e_tests:
    working_directory: ~/repo
    docker: *ref_0
    resource_class: large
    steps: *ref_1
    environment:
      TEST_SUITE: src/__tests__/schema-auth-2.test.ts
      CLI_REGION: eu-central-1
<<<<<<< HEAD
      TEST_ACCOUNT: 0
=======
>>>>>>> 744dbc42
  schema-auth-3-amplify_e2e_tests:
    working_directory: ~/repo
    docker: *ref_0
    resource_class: large
    steps: *ref_1
    environment:
      TEST_SUITE: src/__tests__/schema-auth-3.test.ts
      CLI_REGION: ap-northeast-1
<<<<<<< HEAD
      TEST_ACCOUNT: 1
=======
>>>>>>> 744dbc42
  schema-auth-4-amplify_e2e_tests:
    working_directory: ~/repo
    docker: *ref_0
    resource_class: large
    steps: *ref_1
    environment:
      TEST_SUITE: src/__tests__/schema-auth-4.test.ts
      CLI_REGION: ap-southeast-1
<<<<<<< HEAD
      TEST_ACCOUNT: 0
=======
>>>>>>> 744dbc42
  schema-auth-5-amplify_e2e_tests:
    working_directory: ~/repo
    docker: *ref_0
    resource_class: large
    steps: *ref_1
    environment:
      TEST_SUITE: src/__tests__/schema-auth-5.test.ts
      CLI_REGION: ap-southeast-2
      TEST_ACCOUNT: 1
  schema-auth-6-amplify_e2e_tests:
    working_directory: ~/repo
    docker: *ref_0
    resource_class: large
    steps: *ref_1
    environment:
      TEST_SUITE: src/__tests__/schema-auth-6.test.ts
      CLI_REGION: us-east-2
<<<<<<< HEAD
      TEST_ACCOUNT: 0
=======
>>>>>>> 744dbc42
  schema-auth-7-amplify_e2e_tests:
    working_directory: ~/repo
    docker: *ref_0
    resource_class: large
    steps: *ref_1
    environment:
      TEST_SUITE: src/__tests__/schema-auth-7.test.ts
      CLI_REGION: us-west-2
<<<<<<< HEAD
      TEST_ACCOUNT: 1
=======
>>>>>>> 744dbc42
  schema-auth-8-amplify_e2e_tests:
    working_directory: ~/repo
    docker: *ref_0
    resource_class: large
    steps: *ref_1
    environment:
      TEST_SUITE: src/__tests__/schema-auth-8.test.ts
      CLI_REGION: eu-west-2
<<<<<<< HEAD
      TEST_ACCOUNT: 0
=======
>>>>>>> 744dbc42
  schema-connection-amplify_e2e_tests:
    working_directory: ~/repo
    docker: *ref_0
    resource_class: large
    steps: *ref_1
    environment:
      TEST_SUITE: src/__tests__/schema-connection.test.ts
      CLI_REGION: eu-central-1
<<<<<<< HEAD
      TEST_ACCOUNT: 1
=======
>>>>>>> 744dbc42
  schema-data-access-patterns-amplify_e2e_tests:
    working_directory: ~/repo
    docker: *ref_0
    resource_class: large
    steps: *ref_1
    environment:
      TEST_SUITE: src/__tests__/schema-data-access-patterns.test.ts
      CLI_REGION: ap-northeast-1
      TEST_ACCOUNT: 0
  schema-function-amplify_e2e_tests:
    working_directory: ~/repo
    docker: *ref_0
    resource_class: large
    steps: *ref_1
    environment:
      TEST_SUITE: src/__tests__/schema-function.test.ts
      CLI_REGION: ap-southeast-1
<<<<<<< HEAD
      TEST_ACCOUNT: 1
=======
>>>>>>> 744dbc42
  schema-key-amplify_e2e_tests:
    working_directory: ~/repo
    docker: *ref_0
    resource_class: large
    steps: *ref_1
    environment:
      TEST_SUITE: src/__tests__/schema-key.test.ts
      CLI_REGION: ap-southeast-2
<<<<<<< HEAD
      TEST_ACCOUNT: 0
=======
>>>>>>> 744dbc42
  schema-model-amplify_e2e_tests:
    working_directory: ~/repo
    docker: *ref_0
    resource_class: large
    steps: *ref_1
    environment:
      TEST_SUITE: src/__tests__/schema-model.test.ts
      CLI_REGION: us-east-2
<<<<<<< HEAD
      TEST_ACCOUNT: 1
=======
>>>>>>> 744dbc42
  schema-predictions-amplify_e2e_tests:
    working_directory: ~/repo
    docker: *ref_0
    resource_class: large
    steps: *ref_1
    environment:
      TEST_SUITE: src/__tests__/schema-predictions.test.ts
      CLI_REGION: us-west-2
<<<<<<< HEAD
      TEST_ACCOUNT: 0
=======
>>>>>>> 744dbc42
  schema-searchable-amplify_e2e_tests:
    working_directory: ~/repo
    docker: *ref_0
    resource_class: large
    steps: *ref_1
    environment:
      TEST_SUITE: src/__tests__/schema-searchable.test.ts
      CLI_REGION: eu-west-2
<<<<<<< HEAD
      TEST_ACCOUNT: 1
=======
>>>>>>> 744dbc42
  schema-versioned-amplify_e2e_tests:
    working_directory: ~/repo
    docker: *ref_0
    resource_class: large
    steps: *ref_1
    environment:
      TEST_SUITE: src/__tests__/schema-versioned.test.ts
      CLI_REGION: eu-central-1
      TEST_ACCOUNT: 0
  plugin-amplify_e2e_tests:
    working_directory: ~/repo
    docker: *ref_0
    resource_class: large
    steps: *ref_1
    environment:
      TEST_SUITE: src/__tests__/plugin.test.ts
      CLI_REGION: ap-northeast-1
      TEST_ACCOUNT: 1
  datastore-modegen-amplify_e2e_tests:
    working_directory: ~/repo
    docker: *ref_0
    resource_class: large
    steps: *ref_1
    environment:
      TEST_SUITE: src/__tests__/datastore-modegen.test.ts
      CLI_REGION: ap-southeast-1
      TEST_ACCOUNT: 0
  interactions-amplify_e2e_tests:
    working_directory: ~/repo
    docker: *ref_0
    resource_class: large
    steps: *ref_1
    environment:
      TEST_SUITE: src/__tests__/interactions.test.ts
      CLI_REGION: ap-southeast-2
      TEST_ACCOUNT: 1
  hosting-amplify_e2e_tests:
    working_directory: ~/repo
    docker: *ref_0
    resource_class: large
    steps: *ref_1
    environment:
      TEST_SUITE: src/__tests__/hosting.test.ts
      CLI_REGION: us-east-2
      TEST_ACCOUNT: 0
  init-amplify_e2e_tests:
    working_directory: ~/repo
    docker: *ref_0
    resource_class: large
    steps: *ref_1
    environment:
      TEST_SUITE: src/__tests__/init.test.ts
      CLI_REGION: us-west-2
      TEST_ACCOUNT: 1
  amplify-app-amplify_e2e_tests:
    working_directory: ~/repo
    docker: *ref_0
    resource_class: large
    steps: *ref_1
    environment:
      TEST_SUITE: src/__tests__/amplify-app.test.ts
      CLI_REGION: eu-west-2
      TEST_ACCOUNT: 0
  analytics-amplify_e2e_tests:
    working_directory: ~/repo
    docker: *ref_0
    resource_class: large
    steps: *ref_1
    environment:
      TEST_SUITE: src/__tests__/analytics.test.ts
      CLI_REGION: eu-central-1
      TEST_ACCOUNT: 1
  hostingPROD-amplify_e2e_tests:
    working_directory: ~/repo
    docker: *ref_0
    resource_class: large
    steps: *ref_1
    environment:
      TEST_SUITE: src/__tests__/hostingPROD.test.ts
      CLI_REGION: ap-northeast-1
      TEST_ACCOUNT: 0
  predictions-amplify_e2e_tests:
    working_directory: ~/repo
    docker: *ref_0
    resource_class: large
    steps: *ref_1
    environment:
      TEST_SUITE: src/__tests__/predictions.test.ts
      CLI_REGION: ap-southeast-1
      TEST_ACCOUNT: 1
  delete-amplify_e2e_tests:
    working_directory: ~/repo
    docker: *ref_0
    resource_class: large
    steps: *ref_1
    environment:
      TEST_SUITE: src/__tests__/delete.test.ts
      CLI_REGION: ap-southeast-2
      TEST_ACCOUNT: 0
  storage-amplify_e2e_tests:
    working_directory: ~/repo
    docker: *ref_0
    resource_class: large
    steps: *ref_1
    environment:
      TEST_SUITE: src/__tests__/storage.test.ts
      CLI_REGION: us-east-2
      TEST_ACCOUNT: 1
  migration-api-key-migration-amplify_e2e_tests:
    working_directory: ~/repo
    docker: *ref_0
    resource_class: large
    steps: *ref_1
    environment:
      TEST_SUITE: src/__tests__/migration/api.key.migration.test.ts
      CLI_REGION: us-west-2
      TEST_ACCOUNT: 0
  migration-api-connection-migration-amplify_e2e_tests:
    working_directory: ~/repo
    docker: *ref_0
    resource_class: large
    steps: *ref_1
    environment:
      TEST_SUITE: src/__tests__/migration/api.connection.migration.test.ts
      CLI_REGION: eu-west-2
      TEST_ACCOUNT: 1
workflows:
  version: 2
  nightly_console_integration_tests:
    triggers:
      - schedule:
          cron: 0 14 * * *
          filters:
            branches:
              only:
                - master
    jobs:
      - build
      - publish_to_local_registry:
          requires:
            - build
      - amplify_console_integration_tests:
          requires:
            - build
            - publish_to_local_registry
  build_test_deploy:
    jobs:
      - build
      - test:
          requires:
            - build
      - mock_e2e_tests:
          requires:
            - build
      - graphql_e2e_tests:
          filters:
            branches:
              only:
                - master
                - splittests
                - graphql_e2e_testing
          requires:
            - build
            - mock_e2e_tests
      - integration_test:
          filters:
            branches:
              only:
<<<<<<< HEAD
                - master
                - splittests
                - beta
=======
                # - master
                - graphqlschemae2e
                # - beta
>>>>>>> 744dbc42
          requires:
            - build
            - mock_e2e_tests
      - publish_to_local_registry:
          filters:
            branches:
              only:
                - master
                - splittests
                - beta
          requires:
            - build
      - amplify_migration_tests_latest:
          filters:
            branches:
              only:
                - master
                - splittests
          requires:
            - build
      - amplify_migration_tests_v4:
          filters:
            branches:
              only:
                - master
                - splittests
          requires:
            - build
      - amplify_console_integration_tests:
          filters:
            branches:
              only:
                - beta
          requires:
            - build
            - publish_to_local_registry
      - deploy:
          requires:
            - build
            - test
            - mock_e2e_tests
            - graphql_e2e_tests
            # - integration_test
            - amplify_console_integration_tests
            - amplify_migration_tests_latest
            - amplify_migration_tests_v4
            - schema-model-amplify_e2e_tests
            - hosting-amplify_e2e_tests
            - storage-amplify_e2e_tests
            - schema-predictions-amplify_e2e_tests
            - init-amplify_e2e_tests
            - migration-api-key-migration-amplify_e2e_tests
            - schema-searchable-amplify_e2e_tests
            - amplify-app-amplify_e2e_tests
            - migration-api-connection-migration-amplify_e2e_tests
            - schema-connection-amplify_e2e_tests
            - schema-versioned-amplify_e2e_tests
            - analytics-amplify_e2e_tests
            - schema-data-access-patterns-amplify_e2e_tests
            - plugin-amplify_e2e_tests
            - hostingPROD-amplify_e2e_tests
            - schema-function-amplify_e2e_tests
            - datastore-modegen-amplify_e2e_tests
            - predictions-amplify_e2e_tests
            - schema-key-amplify_e2e_tests
            - interactions-amplify_e2e_tests
            - delete-amplify_e2e_tests
          filters:
            branches:
              only:
                - release
                - master
                - beta
      - api_1-amplify_e2e_tests:
          filters: &ref_2
            branches:
              only:
                - master
                - splittests
          requires:
            - publish_to_local_registry
      - init-special-case-amplify_e2e_tests:
          filters: *ref_2
          requires:
            - publish_to_local_registry
      - schema-auth-6-amplify_e2e_tests:
          filters: *ref_2
          requires:
            - publish_to_local_registry
      - schema-model-amplify_e2e_tests:
          filters: *ref_2
          requires:
            - publish_to_local_registry
            - api_1-amplify_e2e_tests
      - hosting-amplify_e2e_tests:
          filters: *ref_2
          requires:
            - publish_to_local_registry
            - init-special-case-amplify_e2e_tests
      - storage-amplify_e2e_tests:
          filters: *ref_2
          requires:
            - publish_to_local_registry
            - schema-auth-6-amplify_e2e_tests
      - api_2-amplify_e2e_tests:
          filters: *ref_2
          requires:
            - publish_to_local_registry
      - layer-amplify_e2e_tests:
          filters: *ref_2
          requires:
            - publish_to_local_registry
      - schema-auth-7-amplify_e2e_tests:
          filters: *ref_2
          requires:
            - publish_to_local_registry
      - schema-predictions-amplify_e2e_tests:
          filters: *ref_2
          requires:
            - publish_to_local_registry
            - api_2-amplify_e2e_tests
      - init-amplify_e2e_tests:
          filters: *ref_2
          requires:
            - publish_to_local_registry
            - layer-amplify_e2e_tests
      - migration-api-key-migration-amplify_e2e_tests:
          filters: *ref_2
          requires:
            - publish_to_local_registry
            - schema-auth-7-amplify_e2e_tests
      - auth_1-amplify_e2e_tests:
          filters: *ref_2
          requires:
            - publish_to_local_registry
      - schema-auth-1-amplify_e2e_tests:
          filters: *ref_2
          requires:
            - publish_to_local_registry
      - schema-auth-8-amplify_e2e_tests:
          filters: *ref_2
          requires:
            - publish_to_local_registry
      - schema-searchable-amplify_e2e_tests:
          filters: *ref_2
          requires:
            - publish_to_local_registry
            - auth_1-amplify_e2e_tests
      - amplify-app-amplify_e2e_tests:
          filters: *ref_2
          requires:
            - publish_to_local_registry
            - schema-auth-1-amplify_e2e_tests
      - migration-api-connection-migration-amplify_e2e_tests:
          filters: *ref_2
          requires:
            - publish_to_local_registry
            - schema-auth-8-amplify_e2e_tests
      - auth_2-amplify_e2e_tests:
          filters: *ref_2
          requires:
            - publish_to_local_registry
      - schema-auth-2-amplify_e2e_tests:
          filters: *ref_2
          requires:
            - publish_to_local_registry
      - schema-connection-amplify_e2e_tests:
          filters: *ref_2
          requires:
            - publish_to_local_registry
      - schema-versioned-amplify_e2e_tests:
          filters: *ref_2
          requires:
            - publish_to_local_registry
            - auth_2-amplify_e2e_tests
      - analytics-amplify_e2e_tests:
          filters: *ref_2
          requires:
            - publish_to_local_registry
            - schema-auth-2-amplify_e2e_tests
      - env-amplify_e2e_tests:
          filters: *ref_2
          requires:
            - publish_to_local_registry
      - schema-auth-3-amplify_e2e_tests:
          filters: *ref_2
          requires:
            - publish_to_local_registry
      - schema-data-access-patterns-amplify_e2e_tests:
          filters: *ref_2
          requires:
            - publish_to_local_registry
      - plugin-amplify_e2e_tests:
          filters: *ref_2
          requires:
            - publish_to_local_registry
            - env-amplify_e2e_tests
      - hostingPROD-amplify_e2e_tests:
          filters: *ref_2
          requires:
            - publish_to_local_registry
            - schema-auth-3-amplify_e2e_tests
      - function_1-amplify_e2e_tests:
          filters: *ref_2
          requires:
            - publish_to_local_registry
      - schema-auth-4-amplify_e2e_tests:
          filters: *ref_2
          requires:
            - publish_to_local_registry
      - schema-function-amplify_e2e_tests:
          filters: *ref_2
          requires:
            - publish_to_local_registry
      - datastore-modegen-amplify_e2e_tests:
          filters: *ref_2
          requires:
            - publish_to_local_registry
            - function_1-amplify_e2e_tests
      - predictions-amplify_e2e_tests:
          filters: *ref_2
          requires:
            - publish_to_local_registry
            - schema-auth-4-amplify_e2e_tests
      - function_2-amplify_e2e_tests:
          filters: *ref_2
          requires:
            - publish_to_local_registry
      - schema-auth-5-amplify_e2e_tests:
          filters: *ref_2
          requires:
            - publish_to_local_registry
      - schema-key-amplify_e2e_tests:
          filters: *ref_2
          requires:
            - publish_to_local_registry
      - interactions-amplify_e2e_tests:
          filters: *ref_2
          requires:
            - publish_to_local_registry
            - function_2-amplify_e2e_tests
      - delete-amplify_e2e_tests:
          filters: *ref_2
          requires:
            - publish_to_local_registry
            - schema-auth-5-amplify_e2e_tests<|MERGE_RESOLUTION|>--- conflicted
+++ resolved
@@ -777,10 +777,7 @@
     environment:
       TEST_SUITE: src/__tests__/api_1.test.ts
       CLI_REGION: us-east-2
-<<<<<<< HEAD
-      TEST_ACCOUNT: 0
-=======
->>>>>>> 744dbc42
+      TEST_ACCOUNT: 0
   api_2-amplify_e2e_tests:
     working_directory: ~/repo
     docker: *ref_0
@@ -789,10 +786,7 @@
     environment:
       TEST_SUITE: src/__tests__/api_2.test.ts
       CLI_REGION: us-west-2
-<<<<<<< HEAD
-      TEST_ACCOUNT: 1
-=======
->>>>>>> 744dbc42
+      TEST_ACCOUNT: 1
   auth_1-amplify_e2e_tests:
     working_directory: ~/repo
     docker: *ref_0
@@ -801,10 +795,7 @@
     environment:
       TEST_SUITE: src/__tests__/auth_1.test.ts
       CLI_REGION: eu-west-2
-<<<<<<< HEAD
-      TEST_ACCOUNT: 0
-=======
->>>>>>> 744dbc42
+      TEST_ACCOUNT: 0
   auth_2-amplify_e2e_tests:
     working_directory: ~/repo
     docker: *ref_0
@@ -813,10 +804,7 @@
     environment:
       TEST_SUITE: src/__tests__/auth_2.test.ts
       CLI_REGION: eu-central-1
-<<<<<<< HEAD
-      TEST_ACCOUNT: 1
-=======
->>>>>>> 744dbc42
+      TEST_ACCOUNT: 1
   env-amplify_e2e_tests:
     working_directory: ~/repo
     docker: *ref_0
@@ -825,10 +813,7 @@
     environment:
       TEST_SUITE: src/__tests__/env.test.ts
       CLI_REGION: ap-northeast-1
-<<<<<<< HEAD
-      TEST_ACCOUNT: 0
-=======
->>>>>>> 744dbc42
+      TEST_ACCOUNT: 0
   function_1-amplify_e2e_tests:
     working_directory: ~/repo
     docker: *ref_0
@@ -837,10 +822,7 @@
     environment:
       TEST_SUITE: src/__tests__/function_1.test.ts
       CLI_REGION: ap-southeast-1
-<<<<<<< HEAD
-      TEST_ACCOUNT: 1
-=======
->>>>>>> 744dbc42
+      TEST_ACCOUNT: 1
   function_2-amplify_e2e_tests:
     working_directory: ~/repo
     docker: *ref_0
@@ -849,10 +831,7 @@
     environment:
       TEST_SUITE: src/__tests__/function_2.test.ts
       CLI_REGION: ap-southeast-2
-<<<<<<< HEAD
-      TEST_ACCOUNT: 0
-=======
->>>>>>> 744dbc42
+      TEST_ACCOUNT: 0
   init-special-case-amplify_e2e_tests:
     working_directory: ~/repo
     docker: *ref_0
@@ -861,10 +840,7 @@
     environment:
       TEST_SUITE: src/__tests__/init-special-case.test.ts
       CLI_REGION: us-east-2
-<<<<<<< HEAD
-      TEST_ACCOUNT: 1
-=======
->>>>>>> 744dbc42
+      TEST_ACCOUNT: 1
   layer-amplify_e2e_tests:
     working_directory: ~/repo
     docker: *ref_0
@@ -873,10 +849,7 @@
     environment:
       TEST_SUITE: src/__tests__/layer.test.ts
       CLI_REGION: us-west-2
-<<<<<<< HEAD
-      TEST_ACCOUNT: 0
-=======
->>>>>>> 744dbc42
+      TEST_ACCOUNT: 0
   schema-auth-1-amplify_e2e_tests:
     working_directory: ~/repo
     docker: *ref_0
@@ -885,10 +858,7 @@
     environment:
       TEST_SUITE: src/__tests__/schema-auth-1.test.ts
       CLI_REGION: eu-west-2
-<<<<<<< HEAD
-      TEST_ACCOUNT: 1
-=======
->>>>>>> 744dbc42
+      TEST_ACCOUNT: 1
   schema-auth-2-amplify_e2e_tests:
     working_directory: ~/repo
     docker: *ref_0
@@ -897,10 +867,7 @@
     environment:
       TEST_SUITE: src/__tests__/schema-auth-2.test.ts
       CLI_REGION: eu-central-1
-<<<<<<< HEAD
-      TEST_ACCOUNT: 0
-=======
->>>>>>> 744dbc42
+      TEST_ACCOUNT: 0
   schema-auth-3-amplify_e2e_tests:
     working_directory: ~/repo
     docker: *ref_0
@@ -909,10 +876,7 @@
     environment:
       TEST_SUITE: src/__tests__/schema-auth-3.test.ts
       CLI_REGION: ap-northeast-1
-<<<<<<< HEAD
-      TEST_ACCOUNT: 1
-=======
->>>>>>> 744dbc42
+      TEST_ACCOUNT: 1
   schema-auth-4-amplify_e2e_tests:
     working_directory: ~/repo
     docker: *ref_0
@@ -921,10 +885,7 @@
     environment:
       TEST_SUITE: src/__tests__/schema-auth-4.test.ts
       CLI_REGION: ap-southeast-1
-<<<<<<< HEAD
-      TEST_ACCOUNT: 0
-=======
->>>>>>> 744dbc42
+      TEST_ACCOUNT: 0
   schema-auth-5-amplify_e2e_tests:
     working_directory: ~/repo
     docker: *ref_0
@@ -942,10 +903,7 @@
     environment:
       TEST_SUITE: src/__tests__/schema-auth-6.test.ts
       CLI_REGION: us-east-2
-<<<<<<< HEAD
-      TEST_ACCOUNT: 0
-=======
->>>>>>> 744dbc42
+      TEST_ACCOUNT: 0
   schema-auth-7-amplify_e2e_tests:
     working_directory: ~/repo
     docker: *ref_0
@@ -954,10 +912,7 @@
     environment:
       TEST_SUITE: src/__tests__/schema-auth-7.test.ts
       CLI_REGION: us-west-2
-<<<<<<< HEAD
-      TEST_ACCOUNT: 1
-=======
->>>>>>> 744dbc42
+      TEST_ACCOUNT: 1
   schema-auth-8-amplify_e2e_tests:
     working_directory: ~/repo
     docker: *ref_0
@@ -966,10 +921,7 @@
     environment:
       TEST_SUITE: src/__tests__/schema-auth-8.test.ts
       CLI_REGION: eu-west-2
-<<<<<<< HEAD
-      TEST_ACCOUNT: 0
-=======
->>>>>>> 744dbc42
+      TEST_ACCOUNT: 0
   schema-connection-amplify_e2e_tests:
     working_directory: ~/repo
     docker: *ref_0
@@ -978,10 +930,7 @@
     environment:
       TEST_SUITE: src/__tests__/schema-connection.test.ts
       CLI_REGION: eu-central-1
-<<<<<<< HEAD
-      TEST_ACCOUNT: 1
-=======
->>>>>>> 744dbc42
+      TEST_ACCOUNT: 1
   schema-data-access-patterns-amplify_e2e_tests:
     working_directory: ~/repo
     docker: *ref_0
@@ -999,10 +948,7 @@
     environment:
       TEST_SUITE: src/__tests__/schema-function.test.ts
       CLI_REGION: ap-southeast-1
-<<<<<<< HEAD
-      TEST_ACCOUNT: 1
-=======
->>>>>>> 744dbc42
+      TEST_ACCOUNT: 1
   schema-key-amplify_e2e_tests:
     working_directory: ~/repo
     docker: *ref_0
@@ -1011,10 +957,7 @@
     environment:
       TEST_SUITE: src/__tests__/schema-key.test.ts
       CLI_REGION: ap-southeast-2
-<<<<<<< HEAD
-      TEST_ACCOUNT: 0
-=======
->>>>>>> 744dbc42
+      TEST_ACCOUNT: 0
   schema-model-amplify_e2e_tests:
     working_directory: ~/repo
     docker: *ref_0
@@ -1023,10 +966,7 @@
     environment:
       TEST_SUITE: src/__tests__/schema-model.test.ts
       CLI_REGION: us-east-2
-<<<<<<< HEAD
-      TEST_ACCOUNT: 1
-=======
->>>>>>> 744dbc42
+      TEST_ACCOUNT: 1
   schema-predictions-amplify_e2e_tests:
     working_directory: ~/repo
     docker: *ref_0
@@ -1035,10 +975,7 @@
     environment:
       TEST_SUITE: src/__tests__/schema-predictions.test.ts
       CLI_REGION: us-west-2
-<<<<<<< HEAD
-      TEST_ACCOUNT: 0
-=======
->>>>>>> 744dbc42
+      TEST_ACCOUNT: 0
   schema-searchable-amplify_e2e_tests:
     working_directory: ~/repo
     docker: *ref_0
@@ -1047,10 +984,7 @@
     environment:
       TEST_SUITE: src/__tests__/schema-searchable.test.ts
       CLI_REGION: eu-west-2
-<<<<<<< HEAD
-      TEST_ACCOUNT: 1
-=======
->>>>>>> 744dbc42
+      TEST_ACCOUNT: 1
   schema-versioned-amplify_e2e_tests:
     working_directory: ~/repo
     docker: *ref_0
@@ -1219,15 +1153,12 @@
           filters:
             branches:
               only:
-<<<<<<< HEAD
                 - master
                 - splittests
                 - beta
-=======
                 # - master
                 - graphqlschemae2e
                 # - beta
->>>>>>> 744dbc42
           requires:
             - build
             - mock_e2e_tests
