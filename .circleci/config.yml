--- conflicted
+++ resolved
@@ -132,10 +132,6 @@
             changeNpmGlobalPath
             amplify -v
             amplify-app --version
-<<<<<<< HEAD
-=======
-            npx amplify-app --version
->>>>>>> 47d1735a
             startLocalRegistry "$(pwd)/.circleci/verdaccio.yaml"
             setNpmRegistryUrlToLocal
             cd packages/amplify-e2e-tests
@@ -515,11 +511,8 @@
             branches:
               only:
                 - master
-<<<<<<< HEAD
-=======
                 - e2e-from-verdaccio
                 - e2e2
->>>>>>> 47d1735a
           requires:
             - build
       - amplify_e2e_tests:
@@ -527,11 +520,8 @@
             branches:
               only:
                 - master
-<<<<<<< HEAD
-=======
                 - e2e-from-verdaccio
                 - e2e2
->>>>>>> 47d1735a
           requires:
             - publish_to_local_registry
       # - deploy:
