--- conflicted
+++ resolved
@@ -66,11 +66,7 @@
               git clone $AUTH_CLONE_URL
               cd aws-amplify-cypress-auth
               yarn
-<<<<<<< HEAD
         - run: cd .circleci/ && chmod +x auth.sh
-=======
-        - run: cd .circleci/ && chmod +x com_1.sh
->>>>>>> 175f0bb3
         - run: expect .circleci/enable_auth.exp
         - run: cd aws-amplify-cypress-auth
         - run: yarn
@@ -89,23 +85,15 @@
               npm install --save cypress
               node_modules/.bin/cypress run --spec $(find . -type f -name 'auth_spec*')
         - run: sudo kill -9 $(lsof -t -i:3000)
-<<<<<<< HEAD
         - run: cd .circleci/ && chmod +x delete_auth.sh
         - run: expect .circleci/delete_auth.exp
         - run: 
-=======
-        - run:
->>>>>>> 175f0bb3
             name: "Clone API test package"
             command: |
               git clone $API_CLONE_URL
               cd aws-amplify-cypress-api
               yarn
-<<<<<<< HEAD
         - run: cd .circleci/ && chmod +x api.sh
-=======
-        - run: cd .circleci/ && chmod +x com_2.sh
->>>>>>> 175f0bb3
         - run: expect .circleci/enable_api.exp
         - run: cd aws-amplify-cypress-api
         - run: yarn
