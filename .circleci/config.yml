--- conflicted
+++ resolved
@@ -1331,18 +1331,6 @@
             - amplify_console_integration_tests
             - amplify_migration_tests_latest
             - amplify_migration_tests_v4
-<<<<<<< HEAD
-            - hostingPROD-amplify_e2e_tests
-            - plugin-amplify_e2e_tests
-            - datastore-modegen-amplify_e2e_tests
-            - interactions-amplify_e2e_tests
-            - hosting-amplify_e2e_tests
-            - init-amplify_e2e_tests
-            - amplify-app-amplify_e2e_tests
-            - analytics-amplify_e2e_tests
-            - predictions-amplify_e2e_tests
-            - delete-amplify_e2e_tests
-=======
             - schema-auth-7-amplify_e2e_tests
             - env-amplify_e2e_tests
             - function_4-amplify_e2e_tests
@@ -1354,7 +1342,6 @@
             - schema-searchable-amplify_e2e_tests
             - schema-auth-9-amplify_e2e_tests
             - schema-model-amplify_e2e_tests
->>>>>>> 68315350
             - storage-amplify_e2e_tests
             - schema-auth-4-amplify_e2e_tests
             - schema-auth-11-amplify_e2e_tests
@@ -1378,12 +1365,8 @@
                 - release
                 - master
                 - beta
-<<<<<<< HEAD
-      - hostingPROD-amplify_e2e_tests:
-=======
                 - feat-import
       - plugin-amplify_e2e_tests:
->>>>>>> 68315350
           filters: &ref_2
             branches:
               only:
@@ -1392,15 +1375,7 @@
                 - feat-import
           requires:
             - publish_to_local_registry
-<<<<<<< HEAD
-      - plugin-amplify_e2e_tests:
-          filters: *ref_2
-          requires:
-            - publish_to_local_registry
-      - datastore-modegen-amplify_e2e_tests:
-=======
       - schema-data-access-patterns-amplify_e2e_tests:
->>>>>>> 68315350
           filters: *ref_2
           requires:
             - publish_to_local_registry
@@ -1412,12 +1387,7 @@
           filters: *ref_2
           requires:
             - publish_to_local_registry
-<<<<<<< HEAD
-            - hostingPROD-amplify_e2e_tests
-      - init-amplify_e2e_tests:
-=======
       - schema-auth-7-amplify_e2e_tests:
->>>>>>> 68315350
           filters: *ref_2
           requires:
             - publish_to_local_registry
