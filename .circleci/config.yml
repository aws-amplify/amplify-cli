# auto generated file. Edit config.base.yaml if you want to change
version: 2.1
machine:
  environment:
    PATH: '${PATH}:${HOME}/${CIRCLE_PROJECT_REPONAME}/node_modules/.bin'
defaults:
  working_directory: ~/repo
  docker: &ref_0
    - image: 'circleci/node:10.18'
      auth:
        username: $DOCKERHUB_USERNAME
        password: $DOCKERHUB_ACCESS_TOKEN
  resource_class: large
update_os_packages: &ref_2
  name: Update OS Packages
  command: |
    sudo apt-get update
    sudo apt-get install xdg-utils
install_java: &ref_1
  name: Install Java
  command: >
    curl -O
    https://download.java.net/java/GA/jdk11/9/GPL/openjdk-11.0.2_linux-x64_bin.tar.gz

    tar zxvf openjdk-11.0.2_linux-x64_bin.tar.gz

    sudo mv jdk-11* /usr/local/

    echo "export JAVA_HOME=/usr/local/jdk-11.0.2" >> $BASH_ENV

    echo "export PATH=$PATH:/usr/local/jdk-11.0.2/bin" >> $BASH_ENV

    source $BASH_ENV

    java -version
install_gradle: &ref_3
  name: Install Gradle
  command: |
    wget https://services.gradle.org/distributions/gradle-6.3-bin.zip -P /tmp
    sudo unzip -d /opt/gradle /tmp/gradle-*.zip
    echo "export GRADLE_HOME=/opt/gradle/gradle-6.3" >> $BASH_ENV
    echo "export PATH=$PATH:/opt/gradle/gradle-6.3/bin" >> $BASH_ENV
    source $BASH_ENV
    gradle --version
install_go: &ref_4
  name: Install Go
  command: |
    curl -O https://dl.google.com/go/go1.14.1.linux-amd64.tar.gz
    sudo tar -C /usr/local -xzf go1.14.1.linux-amd64.tar.gz
    rm go1.14.1.linux-amd64.tar.gz
    echo "export PATH=$PATH:/usr/local/go/bin" >> $BASH_ENV
    source $BASH_ENV
    go version
install_python: &ref_5
  name: Install Python
  command: >
    sudo apt install build-essential zlib1g-dev libncurses5-dev libgdbm-dev
    libnss3-dev libssl-dev libsqlite3-dev libreadline-dev libffi-dev curl

    curl -O https://www.python.org/ftp/python/3.8.2/Python-3.8.2.tar.xz

    sudo tar -C /usr/local -xf Python-3.8.2.tar.xz

    cd /usr/local/Python-3.8.2

    sudo ./configure

    sudo make -j 4

    sudo make install

    sudo apt install python3-pip

    pip3 install --user pipenv

    python3 --version

    pipenv --version
install_dotnet: &ref_6
  name: Install .NET
  command: >
    sudo apt-get install apt-transport-https ca-certificates

    wget -O- https://packages.microsoft.com/keys/microsoft.asc | gpg --dearmor >
    microsoft.asc.gpg

    sudo mv microsoft.asc.gpg /etc/apt/trusted.gpg.d/

    wget https://packages.microsoft.com/config/debian/9/prod.list

    sudo mv prod.list /etc/apt/sources.list.d/microsoft-prod.list

    sudo chown root:root /etc/apt/trusted.gpg.d/microsoft.asc.gpg

    sudo chown root:root /etc/apt/sources.list.d/microsoft-prod.list


    sudo apt-get update

    sudo apt-get install apt-transport-https

    sudo apt-get update

    sudo apt-get install dotnet-sdk-3.1

    dotnet --version

    dotnet tool install -g amazon.lambda.tools

    dotnet tool install -g amazon.lambda.testtool-3.1

    echo "export PATH=$PATH:$HOME/.dotnet/tools" >> $BASH_ENV

    source $BASH_ENV

    dotnet tool list -g
run_e2e_tests: &ref_7
  name: Run Amplify end-to-end tests
  command: |
    source .circleci/local_publish_helpers.sh
    changeNpmGlobalPath
    amplify -v
    amplify-app --version
    startLocalRegistry "$(pwd)/.circleci/verdaccio.yaml"
    setNpmRegistryUrlToLocal
    cd packages/amplify-e2e-tests
    yarn run e2e --maxWorkers=3 $TEST_SUITE
    unsetNpmRegistryUrl
  no_output_timeout: 90m
jobs:
  build:
    working_directory: ~/repo
    docker: *ref_0
    resource_class: large
    steps:
      - checkout
      - run: yarn config set workspaces-experimental true
      - run: yarn cache clean --force
      - run: yarn run production-build
      - save_cache:
          key: 'amplify-cli-yarn-deps-{{ .Branch }}-{{ checksum "yarn.lock" }}'
          paths:
            - ~/.cache
      - save_cache:
          key: 'amplify-cli-ssh-deps-{{ .Branch }}'
          paths:
            - ~/.ssh
      - persist_to_workspace:
          root: .
          paths: .
  test:
    working_directory: ~/repo
    docker: *ref_0
    resource_class: large
    steps:
      - attach_workspace:
          at: ./
      - restore_cache:
          key: 'amplify-cli-yarn-deps-{{ .Branch }}-{{ checksum "yarn.lock" }}'
      - run:
          name: Update OS Packages
          command: sudo apt-get update
      - run: *ref_1
      - run:
          name: Lint
          command: yarn lint
      - run:
          name: Run tests
          command: yarn test-ci
      - run:
          name: Collect code coverage
          command: yarn coverage
  mock_e2e_tests:
    working_directory: ~/repo
    docker: *ref_0
    resource_class: large
    steps:
      - attach_workspace:
          at: ./
      - restore_cache:
          key: 'amplify-cli-yarn-deps-{{ .Branch }}-{{ checksum "yarn.lock" }}'
      - run: *ref_2
      - run:
          name: Install Java
          command: sudo apt-get install default-jdk
      - run:
          name: Run Transformer end-to-end tests with mock server
          command: cd packages/amplify-util-mock/ && yarn e2e
          no_output_timeout: 90m
          environment:
            JEST_JUNIT_OUTPUT: reports/junit/js-test-results.xml
      - store_test_results:
          path: packages/amplify-util-mock/
  publish_to_local_registry:
    working_directory: ~/repo
    docker: *ref_0
    resource_class: large
    steps:
      - attach_workspace:
          at: ./
      - restore_cache:
          key: 'amplify-cli-yarn-deps-{{ .Branch }}-{{ checksum "yarn.lock" }}'
      - run:
          name: Publish to verdaccio
          command: |
            source .circleci/local_publish_helpers.sh
            startLocalRegistry "$(pwd)/.circleci/verdaccio.yaml"
            setNpmRegistryUrlToLocal
            loginToLocalRegistry
            git config user.email not@used.com
            git config user.name "Doesnt Matter"
            yarn publish-to-verdaccio
            unsetNpmRegistryUrl
      - run:
          name: Generate unified changelog
          command: |
            git reset --hard HEAD
            yarn update-versions
            yarn ts-node scripts/unified-changelog.ts
      - run:
          name: Save new amplify GitHub tag
          command: node scripts/echo-current-cli-version.js > .amplify-pkg-version
      - save_cache:
          key: 'amplify-verdaccio-cache-{{ .Branch }}-{{ .Revision }}'
          paths:
            - ~/verdaccio-cache/
      - save_cache:
          key: 'amplify-unified-changelog-{{ .Branch }}-{{ .Revision }}'
          paths:
            - ~/repo/UNIFIED_CHANGELOG.md
      - save_cache:
          key: 'amplfiy-pkg-tag-{{ .Branch }}-{{ .Revision }}'
          paths:
            - ~/repo/.amplify-pkg-version
  build_pkg_binaries:
    working_directory: ~/repo
    docker: *ref_0
    resource_class: large
    steps:
      - attach_workspace:
          at: ./
      - restore_cache:
          key: 'amplify-cli-yarn-deps-{{ .Branch }}-{{ checksum "yarn.lock" }}'
      - restore_cache:
          key: 'amplify-verdaccio-cache-{{ .Branch }}-{{ .Revision }}'
      - run: *ref_2
      - run:
          name: Start verdaccio and package CLI
          command: |
            source .circleci/local_publish_helpers.sh
            startLocalRegistry "$(pwd)/.circleci/verdaccio.yaml"
            setNpmRegistryUrlToLocal
            changeNpmGlobalPath
            yarn pkg-all
            unsetNpmRegistryUrl
      - save_cache:
          key: 'amplify-pkg-binaries-{{ .Branch }}-{{ .Revision }}'
          paths:
            - ~/repo/out
  graphql_e2e_tests:
    working_directory: ~/repo
    docker: *ref_0
    resource_class: large
    steps:
      - attach_workspace:
          at: ./
      - restore_cache:
          key: 'amplify-cli-yarn-deps-{{ .Branch }}-{{ checksum "yarn.lock" }}'
      - run:
          name: Run GraphQL end-to-end tests
          command: >-
            cd packages/graphql-transformers-e2e-tests/ && yarn e2e
            --maxWorkers=3
          no_output_timeout: 90m
      - store_test_results:
          path: packages/graphql-transformers-e2e-tests/
  amplify_sudo_install_test:
    working_directory: ~/repo
    docker: *ref_0
    resource_class: large
    steps:
      - attach_workspace:
          at: ./
      - restore_cache:
          key: 'amplify-verdaccio-cache-{{ .Branch }}-{{ .Revision }}'
      - run:
          name: Update OS Packages
          command: sudo apt-get update
      - run:
          name: Start verdaccio and Install Amplify CLI as sudo
          command: |
            source .circleci/local_publish_helpers.sh
            startLocalRegistry "$(pwd)/.circleci/verdaccio.yaml"
            setSudoNpmRegistryUrlToLocal
            changeSudoNpmGlobalPath
            sudo npm install -g @aws-amplify/cli
            unsetSudoNpmRegistryUrl
            amplify version
  amplify_e2e_tests:
    working_directory: ~/repo
    docker: *ref_0
    resource_class: large
    steps: &ref_8
      - attach_workspace:
          at: ./
      - restore_cache:
          key: 'amplify-verdaccio-cache-{{ .Branch }}-{{ .Revision }}'
      - run: *ref_2
      - run: *ref_1
      - run: *ref_3
      - run: *ref_4
      - run: *ref_5
      - run: *ref_6
      - run:
          name: 'Start verdaccio, install node CLI and amplify-app'
          command: |
            source .circleci/local_publish_helpers.sh
            startLocalRegistry "$(pwd)/.circleci/verdaccio.yaml"
            setNpmRegistryUrlToLocal
            changeNpmGlobalPath
            npm install -g @aws-amplify/cli
            npm install -g amplify-app
            unsetNpmRegistryUrl
      - run: *ref_7
      - store_test_results:
          path: packages/amplify-e2e-tests/
      - store_artifacts:
          path: ~/repo/packages/amplify-e2e-tests/amplify-e2e-reports
  done_with_node_e2e_tests:
    working_directory: ~/repo
    docker: *ref_0
    resource_class: large
    steps:
      - run: echo 'Done with Node CLI E2E Tests'
  done_with_pkg_linux_e2e_tests:
    working_directory: ~/repo
    docker: *ref_0
    resource_class: large
    steps:
      - run: echo 'Done with pkg CLI E2E Tests'
  amplify_e2e_tests_pkg_linux:
    working_directory: ~/repo
    docker: *ref_0
    resource_class: large
    environment:
      AMPLIFY_DIR: /home/circleci/repo/out
      AMPLIFY_PATH: /home/circleci/repo/out/amplify-pkg-linux
    steps: &ref_9
      - attach_workspace:
          at: ./
      - restore_cache:
          key: 'amplify-cli-yarn-deps-{{ .Branch }}-{{ checksum "yarn.lock" }}'
      - restore_cache:
          key: 'amplify-pkg-binaries-{{ .Branch }}-{{ .Revision }}'
      - run: *ref_2
      - run: *ref_1
      - run: *ref_3
      - run: *ref_4
      - run: *ref_5
      - run: *ref_6
      - run:
          name: Symlink Amplify packaged CLI
          command: |
            cd out
            ln -sf amplify-pkg-linux amplify
            echo "export PATH=$AMPLIFY_DIR:$PATH" >> $BASH_ENV
            source $BASH_ENV
            amplify version
      - run:
          name: Start verdaccio and install amplify-app
          command: |
            source .circleci/local_publish_helpers.sh
            startLocalRegistry "$(pwd)/.circleci/verdaccio.yaml"
            setNpmRegistryUrlToLocal
            changeNpmGlobalPath
            npm install -g amplify-app
            unsetNpmRegistryUrl
      - run: *ref_7
      - store_test_results:
          path: packages/amplify-e2e-tests/
      - store_artifacts:
          path: packages/amplify-e2e-tests/amplify-e2e-reports
  amplify_migration_tests_v4:
    working_directory: ~/repo
    docker: *ref_0
    resource_class: large
    steps:
      - attach_workspace:
          at: ./
      - restore_cache:
          key: 'amplify-cli-yarn-deps-{{ .Branch }}-{{ checksum "yarn.lock" }}'
      - run: *ref_2
      - run:
          name: Run tests migrating from CLI v4.0.0
          command: |
            source .circleci/local_publish_helpers.sh
            changeNpmGlobalPath
            cd packages/amplify-migration-tests
            yarn run migration_v4.0.0 --maxWorkers=3 $TEST_SUITE
          no_output_timeout: 90m
      - store_test_results:
          path: packages/amplify-migration-tests/
      - store_artifacts:
          path: ~/repo/packages/amplify-migration-tests/amplify-migration-reports
  amplify_migration_tests_v4_30_0:
    working_directory: ~/repo
    docker: *ref_0
    resource_class: large
    environment:
      AMPLIFY_PATH: /home/circleci/.npm-global/lib/node_modules/@aws-amplify/cli/bin/amplify
    steps:
      - attach_workspace:
          at: ./
      - restore_cache:
          key: 'amplify-cli-yarn-deps-{{ .Branch }}-{{ checksum "yarn.lock" }}'
      - run:
          name: Update OS Packages
          command: sudo apt-get update
      - run:
          name: Run tests migrating from CLI v4.30.0
          command: |
            source .circleci/local_publish_helpers.sh
            changeNpmGlobalPath
            cd packages/amplify-migration-tests
            yarn run migration_v4.30.0_auth --maxWorkers=3
          no_output_timeout: 90m
      - store_test_results:
          path: packages/amplify-migration-tests/
      - store_artifacts:
          path: ~/repo/packages/amplify-migration-tests/amplify-migration-reports
  amplify_migration_tests_latest:
    working_directory: ~/repo
    docker: *ref_0
    resource_class: large
    steps:
      - attach_workspace:
          at: ./
      - restore_cache:
          key: 'amplify-cli-yarn-deps-{{ .Branch }}-{{ checksum "yarn.lock" }}'
      - run: *ref_2
      - run:
          name: Run tests migrating from latest CLI
          command: |
            source .circleci/local_publish_helpers.sh
            changeNpmGlobalPath
            cd packages/amplify-migration-tests
            yarn run migration --maxWorkers=3 $TEST_SUITE
          no_output_timeout: 90m
      - store_test_results:
          path: packages/amplify-migration-tests/
      - store_artifacts:
          path: ~/repo/packages/amplify-migration-tests/amplify-migration-reports
  amplify_console_integration_tests:
    working_directory: ~/repo
    docker: *ref_0
    resource_class: large
    steps:
      - attach_workspace:
          at: ./
      - restore_cache:
          key: 'amplify-verdaccio-cache-{{ .Branch }}-{{ .Revision }}'
      - run:
          name: Start verdaccio and Install Amplify CLI
          command: |
            source .circleci/local_publish_helpers.sh
            startLocalRegistry "$(pwd)/.circleci/verdaccio.yaml"
            changeNpmGlobalPath
            npm install -g @aws-amplify/cli
      - run:
          command: |
            echo "export PATH=~/.npm-global/bin:$PATH" >> $BASH_ENV
            source $BASH_ENV
            amplify -v
            cd packages/amplify-console-integration-tests
            yarn run console-integration --maxWorkers=3
          name: Run Amplify Console integration tests
          no_output_timeout: 90m
      - store_test_results:
          path: packages/amplify-console-integration-tests/
      - store_artifacts:
          path: >-
            ~/repo/packages/amplify-console-integration-tests/console-integration-reports
  integration_test:
    working_directory: ~/repo
    docker:
      - image: 'cypress/base:10.18.0'
        environment:
          TERM: dumb
    resource_class: large
    steps:
      - checkout
      - run: apt-get update
      - run: apt-get install -y sudo
      - run: sudo apt-get install -y tcl
      - run: sudo apt-get install -y expect
      - run: sudo apt-get install -y zip
      - run: sudo apt-get install -y lsof
      - run: sudo apt-get install -y python
      - run: sudo apt-get install -y python-pip libpython-dev
      - run: sudo apt-get install -y jq
      - run: pip install awscli
      - run: cd .circleci/ && chmod +x aws.sh
      - run: expect .circleci/aws_configure.exp
      - run: yarn setup-dev
      - run: amplify-dev
      - run:
          name: Clone auth test package
          command: |
            cd ..
            git clone $AUTH_CLONE_URL
            cd aws-amplify-cypress-auth
            yarn
      - run: cd .circleci/ && chmod +x auth.sh
      - run: cd .circleci/ && chmod +x amplify_init.sh
      - run: cd .circleci/ && chmod +x amplify_init.exp
      - run: expect .circleci/amplify_init.exp ../aws-amplify-cypress-auth
      - run: expect .circleci/enable_auth.exp
      - run: cd ../aws-amplify-cypress-auth
      - run: yarn --frozen-lockfile
      - run: >-
          cd ../aws-amplify-cypress-auth/src && cat $(find . -type f -name
          'aws-exports*')
      - run:
          name: Start Auth test server in background
          command: |
            cd ../aws-amplify-cypress-auth
            pwd
            yarn start
          background: true
      - run: cat $(find ../repo -type f -name 'auth_spec*')
      - run:
          name: Run cypress tests for auth
          command: >
            cd ../aws-amplify-cypress-auth

            yarn add cypress --save

            cp ../repo/cypress.json .

            cp -R ../repo/cypress .

            node_modules/.bin/cypress run --spec $(find . -type f -name
            'auth_spec*')
      - run: 'sudo kill -9 $(lsof -t -i:3000)'
      - run: cd .circleci/ && chmod +x delete_auth.sh
      - run: expect .circleci/delete_auth.exp
      - run:
          name: Clone API test package
          command: |
            cd ..
            git clone $API_CLONE_URL
            cd aws-amplify-cypress-api
            yarn
      - run: cd .circleci/ && chmod +x api.sh
      - run: expect .circleci/amplify_init.exp ../aws-amplify-cypress-api
      - run: expect .circleci/enable_api.exp
      - run: cd ../aws-amplify-cypress-api
      - run: yarn --frozen-lockfile
      - run: >-
          cd ../aws-amplify-cypress-api/src && cat $(find . -type f -name
          'aws-exports*')
      - run:
          name: Start API test server in background
          command: |
            cd ../aws-amplify-cypress-api
            pwd
            yarn start
          background: true
      - run:
          name: Run cypress tests for api
          command: >
            cd ../aws-amplify-cypress-auth

            yarn add cypress --save

            cp ../repo/cypress.json .

            cp -R ../repo/cypress .

            node_modules/.bin/cypress run --spec $(find . -type f -name
            'api_spec*')
      - run: cd .circleci/ && chmod +x delete_api.sh
      - run: expect .circleci/delete_api.exp
      - store_artifacts:
          path: ../../aws-amplify-cypress-auth/cypress/videos
      - store_artifacts:
          path: ../aws-amplify-cypress-auth/cypress/screenshots
      - store_artifacts:
          path: ../aws-amplify-cypress-api/cypress/videos
      - store_artifacts:
          path: ../aws-amplify-cypress-api/cypress/screenshots
  deploy:
    working_directory: ~/repo
    docker: *ref_0
    resource_class: large
    steps:
      - attach_workspace:
          at: ./
      - restore_cache:
          keys:
            - 'amplify-cli-ssh-deps-{{ .Branch }}'
      - run:
          name: Authenticate with npm
          command: 'echo "//registry.npmjs.org/:_authToken=$NPM_TOKEN" > ~/.npmrc'
      - run:
          name: Publish Amplify CLI
          command: |
            if [ -z "$CIRCLE_PULL_REQUEST" ]; then
              git config --global user.email $GITHUB_EMAIL
              git config --global user.name $GITHUB_USER
              npm run publish:$CIRCLE_BRANCH
            else
              echo "Skipping deploy."
            fi
  github_prerelease:
    working_directory: ~/repo
    docker: *ref_0
    resource_class: large
    steps:
      - attach_workspace:
          at: ./
      - restore_cache:
          key: 'amplify-unified-changelog-{{ .Branch }}-{{ .Revision }}'
      - restore_cache:
          key: 'amplify-pkg-binaries-{{ .Branch }}-{{ .Revision }}'
      - restore_cache:
          key: 'amplfiy-pkg-tag-{{ .Branch }}-{{ .Revision }}'
      - run:
          name: Compress binaries
          command: |
            cd out
            tar zcvf amplify-pkg-macos.tgz amplify-pkg-macos
            tar zcvf amplify-pkg-linux.tgz amplify-pkg-linux
            tar zcvf amplify-pkg-win.exe.tgz amplify-pkg-win.exe
      - run:
          name: Publish Amplify CLI GitHub prerelease
          command: |
            version=$(cat .amplify-pkg-version)
            yarn ts-node scripts/github-prerelease.ts $version
  github_prerelease_install_sanity_check:
    working_directory: ~/repo
    docker: *ref_0
    resource_class: large
    steps:
      - restore_cache:
          key: 'amplfiy-pkg-tag-{{ .Branch }}-{{ .Revision }}'
      - run:
          name: Install packaged Amplify CLI
          command: >
            version=$(cat .amplify-pkg-version)

            curl -sL https://aws-amplify.github.io/amplify-cli/install |
            version=v$version bash

            echo "export PATH=$PATH:$HOME/.amplify/bin" >> $BASH_ENV
      - run:
          name: Sanity check install
          command: |
            amplify version
  github_release:
    working_directory: ~/repo
    docker: *ref_0
    resource_class: large
    steps:
      - attach_workspace:
          at: ./
      - restore_cache:
          key: 'amplify-pkg-binaries-{{ .Branch }}-{{ .Revision }}'
      - restore_cache:
          key: 'amplfiy-pkg-tag-{{ .Branch }}-{{ .Revision }}'
      - run:
          name: Publish Amplify CLI GitHub release
          command: |
            version=$(cat .amplify-pkg-version)
            yarn ts-node scripts/github-release.ts $version
  integration_test_js:
    working_directory: ~/repo
    docker:
      - image: 'cypress/base:10.18.0'
        environment:
          TERM: dumb
    steps:
      - attach_workspace:
          at: ./
      - checkout
      - run:
          name: Install AWS CLI dependencies
          command: >
            apt-get install -y sudo

            sudo apt-get install -y lsof

            sudo apt-get install -y python

            sudo apt-get update && sudo apt-get install -y python-pip
            libpython-dev
      - run:
          name: Install Cypress Binary
          command: |
            cd ..
            mkdir videos
            mkdir screenshots
            npm install cypress
      - run:
          name: Install AWS CLI
          command: pip install awscli
      - run:
          name: Configure AWS CLI
          command: >
            aws configure set aws_access_key_id $AWS_ACCESS_KEY_ID --profile
            default

            aws configure set aws_secret_access_key $AWS_SECRET_ACCESS_KEY
            --profile default

            aws configure set region $CLI_REGION --profile default
      - run:
          name: Run ui tests in JS SDK
          command: cd packages/amplify-ui-tests && npm run ui
          no_output_timeout: 45m
      - store_artifacts:
          path: /root/videos
      - store_artifacts:
          path: /root/screenshots
      - store_test_results:
          path: packages/amplify-ui-tests/
  integration_test_ios:
    macos:
      xcode: 11.0.0
    steps:
      - attach_workspace:
          at: ./
      - run:
          name: Set up environment variables
          command: >
            cd ..

            circleci_root_directory=$(pwd)

            echo "export circleci_root_directory=$circleci_root_directory" >>
            $BASH_ENV
      - run:
          name: Checkout sample apps repository
          command: >
            cd ..

            git clone https://github.com/awslabs/aws-sdk-ios-samples.git -b
            e2e-testing
      - run:
          name: Install AWS CLI
          command: pip install awscli
      - run:
          name: Configure AWS CLI
          command: >
            aws configure set aws_access_key_id $AWS_ACCESS_KEY_ID --profile
            default

            aws configure set aws_secret_access_key $AWS_SECRET_ACCESS_KEY
            --profile default

            aws configure set region $CLI_REGION --profile default
      - run:
          name: Set-Up configuration for UITests
          command: |
            cd ../aws-sdk-ios-samples/CircleciScripts
            python3 setup_uitest_config.py -s master -l uitest_logs
      - run:
          name: Set-Up Mobile SDK Dependencies
          command: >
            cd ../aws-sdk-ios-samples/CircleciScripts

            python3 run_setup_mobile_sdk_dependencies.py -n PhotoAlbum -a
            ${circleci_root_directory}/aws-sdk-ios-samples
      - run:
          name: Configure AWS Resources
          command: >
            cd packages/amplify-ui-tests

            cp
            ${circleci_root_directory}/aws-sdk-ios-samples/PhotoAlbum/simple_model.graphql
            ./schemas/simple_model.graphql

            npm run config
            ${circleci_root_directory}/aws-sdk-ios-samples/PhotoAlbum ios auth
            storage api
      - run:
          name: Build and UITest
          command: >
            cd ../aws-sdk-ios-samples/CircleciScripts

            python3 run_build_and_uitest.py -n PhotoAlbum -a
            ${circleci_root_directory}/aws-sdk-ios-samples -c
            ${circleci_root_directory}
      - run:
          name: Clean-Up UITest
          command: >
            cd packages/amplify-ui-tests

            npm run delete
            ${circleci_root_directory}/aws-sdk-ios-samples/PhotoAlbum
          when: always
      - store_artifacts:
          path: ../uitest_logs
      - store_test_results:
          path: ../uitest_logs
  integration_test_android:
    docker:
      - image: 'circleci/android:api-27-node'
    environment:
      JVM_OPTS: '-Xms1024m -Xmx3584m'
      JAVA_TOOL_OPTIONS: '-Xms1024m -Xmx3584m'
      MAVEN_OPTS: '-Xms1024m -Xmx3584m'
      GRADLE_OPTS: '-Dorg.gradle.jvmargs="-Xmx3584m -XX:+HeapDumpOnOutOfMemoryError"'
    steps:
      - attach_workspace:
          at: ./
      - run:
          name: 'Install Android platforms 18, 21, 23'
          command: >
            sudo yes | sdkmanager "platforms;android-18" "platforms;android-21"
            "platforms;android-23"

            sdkmanager --update
      - run:
          name: Install Maven
          command: |
            sudo apt-get update
            sudo apt-get install maven
      - run:
          name: Checkout PhotoAlbum Sample App Repo
          command: >
            cd ..

            git clone https://github.com/awslabs/aws-sdk-android-samples.git -b
            e2e-tests-sample-app sample_app_repo

            cd sample_app_repo/PhotoAlbumSample

            app_root=$(pwd)

            echo "export app_root=$app_root" >> $BASH_ENV
      - run:
          name: Set environment variables
          command: >
            cd ..

            echo "Home: ${HOME}"

            echo "JAVA_HOME: $JAVA_HOME"

            echo "ANDROID_HOME: $ANDROID_HOME"

            echo "PATH: $PATH"

            echo 'export ANDROID_PLATFORM="27"' >> $BASH_ENV

            echo 'export ANDROID_BUILDTOOL_VERSION="27.0.1"' >> $BASH_ENV

            echo "export ANDROID_SDK_ROOT=$ANDROID_HOME" >> $BASH_ENV

            circleci_root_directory=$(pwd)

            echo "export circleci_root_directory=$circleci_root_directory" >>
            $BASH_ENV

            echo 'export appSync_branch_to_uitest="master"' >> $BASH_ENV

            echo 'export android_sdk_branch_to_uitest="master"' >> $BASH_ENV
      - run:
          name: Install pip3
          command: |
            sudo apt-get -y install python3-pip
      - run:
          name: Install AWS CLI
          command: sudo pip3 install awscli
      - run:
          name: Configure AWS CLI
          command: >
            aws configure set aws_access_key_id $AWS_ACCESS_KEY_ID --profile
            default

            aws configure set aws_secret_access_key $AWS_SECRET_ACCESS_KEY
            --profile default

            aws configure set region $CLI_REGION --profile default
      - run:
          name: Install json parser
          command: sudo pip3 install demjson
      - run:
          name: Install lxml
          command: sudo pip3 install lxml
      - run:
          name: Download Gradle Dependencies
          command: |
            cd ${circleci_root_directory}/sample_app_repo/PhotoAlbumSample
            bash gradlew app:dependencies
            sudo npm install -g apollo-codegen@0.19.1
      - run:
          name: Configure AWS Resources
          command: >
            cd packages/amplify-ui-tests

            cp
            ${circleci_root_directory}/sample_app_repo/PhotoAlbumSample/simple_model.graphql
            schemas/simple_model.graphql

            npm run config ${app_root} android auth storage api
      - run:
          name: Set-Up Mobile SDK Dependencies
          command: >
            cd ${circleci_root_directory}/sample_app_repo/CircleciScripts

            python3 run_setup_mobile_sdk_dependencies.py -n PhotoAlbumSample -a
            ${circleci_root_directory}/sample_app_repo
      - run:
          name: Setup emulator
          command: >
            echo y | sdkmanager "system-images;android-23;default;armeabi-v7a"
            && echo "no" | avdmanager create avd -n test -k
            "system-images;android-23;default;armeabi-v7a"
      - run:
          name: Launch emulator
          command: >
            cd ${ANDROID_HOME}/emulator;ls

            export
            LD_LIBRARY_PATH=${ANDROID_HOME}/emulator/lib64:${ANDROID_HOME}/emulator/lib64/qt/lib:/usr/lib64:/usr/lib:${ANDROID_HOME}/emulator/lib

            sudo apt-get install libpulse0

            ${ANDROID_HOME}/emulator/emulator -avd test -no-boot-anim -no-window
            -noaudio -accel auto -verbose
          background: true
      - run:
          name: Launch logcat
          command: adb logcat > logcat.log
          background: true
      - run:
          name: Wait emulator
          command: >
            circle-android wait-for-boot

            python3
            ${circleci_root_directory}/sample_app_repo/CircleciScripts/unlock_emulatorscreen.py
      - run:
          name: Build and UITest
          command: >
            cd ${circleci_root_directory}/sample_app_repo/CircleciScripts

            python3 run_build_and_uitest.py -n PhotoAlbumSample -a
            ${circleci_root_directory}/sample_app_repo -c
            ${circleci_root_directory}
      - run:
          name: Clean-Up UITest
          command: |
            cd packages/amplify-ui-tests
            npm run delete ${app_root}
          when: always
      - store_artifacts:
          path: ../uitest_android_results
  schema-iterative-update-locking-amplify_e2e_tests:
    working_directory: ~/repo
    docker: *ref_0
    resource_class: large
    steps: *ref_8
    environment:
      TEST_SUITE: src/__tests__/schema-iterative-update-locking.test.ts
      CLI_REGION: us-east-2
  plugin-amplify_e2e_tests:
    working_directory: ~/repo
    docker: *ref_0
    resource_class: large
    steps: *ref_8
    environment:
      TEST_SUITE: src/__tests__/plugin.test.ts
      CLI_REGION: us-west-2
  init-special-case-amplify_e2e_tests:
    working_directory: ~/repo
    docker: *ref_0
    resource_class: large
    steps: *ref_8
    environment:
      TEST_SUITE: src/__tests__/init-special-case.test.ts
      CLI_REGION: eu-west-2
  datastore-modelgen-amplify_e2e_tests:
    working_directory: ~/repo
    docker: *ref_0
    resource_class: large
    steps: *ref_8
    environment:
      TEST_SUITE: src/__tests__/datastore-modelgen.test.ts
      CLI_REGION: eu-central-1
  amplify-configure-amplify_e2e_tests:
    working_directory: ~/repo
    docker: *ref_0
    resource_class: large
    steps: *ref_8
    environment:
      TEST_SUITE: src/__tests__/amplify-configure.test.ts
      CLI_REGION: ap-northeast-1
  init-amplify_e2e_tests:
    working_directory: ~/repo
    docker: *ref_0
    resource_class: large
    steps: *ref_8
    environment:
      TEST_SUITE: src/__tests__/init.test.ts
      CLI_REGION: ap-southeast-1
  tags-amplify_e2e_tests:
    working_directory: ~/repo
    docker: *ref_0
    resource_class: large
    steps: *ref_8
    environment:
      TEST_SUITE: src/__tests__/tags.test.ts
      CLI_REGION: ap-southeast-2
  schema-versioned-amplify_e2e_tests:
    working_directory: ~/repo
    docker: *ref_0
    resource_class: large
    steps: *ref_8
    environment:
      TEST_SUITE: src/__tests__/schema-versioned.test.ts
      CLI_REGION: us-east-2
  schema-data-access-patterns-amplify_e2e_tests:
    working_directory: ~/repo
    docker: *ref_0
    resource_class: large
    steps: *ref_8
    environment:
      TEST_SUITE: src/__tests__/schema-data-access-patterns.test.ts
      CLI_REGION: us-west-2
  interactions-amplify_e2e_tests:
    working_directory: ~/repo
    docker: *ref_0
    resource_class: large
    steps: *ref_8
    environment:
      TEST_SUITE: src/__tests__/interactions.test.ts
      CLI_REGION: eu-west-2
  schema-predictions-amplify_e2e_tests:
    working_directory: ~/repo
    docker: *ref_0
    resource_class: large
    steps: *ref_8
    environment:
      TEST_SUITE: src/__tests__/schema-predictions.test.ts
      CLI_REGION: eu-central-1
  amplify-app-amplify_e2e_tests:
    working_directory: ~/repo
    docker: *ref_0
    resource_class: large
    steps: *ref_8
    environment:
      TEST_SUITE: src/__tests__/amplify-app.test.ts
      CLI_REGION: ap-northeast-1
  hosting-amplify_e2e_tests:
    working_directory: ~/repo
    docker: *ref_0
    resource_class: large
    steps: *ref_8
    environment:
      TEST_SUITE: src/__tests__/hosting.test.ts
      CLI_REGION: ap-southeast-1
  analytics-amplify_e2e_tests:
    working_directory: ~/repo
    docker: *ref_0
    resource_class: large
    steps: *ref_8
    environment:
      TEST_SUITE: src/__tests__/analytics.test.ts
      CLI_REGION: ap-southeast-2
  feature-flags-amplify_e2e_tests:
    working_directory: ~/repo
    docker: *ref_0
    resource_class: large
    steps: *ref_8
    environment:
      TEST_SUITE: src/__tests__/feature-flags.test.ts
      CLI_REGION: us-east-2
  schema-iterative-update-2-amplify_e2e_tests:
    working_directory: ~/repo
    docker: *ref_0
    resource_class: large
    steps: *ref_8
    environment:
      TEST_SUITE: src/__tests__/schema-iterative-update-2.test.ts
      CLI_REGION: us-west-2
  predictions-amplify_e2e_tests:
    working_directory: ~/repo
    docker: *ref_0
    resource_class: large
    steps: *ref_8
    environment:
      TEST_SUITE: src/__tests__/predictions.test.ts
      CLI_REGION: eu-west-2
  hostingPROD-amplify_e2e_tests:
    working_directory: ~/repo
    docker: *ref_0
    resource_class: large
    steps: *ref_8
    environment:
      TEST_SUITE: src/__tests__/hostingPROD.test.ts
      CLI_REGION: eu-central-1
  schema-auth-10-amplify_e2e_tests:
    working_directory: ~/repo
    docker: *ref_0
    resource_class: large
    steps: *ref_8
    environment:
      TEST_SUITE: src/__tests__/schema-auth-10.test.ts
      CLI_REGION: ap-northeast-1
  schema-key-amplify_e2e_tests:
    working_directory: ~/repo
    docker: *ref_0
    resource_class: large
    steps: *ref_8
    environment:
      TEST_SUITE: src/__tests__/schema-key.test.ts
      CLI_REGION: ap-southeast-1
  auth_1-amplify_e2e_tests:
    working_directory: ~/repo
    docker: *ref_0
    resource_class: large
    steps: *ref_8
    environment:
      TEST_SUITE: src/__tests__/auth_1.test.ts
      CLI_REGION: ap-southeast-2
  auth_5-amplify_e2e_tests:
    working_directory: ~/repo
    docker: *ref_0
    resource_class: large
    steps: *ref_8
    environment:
      TEST_SUITE: src/__tests__/auth_5.test.ts
      CLI_REGION: us-east-2
  function_3-amplify_e2e_tests:
    working_directory: ~/repo
    docker: *ref_0
    resource_class: large
    steps: *ref_8
    environment:
      TEST_SUITE: src/__tests__/function_3.test.ts
      CLI_REGION: us-west-2
  schema-iterative-update-1-amplify_e2e_tests:
    working_directory: ~/repo
    docker: *ref_0
    resource_class: large
    steps: *ref_8
    environment:
      TEST_SUITE: src/__tests__/schema-iterative-update-1.test.ts
      CLI_REGION: eu-west-2
  schema-auth-3-amplify_e2e_tests:
    working_directory: ~/repo
    docker: *ref_0
    resource_class: large
    steps: *ref_8
    environment:
      TEST_SUITE: src/__tests__/schema-auth-3.test.ts
      CLI_REGION: eu-central-1
  delete-amplify_e2e_tests:
    working_directory: ~/repo
    docker: *ref_0
    resource_class: large
    steps: *ref_8
    environment:
      TEST_SUITE: src/__tests__/delete.test.ts
      CLI_REGION: ap-northeast-1
  function_2-amplify_e2e_tests:
    working_directory: ~/repo
    docker: *ref_0
    resource_class: large
    steps: *ref_8
    environment:
      TEST_SUITE: src/__tests__/function_2.test.ts
      CLI_REGION: ap-southeast-1
  auth_3-amplify_e2e_tests:
    working_directory: ~/repo
    docker: *ref_0
    resource_class: large
    steps: *ref_8
    environment:
      TEST_SUITE: src/__tests__/auth_3.test.ts
      CLI_REGION: ap-southeast-2
  layer-amplify_e2e_tests:
    working_directory: ~/repo
    docker: *ref_0
    resource_class: large
    steps: *ref_8
    environment:
      TEST_SUITE: src/__tests__/layer.test.ts
      CLI_REGION: us-east-2
  migration-api-key-migration1-amplify_e2e_tests:
    working_directory: ~/repo
    docker: *ref_0
    resource_class: large
    steps: *ref_8
    environment:
      TEST_SUITE: src/__tests__/migration/api.key.migration1.test.ts
      CLI_REGION: us-west-2
  auth_4-amplify_e2e_tests:
    working_directory: ~/repo
    docker: *ref_0
    resource_class: large
    steps: *ref_8
    environment:
      TEST_SUITE: src/__tests__/auth_4.test.ts
      CLI_REGION: eu-west-2
  schema-auth-7-amplify_e2e_tests:
    working_directory: ~/repo
    docker: *ref_0
    resource_class: large
    steps: *ref_8
    environment:
      TEST_SUITE: src/__tests__/schema-auth-7.test.ts
      CLI_REGION: eu-central-1
  schema-auth-8-amplify_e2e_tests:
    working_directory: ~/repo
    docker: *ref_0
    resource_class: large
    steps: *ref_8
    environment:
      TEST_SUITE: src/__tests__/schema-auth-8.test.ts
      CLI_REGION: ap-northeast-1
  schema-searchable-amplify_e2e_tests:
    working_directory: ~/repo
    docker: *ref_0
    resource_class: large
    steps: *ref_8
    environment:
      TEST_SUITE: src/__tests__/schema-searchable.test.ts
      CLI_REGION: ap-southeast-1
  schema-auth-4-amplify_e2e_tests:
    working_directory: ~/repo
    docker: *ref_0
    resource_class: large
    steps: *ref_8
    environment:
      TEST_SUITE: src/__tests__/schema-auth-4.test.ts
      CLI_REGION: ap-southeast-2
  api_3-amplify_e2e_tests:
    working_directory: ~/repo
    docker: *ref_0
    resource_class: large
    steps: *ref_8
    environment:
      TEST_SUITE: src/__tests__/api_3.test.ts
      CLI_REGION: us-east-2
  import_auth_1-amplify_e2e_tests:
    working_directory: ~/repo
    docker: *ref_0
    resource_class: large
    steps: *ref_8
    environment:
      TEST_SUITE: src/__tests__/import_auth_1.test.ts
      CLI_REGION: us-west-2
  import_auth_2-amplify_e2e_tests:
    working_directory: ~/repo
    docker: *ref_0
    resource_class: large
    steps: *ref_8
    environment:
      TEST_SUITE: src/__tests__/import_auth_2.test.ts
      CLI_REGION: eu-west-2
  import_s3_1-amplify_e2e_tests:
    working_directory: ~/repo
    docker: *ref_0
    resource_class: large
    steps: *ref_8
    environment:
      TEST_SUITE: src/__tests__/import_s3_1.test.ts
      CLI_REGION: eu-central-1
  import_dynamodb_1-amplify_e2e_tests:
    working_directory: ~/repo
    docker: *ref_0
    resource_class: large
    steps: *ref_8
    environment:
      TEST_SUITE: src/__tests__/import_dynamodb_1.test.ts
      CLI_REGION: ap-northeast-1
  env-amplify_e2e_tests:
    working_directory: ~/repo
    docker: *ref_0
    resource_class: large
    steps: *ref_8
    environment:
      TEST_SUITE: src/__tests__/env.test.ts
      CLI_REGION: ap-southeast-1
  auth_2-amplify_e2e_tests:
    working_directory: ~/repo
    docker: *ref_0
    resource_class: large
    steps: *ref_8
    environment:
      TEST_SUITE: src/__tests__/auth_2.test.ts
      CLI_REGION: ap-southeast-2
  schema-auth-9-amplify_e2e_tests:
    working_directory: ~/repo
    docker: *ref_0
    resource_class: large
    steps: *ref_8
    environment:
      TEST_SUITE: src/__tests__/schema-auth-9.test.ts
      CLI_REGION: us-east-2
  schema-auth-11-amplify_e2e_tests:
    working_directory: ~/repo
    docker: *ref_0
    resource_class: large
    steps: *ref_8
    environment:
      TEST_SUITE: src/__tests__/schema-auth-11.test.ts
      CLI_REGION: us-west-2
  migration-api-key-migration2-amplify_e2e_tests:
    working_directory: ~/repo
    docker: *ref_0
    resource_class: large
    steps: *ref_8
    environment:
      TEST_SUITE: src/__tests__/migration/api.key.migration2.test.ts
      CLI_REGION: eu-west-2
  function_1-amplify_e2e_tests:
    working_directory: ~/repo
    docker: *ref_0
    resource_class: large
    steps: *ref_8
    environment:
      TEST_SUITE: src/__tests__/function_1.test.ts
      CLI_REGION: eu-central-1
  schema-auth-1-amplify_e2e_tests:
    working_directory: ~/repo
    docker: *ref_0
    resource_class: large
    steps: *ref_8
    environment:
      TEST_SUITE: src/__tests__/schema-auth-1.test.ts
      CLI_REGION: ap-northeast-1
  function_4-amplify_e2e_tests:
    working_directory: ~/repo
    docker: *ref_0
    resource_class: large
    steps: *ref_8
    environment:
      TEST_SUITE: src/__tests__/function_4.test.ts
      CLI_REGION: ap-southeast-1
  schema-function-amplify_e2e_tests:
    working_directory: ~/repo
    docker: *ref_0
    resource_class: large
    steps: *ref_8
    environment:
      TEST_SUITE: src/__tests__/schema-function.test.ts
      CLI_REGION: ap-southeast-2
  schema-model-amplify_e2e_tests:
    working_directory: ~/repo
    docker: *ref_0
    resource_class: large
    steps: *ref_8
    environment:
      TEST_SUITE: src/__tests__/schema-model.test.ts
      CLI_REGION: us-east-2
  migration-api-connection-migration-amplify_e2e_tests:
    working_directory: ~/repo
    docker: *ref_0
    resource_class: large
    steps: *ref_8
    environment:
      TEST_SUITE: src/__tests__/migration/api.connection.migration.test.ts
      CLI_REGION: us-west-2
  schema-connection-amplify_e2e_tests:
    working_directory: ~/repo
    docker: *ref_0
    resource_class: large
    steps: *ref_8
    environment:
      TEST_SUITE: src/__tests__/schema-connection.test.ts
      CLI_REGION: eu-west-2
  schema-auth-6-amplify_e2e_tests:
    working_directory: ~/repo
    docker: *ref_0
    resource_class: large
    steps: *ref_8
    environment:
      TEST_SUITE: src/__tests__/schema-auth-6.test.ts
      CLI_REGION: eu-central-1
  schema-iterative-update-3-amplify_e2e_tests:
    working_directory: ~/repo
    docker: *ref_0
    resource_class: large
    steps: *ref_8
    environment:
      TEST_SUITE: src/__tests__/schema-iterative-update-3.test.ts
      CLI_REGION: ap-northeast-1
  schema-auth-2-amplify_e2e_tests:
    working_directory: ~/repo
    docker: *ref_0
    resource_class: large
    steps: *ref_8
    environment:
      TEST_SUITE: src/__tests__/schema-auth-2.test.ts
      CLI_REGION: ap-southeast-1
  api_1-amplify_e2e_tests:
    working_directory: ~/repo
    docker: *ref_0
    resource_class: large
    steps: *ref_8
    environment:
      TEST_SUITE: src/__tests__/api_1.test.ts
      CLI_REGION: ap-southeast-2
  schema-auth-5-amplify_e2e_tests:
    working_directory: ~/repo
    docker: *ref_0
    resource_class: large
    steps: *ref_8
    environment:
      TEST_SUITE: src/__tests__/schema-auth-5.test.ts
      CLI_REGION: us-east-2
  storage-amplify_e2e_tests:
    working_directory: ~/repo
    docker: *ref_0
    resource_class: large
    steps: *ref_8
    environment:
      TEST_SUITE: src/__tests__/storage.test.ts
      CLI_REGION: us-west-2
  api_2-amplify_e2e_tests:
    working_directory: ~/repo
    docker: *ref_0
    resource_class: large
    steps: *ref_8
    environment:
      TEST_SUITE: src/__tests__/api_2.test.ts
      CLI_REGION: eu-west-2
  schema-iterative-update-4-amplify_e2e_tests:
    working_directory: ~/repo
    docker: *ref_0
    resource_class: large
    steps: *ref_8
    environment:
      TEST_SUITE: src/__tests__/schema-iterative-update-4.test.ts
      CLI_REGION: eu-central-1
  schema-iterative-update-locking-amplify_e2e_tests_pkg_linux:
    working_directory: ~/repo
    docker: *ref_0
    resource_class: large
    environment:
      AMPLIFY_DIR: /home/circleci/repo/out
      AMPLIFY_PATH: /home/circleci/repo/out/amplify-pkg-linux
      TEST_SUITE: src/__tests__/schema-iterative-update-locking.test.ts
      CLI_REGION: us-east-2
    steps: *ref_9
  plugin-amplify_e2e_tests_pkg_linux:
    working_directory: ~/repo
    docker: *ref_0
    resource_class: large
    environment:
      AMPLIFY_DIR: /home/circleci/repo/out
      AMPLIFY_PATH: /home/circleci/repo/out/amplify-pkg-linux
      TEST_SUITE: src/__tests__/plugin.test.ts
      CLI_REGION: us-west-2
    steps: *ref_9
  init-special-case-amplify_e2e_tests_pkg_linux:
    working_directory: ~/repo
    docker: *ref_0
    resource_class: large
    environment:
      AMPLIFY_DIR: /home/circleci/repo/out
      AMPLIFY_PATH: /home/circleci/repo/out/amplify-pkg-linux
      TEST_SUITE: src/__tests__/init-special-case.test.ts
      CLI_REGION: eu-west-2
    steps: *ref_9
  datastore-modelgen-amplify_e2e_tests_pkg_linux:
    working_directory: ~/repo
    docker: *ref_0
    resource_class: large
    environment:
      AMPLIFY_DIR: /home/circleci/repo/out
      AMPLIFY_PATH: /home/circleci/repo/out/amplify-pkg-linux
      TEST_SUITE: src/__tests__/datastore-modelgen.test.ts
      CLI_REGION: eu-central-1
    steps: *ref_9
  amplify-configure-amplify_e2e_tests_pkg_linux:
    working_directory: ~/repo
    docker: *ref_0
    resource_class: large
    environment:
      AMPLIFY_DIR: /home/circleci/repo/out
      AMPLIFY_PATH: /home/circleci/repo/out/amplify-pkg-linux
      TEST_SUITE: src/__tests__/amplify-configure.test.ts
      CLI_REGION: ap-northeast-1
    steps: *ref_9
  init-amplify_e2e_tests_pkg_linux:
    working_directory: ~/repo
    docker: *ref_0
    resource_class: large
    environment:
      AMPLIFY_DIR: /home/circleci/repo/out
      AMPLIFY_PATH: /home/circleci/repo/out/amplify-pkg-linux
      TEST_SUITE: src/__tests__/init.test.ts
      CLI_REGION: ap-southeast-1
    steps: *ref_9
  tags-amplify_e2e_tests_pkg_linux:
    working_directory: ~/repo
    docker: *ref_0
    resource_class: large
    environment:
      AMPLIFY_DIR: /home/circleci/repo/out
      AMPLIFY_PATH: /home/circleci/repo/out/amplify-pkg-linux
      TEST_SUITE: src/__tests__/tags.test.ts
      CLI_REGION: ap-southeast-2
    steps: *ref_9
  schema-versioned-amplify_e2e_tests_pkg_linux:
    working_directory: ~/repo
    docker: *ref_0
    resource_class: large
    environment:
      AMPLIFY_DIR: /home/circleci/repo/out
      AMPLIFY_PATH: /home/circleci/repo/out/amplify-pkg-linux
      TEST_SUITE: src/__tests__/schema-versioned.test.ts
      CLI_REGION: us-east-2
    steps: *ref_9
  schema-data-access-patterns-amplify_e2e_tests_pkg_linux:
    working_directory: ~/repo
    docker: *ref_0
    resource_class: large
    environment:
      AMPLIFY_DIR: /home/circleci/repo/out
      AMPLIFY_PATH: /home/circleci/repo/out/amplify-pkg-linux
      TEST_SUITE: src/__tests__/schema-data-access-patterns.test.ts
      CLI_REGION: us-west-2
    steps: *ref_9
  interactions-amplify_e2e_tests_pkg_linux:
    working_directory: ~/repo
    docker: *ref_0
    resource_class: large
    environment:
      AMPLIFY_DIR: /home/circleci/repo/out
      AMPLIFY_PATH: /home/circleci/repo/out/amplify-pkg-linux
      TEST_SUITE: src/__tests__/interactions.test.ts
      CLI_REGION: eu-west-2
    steps: *ref_9
  schema-predictions-amplify_e2e_tests_pkg_linux:
    working_directory: ~/repo
    docker: *ref_0
    resource_class: large
    environment:
      AMPLIFY_DIR: /home/circleci/repo/out
      AMPLIFY_PATH: /home/circleci/repo/out/amplify-pkg-linux
      TEST_SUITE: src/__tests__/schema-predictions.test.ts
      CLI_REGION: eu-central-1
    steps: *ref_9
  amplify-app-amplify_e2e_tests_pkg_linux:
    working_directory: ~/repo
    docker: *ref_0
    resource_class: large
    environment:
      AMPLIFY_DIR: /home/circleci/repo/out
      AMPLIFY_PATH: /home/circleci/repo/out/amplify-pkg-linux
      TEST_SUITE: src/__tests__/amplify-app.test.ts
      CLI_REGION: ap-northeast-1
    steps: *ref_9
  hosting-amplify_e2e_tests_pkg_linux:
    working_directory: ~/repo
    docker: *ref_0
    resource_class: large
    environment:
      AMPLIFY_DIR: /home/circleci/repo/out
      AMPLIFY_PATH: /home/circleci/repo/out/amplify-pkg-linux
      TEST_SUITE: src/__tests__/hosting.test.ts
      CLI_REGION: ap-southeast-1
    steps: *ref_9
  analytics-amplify_e2e_tests_pkg_linux:
    working_directory: ~/repo
    docker: *ref_0
    resource_class: large
    environment:
      AMPLIFY_DIR: /home/circleci/repo/out
      AMPLIFY_PATH: /home/circleci/repo/out/amplify-pkg-linux
      TEST_SUITE: src/__tests__/analytics.test.ts
      CLI_REGION: ap-southeast-2
    steps: *ref_9
  feature-flags-amplify_e2e_tests_pkg_linux:
    working_directory: ~/repo
    docker: *ref_0
    resource_class: large
    environment:
      AMPLIFY_DIR: /home/circleci/repo/out
      AMPLIFY_PATH: /home/circleci/repo/out/amplify-pkg-linux
      TEST_SUITE: src/__tests__/feature-flags.test.ts
      CLI_REGION: us-east-2
    steps: *ref_9
  schema-iterative-update-2-amplify_e2e_tests_pkg_linux:
    working_directory: ~/repo
    docker: *ref_0
    resource_class: large
    environment:
      AMPLIFY_DIR: /home/circleci/repo/out
      AMPLIFY_PATH: /home/circleci/repo/out/amplify-pkg-linux
      TEST_SUITE: src/__tests__/schema-iterative-update-2.test.ts
      CLI_REGION: us-west-2
    steps: *ref_9
  predictions-amplify_e2e_tests_pkg_linux:
    working_directory: ~/repo
    docker: *ref_0
    resource_class: large
    environment:
      AMPLIFY_DIR: /home/circleci/repo/out
      AMPLIFY_PATH: /home/circleci/repo/out/amplify-pkg-linux
      TEST_SUITE: src/__tests__/predictions.test.ts
      CLI_REGION: eu-west-2
    steps: *ref_9
  hostingPROD-amplify_e2e_tests_pkg_linux:
    working_directory: ~/repo
    docker: *ref_0
    resource_class: large
    environment:
      AMPLIFY_DIR: /home/circleci/repo/out
      AMPLIFY_PATH: /home/circleci/repo/out/amplify-pkg-linux
      TEST_SUITE: src/__tests__/hostingPROD.test.ts
      CLI_REGION: eu-central-1
    steps: *ref_9
  schema-auth-10-amplify_e2e_tests_pkg_linux:
    working_directory: ~/repo
    docker: *ref_0
    resource_class: large
    environment:
      AMPLIFY_DIR: /home/circleci/repo/out
      AMPLIFY_PATH: /home/circleci/repo/out/amplify-pkg-linux
      TEST_SUITE: src/__tests__/schema-auth-10.test.ts
      CLI_REGION: ap-northeast-1
    steps: *ref_9
  schema-key-amplify_e2e_tests_pkg_linux:
    working_directory: ~/repo
    docker: *ref_0
    resource_class: large
    environment:
      AMPLIFY_DIR: /home/circleci/repo/out
      AMPLIFY_PATH: /home/circleci/repo/out/amplify-pkg-linux
      TEST_SUITE: src/__tests__/schema-key.test.ts
      CLI_REGION: ap-southeast-1
    steps: *ref_9
  auth_1-amplify_e2e_tests_pkg_linux:
    working_directory: ~/repo
    docker: *ref_0
    resource_class: large
    environment:
      AMPLIFY_DIR: /home/circleci/repo/out
      AMPLIFY_PATH: /home/circleci/repo/out/amplify-pkg-linux
      TEST_SUITE: src/__tests__/auth_1.test.ts
      CLI_REGION: ap-southeast-2
    steps: *ref_9
  auth_5-amplify_e2e_tests_pkg_linux:
    working_directory: ~/repo
    docker: *ref_0
    resource_class: large
    environment:
      AMPLIFY_DIR: /home/circleci/repo/out
      AMPLIFY_PATH: /home/circleci/repo/out/amplify-pkg-linux
      TEST_SUITE: src/__tests__/auth_5.test.ts
      CLI_REGION: us-east-2
    steps: *ref_9
  function_3-amplify_e2e_tests_pkg_linux:
    working_directory: ~/repo
    docker: *ref_0
    resource_class: large
    environment:
      AMPLIFY_DIR: /home/circleci/repo/out
      AMPLIFY_PATH: /home/circleci/repo/out/amplify-pkg-linux
      TEST_SUITE: src/__tests__/function_3.test.ts
      CLI_REGION: us-west-2
    steps: *ref_9
  schema-iterative-update-1-amplify_e2e_tests_pkg_linux:
    working_directory: ~/repo
    docker: *ref_0
    resource_class: large
    environment:
      AMPLIFY_DIR: /home/circleci/repo/out
      AMPLIFY_PATH: /home/circleci/repo/out/amplify-pkg-linux
      TEST_SUITE: src/__tests__/schema-iterative-update-1.test.ts
      CLI_REGION: eu-west-2
    steps: *ref_9
  schema-auth-3-amplify_e2e_tests_pkg_linux:
    working_directory: ~/repo
    docker: *ref_0
    resource_class: large
    environment:
      AMPLIFY_DIR: /home/circleci/repo/out
      AMPLIFY_PATH: /home/circleci/repo/out/amplify-pkg-linux
      TEST_SUITE: src/__tests__/schema-auth-3.test.ts
      CLI_REGION: eu-central-1
    steps: *ref_9
  delete-amplify_e2e_tests_pkg_linux:
    working_directory: ~/repo
    docker: *ref_0
    resource_class: large
    environment:
      AMPLIFY_DIR: /home/circleci/repo/out
      AMPLIFY_PATH: /home/circleci/repo/out/amplify-pkg-linux
      TEST_SUITE: src/__tests__/delete.test.ts
      CLI_REGION: ap-northeast-1
    steps: *ref_9
  function_2-amplify_e2e_tests_pkg_linux:
    working_directory: ~/repo
    docker: *ref_0
    resource_class: large
    environment:
      AMPLIFY_DIR: /home/circleci/repo/out
      AMPLIFY_PATH: /home/circleci/repo/out/amplify-pkg-linux
      TEST_SUITE: src/__tests__/function_2.test.ts
      CLI_REGION: ap-southeast-1
    steps: *ref_9
  auth_3-amplify_e2e_tests_pkg_linux:
    working_directory: ~/repo
    docker: *ref_0
    resource_class: large
    environment:
      AMPLIFY_DIR: /home/circleci/repo/out
      AMPLIFY_PATH: /home/circleci/repo/out/amplify-pkg-linux
      TEST_SUITE: src/__tests__/auth_3.test.ts
      CLI_REGION: ap-southeast-2
    steps: *ref_9
  layer-amplify_e2e_tests_pkg_linux:
    working_directory: ~/repo
    docker: *ref_0
    resource_class: large
    environment:
      AMPLIFY_DIR: /home/circleci/repo/out
      AMPLIFY_PATH: /home/circleci/repo/out/amplify-pkg-linux
      TEST_SUITE: src/__tests__/layer.test.ts
      CLI_REGION: us-east-2
    steps: *ref_9
  migration-api-key-migration1-amplify_e2e_tests_pkg_linux:
    working_directory: ~/repo
    docker: *ref_0
    resource_class: large
    environment:
      AMPLIFY_DIR: /home/circleci/repo/out
      AMPLIFY_PATH: /home/circleci/repo/out/amplify-pkg-linux
      TEST_SUITE: src/__tests__/migration/api.key.migration1.test.ts
      CLI_REGION: us-west-2
    steps: *ref_9
  auth_4-amplify_e2e_tests_pkg_linux:
    working_directory: ~/repo
    docker: *ref_0
    resource_class: large
    environment:
      AMPLIFY_DIR: /home/circleci/repo/out
      AMPLIFY_PATH: /home/circleci/repo/out/amplify-pkg-linux
      TEST_SUITE: src/__tests__/auth_4.test.ts
      CLI_REGION: eu-west-2
    steps: *ref_9
  schema-auth-7-amplify_e2e_tests_pkg_linux:
    working_directory: ~/repo
    docker: *ref_0
    resource_class: large
    environment:
      AMPLIFY_DIR: /home/circleci/repo/out
      AMPLIFY_PATH: /home/circleci/repo/out/amplify-pkg-linux
      TEST_SUITE: src/__tests__/schema-auth-7.test.ts
      CLI_REGION: eu-central-1
    steps: *ref_9
  schema-auth-8-amplify_e2e_tests_pkg_linux:
    working_directory: ~/repo
    docker: *ref_0
    resource_class: large
    environment:
      AMPLIFY_DIR: /home/circleci/repo/out
      AMPLIFY_PATH: /home/circleci/repo/out/amplify-pkg-linux
      TEST_SUITE: src/__tests__/schema-auth-8.test.ts
      CLI_REGION: ap-northeast-1
    steps: *ref_9
  schema-searchable-amplify_e2e_tests_pkg_linux:
    working_directory: ~/repo
    docker: *ref_0
    resource_class: large
    environment:
      AMPLIFY_DIR: /home/circleci/repo/out
      AMPLIFY_PATH: /home/circleci/repo/out/amplify-pkg-linux
      TEST_SUITE: src/__tests__/schema-searchable.test.ts
      CLI_REGION: ap-southeast-1
    steps: *ref_9
  schema-auth-4-amplify_e2e_tests_pkg_linux:
    working_directory: ~/repo
    docker: *ref_0
    resource_class: large
    environment:
      AMPLIFY_DIR: /home/circleci/repo/out
      AMPLIFY_PATH: /home/circleci/repo/out/amplify-pkg-linux
      TEST_SUITE: src/__tests__/schema-auth-4.test.ts
      CLI_REGION: ap-southeast-2
    steps: *ref_9
  api_3-amplify_e2e_tests_pkg_linux:
    working_directory: ~/repo
    docker: *ref_0
    resource_class: large
    environment:
      AMPLIFY_DIR: /home/circleci/repo/out
      AMPLIFY_PATH: /home/circleci/repo/out/amplify-pkg-linux
      TEST_SUITE: src/__tests__/api_3.test.ts
      CLI_REGION: us-east-2
    steps: *ref_9
  import_auth_1-amplify_e2e_tests_pkg_linux:
    working_directory: ~/repo
    docker: *ref_0
    resource_class: large
    environment:
      AMPLIFY_DIR: /home/circleci/repo/out
      AMPLIFY_PATH: /home/circleci/repo/out/amplify-pkg-linux
      TEST_SUITE: src/__tests__/import_auth_1.test.ts
      CLI_REGION: us-west-2
    steps: *ref_9
  import_auth_2-amplify_e2e_tests_pkg_linux:
    working_directory: ~/repo
    docker: *ref_0
    resource_class: large
    environment:
      AMPLIFY_DIR: /home/circleci/repo/out
      AMPLIFY_PATH: /home/circleci/repo/out/amplify-pkg-linux
      TEST_SUITE: src/__tests__/import_auth_2.test.ts
      CLI_REGION: eu-west-2
    steps: *ref_9
  import_s3_1-amplify_e2e_tests_pkg_linux:
    working_directory: ~/repo
    docker: *ref_0
    resource_class: large
    environment:
      AMPLIFY_DIR: /home/circleci/repo/out
      AMPLIFY_PATH: /home/circleci/repo/out/amplify-pkg-linux
      TEST_SUITE: src/__tests__/import_s3_1.test.ts
      CLI_REGION: eu-central-1
    steps: *ref_9
  import_dynamodb_1-amplify_e2e_tests_pkg_linux:
    working_directory: ~/repo
    docker: *ref_0
    resource_class: large
    environment:
      AMPLIFY_DIR: /home/circleci/repo/out
      AMPLIFY_PATH: /home/circleci/repo/out/amplify-pkg-linux
      TEST_SUITE: src/__tests__/import_dynamodb_1.test.ts
      CLI_REGION: ap-northeast-1
    steps: *ref_9
  env-amplify_e2e_tests_pkg_linux:
    working_directory: ~/repo
    docker: *ref_0
    resource_class: large
    environment:
      AMPLIFY_DIR: /home/circleci/repo/out
      AMPLIFY_PATH: /home/circleci/repo/out/amplify-pkg-linux
      TEST_SUITE: src/__tests__/env.test.ts
      CLI_REGION: ap-southeast-1
    steps: *ref_9
  auth_2-amplify_e2e_tests_pkg_linux:
    working_directory: ~/repo
    docker: *ref_0
    resource_class: large
    environment:
      AMPLIFY_DIR: /home/circleci/repo/out
      AMPLIFY_PATH: /home/circleci/repo/out/amplify-pkg-linux
      TEST_SUITE: src/__tests__/auth_2.test.ts
      CLI_REGION: ap-southeast-2
    steps: *ref_9
  schema-auth-9-amplify_e2e_tests_pkg_linux:
    working_directory: ~/repo
    docker: *ref_0
    resource_class: large
    environment:
      AMPLIFY_DIR: /home/circleci/repo/out
      AMPLIFY_PATH: /home/circleci/repo/out/amplify-pkg-linux
      TEST_SUITE: src/__tests__/schema-auth-9.test.ts
      CLI_REGION: us-east-2
    steps: *ref_9
  schema-auth-11-amplify_e2e_tests_pkg_linux:
    working_directory: ~/repo
    docker: *ref_0
    resource_class: large
    environment:
      AMPLIFY_DIR: /home/circleci/repo/out
      AMPLIFY_PATH: /home/circleci/repo/out/amplify-pkg-linux
      TEST_SUITE: src/__tests__/schema-auth-11.test.ts
      CLI_REGION: us-west-2
    steps: *ref_9
  migration-api-key-migration2-amplify_e2e_tests_pkg_linux:
    working_directory: ~/repo
    docker: *ref_0
    resource_class: large
    environment:
      AMPLIFY_DIR: /home/circleci/repo/out
      AMPLIFY_PATH: /home/circleci/repo/out/amplify-pkg-linux
      TEST_SUITE: src/__tests__/migration/api.key.migration2.test.ts
      CLI_REGION: eu-west-2
    steps: *ref_9
  function_1-amplify_e2e_tests_pkg_linux:
    working_directory: ~/repo
    docker: *ref_0
    resource_class: large
    environment:
      AMPLIFY_DIR: /home/circleci/repo/out
      AMPLIFY_PATH: /home/circleci/repo/out/amplify-pkg-linux
      TEST_SUITE: src/__tests__/function_1.test.ts
      CLI_REGION: eu-central-1
    steps: *ref_9
  schema-auth-1-amplify_e2e_tests_pkg_linux:
    working_directory: ~/repo
    docker: *ref_0
    resource_class: large
    environment:
      AMPLIFY_DIR: /home/circleci/repo/out
      AMPLIFY_PATH: /home/circleci/repo/out/amplify-pkg-linux
      TEST_SUITE: src/__tests__/schema-auth-1.test.ts
      CLI_REGION: ap-northeast-1
    steps: *ref_9
  function_4-amplify_e2e_tests_pkg_linux:
    working_directory: ~/repo
    docker: *ref_0
    resource_class: large
    environment:
      AMPLIFY_DIR: /home/circleci/repo/out
      AMPLIFY_PATH: /home/circleci/repo/out/amplify-pkg-linux
      TEST_SUITE: src/__tests__/function_4.test.ts
      CLI_REGION: ap-southeast-1
    steps: *ref_9
  schema-function-amplify_e2e_tests_pkg_linux:
    working_directory: ~/repo
    docker: *ref_0
    resource_class: large
    environment:
      AMPLIFY_DIR: /home/circleci/repo/out
      AMPLIFY_PATH: /home/circleci/repo/out/amplify-pkg-linux
      TEST_SUITE: src/__tests__/schema-function.test.ts
      CLI_REGION: ap-southeast-2
    steps: *ref_9
  schema-model-amplify_e2e_tests_pkg_linux:
    working_directory: ~/repo
    docker: *ref_0
    resource_class: large
    environment:
      AMPLIFY_DIR: /home/circleci/repo/out
      AMPLIFY_PATH: /home/circleci/repo/out/amplify-pkg-linux
      TEST_SUITE: src/__tests__/schema-model.test.ts
      CLI_REGION: us-east-2
    steps: *ref_9
  migration-api-connection-migration-amplify_e2e_tests_pkg_linux:
    working_directory: ~/repo
    docker: *ref_0
    resource_class: large
    environment:
      AMPLIFY_DIR: /home/circleci/repo/out
      AMPLIFY_PATH: /home/circleci/repo/out/amplify-pkg-linux
      TEST_SUITE: src/__tests__/migration/api.connection.migration.test.ts
      CLI_REGION: us-west-2
    steps: *ref_9
  schema-connection-amplify_e2e_tests_pkg_linux:
    working_directory: ~/repo
    docker: *ref_0
    resource_class: large
    environment:
      AMPLIFY_DIR: /home/circleci/repo/out
      AMPLIFY_PATH: /home/circleci/repo/out/amplify-pkg-linux
      TEST_SUITE: src/__tests__/schema-connection.test.ts
      CLI_REGION: eu-west-2
    steps: *ref_9
  schema-auth-6-amplify_e2e_tests_pkg_linux:
    working_directory: ~/repo
    docker: *ref_0
    resource_class: large
    environment:
      AMPLIFY_DIR: /home/circleci/repo/out
      AMPLIFY_PATH: /home/circleci/repo/out/amplify-pkg-linux
      TEST_SUITE: src/__tests__/schema-auth-6.test.ts
      CLI_REGION: eu-central-1
    steps: *ref_9
  schema-iterative-update-3-amplify_e2e_tests_pkg_linux:
    working_directory: ~/repo
    docker: *ref_0
    resource_class: large
    environment:
      AMPLIFY_DIR: /home/circleci/repo/out
      AMPLIFY_PATH: /home/circleci/repo/out/amplify-pkg-linux
      TEST_SUITE: src/__tests__/schema-iterative-update-3.test.ts
      CLI_REGION: ap-northeast-1
    steps: *ref_9
  schema-auth-2-amplify_e2e_tests_pkg_linux:
    working_directory: ~/repo
    docker: *ref_0
    resource_class: large
    environment:
      AMPLIFY_DIR: /home/circleci/repo/out
      AMPLIFY_PATH: /home/circleci/repo/out/amplify-pkg-linux
      TEST_SUITE: src/__tests__/schema-auth-2.test.ts
      CLI_REGION: ap-southeast-1
    steps: *ref_9
  api_1-amplify_e2e_tests_pkg_linux:
    working_directory: ~/repo
    docker: *ref_0
    resource_class: large
    environment:
      AMPLIFY_DIR: /home/circleci/repo/out
      AMPLIFY_PATH: /home/circleci/repo/out/amplify-pkg-linux
      TEST_SUITE: src/__tests__/api_1.test.ts
      CLI_REGION: ap-southeast-2
    steps: *ref_9
  schema-auth-5-amplify_e2e_tests_pkg_linux:
    working_directory: ~/repo
    docker: *ref_0
    resource_class: large
    environment:
      AMPLIFY_DIR: /home/circleci/repo/out
      AMPLIFY_PATH: /home/circleci/repo/out/amplify-pkg-linux
      TEST_SUITE: src/__tests__/schema-auth-5.test.ts
      CLI_REGION: us-east-2
    steps: *ref_9
  storage-amplify_e2e_tests_pkg_linux:
    working_directory: ~/repo
    docker: *ref_0
    resource_class: large
    environment:
      AMPLIFY_DIR: /home/circleci/repo/out
      AMPLIFY_PATH: /home/circleci/repo/out/amplify-pkg-linux
      TEST_SUITE: src/__tests__/storage.test.ts
      CLI_REGION: us-west-2
    steps: *ref_9
  api_2-amplify_e2e_tests_pkg_linux:
    working_directory: ~/repo
    docker: *ref_0
    resource_class: large
    environment:
      AMPLIFY_DIR: /home/circleci/repo/out
      AMPLIFY_PATH: /home/circleci/repo/out/amplify-pkg-linux
      TEST_SUITE: src/__tests__/api_2.test.ts
      CLI_REGION: eu-west-2
    steps: *ref_9
  schema-iterative-update-4-amplify_e2e_tests_pkg_linux:
    working_directory: ~/repo
    docker: *ref_0
    resource_class: large
    environment:
      AMPLIFY_DIR: /home/circleci/repo/out
      AMPLIFY_PATH: /home/circleci/repo/out/amplify-pkg-linux
      TEST_SUITE: src/__tests__/schema-iterative-update-4.test.ts
      CLI_REGION: eu-central-1
    steps: *ref_9
workflows:
  version: 2
  nightly_console_integration_tests:
    triggers:
      - schedule:
          cron: 0 14 * * *
          filters:
            branches:
              only:
                - master
    jobs:
      - build
      - publish_to_local_registry:
          requires:
            - build
      - amplify_console_integration_tests:
          requires:
            - build
            - publish_to_local_registry
  build_test_deploy:
    jobs:
      - build
      - test:
          requires:
            - build
      - mock_e2e_tests:
          requires:
            - build
      - graphql_e2e_tests:
          filters:
            branches:
              only:
                - master
                - iterative-update
          requires:
            - build
            - mock_e2e_tests
      - integration_test:
          filters:
            branches:
              only:
                - master
                - beta
          requires:
            - build
            - mock_e2e_tests
      - publish_to_local_registry:
          filters:
            branches:
              only:
                - master
                - beta
                - backendManager
                - iterative-update
                - release
                - compute-functions
          requires:
            - build
      - build_pkg_binaries:
          requires:
            - publish_to_local_registry
      - amplify_sudo_install_test:
          requires:
            - publish_to_local_registry
          filters:
            branches:
              only:
                - master
      - done_with_node_e2e_tests:
          requires:
            - api_3-amplify_e2e_tests
            - schema-auth-9-amplify_e2e_tests
            - schema-model-amplify_e2e_tests
            - schema-auth-5-amplify_e2e_tests
            - import_auth_1-amplify_e2e_tests
            - schema-auth-11-amplify_e2e_tests
            - migration-api-connection-migration-amplify_e2e_tests
            - storage-amplify_e2e_tests
            - import_auth_2-amplify_e2e_tests
            - migration-api-key-migration2-amplify_e2e_tests
            - schema-connection-amplify_e2e_tests
            - api_2-amplify_e2e_tests
            - import_s3_1-amplify_e2e_tests
            - function_1-amplify_e2e_tests
            - schema-auth-6-amplify_e2e_tests
            - schema-iterative-update-4-amplify_e2e_tests
            - schema-auth-8-amplify_e2e_tests
            - import_dynamodb_1-amplify_e2e_tests
            - schema-auth-1-amplify_e2e_tests
            - schema-iterative-update-3-amplify_e2e_tests
            - schema-searchable-amplify_e2e_tests
            - env-amplify_e2e_tests
            - function_4-amplify_e2e_tests
            - schema-auth-2-amplify_e2e_tests
            - schema-auth-4-amplify_e2e_tests
            - auth_2-amplify_e2e_tests
            - schema-function-amplify_e2e_tests
            - api_1-amplify_e2e_tests
      - done_with_pkg_linux_e2e_tests:
          requires:
            - api_3-amplify_e2e_tests_pkg_linux
            - schema-auth-9-amplify_e2e_tests_pkg_linux
            - schema-model-amplify_e2e_tests_pkg_linux
            - schema-auth-5-amplify_e2e_tests_pkg_linux
            - import_auth_1-amplify_e2e_tests_pkg_linux
            - schema-auth-11-amplify_e2e_tests_pkg_linux
            - migration-api-connection-migration-amplify_e2e_tests_pkg_linux
            - storage-amplify_e2e_tests_pkg_linux
            - import_auth_2-amplify_e2e_tests_pkg_linux
            - migration-api-key-migration2-amplify_e2e_tests_pkg_linux
            - schema-connection-amplify_e2e_tests_pkg_linux
            - api_2-amplify_e2e_tests_pkg_linux
            - import_s3_1-amplify_e2e_tests_pkg_linux
            - function_1-amplify_e2e_tests_pkg_linux
            - schema-auth-6-amplify_e2e_tests_pkg_linux
            - schema-iterative-update-4-amplify_e2e_tests_pkg_linux
            - schema-auth-8-amplify_e2e_tests_pkg_linux
            - import_dynamodb_1-amplify_e2e_tests_pkg_linux
            - schema-auth-1-amplify_e2e_tests_pkg_linux
            - schema-iterative-update-3-amplify_e2e_tests_pkg_linux
            - schema-searchable-amplify_e2e_tests_pkg_linux
            - env-amplify_e2e_tests_pkg_linux
            - function_4-amplify_e2e_tests_pkg_linux
            - schema-auth-2-amplify_e2e_tests_pkg_linux
            - schema-auth-4-amplify_e2e_tests_pkg_linux
            - auth_2-amplify_e2e_tests_pkg_linux
            - schema-function-amplify_e2e_tests_pkg_linux
            - api_1-amplify_e2e_tests_pkg_linux
      - amplify_migration_tests_latest:
          filters:
            branches:
              only:
                - master
          requires:
            - build
      - amplify_migration_tests_v4:
          filters:
            branches:
              only:
                - master
          requires:
            - build
      - amplify_migration_tests_v4_30_0:
          filters:
            branches:
              only:
                - master
                - graphqlschemae2e
                - feat-import
                - test-fix-status
          requires:
            - build
      - amplify_console_integration_tests:
          filters:
            branches:
              only:
                - beta
          requires:
            - build
            - publish_to_local_registry
      - github_prerelease:
          requires:
            - build_pkg_binaries
          filters:
            branches:
              only:
                - release
      - github_prerelease_install_sanity_check:
          requires:
            - github_prerelease
          filters:
            branches:
              only:
                - release
      - deploy:
          requires:
            - test
            - mock_e2e_tests
            - graphql_e2e_tests
            - integration_test
            - done_with_pkg_linux_e2e_tests
            - amplify_sudo_install_test
            - amplify_console_integration_tests
            - amplify_migration_tests_latest
            - amplify_migration_tests_v4
            - amplify_migration_tests_v4_30_0
            - github_prerelease_install_sanity_check
          filters:
            branches:
              only:
                - release
                - master
                - beta
      - github_release:
          requires:
            - deploy
          filters:
            branches:
              only:
                - release
      - schema-iterative-update-locking-amplify_e2e_tests:
          filters: &ref_10
            branches:
              only:
                - master
<<<<<<< HEAD
                - compute-functions
=======
                - iterative-update
          requires:
            - publish_to_local_registry
      - schema-versioned-amplify_e2e_tests:
          filters: *ref_10
          requires:
            - publish_to_local_registry
      - feature-flags-amplify_e2e_tests:
          filters: *ref_10
          requires:
            - publish_to_local_registry
      - auth_5-amplify_e2e_tests:
          filters: *ref_10
          requires:
            - publish_to_local_registry
      - layer-amplify_e2e_tests:
          filters: *ref_10
          requires:
            - publish_to_local_registry
            - schema-iterative-update-locking-amplify_e2e_tests
      - api_3-amplify_e2e_tests:
          filters: *ref_10
          requires:
            - publish_to_local_registry
            - schema-versioned-amplify_e2e_tests
      - schema-auth-9-amplify_e2e_tests:
          filters: *ref_10
          requires:
            - publish_to_local_registry
            - feature-flags-amplify_e2e_tests
      - schema-model-amplify_e2e_tests:
          filters: *ref_10
          requires:
            - publish_to_local_registry
            - auth_5-amplify_e2e_tests
      - schema-auth-5-amplify_e2e_tests:
          filters: *ref_10
          requires:
            - publish_to_local_registry
            - layer-amplify_e2e_tests
      - plugin-amplify_e2e_tests:
          filters: *ref_10
>>>>>>> 747d2902
          requires:
            - publish_to_local_registry
      - schema-data-access-patterns-amplify_e2e_tests:
          filters: *ref_10
          requires:
            - publish_to_local_registry
      - schema-iterative-update-2-amplify_e2e_tests:
          filters: *ref_10
          requires:
            - publish_to_local_registry
      - function_3-amplify_e2e_tests:
          filters: *ref_10
          requires:
            - publish_to_local_registry
      - migration-api-key-migration1-amplify_e2e_tests:
          filters: *ref_10
          requires:
            - publish_to_local_registry
            - plugin-amplify_e2e_tests
      - import_auth_1-amplify_e2e_tests:
          filters: *ref_10
          requires:
            - publish_to_local_registry
            - schema-data-access-patterns-amplify_e2e_tests
      - schema-auth-11-amplify_e2e_tests:
          filters: *ref_10
          requires:
            - publish_to_local_registry
            - schema-iterative-update-2-amplify_e2e_tests
      - migration-api-connection-migration-amplify_e2e_tests:
          filters: *ref_10
          requires:
            - publish_to_local_registry
            - function_3-amplify_e2e_tests
      - storage-amplify_e2e_tests:
          filters: *ref_10
          requires:
            - publish_to_local_registry
            - migration-api-key-migration1-amplify_e2e_tests
      - init-special-case-amplify_e2e_tests:
          filters: *ref_10
          requires:
            - publish_to_local_registry
      - interactions-amplify_e2e_tests:
          filters: *ref_10
          requires:
            - publish_to_local_registry
      - predictions-amplify_e2e_tests:
          filters: *ref_10
          requires:
            - publish_to_local_registry
      - schema-iterative-update-1-amplify_e2e_tests:
          filters: *ref_10
          requires:
            - publish_to_local_registry
      - auth_4-amplify_e2e_tests:
          filters: *ref_10
          requires:
            - publish_to_local_registry
            - init-special-case-amplify_e2e_tests
      - import_auth_2-amplify_e2e_tests:
          filters: *ref_10
          requires:
            - publish_to_local_registry
            - interactions-amplify_e2e_tests
      - migration-api-key-migration2-amplify_e2e_tests:
          filters: *ref_10
          requires:
            - publish_to_local_registry
            - predictions-amplify_e2e_tests
      - schema-connection-amplify_e2e_tests:
          filters: *ref_10
          requires:
            - publish_to_local_registry
            - schema-iterative-update-1-amplify_e2e_tests
      - api_2-amplify_e2e_tests:
          filters: *ref_10
          requires:
            - publish_to_local_registry
            - auth_4-amplify_e2e_tests
      - datastore-modelgen-amplify_e2e_tests:
          filters: *ref_10
          requires:
            - publish_to_local_registry
      - schema-predictions-amplify_e2e_tests:
          filters: *ref_10
          requires:
            - publish_to_local_registry
      - hostingPROD-amplify_e2e_tests:
          filters: *ref_10
          requires:
            - publish_to_local_registry
      - schema-auth-3-amplify_e2e_tests:
          filters: *ref_10
          requires:
            - publish_to_local_registry
      - schema-auth-7-amplify_e2e_tests:
          filters: *ref_10
          requires:
            - publish_to_local_registry
            - datastore-modelgen-amplify_e2e_tests
      - import_s3_1-amplify_e2e_tests:
          filters: *ref_10
          requires:
            - publish_to_local_registry
            - schema-predictions-amplify_e2e_tests
      - function_1-amplify_e2e_tests:
          filters: *ref_10
          requires:
            - publish_to_local_registry
            - hostingPROD-amplify_e2e_tests
      - schema-auth-6-amplify_e2e_tests:
          filters: *ref_10
          requires:
            - publish_to_local_registry
            - schema-auth-3-amplify_e2e_tests
      - schema-iterative-update-4-amplify_e2e_tests:
          filters: *ref_10
          requires:
            - publish_to_local_registry
            - schema-auth-7-amplify_e2e_tests
      - amplify-configure-amplify_e2e_tests:
          filters: *ref_10
          requires:
            - publish_to_local_registry
      - amplify-app-amplify_e2e_tests:
          filters: *ref_10
          requires:
            - publish_to_local_registry
      - schema-auth-10-amplify_e2e_tests:
          filters: *ref_10
          requires:
            - publish_to_local_registry
      - delete-amplify_e2e_tests:
          filters: *ref_10
          requires:
            - publish_to_local_registry
      - schema-auth-8-amplify_e2e_tests:
          filters: *ref_10
          requires:
            - publish_to_local_registry
            - amplify-configure-amplify_e2e_tests
      - import_dynamodb_1-amplify_e2e_tests:
          filters: *ref_10
          requires:
            - publish_to_local_registry
            - amplify-app-amplify_e2e_tests
      - schema-auth-1-amplify_e2e_tests:
          filters: *ref_10
          requires:
            - publish_to_local_registry
            - schema-auth-10-amplify_e2e_tests
      - schema-iterative-update-3-amplify_e2e_tests:
          filters: *ref_10
          requires:
            - publish_to_local_registry
            - delete-amplify_e2e_tests
      - init-amplify_e2e_tests:
          filters: *ref_10
          requires:
            - publish_to_local_registry
      - hosting-amplify_e2e_tests:
          filters: *ref_10
          requires:
            - publish_to_local_registry
      - schema-key-amplify_e2e_tests:
          filters: *ref_10
          requires:
            - publish_to_local_registry
      - function_2-amplify_e2e_tests:
          filters: *ref_10
          requires:
            - publish_to_local_registry
      - schema-searchable-amplify_e2e_tests:
          filters: *ref_10
          requires:
            - publish_to_local_registry
            - init-amplify_e2e_tests
      - env-amplify_e2e_tests:
          filters: *ref_10
          requires:
            - publish_to_local_registry
            - hosting-amplify_e2e_tests
      - function_4-amplify_e2e_tests:
          filters: *ref_10
          requires:
            - publish_to_local_registry
            - schema-key-amplify_e2e_tests
      - schema-auth-2-amplify_e2e_tests:
          filters: *ref_10
          requires:
            - publish_to_local_registry
            - function_2-amplify_e2e_tests
      - tags-amplify_e2e_tests:
          filters: *ref_10
          requires:
            - publish_to_local_registry
      - analytics-amplify_e2e_tests:
          filters: *ref_10
          requires:
            - publish_to_local_registry
      - auth_1-amplify_e2e_tests:
          filters: *ref_10
          requires:
            - publish_to_local_registry
      - auth_3-amplify_e2e_tests:
          filters: *ref_10
          requires:
            - publish_to_local_registry
      - schema-auth-4-amplify_e2e_tests:
          filters: *ref_10
          requires:
            - publish_to_local_registry
            - tags-amplify_e2e_tests
      - auth_2-amplify_e2e_tests:
          filters: *ref_10
          requires:
            - publish_to_local_registry
            - analytics-amplify_e2e_tests
      - schema-function-amplify_e2e_tests:
          filters: *ref_10
          requires:
            - publish_to_local_registry
            - auth_1-amplify_e2e_tests
      - api_1-amplify_e2e_tests:
          filters: *ref_10
          requires:
            - publish_to_local_registry
            - auth_3-amplify_e2e_tests
      - schema-iterative-update-locking-amplify_e2e_tests_pkg_linux:
          filters: &ref_11
            branches:
              only:
                - master
          requires:
            - done_with_node_e2e_tests
            - build_pkg_binaries
      - schema-versioned-amplify_e2e_tests_pkg_linux:
          filters: *ref_11
          requires:
            - done_with_node_e2e_tests
            - build_pkg_binaries
      - feature-flags-amplify_e2e_tests_pkg_linux:
          filters: *ref_11
          requires:
            - done_with_node_e2e_tests
            - build_pkg_binaries
      - auth_5-amplify_e2e_tests_pkg_linux:
          filters: *ref_11
          requires:
            - done_with_node_e2e_tests
            - build_pkg_binaries
      - layer-amplify_e2e_tests_pkg_linux:
          filters: *ref_11
          requires:
            - done_with_node_e2e_tests
            - build_pkg_binaries
            - schema-iterative-update-locking-amplify_e2e_tests_pkg_linux
      - api_3-amplify_e2e_tests_pkg_linux:
          filters: *ref_11
          requires:
            - done_with_node_e2e_tests
            - build_pkg_binaries
            - schema-versioned-amplify_e2e_tests_pkg_linux
      - schema-auth-9-amplify_e2e_tests_pkg_linux:
          filters: *ref_11
          requires:
            - done_with_node_e2e_tests
            - build_pkg_binaries
            - feature-flags-amplify_e2e_tests_pkg_linux
      - schema-model-amplify_e2e_tests_pkg_linux:
          filters: *ref_11
          requires:
            - done_with_node_e2e_tests
            - build_pkg_binaries
            - auth_5-amplify_e2e_tests_pkg_linux
      - schema-auth-5-amplify_e2e_tests_pkg_linux:
          filters: *ref_11
          requires:
            - done_with_node_e2e_tests
            - build_pkg_binaries
            - layer-amplify_e2e_tests_pkg_linux
      - plugin-amplify_e2e_tests_pkg_linux:
          filters: *ref_11
          requires:
            - done_with_node_e2e_tests
            - build_pkg_binaries
      - schema-data-access-patterns-amplify_e2e_tests_pkg_linux:
          filters: *ref_11
          requires:
            - done_with_node_e2e_tests
            - build_pkg_binaries
      - schema-iterative-update-2-amplify_e2e_tests_pkg_linux:
          filters: *ref_11
          requires:
            - done_with_node_e2e_tests
            - build_pkg_binaries
      - function_3-amplify_e2e_tests_pkg_linux:
          filters: *ref_11
          requires:
            - done_with_node_e2e_tests
            - build_pkg_binaries
      - migration-api-key-migration1-amplify_e2e_tests_pkg_linux:
          filters: *ref_11
          requires:
            - done_with_node_e2e_tests
            - build_pkg_binaries
            - plugin-amplify_e2e_tests_pkg_linux
      - import_auth_1-amplify_e2e_tests_pkg_linux:
          filters: *ref_11
          requires:
            - done_with_node_e2e_tests
            - build_pkg_binaries
            - schema-data-access-patterns-amplify_e2e_tests_pkg_linux
      - schema-auth-11-amplify_e2e_tests_pkg_linux:
          filters: *ref_11
          requires:
            - done_with_node_e2e_tests
            - build_pkg_binaries
            - schema-iterative-update-2-amplify_e2e_tests_pkg_linux
      - migration-api-connection-migration-amplify_e2e_tests_pkg_linux:
          filters: *ref_11
          requires:
            - done_with_node_e2e_tests
            - build_pkg_binaries
            - function_3-amplify_e2e_tests_pkg_linux
      - storage-amplify_e2e_tests_pkg_linux:
          filters: *ref_11
          requires:
            - done_with_node_e2e_tests
            - build_pkg_binaries
            - migration-api-key-migration1-amplify_e2e_tests_pkg_linux
      - init-special-case-amplify_e2e_tests_pkg_linux:
          filters: *ref_11
          requires:
            - done_with_node_e2e_tests
            - build_pkg_binaries
      - interactions-amplify_e2e_tests_pkg_linux:
          filters: *ref_11
          requires:
            - done_with_node_e2e_tests
            - build_pkg_binaries
      - predictions-amplify_e2e_tests_pkg_linux:
          filters: *ref_11
          requires:
            - done_with_node_e2e_tests
            - build_pkg_binaries
      - schema-iterative-update-1-amplify_e2e_tests_pkg_linux:
          filters: *ref_11
          requires:
            - done_with_node_e2e_tests
            - build_pkg_binaries
      - auth_4-amplify_e2e_tests_pkg_linux:
          filters: *ref_11
          requires:
            - done_with_node_e2e_tests
            - build_pkg_binaries
            - init-special-case-amplify_e2e_tests_pkg_linux
      - import_auth_2-amplify_e2e_tests_pkg_linux:
          filters: *ref_11
          requires:
            - done_with_node_e2e_tests
            - build_pkg_binaries
            - interactions-amplify_e2e_tests_pkg_linux
      - migration-api-key-migration2-amplify_e2e_tests_pkg_linux:
          filters: *ref_11
          requires:
            - done_with_node_e2e_tests
            - build_pkg_binaries
            - predictions-amplify_e2e_tests_pkg_linux
      - schema-connection-amplify_e2e_tests_pkg_linux:
          filters: *ref_11
          requires:
            - done_with_node_e2e_tests
            - build_pkg_binaries
            - schema-iterative-update-1-amplify_e2e_tests_pkg_linux
      - api_2-amplify_e2e_tests_pkg_linux:
          filters: *ref_11
          requires:
            - done_with_node_e2e_tests
            - build_pkg_binaries
            - auth_4-amplify_e2e_tests_pkg_linux
      - datastore-modelgen-amplify_e2e_tests_pkg_linux:
          filters: *ref_11
          requires:
            - done_with_node_e2e_tests
            - build_pkg_binaries
      - schema-predictions-amplify_e2e_tests_pkg_linux:
          filters: *ref_11
          requires:
            - done_with_node_e2e_tests
            - build_pkg_binaries
      - hostingPROD-amplify_e2e_tests_pkg_linux:
          filters: *ref_11
          requires:
            - done_with_node_e2e_tests
            - build_pkg_binaries
      - schema-auth-3-amplify_e2e_tests_pkg_linux:
          filters: *ref_11
          requires:
            - done_with_node_e2e_tests
            - build_pkg_binaries
      - schema-auth-7-amplify_e2e_tests_pkg_linux:
          filters: *ref_11
          requires:
            - done_with_node_e2e_tests
            - build_pkg_binaries
            - datastore-modelgen-amplify_e2e_tests_pkg_linux
      - import_s3_1-amplify_e2e_tests_pkg_linux:
          filters: *ref_11
          requires:
            - done_with_node_e2e_tests
            - build_pkg_binaries
            - schema-predictions-amplify_e2e_tests_pkg_linux
      - function_1-amplify_e2e_tests_pkg_linux:
          filters: *ref_11
          requires:
            - done_with_node_e2e_tests
            - build_pkg_binaries
            - hostingPROD-amplify_e2e_tests_pkg_linux
      - schema-auth-6-amplify_e2e_tests_pkg_linux:
          filters: *ref_11
          requires:
            - done_with_node_e2e_tests
            - build_pkg_binaries
            - schema-auth-3-amplify_e2e_tests_pkg_linux
      - schema-iterative-update-4-amplify_e2e_tests_pkg_linux:
          filters: *ref_11
          requires:
            - done_with_node_e2e_tests
            - build_pkg_binaries
            - schema-auth-7-amplify_e2e_tests_pkg_linux
      - amplify-configure-amplify_e2e_tests_pkg_linux:
          filters: *ref_11
          requires:
            - done_with_node_e2e_tests
            - build_pkg_binaries
      - amplify-app-amplify_e2e_tests_pkg_linux:
          filters: *ref_11
          requires:
            - done_with_node_e2e_tests
            - build_pkg_binaries
      - schema-auth-10-amplify_e2e_tests_pkg_linux:
          filters: *ref_11
          requires:
            - done_with_node_e2e_tests
            - build_pkg_binaries
      - delete-amplify_e2e_tests_pkg_linux:
          filters: *ref_11
          requires:
            - done_with_node_e2e_tests
            - build_pkg_binaries
      - schema-auth-8-amplify_e2e_tests_pkg_linux:
          filters: *ref_11
          requires:
            - done_with_node_e2e_tests
            - build_pkg_binaries
            - amplify-configure-amplify_e2e_tests_pkg_linux
      - import_dynamodb_1-amplify_e2e_tests_pkg_linux:
          filters: *ref_11
          requires:
            - done_with_node_e2e_tests
            - build_pkg_binaries
            - amplify-app-amplify_e2e_tests_pkg_linux
      - schema-auth-1-amplify_e2e_tests_pkg_linux:
          filters: *ref_11
          requires:
            - done_with_node_e2e_tests
            - build_pkg_binaries
            - schema-auth-10-amplify_e2e_tests_pkg_linux
      - schema-iterative-update-3-amplify_e2e_tests_pkg_linux:
          filters: *ref_11
          requires:
            - done_with_node_e2e_tests
            - build_pkg_binaries
            - delete-amplify_e2e_tests_pkg_linux
      - init-amplify_e2e_tests_pkg_linux:
          filters: *ref_11
          requires:
            - done_with_node_e2e_tests
            - build_pkg_binaries
      - hosting-amplify_e2e_tests_pkg_linux:
          filters: *ref_11
          requires:
            - done_with_node_e2e_tests
            - build_pkg_binaries
      - schema-key-amplify_e2e_tests_pkg_linux:
          filters: *ref_11
          requires:
            - done_with_node_e2e_tests
            - build_pkg_binaries
      - function_2-amplify_e2e_tests_pkg_linux:
          filters: *ref_11
          requires:
            - done_with_node_e2e_tests
            - build_pkg_binaries
      - schema-searchable-amplify_e2e_tests_pkg_linux:
          filters: *ref_11
          requires:
            - done_with_node_e2e_tests
            - build_pkg_binaries
            - init-amplify_e2e_tests_pkg_linux
      - env-amplify_e2e_tests_pkg_linux:
          filters: *ref_11
          requires:
            - done_with_node_e2e_tests
            - build_pkg_binaries
            - hosting-amplify_e2e_tests_pkg_linux
      - function_4-amplify_e2e_tests_pkg_linux:
          filters: *ref_11
          requires:
            - done_with_node_e2e_tests
            - build_pkg_binaries
            - schema-key-amplify_e2e_tests_pkg_linux
      - schema-auth-2-amplify_e2e_tests_pkg_linux:
          filters: *ref_11
          requires:
            - done_with_node_e2e_tests
            - build_pkg_binaries
            - function_2-amplify_e2e_tests_pkg_linux
      - tags-amplify_e2e_tests_pkg_linux:
          filters: *ref_11
          requires:
            - done_with_node_e2e_tests
            - build_pkg_binaries
      - analytics-amplify_e2e_tests_pkg_linux:
          filters: *ref_11
          requires:
            - done_with_node_e2e_tests
            - build_pkg_binaries
      - auth_1-amplify_e2e_tests_pkg_linux:
          filters: *ref_11
          requires:
            - done_with_node_e2e_tests
            - build_pkg_binaries
      - auth_3-amplify_e2e_tests_pkg_linux:
          filters: *ref_11
          requires:
            - done_with_node_e2e_tests
            - build_pkg_binaries
      - schema-auth-4-amplify_e2e_tests_pkg_linux:
          filters: *ref_11
          requires:
            - done_with_node_e2e_tests
            - build_pkg_binaries
            - tags-amplify_e2e_tests_pkg_linux
      - auth_2-amplify_e2e_tests_pkg_linux:
          filters: *ref_11
          requires:
            - done_with_node_e2e_tests
            - build_pkg_binaries
            - analytics-amplify_e2e_tests_pkg_linux
      - schema-function-amplify_e2e_tests_pkg_linux:
          filters: *ref_11
          requires:
            - done_with_node_e2e_tests
            - build_pkg_binaries
            - auth_1-amplify_e2e_tests_pkg_linux
      - api_1-amplify_e2e_tests_pkg_linux:
          filters: *ref_11
          requires:
            - done_with_node_e2e_tests
            - build_pkg_binaries
            - auth_3-amplify_e2e_tests_pkg_linux<|MERGE_RESOLUTION|>--- conflicted
+++ resolved
@@ -2243,9 +2243,7 @@
             branches:
               only:
                 - master
-<<<<<<< HEAD
                 - compute-functions
-=======
                 - iterative-update
           requires:
             - publish_to_local_registry
@@ -2288,7 +2286,6 @@
             - layer-amplify_e2e_tests
       - plugin-amplify_e2e_tests:
           filters: *ref_10
->>>>>>> 747d2902
           requires:
             - publish_to_local_registry
       - schema-data-access-patterns-amplify_e2e_tests:
