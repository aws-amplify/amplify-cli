# auto generated file. Edit config.base.yaml if you want to change
version: 2.1
orbs:
  aws-ecr: circleci/aws-ecr@6.15.3
machine:
  environment:
    PATH: ${PATH}:${HOME}/${CIRCLE_PROJECT_REPONAME}/node_modules/.bin
node10:
  working_directory: ~/repo
  docker: &ref_0
    - image: circleci/node:10
      auth:
        username: $DOCKERHUB_USERNAME
        password: $DOCKERHUB_ACCESS_TOKEN
  resource_class: large
defaults:
  working_directory: ~/repo
  docker: &ref_1
    - image: ${AWS_ECR_ACCOUNT_URL}/amplify-cli-e2e-base-image-repo:latest
      aws_auth:
        aws_access_key_id: $ECR_ACCESS_KEY
        aws_secret_access_key: $ECR_SECRET_ACCESS_KEY
  resource_class: large
clean_e2e_resources: &ref_6
  name: Cleanup resources
  command: |
    pwd
    cd packages/amplify-e2e-tests
    yarn clean-e2e-resources job ${CIRCLE_BUILD_NUM}
  working_directory: ~/repo
run_e2e_tests: &ref_3
  name: Run Amplify end-to-end tests
  command: |
    source .circleci/local_publish_helpers.sh
    changeNpmGlobalPath
    amplify -v
    amplify-app --version
    startLocalRegistry "$(pwd)/.circleci/verdaccio.yaml"
    setNpmRegistryUrlToLocal
    cd packages/amplify-e2e-tests
    yarn run e2e --maxWorkers=3 $TEST_SUITE
    unsetNpmRegistryUrl
  no_output_timeout: 90m
install_cli_from_local_registery: &ref_2
  name: Start verdaccio, install node CLI and amplify-app
  command: |
    source .circleci/local_publish_helpers.sh
    startLocalRegistry "$(pwd)/.circleci/verdaccio.yaml"
    setNpmRegistryUrlToLocal
    changeNpmGlobalPath
    npm install -g @aws-amplify/cli
    npm install -g amplify-app
    unsetNpmRegistryUrl
jobs:
  build:
    working_directory: ~/repo
    docker: *ref_0
    resource_class: large
    steps:
      - checkout
      - run: yarn run production-build
      - save_cache:
          key: amplify-cli-yarn-deps-{{ .Branch }}-{{ checksum "yarn.lock" }}
          paths:
            - ~/.cache
      - save_cache:
          key: amplify-cli-ssh-deps-{{ .Branch }}
          paths:
            - ~/.ssh
      - persist_to_workspace:
          root: .
          paths: .
  test:
    working_directory: ~/repo
    docker: *ref_0
    resource_class: large
    steps:
      - attach_workspace:
          at: ./
      - restore_cache:
          key: amplify-cli-yarn-deps-{{ .Branch }}-{{ checksum "yarn.lock" }}
      - run:
          name: Install Java
          command: sudo apt-get install default-jdk
      - run:
          name: Lint
          command: yarn lint
      - run:
          name: Run tests
          command: yarn test-ci
      - run:
          name: Collect code coverage
          command: yarn coverage
  mock_e2e_tests:
    working_directory: ~/repo
    docker: *ref_0
    resource_class: large
    steps:
      - attach_workspace:
          at: ./
      - restore_cache:
          key: amplify-cli-yarn-deps-{{ .Branch }}-{{ checksum "yarn.lock" }}
      - run:
          name: Install Java
          command: sudo apt-get install default-jdk
      - run:
          name: Run Transformer end-to-end tests with mock server
          command: cd packages/amplify-util-mock/ && yarn e2e
          no_output_timeout: 90m
          environment:
            JEST_JUNIT_OUTPUT: reports/junit/js-test-results.xml
      - store_test_results:
          path: packages/amplify-util-mock/
  publish_to_local_registry:
    working_directory: ~/repo
    docker: *ref_0
    resource_class: large
    steps:
      - attach_workspace:
          at: ./
      - restore_cache:
          key: amplify-cli-yarn-deps-{{ .Branch }}-{{ checksum "yarn.lock" }}
      - run:
          name: Publish to verdaccio
          command: |
            source .circleci/local_publish_helpers.sh
            startLocalRegistry "$(pwd)/.circleci/verdaccio.yaml"
            setNpmRegistryUrlToLocal
            loginToLocalRegistry
            git config user.email not@used.com
            git config user.name "Doesnt Matter"
            yarn publish-to-verdaccio
            unsetNpmRegistryUrl
      - run:
          name: Generate unified changelog
          command: |
            git reset --hard HEAD
            yarn update-versions
            yarn ts-node scripts/unified-changelog.ts
      - run:
          name: Save new amplify GitHub tag
          command: node scripts/echo-current-cli-version.js > .amplify-pkg-version
      - save_cache:
          key: amplify-verdaccio-cache-{{ .Branch }}-{{ .Revision }}
          paths:
            - ~/verdaccio-cache/
      - save_cache:
          key: amplify-unified-changelog-{{ .Branch }}-{{ .Revision }}
          paths:
            - ~/repo/UNIFIED_CHANGELOG.md
      - save_cache:
          key: amplfiy-pkg-tag-{{ .Branch }}-{{ .Revision }}
          paths:
            - ~/repo/.amplify-pkg-version
  build_pkg_binaries:
    working_directory: ~/repo
    docker: *ref_0
    resource_class: large
    steps:
      - attach_workspace:
          at: ./
      - restore_cache:
          key: amplify-cli-yarn-deps-{{ .Branch }}-{{ checksum "yarn.lock" }}
      - restore_cache:
          key: amplify-verdaccio-cache-{{ .Branch }}-{{ .Revision }}
      - run:
          name: Start verdaccio and package CLI
          command: |
            source .circleci/local_publish_helpers.sh
            startLocalRegistry "$(pwd)/.circleci/verdaccio.yaml"
            setNpmRegistryUrlToLocal
            changeNpmGlobalPath
            yarn pkg-all
            unsetNpmRegistryUrl
      - save_cache:
          key: amplify-pkg-binaries-{{ .Branch }}-{{ .Revision }}
          paths:
            - ~/repo/out
  graphql_e2e_tests:
    working_directory: ~/repo
    docker: *ref_1
    resource_class: large
    steps:
      - attach_workspace:
          at: ./
      - restore_cache:
          key: amplify-cli-yarn-deps-{{ .Branch }}-{{ checksum "yarn.lock" }}
      - run:
          name: Run GraphQL end-to-end tests
          command: >-
            cd packages/graphql-transformers-e2e-tests/ && yarn e2e
            --maxWorkers=3
          environment:
            AMPLIFY_CLI_DISABLE_LOGGING: 'true'
          no_output_timeout: 90m
      - store_test_results:
          path: packages/graphql-transformers-e2e-tests/
  amplify_sudo_install_test:
    working_directory: ~/repo
    docker: *ref_1
    resource_class: large
    steps:
      - attach_workspace:
          at: ./
      - restore_cache:
          key: amplify-verdaccio-cache-{{ .Branch }}-{{ .Revision }}
      - run:
          name: Update OS Packages
          command: sudo apt-get update
      - run:
          name: Start verdaccio and Install Amplify CLI as sudo
          command: |
            source .circleci/local_publish_helpers.sh
            startLocalRegistry "$(pwd)/.circleci/verdaccio.yaml"
            setSudoNpmRegistryUrlToLocal
            changeSudoNpmGlobalPath
            sudo npm install -g @aws-amplify/cli
            unsetSudoNpmRegistryUrl
            amplify version
  amplify_e2e_tests:
    working_directory: ~/repo
    docker: *ref_1
    resource_class: large
    steps: &ref_4
      - attach_workspace:
          at: ./
      - restore_cache:
          key: amplify-verdaccio-cache-{{ .Branch }}-{{ .Revision }}
      - run: *ref_2
      - run: *ref_3
      - store_test_results:
          path: packages/amplify-e2e-tests/
      - store_artifacts:
          path: ~/repo/packages/amplify-e2e-tests/amplify-e2e-reports
  done_with_node_e2e_tests:
    working_directory: ~/repo
    docker: *ref_0
    resource_class: large
    steps:
      - run: echo 'Done with Node CLI E2E Tests'
  done_with_pkg_linux_e2e_tests:
    working_directory: ~/repo
    docker: *ref_0
    resource_class: large
    steps:
      - run: echo 'Done with pkg CLI E2E Tests'
  amplify_e2e_tests_pkg_linux:
    working_directory: ~/repo
    docker: *ref_1
    resource_class: large
    environment:
      AMPLIFY_DIR: /home/circleci/repo/out
      AMPLIFY_PATH: /home/circleci/repo/out/amplify-pkg-linux
    steps: &ref_5
      - attach_workspace:
          at: ./
      - restore_cache:
          key: amplify-cli-yarn-deps-{{ .Branch }}-{{ checksum "yarn.lock" }}
      - restore_cache:
          key: amplify-pkg-binaries-{{ .Branch }}-{{ .Revision }}
      - run:
          name: Symlink Amplify packaged CLI
          command: |
            cd out
            ln -sf amplify-pkg-linux amplify
            echo "export PATH=$AMPLIFY_DIR:$PATH" >> $BASH_ENV
            source $BASH_ENV
            amplify version
      - run: *ref_2
      - run: *ref_3
      - store_test_results:
          path: packages/amplify-e2e-tests/
      - store_artifacts:
          path: packages/amplify-e2e-tests/amplify-e2e-reports
  amplify_migration_tests_v4:
    working_directory: ~/repo
    docker: *ref_1
    resource_class: large
    steps:
      - attach_workspace:
          at: ./
      - restore_cache:
          key: amplify-cli-yarn-deps-{{ .Branch }}-{{ checksum "yarn.lock" }}
      - run:
          name: Run tests migrating from CLI v4.0.0
          command: |
            source .circleci/local_publish_helpers.sh
            changeNpmGlobalPath
            cd packages/amplify-migration-tests
            yarn run migration_v4.0.0 --maxWorkers=3 $TEST_SUITE
          no_output_timeout: 90m
      - store_test_results:
          path: packages/amplify-migration-tests/
      - store_artifacts:
          path: ~/repo/packages/amplify-migration-tests/amplify-migration-reports
  amplify_migration_tests_v4_30_0:
    working_directory: ~/repo
    docker: *ref_1
    resource_class: large
    environment:
      AMPLIFY_PATH: /home/circleci/.npm-global/lib/node_modules/@aws-amplify/cli/bin/amplify
    steps:
      - attach_workspace:
          at: ./
      - restore_cache:
          key: amplify-cli-yarn-deps-{{ .Branch }}-{{ checksum "yarn.lock" }}
      - run:
          name: Update OS Packages
          command: sudo apt-get update
      - run:
          name: Run tests migrating from CLI v4.30.0
          command: |
            source .circleci/local_publish_helpers.sh
            changeNpmGlobalPath
            cd packages/amplify-migration-tests
            yarn run migration_v4.30.0_auth --maxWorkers=3
          no_output_timeout: 90m
      - store_test_results:
          path: packages/amplify-migration-tests/
      - store_artifacts:
          path: ~/repo/packages/amplify-migration-tests/amplify-migration-reports
  amplify_migration_tests_latest:
    working_directory: ~/repo
    docker: *ref_1
    resource_class: large
    steps:
      - attach_workspace:
          at: ./
      - restore_cache:
          key: amplify-cli-yarn-deps-{{ .Branch }}-{{ checksum "yarn.lock" }}
      - run:
          name: Run tests migrating from latest CLI
          command: |
            source .circleci/local_publish_helpers.sh
            changeNpmGlobalPath
            cd packages/amplify-migration-tests
            yarn run migration --maxWorkers=3 $TEST_SUITE
          no_output_timeout: 90m
      - store_test_results:
          path: packages/amplify-migration-tests/
      - store_artifacts:
          path: ~/repo/packages/amplify-migration-tests/amplify-migration-reports
  amplify_console_integration_tests:
    working_directory: ~/repo
    docker: *ref_1
    resource_class: large
    steps:
      - attach_workspace:
          at: ./
      - restore_cache:
          key: amplify-verdaccio-cache-{{ .Branch }}-{{ .Revision }}
      - run: *ref_2
      - run:
          command: |
            echo "export PATH=~/.npm-global/bin:$PATH" >> $BASH_ENV
            source $BASH_ENV
            amplify -v
            cd packages/amplify-console-integration-tests
            yarn run console-integration --maxWorkers=3
          name: Run Amplify Console integration tests
          no_output_timeout: 90m
      - store_test_results:
          path: packages/amplify-console-integration-tests/
      - store_artifacts:
          path: >-
            ~/repo/packages/amplify-console-integration-tests/console-integration-reports
  integration_test:
    working_directory: ~/repo
    docker:
      - image: cypress/base:10.18.0
        environment:
          TERM: dumb
    resource_class: large
    steps:
      - checkout
      - run: apt-get update
      - run: apt-get install -y sudo
      - run: sudo apt-get install -y tcl
      - run: sudo apt-get install -y expect
      - run: sudo apt-get install -y zip
      - run: sudo apt-get install -y lsof
      - run: sudo apt-get install -y python
      - run: sudo apt-get install -y python-pip libpython-dev
      - run: sudo apt-get install -y jq
      - run: pip install awscli
      - run: cd .circleci/ && chmod +x aws.sh
      - run: expect .circleci/aws_configure.exp
      - run: yarn setup-dev
      - run: amplify-dev
      - run:
          name: Clone auth test package
          command: |
            cd ..
            git clone $AUTH_CLONE_URL
            cd aws-amplify-cypress-auth
            yarn
      - run: cd .circleci/ && chmod +x auth.sh
      - run: cd .circleci/ && chmod +x amplify_init.sh
      - run: cd .circleci/ && chmod +x amplify_init.exp
      - run: expect .circleci/amplify_init.exp ../aws-amplify-cypress-auth
      - run: expect .circleci/enable_auth.exp
      - run: cd ../aws-amplify-cypress-auth
      - run: yarn --frozen-lockfile
      - run: >-
          cd ../aws-amplify-cypress-auth/src && cat $(find . -type f -name
          'aws-exports*')
      - run:
          name: Start Auth test server in background
          command: |
            cd ../aws-amplify-cypress-auth
            pwd
            yarn start
          background: true
      - run: cat $(find ../repo -type f -name 'auth_spec*')
      - run:
          name: Run cypress tests for auth
          command: >
            cd ../aws-amplify-cypress-auth

            yarn add cypress@6.8.0 --save

            cp ../repo/cypress.json .

            cp -R ../repo/cypress .

            node_modules/.bin/cypress run --spec $(find . -type f -name
            'auth_spec*')
      - run: sudo kill -9 $(lsof -t -i:3000)
      - run: cd .circleci/ && chmod +x delete_auth.sh
      - run: expect .circleci/delete_auth.exp
      - run:
          name: Clone API test package
          command: |
            cd ..
            git clone $API_CLONE_URL
            cd aws-amplify-cypress-api
            yarn
      - run: cd .circleci/ && chmod +x api.sh
      - run: expect .circleci/amplify_init.exp ../aws-amplify-cypress-api
      - run: expect .circleci/enable_api.exp
      - run: cd ../aws-amplify-cypress-api
      - run: yarn --frozen-lockfile
      - run: >-
          cd ../aws-amplify-cypress-api/src && cat $(find . -type f -name
          'aws-exports*')
      - run:
          name: Start API test server in background
          command: |
            cd ../aws-amplify-cypress-api
            pwd
            yarn start
          background: true
      - run:
          name: Run cypress tests for api
          command: >
            cd ../aws-amplify-cypress-auth

            yarn add cypress@6.8.0 --save

            cp ../repo/cypress.json .

            cp -R ../repo/cypress .

            node_modules/.bin/cypress run --spec $(find . -type f -name
            'api_spec*')
      - run: cd .circleci/ && chmod +x delete_api.sh
      - run: expect .circleci/delete_api.exp
      - store_artifacts:
          path: ../../aws-amplify-cypress-auth/cypress/videos
      - store_artifacts:
          path: ../aws-amplify-cypress-auth/cypress/screenshots
      - store_artifacts:
          path: ../aws-amplify-cypress-api/cypress/videos
      - store_artifacts:
          path: ../aws-amplify-cypress-api/cypress/screenshots
  deploy:
    working_directory: ~/repo
    docker: *ref_1
    resource_class: large
    steps:
      - attach_workspace:
          at: ./
      - restore_cache:
          keys:
            - amplify-cli-ssh-deps-{{ .Branch }}
      - run:
          name: Authenticate with npm
          command: echo "//registry.npmjs.org/:_authToken=$NPM_TOKEN" > ~/.npmrc
      - run:
          name: Publish Amplify CLI
          command: |
            if [ -z "$CIRCLE_PULL_REQUEST" ]; then
              git config --global user.email $GITHUB_EMAIL
              git config --global user.name $GITHUB_USER
              npm run publish:$CIRCLE_BRANCH
            else
              echo "Skipping deploy."
            fi
  github_prerelease:
    working_directory: ~/repo
    docker: *ref_0
    resource_class: large
    steps:
      - attach_workspace:
          at: ./
      - restore_cache:
          key: amplify-unified-changelog-{{ .Branch }}-{{ .Revision }}
      - restore_cache:
          key: amplify-pkg-binaries-{{ .Branch }}-{{ .Revision }}
      - restore_cache:
          key: amplfiy-pkg-tag-{{ .Branch }}-{{ .Revision }}
      - run:
          name: Compress binaries
          command: |
            cd out
            tar zcvf amplify-pkg-macos.tgz amplify-pkg-macos
            tar zcvf amplify-pkg-linux.tgz amplify-pkg-linux
            tar zcvf amplify-pkg-win.exe.tgz amplify-pkg-win.exe
      - run:
          name: Publish Amplify CLI GitHub prerelease
          command: |
            version=$(cat .amplify-pkg-version)
            yarn ts-node scripts/github-prerelease.ts $version
  github_prerelease_install_sanity_check:
    working_directory: ~/repo
    docker: *ref_0
    resource_class: large
    steps:
      - restore_cache:
          key: amplfiy-pkg-tag-{{ .Branch }}-{{ .Revision }}
      - run:
          name: Install packaged Amplify CLI
          command: >
            version=$(cat .amplify-pkg-version)

            curl -sL https://aws-amplify.github.io/amplify-cli/install |
            version=v$version bash

            echo "export PATH=$PATH:$HOME/.amplify/bin" >> $BASH_ENV
      - run:
          name: Sanity check install
          command: |
            amplify version
  github_release:
    working_directory: ~/repo
    docker: *ref_0
    resource_class: large
    steps:
      - attach_workspace:
          at: ./
      - restore_cache:
          key: amplify-pkg-binaries-{{ .Branch }}-{{ .Revision }}
      - restore_cache:
          key: amplfiy-pkg-tag-{{ .Branch }}-{{ .Revision }}
      - run:
          name: Publish Amplify CLI GitHub release
          command: |
            version=$(cat .amplify-pkg-version)
            yarn ts-node scripts/github-release.ts $version
  cleanup_resources:
    working_directory: ~/repo
    docker: *ref_0
    resource_class: large
    steps:
      - attach_workspace:
          at: ./
      - restore_cache:
          key: amplify-cli-yarn-deps-{{ .Branch }}-{{ checksum "yarn.lock" }}
      - run:
          name: Run cleanup script
          command: |
            cd packages/amplify-e2e-tests
            yarn clean-e2e-resources
          no_output_timeout: 90m
      - store_artifacts:
          path: ~/repo/packages/amplify-e2e-tests/amplify-e2e-reports
  cleanup_resources_after_e2e_runs:
    working_directory: ~/repo
    docker: *ref_0
    resource_class: large
    steps:
      - attach_workspace:
          at: ./
      - restore_cache:
          key: amplify-cli-yarn-deps-{{ .Branch }}-{{ checksum "yarn.lock" }}
      - run:
          name: Run cleanup script
          command: |
            cd packages/amplify-e2e-tests
            yarn clean-e2e-resources workflow ${CIRCLE_WORKFLOW_ID}
          no_output_timeout: 90m
      - store_artifacts:
          path: ~/repo/packages/amplify-e2e-tests/amplify-e2e-reports
  schema-iterative-update-4-amplify_e2e_tests:
    working_directory: ~/repo
    docker: *ref_1
    resource_class: large
    steps: *ref_4
    environment:
      TEST_SUITE: src/__tests__/schema-iterative-update-4.test.ts
      CLI_REGION: us-east-2
  api_2-amplify_e2e_tests:
    working_directory: ~/repo
    docker: *ref_1
    resource_class: large
    steps: *ref_4
    environment:
      TEST_SUITE: src/__tests__/api_2.test.ts
      CLI_REGION: us-west-2
  storage-amplify_e2e_tests:
    working_directory: ~/repo
    docker: *ref_1
    resource_class: large
    steps: *ref_4
    environment:
      TEST_SUITE: src/__tests__/storage.test.ts
      CLI_REGION: eu-west-2
  schema-auth-5-amplify_e2e_tests:
    working_directory: ~/repo
    docker: *ref_1
    resource_class: large
    steps: *ref_4
    environment:
      TEST_SUITE: src/__tests__/schema-auth-5.test.ts
      CLI_REGION: eu-central-1
  api_1-amplify_e2e_tests:
    working_directory: ~/repo
    docker: *ref_1
    resource_class: large
    steps: *ref_4
    environment:
      TEST_SUITE: src/__tests__/api_1.test.ts
      CLI_REGION: ap-northeast-1
  schema-auth-2-amplify_e2e_tests:
    working_directory: ~/repo
    docker: *ref_1
    resource_class: large
    steps: *ref_4
    environment:
      TEST_SUITE: src/__tests__/schema-auth-2.test.ts
      CLI_REGION: ap-southeast-1
  schema-iterative-update-3-amplify_e2e_tests:
    working_directory: ~/repo
    docker: *ref_1
    resource_class: large
    steps: *ref_4
    environment:
      TEST_SUITE: src/__tests__/schema-iterative-update-3.test.ts
      CLI_REGION: ap-southeast-2
  schema-auth-6-amplify_e2e_tests:
    working_directory: ~/repo
    docker: *ref_1
    resource_class: large
    steps: *ref_4
    environment:
      TEST_SUITE: src/__tests__/schema-auth-6.test.ts
      CLI_REGION: us-east-2
  schema-connection-amplify_e2e_tests:
    working_directory: ~/repo
    docker: *ref_1
    resource_class: large
    steps: *ref_4
    environment:
      TEST_SUITE: src/__tests__/schema-connection.test.ts
      CLI_REGION: us-west-2
  migration-api-connection-migration-amplify_e2e_tests:
    working_directory: ~/repo
    docker: *ref_1
    resource_class: large
    steps: *ref_4
    environment:
      TEST_SUITE: src/__tests__/migration/api.connection.migration.test.ts
      CLI_REGION: eu-west-2
  schema-model-amplify_e2e_tests:
    working_directory: ~/repo
    docker: *ref_1
    resource_class: large
    steps: *ref_4
    environment:
      TEST_SUITE: src/__tests__/schema-model.test.ts
      CLI_REGION: eu-central-1
  schema-function-amplify_e2e_tests:
    working_directory: ~/repo
    docker: *ref_1
    resource_class: large
    steps: *ref_4
    environment:
      TEST_SUITE: src/__tests__/schema-function.test.ts
      CLI_REGION: ap-northeast-1
  function_4-amplify_e2e_tests:
    working_directory: ~/repo
    docker: *ref_1
    resource_class: large
    steps: *ref_4
    environment:
      TEST_SUITE: src/__tests__/function_4.test.ts
      CLI_REGION: ap-southeast-1
  schema-auth-1-amplify_e2e_tests:
    working_directory: ~/repo
    docker: *ref_1
    resource_class: large
    steps: *ref_4
    environment:
      TEST_SUITE: src/__tests__/schema-auth-1.test.ts
      CLI_REGION: ap-southeast-2
  function_1-amplify_e2e_tests:
    working_directory: ~/repo
    docker: *ref_1
    resource_class: large
    steps: *ref_4
    environment:
      TEST_SUITE: src/__tests__/function_1.test.ts
      CLI_REGION: us-east-2
  migration-api-key-migration2-amplify_e2e_tests:
    working_directory: ~/repo
    docker: *ref_1
    resource_class: large
    steps: *ref_4
    environment:
      TEST_SUITE: src/__tests__/migration/api.key.migration2.test.ts
      CLI_REGION: us-west-2
  schema-auth-11-amplify_e2e_tests:
    working_directory: ~/repo
    docker: *ref_1
    resource_class: large
    steps: *ref_4
    environment:
      TEST_SUITE: src/__tests__/schema-auth-11.test.ts
      CLI_REGION: eu-west-2
  schema-auth-9-amplify_e2e_tests:
    working_directory: ~/repo
    docker: *ref_1
    resource_class: large
    steps: *ref_4
    environment:
      TEST_SUITE: src/__tests__/schema-auth-9.test.ts
      CLI_REGION: eu-central-1
  auth_2-amplify_e2e_tests:
    working_directory: ~/repo
    docker: *ref_1
    resource_class: large
    steps: *ref_4
    environment:
      TEST_SUITE: src/__tests__/auth_2.test.ts
      CLI_REGION: ap-northeast-1
  env-amplify_e2e_tests:
    working_directory: ~/repo
    docker: *ref_1
    resource_class: large
    steps: *ref_4
    environment:
      TEST_SUITE: src/__tests__/env.test.ts
      CLI_REGION: ap-southeast-1
  schema-iterative-rollback-2-amplify_e2e_tests:
    working_directory: ~/repo
    docker: *ref_1
    resource_class: large
    steps: *ref_4
    environment:
      TEST_SUITE: src/__tests__/schema-iterative-rollback-2.test.ts
      CLI_REGION: ap-southeast-2
  schema-iterative-rollback-1-amplify_e2e_tests:
    working_directory: ~/repo
    docker: *ref_1
    resource_class: large
    steps: *ref_4
    environment:
      TEST_SUITE: src/__tests__/schema-iterative-rollback-1.test.ts
      CLI_REGION: us-east-2
  import_dynamodb_1-amplify_e2e_tests:
    working_directory: ~/repo
    docker: *ref_1
    resource_class: large
    steps: *ref_4
    environment:
      TEST_SUITE: src/__tests__/import_dynamodb_1.test.ts
      CLI_REGION: us-west-2
  import_s3_1-amplify_e2e_tests:
    working_directory: ~/repo
    docker: *ref_1
    resource_class: large
    steps: *ref_4
    environment:
      TEST_SUITE: src/__tests__/import_s3_1.test.ts
      CLI_REGION: eu-west-2
  import_auth_2-amplify_e2e_tests:
    working_directory: ~/repo
    docker: *ref_1
    resource_class: large
    steps: *ref_4
    environment:
      TEST_SUITE: src/__tests__/import_auth_2.test.ts
      CLI_REGION: eu-central-1
  import_auth_1-amplify_e2e_tests:
    working_directory: ~/repo
    docker: *ref_1
    resource_class: large
    steps: *ref_4
    environment:
      TEST_SUITE: src/__tests__/import_auth_1.test.ts
      CLI_REGION: ap-northeast-1
  api_3-amplify_e2e_tests:
    working_directory: ~/repo
    docker: *ref_1
    resource_class: large
    steps: *ref_4
    environment:
      TEST_SUITE: src/__tests__/api_3.test.ts
      CLI_REGION: ap-southeast-1
  schema-auth-4-amplify_e2e_tests:
    working_directory: ~/repo
    docker: *ref_1
    resource_class: large
    steps: *ref_4
    environment:
      TEST_SUITE: src/__tests__/schema-auth-4.test.ts
      CLI_REGION: ap-southeast-2
  schema-searchable-amplify_e2e_tests:
    working_directory: ~/repo
    docker: *ref_1
    resource_class: large
    steps: *ref_4
    environment:
      TEST_SUITE: src/__tests__/schema-searchable.test.ts
      CLI_REGION: us-east-2
  schema-auth-8-amplify_e2e_tests:
    working_directory: ~/repo
    docker: *ref_1
    resource_class: large
    steps: *ref_4
    environment:
      TEST_SUITE: src/__tests__/schema-auth-8.test.ts
      CLI_REGION: us-west-2
  schema-auth-7-amplify_e2e_tests:
    working_directory: ~/repo
    docker: *ref_1
    resource_class: large
    steps: *ref_4
    environment:
      TEST_SUITE: src/__tests__/schema-auth-7.test.ts
      CLI_REGION: eu-west-2
  auth_4-amplify_e2e_tests:
    working_directory: ~/repo
    docker: *ref_1
    resource_class: large
    steps: *ref_4
    environment:
      TEST_SUITE: src/__tests__/auth_4.test.ts
      CLI_REGION: eu-central-1
  migration-api-key-migration1-amplify_e2e_tests:
    working_directory: ~/repo
    docker: *ref_1
    resource_class: large
    steps: *ref_4
    environment:
      TEST_SUITE: src/__tests__/migration/api.key.migration1.test.ts
      CLI_REGION: ap-northeast-1
  layer-amplify_e2e_tests:
    working_directory: ~/repo
    docker: *ref_1
    resource_class: large
    steps: *ref_4
    environment:
      TEST_SUITE: src/__tests__/layer.test.ts
      CLI_REGION: ap-southeast-1
  auth_3-amplify_e2e_tests:
    working_directory: ~/repo
    docker: *ref_1
    resource_class: large
    steps: *ref_4
    environment:
      TEST_SUITE: src/__tests__/auth_3.test.ts
      CLI_REGION: ap-southeast-2
  function_2-amplify_e2e_tests:
    working_directory: ~/repo
    docker: *ref_1
    resource_class: large
    steps: *ref_4
    environment:
      TEST_SUITE: src/__tests__/function_2.test.ts
      CLI_REGION: us-east-2
  delete-amplify_e2e_tests:
    working_directory: ~/repo
    docker: *ref_1
    resource_class: large
    steps: *ref_4
    environment:
      TEST_SUITE: src/__tests__/delete.test.ts
      CLI_REGION: us-west-2
  schema-auth-3-amplify_e2e_tests:
    working_directory: ~/repo
    docker: *ref_1
    resource_class: large
    steps: *ref_4
    environment:
      TEST_SUITE: src/__tests__/schema-auth-3.test.ts
      CLI_REGION: eu-west-2
  schema-iterative-update-1-amplify_e2e_tests:
    working_directory: ~/repo
    docker: *ref_1
    resource_class: large
    steps: *ref_4
    environment:
      TEST_SUITE: src/__tests__/schema-iterative-update-1.test.ts
      CLI_REGION: eu-central-1
  function_3-amplify_e2e_tests:
    working_directory: ~/repo
    docker: *ref_1
    resource_class: large
    steps: *ref_4
    environment:
      TEST_SUITE: src/__tests__/function_3.test.ts
      CLI_REGION: ap-northeast-1
  auth_5-amplify_e2e_tests:
    working_directory: ~/repo
    docker: *ref_1
    resource_class: large
    steps: *ref_4
    environment:
      TEST_SUITE: src/__tests__/auth_5.test.ts
      CLI_REGION: ap-southeast-1
  auth_1-amplify_e2e_tests:
    working_directory: ~/repo
    docker: *ref_1
    resource_class: large
    steps: *ref_4
    environment:
      TEST_SUITE: src/__tests__/auth_1.test.ts
      CLI_REGION: ap-southeast-2
  schema-key-amplify_e2e_tests:
    working_directory: ~/repo
    docker: *ref_1
    resource_class: large
    steps: *ref_4
    environment:
      TEST_SUITE: src/__tests__/schema-key.test.ts
      CLI_REGION: us-east-2
  schema-auth-10-amplify_e2e_tests:
    working_directory: ~/repo
    docker: *ref_1
    resource_class: large
    steps: *ref_4
    environment:
      TEST_SUITE: src/__tests__/schema-auth-10.test.ts
      CLI_REGION: us-west-2
  hostingPROD-amplify_e2e_tests:
    working_directory: ~/repo
    docker: *ref_1
    resource_class: large
    steps: *ref_4
    environment:
      TEST_SUITE: src/__tests__/hostingPROD.test.ts
      CLI_REGION: eu-west-2
  predictions-amplify_e2e_tests:
    working_directory: ~/repo
    docker: *ref_1
    resource_class: large
    steps: *ref_4
    environment:
      TEST_SUITE: src/__tests__/predictions.test.ts
      CLI_REGION: eu-central-1
  containers-api-amplify_e2e_tests:
    working_directory: ~/repo
    docker: *ref_1
    resource_class: large
    steps: *ref_4
    environment:
      TEST_SUITE: src/__tests__/containers-api.test.ts
      CLI_REGION: ap-northeast-1
  schema-iterative-update-2-amplify_e2e_tests:
    working_directory: ~/repo
    docker: *ref_1
    resource_class: large
    steps: *ref_4
    environment:
      TEST_SUITE: src/__tests__/schema-iterative-update-2.test.ts
      CLI_REGION: ap-southeast-1
  feature-flags-amplify_e2e_tests:
    working_directory: ~/repo
    docker: *ref_1
    resource_class: large
    steps: *ref_4
    environment:
      TEST_SUITE: src/__tests__/feature-flags.test.ts
      CLI_REGION: ap-southeast-2
  analytics-amplify_e2e_tests:
    working_directory: ~/repo
    docker: *ref_1
    resource_class: large
    steps: *ref_4
    environment:
      TEST_SUITE: src/__tests__/analytics.test.ts
      CLI_REGION: us-east-2
  hosting-amplify_e2e_tests:
    working_directory: ~/repo
    docker: *ref_1
    resource_class: large
    steps: *ref_4
    environment:
      TEST_SUITE: src/__tests__/hosting.test.ts
      CLI_REGION: us-west-2
  amplify-app-amplify_e2e_tests:
    working_directory: ~/repo
    docker: *ref_1
    resource_class: large
    steps: *ref_4
    environment:
      TEST_SUITE: src/__tests__/amplify-app.test.ts
      CLI_REGION: eu-west-2
  schema-predictions-amplify_e2e_tests:
    working_directory: ~/repo
    docker: *ref_1
    resource_class: large
    steps: *ref_4
    environment:
      TEST_SUITE: src/__tests__/schema-predictions.test.ts
      CLI_REGION: eu-central-1
  interactions-amplify_e2e_tests:
    working_directory: ~/repo
    docker: *ref_1
    resource_class: large
    steps: *ref_4
    environment:
      TEST_SUITE: src/__tests__/interactions.test.ts
      CLI_REGION: ap-northeast-1
  schema-data-access-patterns-amplify_e2e_tests:
    working_directory: ~/repo
    docker: *ref_1
    resource_class: large
    steps: *ref_4
    environment:
      TEST_SUITE: src/__tests__/schema-data-access-patterns.test.ts
      CLI_REGION: ap-southeast-1
  schema-versioned-amplify_e2e_tests:
    working_directory: ~/repo
    docker: *ref_1
    resource_class: large
    steps: *ref_4
    environment:
      TEST_SUITE: src/__tests__/schema-versioned.test.ts
      CLI_REGION: ap-southeast-2
  notifications-amplify_e2e_tests:
    working_directory: ~/repo
    docker: *ref_1
    resource_class: large
    steps: *ref_4
    environment:
      TEST_SUITE: src/__tests__/notifications.test.ts
      CLI_REGION: us-east-2
  tags-amplify_e2e_tests:
    working_directory: ~/repo
    docker: *ref_1
    resource_class: large
    steps: *ref_4
    environment:
      TEST_SUITE: src/__tests__/tags.test.ts
      CLI_REGION: us-west-2
  init-amplify_e2e_tests:
    working_directory: ~/repo
    docker: *ref_1
    resource_class: large
    steps: *ref_4
    environment:
      TEST_SUITE: src/__tests__/init.test.ts
      CLI_REGION: eu-west-2
  amplify-configure-amplify_e2e_tests:
    working_directory: ~/repo
    docker: *ref_1
    resource_class: large
    steps: *ref_4
    environment:
      TEST_SUITE: src/__tests__/amplify-configure.test.ts
      CLI_REGION: eu-central-1
  datastore-modelgen-amplify_e2e_tests:
    working_directory: ~/repo
    docker: *ref_1
    resource_class: large
    steps: *ref_4
    environment:
      TEST_SUITE: src/__tests__/datastore-modelgen.test.ts
      CLI_REGION: ap-northeast-1
  init-special-case-amplify_e2e_tests:
    working_directory: ~/repo
    docker: *ref_1
    resource_class: large
    steps: *ref_4
    environment:
      TEST_SUITE: src/__tests__/init-special-case.test.ts
      CLI_REGION: ap-southeast-1
  plugin-amplify_e2e_tests:
    working_directory: ~/repo
    docker: *ref_1
    resource_class: large
    steps: *ref_4
    environment:
      TEST_SUITE: src/__tests__/plugin.test.ts
      CLI_REGION: ap-southeast-2
  schema-iterative-update-locking-amplify_e2e_tests:
    working_directory: ~/repo
    docker: *ref_1
    resource_class: large
    steps: *ref_4
    environment:
      TEST_SUITE: src/__tests__/schema-iterative-update-locking.test.ts
<<<<<<< HEAD
      CLI_REGION: ap-southeast-1
=======
      CLI_REGION: us-east-2
>>>>>>> f259e5a1
  s3-sse-amplify_e2e_tests:
    working_directory: ~/repo
    docker: *ref_1
    resource_class: large
    steps: *ref_4
    environment:
      TEST_SUITE: src/__tests__/s3-sse.test.ts
<<<<<<< HEAD
      CLI_REGION: ap-southeast-2
=======
      CLI_REGION: us-west-2
>>>>>>> f259e5a1
  migration-node-function-amplify_e2e_tests:
    working_directory: ~/repo
    docker: *ref_1
    resource_class: large
    steps: *ref_4
    environment:
      TEST_SUITE: src/__tests__/migration/node.function.test.ts
<<<<<<< HEAD
      CLI_REGION: us-east-2
=======
      CLI_REGION: eu-west-2
>>>>>>> f259e5a1
  function_5-amplify_e2e_tests:
    working_directory: ~/repo
    docker: *ref_1
    resource_class: large
    steps: *ref_4
    environment:
      TEST_SUITE: src/__tests__/function_5.test.ts
<<<<<<< HEAD
      CLI_REGION: us-west-2
=======
      CLI_REGION: eu-central-1
  configure-project-amplify_e2e_tests:
    working_directory: ~/repo
    docker: *ref_1
    resource_class: large
    steps: *ref_4
    environment:
      TEST_SUITE: src/__tests__/configure-project.test.ts
      CLI_REGION: ap-northeast-1
>>>>>>> f259e5a1
  api_4-amplify_e2e_tests:
    working_directory: ~/repo
    docker: *ref_1
    resource_class: large
    steps: *ref_4
    environment:
      TEST_SUITE: src/__tests__/api_4.test.ts
<<<<<<< HEAD
      CLI_REGION: eu-west-2
=======
      CLI_REGION: ap-southeast-1
>>>>>>> f259e5a1
  schema-iterative-update-4-amplify_e2e_tests_pkg_linux:
    working_directory: ~/repo
    docker: *ref_1
    resource_class: large
    environment:
      AMPLIFY_DIR: /home/circleci/repo/out
      AMPLIFY_PATH: /home/circleci/repo/out/amplify-pkg-linux
      TEST_SUITE: src/__tests__/schema-iterative-update-4.test.ts
      CLI_REGION: us-east-2
    steps: *ref_5
  api_2-amplify_e2e_tests_pkg_linux:
    working_directory: ~/repo
    docker: *ref_1
    resource_class: large
    environment:
      AMPLIFY_DIR: /home/circleci/repo/out
      AMPLIFY_PATH: /home/circleci/repo/out/amplify-pkg-linux
      TEST_SUITE: src/__tests__/api_2.test.ts
      CLI_REGION: us-west-2
    steps: *ref_5
  storage-amplify_e2e_tests_pkg_linux:
    working_directory: ~/repo
    docker: *ref_1
    resource_class: large
    environment:
      AMPLIFY_DIR: /home/circleci/repo/out
      AMPLIFY_PATH: /home/circleci/repo/out/amplify-pkg-linux
      TEST_SUITE: src/__tests__/storage.test.ts
      CLI_REGION: eu-west-2
    steps: *ref_5
  schema-auth-5-amplify_e2e_tests_pkg_linux:
    working_directory: ~/repo
    docker: *ref_1
    resource_class: large
    environment:
      AMPLIFY_DIR: /home/circleci/repo/out
      AMPLIFY_PATH: /home/circleci/repo/out/amplify-pkg-linux
      TEST_SUITE: src/__tests__/schema-auth-5.test.ts
      CLI_REGION: eu-central-1
    steps: *ref_5
  api_1-amplify_e2e_tests_pkg_linux:
    working_directory: ~/repo
    docker: *ref_1
    resource_class: large
    environment:
      AMPLIFY_DIR: /home/circleci/repo/out
      AMPLIFY_PATH: /home/circleci/repo/out/amplify-pkg-linux
      TEST_SUITE: src/__tests__/api_1.test.ts
      CLI_REGION: ap-northeast-1
    steps: *ref_5
  schema-auth-2-amplify_e2e_tests_pkg_linux:
    working_directory: ~/repo
    docker: *ref_1
    resource_class: large
    environment:
      AMPLIFY_DIR: /home/circleci/repo/out
      AMPLIFY_PATH: /home/circleci/repo/out/amplify-pkg-linux
      TEST_SUITE: src/__tests__/schema-auth-2.test.ts
      CLI_REGION: ap-southeast-1
    steps: *ref_5
  schema-iterative-update-3-amplify_e2e_tests_pkg_linux:
    working_directory: ~/repo
    docker: *ref_1
    resource_class: large
    environment:
      AMPLIFY_DIR: /home/circleci/repo/out
      AMPLIFY_PATH: /home/circleci/repo/out/amplify-pkg-linux
      TEST_SUITE: src/__tests__/schema-iterative-update-3.test.ts
      CLI_REGION: ap-southeast-2
    steps: *ref_5
  schema-auth-6-amplify_e2e_tests_pkg_linux:
    working_directory: ~/repo
    docker: *ref_1
    resource_class: large
    environment:
      AMPLIFY_DIR: /home/circleci/repo/out
      AMPLIFY_PATH: /home/circleci/repo/out/amplify-pkg-linux
      TEST_SUITE: src/__tests__/schema-auth-6.test.ts
      CLI_REGION: us-east-2
    steps: *ref_5
  schema-connection-amplify_e2e_tests_pkg_linux:
    working_directory: ~/repo
    docker: *ref_1
    resource_class: large
    environment:
      AMPLIFY_DIR: /home/circleci/repo/out
      AMPLIFY_PATH: /home/circleci/repo/out/amplify-pkg-linux
      TEST_SUITE: src/__tests__/schema-connection.test.ts
      CLI_REGION: us-west-2
    steps: *ref_5
  migration-api-connection-migration-amplify_e2e_tests_pkg_linux:
    working_directory: ~/repo
    docker: *ref_1
    resource_class: large
    environment:
      AMPLIFY_DIR: /home/circleci/repo/out
      AMPLIFY_PATH: /home/circleci/repo/out/amplify-pkg-linux
      TEST_SUITE: src/__tests__/migration/api.connection.migration.test.ts
      CLI_REGION: eu-west-2
    steps: *ref_5
  schema-model-amplify_e2e_tests_pkg_linux:
    working_directory: ~/repo
    docker: *ref_1
    resource_class: large
    environment:
      AMPLIFY_DIR: /home/circleci/repo/out
      AMPLIFY_PATH: /home/circleci/repo/out/amplify-pkg-linux
      TEST_SUITE: src/__tests__/schema-model.test.ts
      CLI_REGION: eu-central-1
    steps: *ref_5
  schema-function-amplify_e2e_tests_pkg_linux:
    working_directory: ~/repo
    docker: *ref_1
    resource_class: large
    environment:
      AMPLIFY_DIR: /home/circleci/repo/out
      AMPLIFY_PATH: /home/circleci/repo/out/amplify-pkg-linux
      TEST_SUITE: src/__tests__/schema-function.test.ts
      CLI_REGION: ap-northeast-1
    steps: *ref_5
  function_4-amplify_e2e_tests_pkg_linux:
    working_directory: ~/repo
    docker: *ref_1
    resource_class: large
    environment:
      AMPLIFY_DIR: /home/circleci/repo/out
      AMPLIFY_PATH: /home/circleci/repo/out/amplify-pkg-linux
      TEST_SUITE: src/__tests__/function_4.test.ts
      CLI_REGION: ap-southeast-1
    steps: *ref_5
  schema-auth-1-amplify_e2e_tests_pkg_linux:
    working_directory: ~/repo
    docker: *ref_1
    resource_class: large
    environment:
      AMPLIFY_DIR: /home/circleci/repo/out
      AMPLIFY_PATH: /home/circleci/repo/out/amplify-pkg-linux
      TEST_SUITE: src/__tests__/schema-auth-1.test.ts
      CLI_REGION: ap-southeast-2
    steps: *ref_5
  function_1-amplify_e2e_tests_pkg_linux:
    working_directory: ~/repo
    docker: *ref_1
    resource_class: large
    environment:
      AMPLIFY_DIR: /home/circleci/repo/out
      AMPLIFY_PATH: /home/circleci/repo/out/amplify-pkg-linux
      TEST_SUITE: src/__tests__/function_1.test.ts
      CLI_REGION: us-east-2
    steps: *ref_5
  migration-api-key-migration2-amplify_e2e_tests_pkg_linux:
    working_directory: ~/repo
    docker: *ref_1
    resource_class: large
    environment:
      AMPLIFY_DIR: /home/circleci/repo/out
      AMPLIFY_PATH: /home/circleci/repo/out/amplify-pkg-linux
      TEST_SUITE: src/__tests__/migration/api.key.migration2.test.ts
      CLI_REGION: us-west-2
    steps: *ref_5
  schema-auth-11-amplify_e2e_tests_pkg_linux:
    working_directory: ~/repo
    docker: *ref_1
    resource_class: large
    environment:
      AMPLIFY_DIR: /home/circleci/repo/out
      AMPLIFY_PATH: /home/circleci/repo/out/amplify-pkg-linux
      TEST_SUITE: src/__tests__/schema-auth-11.test.ts
      CLI_REGION: eu-west-2
    steps: *ref_5
  schema-auth-9-amplify_e2e_tests_pkg_linux:
    working_directory: ~/repo
    docker: *ref_1
    resource_class: large
    environment:
      AMPLIFY_DIR: /home/circleci/repo/out
      AMPLIFY_PATH: /home/circleci/repo/out/amplify-pkg-linux
      TEST_SUITE: src/__tests__/schema-auth-9.test.ts
      CLI_REGION: eu-central-1
    steps: *ref_5
  auth_2-amplify_e2e_tests_pkg_linux:
    working_directory: ~/repo
    docker: *ref_1
    resource_class: large
    environment:
      AMPLIFY_DIR: /home/circleci/repo/out
      AMPLIFY_PATH: /home/circleci/repo/out/amplify-pkg-linux
      TEST_SUITE: src/__tests__/auth_2.test.ts
      CLI_REGION: ap-northeast-1
    steps: *ref_5
  env-amplify_e2e_tests_pkg_linux:
    working_directory: ~/repo
    docker: *ref_1
    resource_class: large
    environment:
      AMPLIFY_DIR: /home/circleci/repo/out
      AMPLIFY_PATH: /home/circleci/repo/out/amplify-pkg-linux
      TEST_SUITE: src/__tests__/env.test.ts
      CLI_REGION: ap-southeast-1
    steps: *ref_5
  schema-iterative-rollback-2-amplify_e2e_tests_pkg_linux:
    working_directory: ~/repo
    docker: *ref_1
    resource_class: large
    environment:
      AMPLIFY_DIR: /home/circleci/repo/out
      AMPLIFY_PATH: /home/circleci/repo/out/amplify-pkg-linux
      TEST_SUITE: src/__tests__/schema-iterative-rollback-2.test.ts
      CLI_REGION: ap-southeast-2
    steps: *ref_5
  schema-iterative-rollback-1-amplify_e2e_tests_pkg_linux:
    working_directory: ~/repo
    docker: *ref_1
    resource_class: large
    environment:
      AMPLIFY_DIR: /home/circleci/repo/out
      AMPLIFY_PATH: /home/circleci/repo/out/amplify-pkg-linux
      TEST_SUITE: src/__tests__/schema-iterative-rollback-1.test.ts
      CLI_REGION: us-east-2
    steps: *ref_5
  import_dynamodb_1-amplify_e2e_tests_pkg_linux:
    working_directory: ~/repo
    docker: *ref_1
    resource_class: large
    environment:
      AMPLIFY_DIR: /home/circleci/repo/out
      AMPLIFY_PATH: /home/circleci/repo/out/amplify-pkg-linux
      TEST_SUITE: src/__tests__/import_dynamodb_1.test.ts
      CLI_REGION: us-west-2
    steps: *ref_5
  import_s3_1-amplify_e2e_tests_pkg_linux:
    working_directory: ~/repo
    docker: *ref_1
    resource_class: large
    environment:
      AMPLIFY_DIR: /home/circleci/repo/out
      AMPLIFY_PATH: /home/circleci/repo/out/amplify-pkg-linux
      TEST_SUITE: src/__tests__/import_s3_1.test.ts
      CLI_REGION: eu-west-2
    steps: *ref_5
  import_auth_2-amplify_e2e_tests_pkg_linux:
    working_directory: ~/repo
    docker: *ref_1
    resource_class: large
    environment:
      AMPLIFY_DIR: /home/circleci/repo/out
      AMPLIFY_PATH: /home/circleci/repo/out/amplify-pkg-linux
      TEST_SUITE: src/__tests__/import_auth_2.test.ts
      CLI_REGION: eu-central-1
    steps: *ref_5
  import_auth_1-amplify_e2e_tests_pkg_linux:
    working_directory: ~/repo
    docker: *ref_1
    resource_class: large
    environment:
      AMPLIFY_DIR: /home/circleci/repo/out
      AMPLIFY_PATH: /home/circleci/repo/out/amplify-pkg-linux
      TEST_SUITE: src/__tests__/import_auth_1.test.ts
      CLI_REGION: ap-northeast-1
    steps: *ref_5
  api_3-amplify_e2e_tests_pkg_linux:
    working_directory: ~/repo
    docker: *ref_1
    resource_class: large
    environment:
      AMPLIFY_DIR: /home/circleci/repo/out
      AMPLIFY_PATH: /home/circleci/repo/out/amplify-pkg-linux
      TEST_SUITE: src/__tests__/api_3.test.ts
      CLI_REGION: ap-southeast-1
    steps: *ref_5
  schema-auth-4-amplify_e2e_tests_pkg_linux:
    working_directory: ~/repo
    docker: *ref_1
    resource_class: large
    environment:
      AMPLIFY_DIR: /home/circleci/repo/out
      AMPLIFY_PATH: /home/circleci/repo/out/amplify-pkg-linux
      TEST_SUITE: src/__tests__/schema-auth-4.test.ts
      CLI_REGION: ap-southeast-2
    steps: *ref_5
  schema-searchable-amplify_e2e_tests_pkg_linux:
    working_directory: ~/repo
    docker: *ref_1
    resource_class: large
    environment:
      AMPLIFY_DIR: /home/circleci/repo/out
      AMPLIFY_PATH: /home/circleci/repo/out/amplify-pkg-linux
      TEST_SUITE: src/__tests__/schema-searchable.test.ts
      CLI_REGION: us-east-2
    steps: *ref_5
  schema-auth-8-amplify_e2e_tests_pkg_linux:
    working_directory: ~/repo
    docker: *ref_1
    resource_class: large
    environment:
      AMPLIFY_DIR: /home/circleci/repo/out
      AMPLIFY_PATH: /home/circleci/repo/out/amplify-pkg-linux
      TEST_SUITE: src/__tests__/schema-auth-8.test.ts
      CLI_REGION: us-west-2
    steps: *ref_5
  schema-auth-7-amplify_e2e_tests_pkg_linux:
    working_directory: ~/repo
    docker: *ref_1
    resource_class: large
    environment:
      AMPLIFY_DIR: /home/circleci/repo/out
      AMPLIFY_PATH: /home/circleci/repo/out/amplify-pkg-linux
      TEST_SUITE: src/__tests__/schema-auth-7.test.ts
      CLI_REGION: eu-west-2
    steps: *ref_5
  auth_4-amplify_e2e_tests_pkg_linux:
    working_directory: ~/repo
    docker: *ref_1
    resource_class: large
    environment:
      AMPLIFY_DIR: /home/circleci/repo/out
      AMPLIFY_PATH: /home/circleci/repo/out/amplify-pkg-linux
      TEST_SUITE: src/__tests__/auth_4.test.ts
      CLI_REGION: eu-central-1
    steps: *ref_5
  migration-api-key-migration1-amplify_e2e_tests_pkg_linux:
    working_directory: ~/repo
    docker: *ref_1
    resource_class: large
    environment:
      AMPLIFY_DIR: /home/circleci/repo/out
      AMPLIFY_PATH: /home/circleci/repo/out/amplify-pkg-linux
      TEST_SUITE: src/__tests__/migration/api.key.migration1.test.ts
      CLI_REGION: ap-northeast-1
    steps: *ref_5
  layer-amplify_e2e_tests_pkg_linux:
    working_directory: ~/repo
    docker: *ref_1
    resource_class: large
    environment:
      AMPLIFY_DIR: /home/circleci/repo/out
      AMPLIFY_PATH: /home/circleci/repo/out/amplify-pkg-linux
      TEST_SUITE: src/__tests__/layer.test.ts
      CLI_REGION: ap-southeast-1
    steps: *ref_5
  auth_3-amplify_e2e_tests_pkg_linux:
    working_directory: ~/repo
    docker: *ref_1
    resource_class: large
    environment:
      AMPLIFY_DIR: /home/circleci/repo/out
      AMPLIFY_PATH: /home/circleci/repo/out/amplify-pkg-linux
      TEST_SUITE: src/__tests__/auth_3.test.ts
      CLI_REGION: ap-southeast-2
    steps: *ref_5
  function_2-amplify_e2e_tests_pkg_linux:
    working_directory: ~/repo
    docker: *ref_1
    resource_class: large
    environment:
      AMPLIFY_DIR: /home/circleci/repo/out
      AMPLIFY_PATH: /home/circleci/repo/out/amplify-pkg-linux
      TEST_SUITE: src/__tests__/function_2.test.ts
      CLI_REGION: us-east-2
    steps: *ref_5
  delete-amplify_e2e_tests_pkg_linux:
    working_directory: ~/repo
    docker: *ref_1
    resource_class: large
    environment:
      AMPLIFY_DIR: /home/circleci/repo/out
      AMPLIFY_PATH: /home/circleci/repo/out/amplify-pkg-linux
      TEST_SUITE: src/__tests__/delete.test.ts
      CLI_REGION: us-west-2
    steps: *ref_5
  schema-auth-3-amplify_e2e_tests_pkg_linux:
    working_directory: ~/repo
    docker: *ref_1
    resource_class: large
    environment:
      AMPLIFY_DIR: /home/circleci/repo/out
      AMPLIFY_PATH: /home/circleci/repo/out/amplify-pkg-linux
      TEST_SUITE: src/__tests__/schema-auth-3.test.ts
      CLI_REGION: eu-west-2
    steps: *ref_5
  schema-iterative-update-1-amplify_e2e_tests_pkg_linux:
    working_directory: ~/repo
    docker: *ref_1
    resource_class: large
    environment:
      AMPLIFY_DIR: /home/circleci/repo/out
      AMPLIFY_PATH: /home/circleci/repo/out/amplify-pkg-linux
      TEST_SUITE: src/__tests__/schema-iterative-update-1.test.ts
      CLI_REGION: eu-central-1
    steps: *ref_5
  function_3-amplify_e2e_tests_pkg_linux:
    working_directory: ~/repo
    docker: *ref_1
    resource_class: large
    environment:
      AMPLIFY_DIR: /home/circleci/repo/out
      AMPLIFY_PATH: /home/circleci/repo/out/amplify-pkg-linux
      TEST_SUITE: src/__tests__/function_3.test.ts
      CLI_REGION: ap-northeast-1
    steps: *ref_5
  auth_5-amplify_e2e_tests_pkg_linux:
    working_directory: ~/repo
    docker: *ref_1
    resource_class: large
    environment:
      AMPLIFY_DIR: /home/circleci/repo/out
      AMPLIFY_PATH: /home/circleci/repo/out/amplify-pkg-linux
      TEST_SUITE: src/__tests__/auth_5.test.ts
      CLI_REGION: ap-southeast-1
    steps: *ref_5
  auth_1-amplify_e2e_tests_pkg_linux:
    working_directory: ~/repo
    docker: *ref_1
    resource_class: large
    environment:
      AMPLIFY_DIR: /home/circleci/repo/out
      AMPLIFY_PATH: /home/circleci/repo/out/amplify-pkg-linux
      TEST_SUITE: src/__tests__/auth_1.test.ts
      CLI_REGION: ap-southeast-2
    steps: *ref_5
  schema-key-amplify_e2e_tests_pkg_linux:
    working_directory: ~/repo
    docker: *ref_1
    resource_class: large
    environment:
      AMPLIFY_DIR: /home/circleci/repo/out
      AMPLIFY_PATH: /home/circleci/repo/out/amplify-pkg-linux
      TEST_SUITE: src/__tests__/schema-key.test.ts
      CLI_REGION: us-east-2
    steps: *ref_5
  schema-auth-10-amplify_e2e_tests_pkg_linux:
    working_directory: ~/repo
    docker: *ref_1
    resource_class: large
    environment:
      AMPLIFY_DIR: /home/circleci/repo/out
      AMPLIFY_PATH: /home/circleci/repo/out/amplify-pkg-linux
      TEST_SUITE: src/__tests__/schema-auth-10.test.ts
      CLI_REGION: us-west-2
    steps: *ref_5
  hostingPROD-amplify_e2e_tests_pkg_linux:
    working_directory: ~/repo
    docker: *ref_1
    resource_class: large
    environment:
      AMPLIFY_DIR: /home/circleci/repo/out
      AMPLIFY_PATH: /home/circleci/repo/out/amplify-pkg-linux
      TEST_SUITE: src/__tests__/hostingPROD.test.ts
      CLI_REGION: eu-west-2
    steps: *ref_5
  predictions-amplify_e2e_tests_pkg_linux:
    working_directory: ~/repo
    docker: *ref_1
    resource_class: large
    environment:
      AMPLIFY_DIR: /home/circleci/repo/out
      AMPLIFY_PATH: /home/circleci/repo/out/amplify-pkg-linux
      TEST_SUITE: src/__tests__/predictions.test.ts
      CLI_REGION: eu-central-1
    steps: *ref_5
  containers-api-amplify_e2e_tests_pkg_linux:
    working_directory: ~/repo
    docker: *ref_1
    resource_class: large
    environment:
      AMPLIFY_DIR: /home/circleci/repo/out
      AMPLIFY_PATH: /home/circleci/repo/out/amplify-pkg-linux
      TEST_SUITE: src/__tests__/containers-api.test.ts
      CLI_REGION: ap-northeast-1
    steps: *ref_5
  schema-iterative-update-2-amplify_e2e_tests_pkg_linux:
    working_directory: ~/repo
    docker: *ref_1
    resource_class: large
    environment:
      AMPLIFY_DIR: /home/circleci/repo/out
      AMPLIFY_PATH: /home/circleci/repo/out/amplify-pkg-linux
      TEST_SUITE: src/__tests__/schema-iterative-update-2.test.ts
      CLI_REGION: ap-southeast-1
    steps: *ref_5
  feature-flags-amplify_e2e_tests_pkg_linux:
    working_directory: ~/repo
    docker: *ref_1
    resource_class: large
    environment:
      AMPLIFY_DIR: /home/circleci/repo/out
      AMPLIFY_PATH: /home/circleci/repo/out/amplify-pkg-linux
      TEST_SUITE: src/__tests__/feature-flags.test.ts
      CLI_REGION: ap-southeast-2
    steps: *ref_5
  analytics-amplify_e2e_tests_pkg_linux:
    working_directory: ~/repo
    docker: *ref_1
    resource_class: large
    environment:
      AMPLIFY_DIR: /home/circleci/repo/out
      AMPLIFY_PATH: /home/circleci/repo/out/amplify-pkg-linux
      TEST_SUITE: src/__tests__/analytics.test.ts
      CLI_REGION: us-east-2
    steps: *ref_5
  hosting-amplify_e2e_tests_pkg_linux:
    working_directory: ~/repo
    docker: *ref_1
    resource_class: large
    environment:
      AMPLIFY_DIR: /home/circleci/repo/out
      AMPLIFY_PATH: /home/circleci/repo/out/amplify-pkg-linux
      TEST_SUITE: src/__tests__/hosting.test.ts
      CLI_REGION: us-west-2
    steps: *ref_5
  amplify-app-amplify_e2e_tests_pkg_linux:
    working_directory: ~/repo
    docker: *ref_1
    resource_class: large
    environment:
      AMPLIFY_DIR: /home/circleci/repo/out
      AMPLIFY_PATH: /home/circleci/repo/out/amplify-pkg-linux
      TEST_SUITE: src/__tests__/amplify-app.test.ts
      CLI_REGION: eu-west-2
    steps: *ref_5
  schema-predictions-amplify_e2e_tests_pkg_linux:
    working_directory: ~/repo
    docker: *ref_1
    resource_class: large
    environment:
      AMPLIFY_DIR: /home/circleci/repo/out
      AMPLIFY_PATH: /home/circleci/repo/out/amplify-pkg-linux
      TEST_SUITE: src/__tests__/schema-predictions.test.ts
      CLI_REGION: eu-central-1
    steps: *ref_5
  interactions-amplify_e2e_tests_pkg_linux:
    working_directory: ~/repo
    docker: *ref_1
    resource_class: large
    environment:
      AMPLIFY_DIR: /home/circleci/repo/out
      AMPLIFY_PATH: /home/circleci/repo/out/amplify-pkg-linux
      TEST_SUITE: src/__tests__/interactions.test.ts
      CLI_REGION: ap-northeast-1
    steps: *ref_5
  schema-data-access-patterns-amplify_e2e_tests_pkg_linux:
    working_directory: ~/repo
    docker: *ref_1
    resource_class: large
    environment:
      AMPLIFY_DIR: /home/circleci/repo/out
      AMPLIFY_PATH: /home/circleci/repo/out/amplify-pkg-linux
      TEST_SUITE: src/__tests__/schema-data-access-patterns.test.ts
      CLI_REGION: ap-southeast-1
    steps: *ref_5
  schema-versioned-amplify_e2e_tests_pkg_linux:
    working_directory: ~/repo
    docker: *ref_1
    resource_class: large
    environment:
      AMPLIFY_DIR: /home/circleci/repo/out
      AMPLIFY_PATH: /home/circleci/repo/out/amplify-pkg-linux
      TEST_SUITE: src/__tests__/schema-versioned.test.ts
      CLI_REGION: ap-southeast-2
    steps: *ref_5
  notifications-amplify_e2e_tests_pkg_linux:
    working_directory: ~/repo
    docker: *ref_1
    resource_class: large
    environment:
      AMPLIFY_DIR: /home/circleci/repo/out
      AMPLIFY_PATH: /home/circleci/repo/out/amplify-pkg-linux
      TEST_SUITE: src/__tests__/notifications.test.ts
      CLI_REGION: us-east-2
    steps: *ref_5
  tags-amplify_e2e_tests_pkg_linux:
    working_directory: ~/repo
    docker: *ref_1
    resource_class: large
    environment:
      AMPLIFY_DIR: /home/circleci/repo/out
      AMPLIFY_PATH: /home/circleci/repo/out/amplify-pkg-linux
      TEST_SUITE: src/__tests__/tags.test.ts
      CLI_REGION: us-west-2
    steps: *ref_5
  init-amplify_e2e_tests_pkg_linux:
    working_directory: ~/repo
    docker: *ref_1
    resource_class: large
    environment:
      AMPLIFY_DIR: /home/circleci/repo/out
      AMPLIFY_PATH: /home/circleci/repo/out/amplify-pkg-linux
      TEST_SUITE: src/__tests__/init.test.ts
      CLI_REGION: eu-west-2
    steps: *ref_5
  amplify-configure-amplify_e2e_tests_pkg_linux:
    working_directory: ~/repo
    docker: *ref_1
    resource_class: large
    environment:
      AMPLIFY_DIR: /home/circleci/repo/out
      AMPLIFY_PATH: /home/circleci/repo/out/amplify-pkg-linux
      TEST_SUITE: src/__tests__/amplify-configure.test.ts
      CLI_REGION: eu-central-1
    steps: *ref_5
  datastore-modelgen-amplify_e2e_tests_pkg_linux:
    working_directory: ~/repo
    docker: *ref_1
    resource_class: large
    environment:
      AMPLIFY_DIR: /home/circleci/repo/out
      AMPLIFY_PATH: /home/circleci/repo/out/amplify-pkg-linux
      TEST_SUITE: src/__tests__/datastore-modelgen.test.ts
      CLI_REGION: ap-northeast-1
    steps: *ref_5
  init-special-case-amplify_e2e_tests_pkg_linux:
    working_directory: ~/repo
    docker: *ref_1
    resource_class: large
    environment:
      AMPLIFY_DIR: /home/circleci/repo/out
      AMPLIFY_PATH: /home/circleci/repo/out/amplify-pkg-linux
      TEST_SUITE: src/__tests__/init-special-case.test.ts
      CLI_REGION: ap-southeast-1
    steps: *ref_5
  plugin-amplify_e2e_tests_pkg_linux:
    working_directory: ~/repo
    docker: *ref_1
    resource_class: large
    environment:
      AMPLIFY_DIR: /home/circleci/repo/out
      AMPLIFY_PATH: /home/circleci/repo/out/amplify-pkg-linux
      TEST_SUITE: src/__tests__/plugin.test.ts
      CLI_REGION: ap-southeast-2
    steps: *ref_5
  schema-iterative-update-locking-amplify_e2e_tests_pkg_linux:
    working_directory: ~/repo
    docker: *ref_1
    resource_class: large
    environment:
      AMPLIFY_DIR: /home/circleci/repo/out
      AMPLIFY_PATH: /home/circleci/repo/out/amplify-pkg-linux
      TEST_SUITE: src/__tests__/schema-iterative-update-locking.test.ts
      CLI_REGION: us-east-2
    steps: *ref_5
  s3-sse-amplify_e2e_tests_pkg_linux:
    working_directory: ~/repo
    docker: *ref_1
    resource_class: large
    environment:
      AMPLIFY_DIR: /home/circleci/repo/out
      AMPLIFY_PATH: /home/circleci/repo/out/amplify-pkg-linux
      TEST_SUITE: src/__tests__/s3-sse.test.ts
      CLI_REGION: us-west-2
    steps: *ref_5
  s3-sse-amplify_e2e_tests_pkg_linux:
    working_directory: ~/repo
    docker: *ref_1
    resource_class: large
    environment:
      AMPLIFY_DIR: /home/circleci/repo/out
      AMPLIFY_PATH: /home/circleci/repo/out/amplify-pkg-linux
      TEST_SUITE: src/__tests__/s3-sse.test.ts
      CLI_REGION: ap-southeast-2
    steps: *ref_5
  migration-node-function-amplify_e2e_tests_pkg_linux:
    working_directory: ~/repo
    docker: *ref_1
    resource_class: large
    environment:
      AMPLIFY_DIR: /home/circleci/repo/out
      AMPLIFY_PATH: /home/circleci/repo/out/amplify-pkg-linux
      TEST_SUITE: src/__tests__/migration/node.function.test.ts
<<<<<<< HEAD
      CLI_REGION: us-east-2
=======
      CLI_REGION: eu-west-2
>>>>>>> f259e5a1
    steps: *ref_5
  function_5-amplify_e2e_tests_pkg_linux:
    working_directory: ~/repo
    docker: *ref_1
    resource_class: large
    environment:
      AMPLIFY_DIR: /home/circleci/repo/out
      AMPLIFY_PATH: /home/circleci/repo/out/amplify-pkg-linux
      TEST_SUITE: src/__tests__/function_5.test.ts
<<<<<<< HEAD
      CLI_REGION: us-west-2
=======
      CLI_REGION: eu-central-1
    steps: *ref_5
  configure-project-amplify_e2e_tests_pkg_linux:
    working_directory: ~/repo
    docker: *ref_1
    resource_class: large
    environment:
      AMPLIFY_DIR: /home/circleci/repo/out
      AMPLIFY_PATH: /home/circleci/repo/out/amplify-pkg-linux
      TEST_SUITE: src/__tests__/configure-project.test.ts
      CLI_REGION: ap-northeast-1
>>>>>>> f259e5a1
    steps: *ref_5
  api_4-amplify_e2e_tests_pkg_linux:
    working_directory: ~/repo
    docker: *ref_1
    resource_class: large
    environment:
      AMPLIFY_DIR: /home/circleci/repo/out
      AMPLIFY_PATH: /home/circleci/repo/out/amplify-pkg-linux
      TEST_SUITE: src/__tests__/api_4.test.ts
<<<<<<< HEAD
      CLI_REGION: eu-west-2
=======
      CLI_REGION: ap-southeast-1
>>>>>>> f259e5a1
    steps: *ref_5
workflows:
  version: 2
  nightly_console_integration_tests:
    triggers:
      - schedule:
          cron: 0 14 * * *
          filters:
            branches:
              only:
                - master
    jobs:
      - build
      - publish_to_local_registry:
          requires:
            - build
      - amplify_console_integration_tests:
          context:
            - amplify-ecr-image-pull
            - console-e2e-test
            - e2e-auth-credentials
            - e2e-test-context
          requires:
            - build
            - publish_to_local_registry
  e2e_resource_cleanup:
    triggers:
      - schedule:
          cron: 45 0,12 * * *
          filters:
            branches:
              only:
                - master
    jobs:
      - build
      - cleanup_resources:
          context: cleanup-resources
          requires:
            - build
  build_test_deploy:
    jobs:
      - build
      - test:
          requires:
            - build
      - mock_e2e_tests:
          requires:
            - build
      - graphql_e2e_tests:
          context:
            - amplify-ecr-image-pull
            - e2e-test-context
          filters:
            branches:
              only:
                - master
                - iterative-update
          requires:
            - build
            - mock_e2e_tests
      - integration_test:
          context:
            - amplify-ecr-image-pull
            - e2e-test-context
          filters:
            branches:
              only:
                - master
                - beta
          requires:
            - build
            - mock_e2e_tests
      - publish_to_local_registry:
          filters:
            branches:
              only:
                - master
                - beta
                - backendManager
                - iterative-update
                - release
                - compute-functions
          requires:
            - build
      - build_pkg_binaries:
          requires:
            - publish_to_local_registry
      - amplify_sudo_install_test:
          context: amplify-ecr-image-pull
          requires:
            - publish_to_local_registry
          filters:
            branches:
              only:
                - master
      - done_with_node_e2e_tests:
          requires:
<<<<<<< HEAD
=======
            - schema-key-amplify_e2e_tests
            - analytics-amplify_e2e_tests
            - notifications-amplify_e2e_tests
            - schema-iterative-update-locking-amplify_e2e_tests
            - schema-auth-10-amplify_e2e_tests
            - hosting-amplify_e2e_tests
            - tags-amplify_e2e_tests
            - s3-sse-amplify_e2e_tests
>>>>>>> f259e5a1
            - hostingPROD-amplify_e2e_tests
            - amplify-app-amplify_e2e_tests
            - init-amplify_e2e_tests
            - migration-node-function-amplify_e2e_tests
            - predictions-amplify_e2e_tests
            - schema-predictions-amplify_e2e_tests
            - amplify-configure-amplify_e2e_tests
            - function_5-amplify_e2e_tests
            - containers-api-amplify_e2e_tests
            - interactions-amplify_e2e_tests
            - datastore-modelgen-amplify_e2e_tests
<<<<<<< HEAD
            - api_4-amplify_e2e_tests
            - auth_5-amplify_e2e_tests
=======
            - configure-project-amplify_e2e_tests
>>>>>>> f259e5a1
            - schema-iterative-update-2-amplify_e2e_tests
            - schema-data-access-patterns-amplify_e2e_tests
            - init-special-case-amplify_e2e_tests
            - api_4-amplify_e2e_tests
            - auth_1-amplify_e2e_tests
            - feature-flags-amplify_e2e_tests
            - schema-versioned-amplify_e2e_tests
            - plugin-amplify_e2e_tests
<<<<<<< HEAD
            - schema-key-amplify_e2e_tests
            - analytics-amplify_e2e_tests
            - notifications-amplify_e2e_tests
            - schema-iterative-update-locking-amplify_e2e_tests
            - schema-auth-10-amplify_e2e_tests
            - hosting-amplify_e2e_tests
            - tags-amplify_e2e_tests
            - s3-sse-amplify_e2e_tests
=======
>>>>>>> f259e5a1
      - done_with_pkg_linux_e2e_tests:
          requires:
            - schema-key-amplify_e2e_tests_pkg_linux
            - analytics-amplify_e2e_tests_pkg_linux
            - notifications-amplify_e2e_tests_pkg_linux
            - schema-iterative-update-locking-amplify_e2e_tests_pkg_linux
            - schema-auth-10-amplify_e2e_tests_pkg_linux
            - hosting-amplify_e2e_tests_pkg_linux
            - tags-amplify_e2e_tests_pkg_linux
            - s3-sse-amplify_e2e_tests_pkg_linux
            - hostingPROD-amplify_e2e_tests_pkg_linux
            - amplify-app-amplify_e2e_tests_pkg_linux
            - init-amplify_e2e_tests_pkg_linux
            - migration-node-function-amplify_e2e_tests_pkg_linux
            - predictions-amplify_e2e_tests_pkg_linux
            - schema-predictions-amplify_e2e_tests_pkg_linux
            - amplify-configure-amplify_e2e_tests_pkg_linux
            - function_5-amplify_e2e_tests_pkg_linux
            - containers-api-amplify_e2e_tests_pkg_linux
            - interactions-amplify_e2e_tests_pkg_linux
            - datastore-modelgen-amplify_e2e_tests_pkg_linux
<<<<<<< HEAD
            - api_4-amplify_e2e_tests_pkg_linux
            - auth_5-amplify_e2e_tests_pkg_linux
=======
            - configure-project-amplify_e2e_tests_pkg_linux
>>>>>>> f259e5a1
            - schema-iterative-update-2-amplify_e2e_tests_pkg_linux
            - schema-data-access-patterns-amplify_e2e_tests_pkg_linux
            - init-special-case-amplify_e2e_tests_pkg_linux
            - api_4-amplify_e2e_tests_pkg_linux
            - auth_1-amplify_e2e_tests_pkg_linux
            - feature-flags-amplify_e2e_tests_pkg_linux
            - schema-versioned-amplify_e2e_tests_pkg_linux
            - plugin-amplify_e2e_tests_pkg_linux
<<<<<<< HEAD
            - schema-key-amplify_e2e_tests_pkg_linux
            - analytics-amplify_e2e_tests_pkg_linux
            - notifications-amplify_e2e_tests_pkg_linux
            - schema-iterative-update-locking-amplify_e2e_tests_pkg_linux
            - schema-auth-10-amplify_e2e_tests_pkg_linux
            - hosting-amplify_e2e_tests_pkg_linux
            - tags-amplify_e2e_tests_pkg_linux
            - s3-sse-amplify_e2e_tests_pkg_linux
=======
>>>>>>> f259e5a1
      - amplify_migration_tests_latest:
          context:
            - amplify-ecr-image-pull
            - e2e-auth-credentials
            - clean_e2e_resources
            - e2e-test-context
          filters:
            branches:
              only:
                - master
          requires:
            - build
      - amplify_migration_tests_v4:
          context:
            - amplify-ecr-image-pull
            - e2e-auth-credentials
            - clean_e2e_resources
            - e2e-test-context
          filters:
            branches:
              only:
                - master
          requires:
            - build
      - amplify_migration_tests_v4_30_0:
          context:
            - amplify-ecr-image-pull
            - e2e-auth-credentials
            - clean_e2e_resources
            - e2e-test-context
          filters:
            branches:
              only:
                - master
                - graphqlschemae2e
                - feat-import
                - test-fix-status
          requires:
            - build
      - amplify_console_integration_tests:
          context:
            - amplify-ecr-image-pull
            - e2e-auth-credentials
            - clean_e2e_resources
            - console-e2e-test
            - e2e-test-context
          post-steps:
            - run: *ref_6
          filters:
            branches:
              only:
                - beta
          requires:
            - build
            - publish_to_local_registry
      - github_prerelease:
          context: github-publish
          requires:
            - build_pkg_binaries
          filters:
            branches:
              only:
                - release
      - github_prerelease_install_sanity_check:
          requires:
            - github_prerelease
          filters:
            branches:
              only:
                - release
      - cleanup_resources_after_e2e_runs:
          context: cleanup-resources
          requires:
            - done_with_pkg_linux_e2e_tests
            - amplify_migration_tests_latest
            - amplify_migration_tests_v4
            - amplify_migration_tests_v4_30_0
            - done_with_node_e2e_tests
      - deploy:
          context:
            - amplify-ecr-image-pull
            - npm-publish
          requires:
            - test
            - mock_e2e_tests
            - graphql_e2e_tests
            - integration_test
            - done_with_pkg_linux_e2e_tests
            - amplify_sudo_install_test
            - amplify_console_integration_tests
            - amplify_migration_tests_latest
            - amplify_migration_tests_v4
            - amplify_migration_tests_v4_30_0
            - github_prerelease_install_sanity_check
          filters:
            branches:
              only:
                - release
                - master
                - beta
      - github_release:
          context: github-publish
          requires:
            - deploy
          filters:
            branches:
              only:
                - release
      - schema-iterative-update-4-amplify_e2e_tests:
          context: &ref_7
            - amplify-ecr-image-pull
            - clean_e2e_resources
            - e2e-auth-credentials
            - e2e-test-context
          post-steps: &ref_8
            - run: *ref_6
          filters: &ref_9
            branches:
              only:
                - master
                - compute-functions
                - iterative-update
          requires:
            - publish_to_local_registry
      - schema-auth-6-amplify_e2e_tests:
          context: *ref_7
          post-steps: *ref_8
          filters: *ref_9
          requires:
            - publish_to_local_registry
      - function_1-amplify_e2e_tests:
          context: *ref_7
          post-steps: *ref_8
          filters: *ref_9
          requires:
            - publish_to_local_registry
      - schema-iterative-rollback-1-amplify_e2e_tests:
          context: *ref_7
          post-steps: *ref_8
          filters: *ref_9
          requires:
            - publish_to_local_registry
      - schema-searchable-amplify_e2e_tests:
          context: *ref_7
          post-steps: *ref_8
          filters: *ref_9
          requires:
            - schema-iterative-update-4-amplify_e2e_tests
      - function_2-amplify_e2e_tests:
          context: *ref_7
          post-steps: *ref_8
          filters: *ref_9
          requires:
            - schema-auth-6-amplify_e2e_tests
      - schema-key-amplify_e2e_tests:
          context: *ref_7
          post-steps: *ref_8
          filters: *ref_9
          requires:
            - function_1-amplify_e2e_tests
      - analytics-amplify_e2e_tests:
          context: *ref_7
          post-steps: *ref_8
          filters: *ref_9
          requires:
            - schema-iterative-rollback-1-amplify_e2e_tests
      - notifications-amplify_e2e_tests:
          context: *ref_7
          post-steps: *ref_8
          filters: *ref_9
          requires:
<<<<<<< HEAD
            - schema-auth-7-amplify_e2e_tests
      - migration-node-function-amplify_e2e_tests:
          context: amplify-cli-ecr
          post-steps: *ref_7
          filters: *ref_8
=======
            - schema-searchable-amplify_e2e_tests
      - schema-iterative-update-locking-amplify_e2e_tests:
          context: *ref_7
          post-steps: *ref_8
          filters: *ref_9
>>>>>>> f259e5a1
          requires:
            - function_2-amplify_e2e_tests
      - api_2-amplify_e2e_tests:
          context: *ref_7
          post-steps: *ref_8
          filters: *ref_9
          requires:
            - publish_to_local_registry
      - schema-connection-amplify_e2e_tests:
          context: *ref_7
          post-steps: *ref_8
          filters: *ref_9
          requires:
            - publish_to_local_registry
      - migration-api-key-migration2-amplify_e2e_tests:
          context: *ref_7
          post-steps: *ref_8
          filters: *ref_9
          requires:
            - publish_to_local_registry
      - import_dynamodb_1-amplify_e2e_tests:
          context: *ref_7
          post-steps: *ref_8
          filters: *ref_9
          requires:
            - publish_to_local_registry
      - schema-auth-8-amplify_e2e_tests:
          context: *ref_7
          post-steps: *ref_8
          filters: *ref_9
          requires:
            - api_2-amplify_e2e_tests
      - delete-amplify_e2e_tests:
          context: *ref_7
          post-steps: *ref_8
          filters: *ref_9
          requires:
            - schema-connection-amplify_e2e_tests
      - schema-auth-10-amplify_e2e_tests:
          context: *ref_7
          post-steps: *ref_8
          filters: *ref_9
          requires:
            - migration-api-key-migration2-amplify_e2e_tests
      - hosting-amplify_e2e_tests:
          context: *ref_7
          post-steps: *ref_8
          filters: *ref_9
          requires:
            - import_dynamodb_1-amplify_e2e_tests
      - tags-amplify_e2e_tests:
          context: *ref_7
          post-steps: *ref_8
          filters: *ref_9
          requires:
<<<<<<< HEAD
            - auth_4-amplify_e2e_tests
      - function_5-amplify_e2e_tests:
          context: amplify-cli-ecr
          post-steps: *ref_7
          filters: *ref_8
=======
            - schema-auth-8-amplify_e2e_tests
      - s3-sse-amplify_e2e_tests:
          context: *ref_7
          post-steps: *ref_8
          filters: *ref_9
>>>>>>> f259e5a1
          requires:
            - delete-amplify_e2e_tests
      - storage-amplify_e2e_tests:
          context: *ref_7
          post-steps: *ref_8
          filters: *ref_9
          requires:
            - publish_to_local_registry
      - migration-api-connection-migration-amplify_e2e_tests:
          context: *ref_7
          post-steps: *ref_8
          filters: *ref_9
          requires:
            - publish_to_local_registry
      - schema-auth-11-amplify_e2e_tests:
          context: *ref_7
          post-steps: *ref_8
          filters: *ref_9
          requires:
            - publish_to_local_registry
      - import_s3_1-amplify_e2e_tests:
          context: *ref_7
          post-steps: *ref_8
          filters: *ref_9
          requires:
            - publish_to_local_registry
      - schema-auth-7-amplify_e2e_tests:
          context: *ref_7
          post-steps: *ref_8
          filters: *ref_9
          requires:
            - storage-amplify_e2e_tests
      - schema-auth-3-amplify_e2e_tests:
          context: *ref_7
          post-steps: *ref_8
          filters: *ref_9
          requires:
            - migration-api-connection-migration-amplify_e2e_tests
      - hostingPROD-amplify_e2e_tests:
          context: *ref_7
          post-steps: *ref_8
          filters: *ref_9
          requires:
            - schema-auth-11-amplify_e2e_tests
      - amplify-app-amplify_e2e_tests:
          context: *ref_7
          post-steps: *ref_8
          filters: *ref_9
          requires:
            - import_s3_1-amplify_e2e_tests
      - init-amplify_e2e_tests:
          context: *ref_7
          post-steps: *ref_8
          filters: *ref_9
          requires:
<<<<<<< HEAD
            - migration-api-key-migration1-amplify_e2e_tests
      - api_4-amplify_e2e_tests:
          context: amplify-cli-ecr
          post-steps: *ref_7
          filters: *ref_8
          requires:
            - function_3-amplify_e2e_tests
=======
            - schema-auth-7-amplify_e2e_tests
      - migration-node-function-amplify_e2e_tests:
          context: *ref_7
          post-steps: *ref_8
          filters: *ref_9
          requires:
            - schema-auth-3-amplify_e2e_tests
>>>>>>> f259e5a1
      - schema-auth-5-amplify_e2e_tests:
          context: *ref_7
          post-steps: *ref_8
          filters: *ref_9
          requires:
            - publish_to_local_registry
      - schema-model-amplify_e2e_tests:
          context: *ref_7
          post-steps: *ref_8
          filters: *ref_9
          requires:
            - publish_to_local_registry
      - schema-auth-9-amplify_e2e_tests:
          context: *ref_7
          post-steps: *ref_8
          filters: *ref_9
          requires:
            - publish_to_local_registry
      - import_auth_2-amplify_e2e_tests:
          context: *ref_7
          post-steps: *ref_8
          filters: *ref_9
          requires:
            - publish_to_local_registry
      - auth_4-amplify_e2e_tests:
          context: *ref_7
          post-steps: *ref_8
          filters: *ref_9
          requires:
            - schema-auth-5-amplify_e2e_tests
      - schema-iterative-update-1-amplify_e2e_tests:
          context: *ref_7
          post-steps: *ref_8
          filters: *ref_9
          requires:
            - schema-model-amplify_e2e_tests
      - predictions-amplify_e2e_tests:
          context: *ref_7
          post-steps: *ref_8
          filters: *ref_9
          requires:
            - schema-auth-9-amplify_e2e_tests
      - schema-predictions-amplify_e2e_tests:
          context: *ref_7
          post-steps: *ref_8
          filters: *ref_9
          requires:
            - import_auth_2-amplify_e2e_tests
      - amplify-configure-amplify_e2e_tests:
          context: *ref_7
          post-steps: *ref_8
          filters: *ref_9
          requires:
            - auth_4-amplify_e2e_tests
      - function_5-amplify_e2e_tests:
          context: *ref_7
          post-steps: *ref_8
          filters: *ref_9
          requires:
            - schema-iterative-update-1-amplify_e2e_tests
      - api_1-amplify_e2e_tests:
          context: *ref_7
          post-steps: *ref_8
          filters: *ref_9
          requires:
            - publish_to_local_registry
      - schema-function-amplify_e2e_tests:
          context: *ref_7
          post-steps: *ref_8
          filters: *ref_9
          requires:
            - publish_to_local_registry
      - auth_2-amplify_e2e_tests:
          context: *ref_7
          post-steps: *ref_8
          filters: *ref_9
          requires:
            - publish_to_local_registry
      - import_auth_1-amplify_e2e_tests:
          context: *ref_7
          post-steps: *ref_8
          filters: *ref_9
          requires:
            - publish_to_local_registry
      - migration-api-key-migration1-amplify_e2e_tests:
          context: *ref_7
          post-steps: *ref_8
          filters: *ref_9
          requires:
            - api_1-amplify_e2e_tests
      - function_3-amplify_e2e_tests:
          context: *ref_7
          post-steps: *ref_8
          filters: *ref_9
          requires:
            - schema-function-amplify_e2e_tests
      - containers-api-amplify_e2e_tests:
          context: *ref_7
          post-steps: *ref_8
          filters: *ref_9
          requires:
            - auth_2-amplify_e2e_tests
      - interactions-amplify_e2e_tests:
          context: *ref_7
          post-steps: *ref_8
          filters: *ref_9
          requires:
            - import_auth_1-amplify_e2e_tests
      - datastore-modelgen-amplify_e2e_tests:
          context: *ref_7
          post-steps: *ref_8
          filters: *ref_9
          requires:
            - migration-api-key-migration1-amplify_e2e_tests
      - configure-project-amplify_e2e_tests:
          context: *ref_7
          post-steps: *ref_8
          filters: *ref_9
          requires:
            - function_3-amplify_e2e_tests
      - schema-auth-2-amplify_e2e_tests:
          context: *ref_7
          post-steps: *ref_8
          filters: *ref_9
          requires:
            - publish_to_local_registry
      - function_4-amplify_e2e_tests:
          context: *ref_7
          post-steps: *ref_8
          filters: *ref_9
          requires:
            - publish_to_local_registry
      - env-amplify_e2e_tests:
          context: *ref_7
          post-steps: *ref_8
          filters: *ref_9
          requires:
            - publish_to_local_registry
      - api_3-amplify_e2e_tests:
          context: *ref_7
          post-steps: *ref_8
          filters: *ref_9
          requires:
            - publish_to_local_registry
      - layer-amplify_e2e_tests:
          context: *ref_7
          post-steps: *ref_8
          filters: *ref_9
          requires:
            - schema-auth-2-amplify_e2e_tests
      - auth_5-amplify_e2e_tests:
          context: *ref_7
          post-steps: *ref_8
          filters: *ref_9
          requires:
            - function_4-amplify_e2e_tests
      - schema-iterative-update-2-amplify_e2e_tests:
          context: *ref_7
          post-steps: *ref_8
          filters: *ref_9
          requires:
            - env-amplify_e2e_tests
      - schema-data-access-patterns-amplify_e2e_tests:
          context: *ref_7
          post-steps: *ref_8
          filters: *ref_9
          requires:
            - api_3-amplify_e2e_tests
      - init-special-case-amplify_e2e_tests:
          context: *ref_7
          post-steps: *ref_8
          filters: *ref_9
          requires:
            - layer-amplify_e2e_tests
      - api_4-amplify_e2e_tests:
          context: *ref_7
          post-steps: *ref_8
          filters: *ref_9
          requires:
            - auth_5-amplify_e2e_tests
      - schema-iterative-update-3-amplify_e2e_tests:
          context: *ref_7
          post-steps: *ref_8
          filters: *ref_9
          requires:
            - publish_to_local_registry
      - schema-auth-1-amplify_e2e_tests:
          context: *ref_7
          post-steps: *ref_8
          filters: *ref_9
          requires:
            - publish_to_local_registry
      - schema-iterative-rollback-2-amplify_e2e_tests:
          context: *ref_7
          post-steps: *ref_8
          filters: *ref_9
          requires:
            - publish_to_local_registry
      - schema-auth-4-amplify_e2e_tests:
          context: *ref_7
          post-steps: *ref_8
          filters: *ref_9
          requires:
            - publish_to_local_registry
      - auth_3-amplify_e2e_tests:
          context: *ref_7
          post-steps: *ref_8
          filters: *ref_9
          requires:
            - schema-iterative-update-3-amplify_e2e_tests
      - auth_1-amplify_e2e_tests:
          context: *ref_7
          post-steps: *ref_8
          filters: *ref_9
          requires:
            - schema-auth-1-amplify_e2e_tests
      - feature-flags-amplify_e2e_tests:
          context: *ref_7
          post-steps: *ref_8
          filters: *ref_9
          requires:
            - schema-iterative-rollback-2-amplify_e2e_tests
      - schema-versioned-amplify_e2e_tests:
          context: *ref_7
          post-steps: *ref_8
          filters: *ref_9
          requires:
<<<<<<< HEAD
            - schema-auth-8-amplify_e2e_tests
      - s3-sse-amplify_e2e_tests:
          context: amplify-cli-ecr
          post-steps: *ref_7
          filters: *ref_8
=======
            - schema-auth-4-amplify_e2e_tests
      - plugin-amplify_e2e_tests:
          context: *ref_7
          post-steps: *ref_8
          filters: *ref_9
>>>>>>> f259e5a1
          requires:
            - auth_3-amplify_e2e_tests
      - schema-iterative-update-4-amplify_e2e_tests_pkg_linux:
          context: &ref_10
            - amplify-ecr-image-pull
            - clean_e2e_resources
            - e2e-auth-credentials
            - e2e-test-context
          post-steps: &ref_11
            - run: *ref_6
          filters: &ref_12
            branches:
              only:
                - master
          requires:
            - done_with_node_e2e_tests
            - build_pkg_binaries
      - schema-auth-6-amplify_e2e_tests_pkg_linux:
          context: *ref_10
          post-steps: *ref_11
          filters: *ref_12
          requires:
            - done_with_node_e2e_tests
            - build_pkg_binaries
      - function_1-amplify_e2e_tests_pkg_linux:
          context: *ref_10
          post-steps: *ref_11
          filters: *ref_12
          requires:
            - done_with_node_e2e_tests
            - build_pkg_binaries
      - schema-iterative-rollback-1-amplify_e2e_tests_pkg_linux:
          context: *ref_10
          post-steps: *ref_11
          filters: *ref_12
          requires:
            - done_with_node_e2e_tests
            - build_pkg_binaries
      - schema-searchable-amplify_e2e_tests_pkg_linux:
          context: *ref_10
          post-steps: *ref_11
          filters: *ref_12
          requires:
            - schema-iterative-update-4-amplify_e2e_tests_pkg_linux
      - function_2-amplify_e2e_tests_pkg_linux:
          context: *ref_10
          post-steps: *ref_11
          filters: *ref_12
          requires:
            - schema-auth-6-amplify_e2e_tests_pkg_linux
      - schema-key-amplify_e2e_tests_pkg_linux:
          context: *ref_10
          post-steps: *ref_11
          filters: *ref_12
          requires:
            - function_1-amplify_e2e_tests_pkg_linux
      - analytics-amplify_e2e_tests_pkg_linux:
          context: *ref_10
          post-steps: *ref_11
          filters: *ref_12
          requires:
            - schema-iterative-rollback-1-amplify_e2e_tests_pkg_linux
      - notifications-amplify_e2e_tests_pkg_linux:
          context: *ref_10
          post-steps: *ref_11
          filters: *ref_12
          requires:
<<<<<<< HEAD
            - schema-auth-7-amplify_e2e_tests_pkg_linux
      - migration-node-function-amplify_e2e_tests_pkg_linux:
          context: amplify-cli-ecr
          post-steps: *ref_9
          filters: *ref_10
=======
            - schema-searchable-amplify_e2e_tests_pkg_linux
      - schema-iterative-update-locking-amplify_e2e_tests_pkg_linux:
          context: *ref_10
          post-steps: *ref_11
          filters: *ref_12
>>>>>>> f259e5a1
          requires:
            - function_2-amplify_e2e_tests_pkg_linux
      - api_2-amplify_e2e_tests_pkg_linux:
          context: *ref_10
          post-steps: *ref_11
          filters: *ref_12
          requires:
            - done_with_node_e2e_tests
            - build_pkg_binaries
      - schema-connection-amplify_e2e_tests_pkg_linux:
          context: *ref_10
          post-steps: *ref_11
          filters: *ref_12
          requires:
            - done_with_node_e2e_tests
            - build_pkg_binaries
      - migration-api-key-migration2-amplify_e2e_tests_pkg_linux:
          context: *ref_10
          post-steps: *ref_11
          filters: *ref_12
          requires:
            - done_with_node_e2e_tests
            - build_pkg_binaries
      - import_dynamodb_1-amplify_e2e_tests_pkg_linux:
          context: *ref_10
          post-steps: *ref_11
          filters: *ref_12
          requires:
            - done_with_node_e2e_tests
            - build_pkg_binaries
      - schema-auth-8-amplify_e2e_tests_pkg_linux:
          context: *ref_10
          post-steps: *ref_11
          filters: *ref_12
          requires:
            - api_2-amplify_e2e_tests_pkg_linux
      - delete-amplify_e2e_tests_pkg_linux:
          context: *ref_10
          post-steps: *ref_11
          filters: *ref_12
          requires:
            - schema-connection-amplify_e2e_tests_pkg_linux
      - schema-auth-10-amplify_e2e_tests_pkg_linux:
          context: *ref_10
          post-steps: *ref_11
          filters: *ref_12
          requires:
            - migration-api-key-migration2-amplify_e2e_tests_pkg_linux
      - hosting-amplify_e2e_tests_pkg_linux:
          context: *ref_10
          post-steps: *ref_11
          filters: *ref_12
          requires:
            - import_dynamodb_1-amplify_e2e_tests_pkg_linux
      - tags-amplify_e2e_tests_pkg_linux:
          context: *ref_10
          post-steps: *ref_11
          filters: *ref_12
          requires:
<<<<<<< HEAD
            - auth_4-amplify_e2e_tests_pkg_linux
      - function_5-amplify_e2e_tests_pkg_linux:
          context: amplify-cli-ecr
          post-steps: *ref_9
          filters: *ref_10
=======
            - schema-auth-8-amplify_e2e_tests_pkg_linux
      - s3-sse-amplify_e2e_tests_pkg_linux:
          context: *ref_10
          post-steps: *ref_11
          filters: *ref_12
>>>>>>> f259e5a1
          requires:
            - delete-amplify_e2e_tests_pkg_linux
      - storage-amplify_e2e_tests_pkg_linux:
          context: *ref_10
          post-steps: *ref_11
          filters: *ref_12
          requires:
            - done_with_node_e2e_tests
            - build_pkg_binaries
      - migration-api-connection-migration-amplify_e2e_tests_pkg_linux:
          context: *ref_10
          post-steps: *ref_11
          filters: *ref_12
          requires:
            - done_with_node_e2e_tests
            - build_pkg_binaries
      - schema-auth-11-amplify_e2e_tests_pkg_linux:
          context: *ref_10
          post-steps: *ref_11
          filters: *ref_12
          requires:
            - done_with_node_e2e_tests
            - build_pkg_binaries
      - import_s3_1-amplify_e2e_tests_pkg_linux:
          context: *ref_10
          post-steps: *ref_11
          filters: *ref_12
          requires:
            - done_with_node_e2e_tests
            - build_pkg_binaries
      - schema-auth-7-amplify_e2e_tests_pkg_linux:
          context: *ref_10
          post-steps: *ref_11
          filters: *ref_12
          requires:
            - storage-amplify_e2e_tests_pkg_linux
      - schema-auth-3-amplify_e2e_tests_pkg_linux:
          context: *ref_10
          post-steps: *ref_11
          filters: *ref_12
          requires:
            - migration-api-connection-migration-amplify_e2e_tests_pkg_linux
      - hostingPROD-amplify_e2e_tests_pkg_linux:
          context: *ref_10
          post-steps: *ref_11
          filters: *ref_12
          requires:
            - schema-auth-11-amplify_e2e_tests_pkg_linux
      - amplify-app-amplify_e2e_tests_pkg_linux:
          context: *ref_10
          post-steps: *ref_11
          filters: *ref_12
          requires:
            - import_s3_1-amplify_e2e_tests_pkg_linux
      - init-amplify_e2e_tests_pkg_linux:
          context: *ref_10
          post-steps: *ref_11
          filters: *ref_12
          requires:
<<<<<<< HEAD
            - migration-api-key-migration1-amplify_e2e_tests_pkg_linux
      - api_4-amplify_e2e_tests_pkg_linux:
          context: amplify-cli-ecr
          post-steps: *ref_9
          filters: *ref_10
          requires:
            - function_3-amplify_e2e_tests_pkg_linux
=======
            - schema-auth-7-amplify_e2e_tests_pkg_linux
      - migration-node-function-amplify_e2e_tests_pkg_linux:
          context: *ref_10
          post-steps: *ref_11
          filters: *ref_12
          requires:
            - schema-auth-3-amplify_e2e_tests_pkg_linux
>>>>>>> f259e5a1
      - schema-auth-5-amplify_e2e_tests_pkg_linux:
          context: *ref_10
          post-steps: *ref_11
          filters: *ref_12
          requires:
            - done_with_node_e2e_tests
            - build_pkg_binaries
      - schema-model-amplify_e2e_tests_pkg_linux:
          context: *ref_10
          post-steps: *ref_11
          filters: *ref_12
          requires:
            - done_with_node_e2e_tests
            - build_pkg_binaries
      - schema-auth-9-amplify_e2e_tests_pkg_linux:
          context: *ref_10
          post-steps: *ref_11
          filters: *ref_12
          requires:
            - done_with_node_e2e_tests
            - build_pkg_binaries
      - import_auth_2-amplify_e2e_tests_pkg_linux:
          context: *ref_10
          post-steps: *ref_11
          filters: *ref_12
          requires:
            - done_with_node_e2e_tests
            - build_pkg_binaries
      - auth_4-amplify_e2e_tests_pkg_linux:
          context: *ref_10
          post-steps: *ref_11
          filters: *ref_12
          requires:
            - schema-auth-5-amplify_e2e_tests_pkg_linux
      - schema-iterative-update-1-amplify_e2e_tests_pkg_linux:
          context: *ref_10
          post-steps: *ref_11
          filters: *ref_12
          requires:
            - schema-model-amplify_e2e_tests_pkg_linux
      - predictions-amplify_e2e_tests_pkg_linux:
          context: *ref_10
          post-steps: *ref_11
          filters: *ref_12
          requires:
            - schema-auth-9-amplify_e2e_tests_pkg_linux
      - schema-predictions-amplify_e2e_tests_pkg_linux:
          context: *ref_10
          post-steps: *ref_11
          filters: *ref_12
          requires:
            - import_auth_2-amplify_e2e_tests_pkg_linux
      - amplify-configure-amplify_e2e_tests_pkg_linux:
          context: *ref_10
          post-steps: *ref_11
          filters: *ref_12
          requires:
            - auth_4-amplify_e2e_tests_pkg_linux
      - function_5-amplify_e2e_tests_pkg_linux:
          context: *ref_10
          post-steps: *ref_11
          filters: *ref_12
          requires:
            - schema-iterative-update-1-amplify_e2e_tests_pkg_linux
      - api_1-amplify_e2e_tests_pkg_linux:
          context: *ref_10
          post-steps: *ref_11
          filters: *ref_12
          requires:
            - done_with_node_e2e_tests
            - build_pkg_binaries
      - schema-function-amplify_e2e_tests_pkg_linux:
          context: *ref_10
          post-steps: *ref_11
          filters: *ref_12
          requires:
            - done_with_node_e2e_tests
            - build_pkg_binaries
      - auth_2-amplify_e2e_tests_pkg_linux:
          context: *ref_10
          post-steps: *ref_11
          filters: *ref_12
          requires:
            - done_with_node_e2e_tests
            - build_pkg_binaries
      - import_auth_1-amplify_e2e_tests_pkg_linux:
          context: *ref_10
          post-steps: *ref_11
          filters: *ref_12
          requires:
            - done_with_node_e2e_tests
            - build_pkg_binaries
      - migration-api-key-migration1-amplify_e2e_tests_pkg_linux:
          context: *ref_10
          post-steps: *ref_11
          filters: *ref_12
          requires:
            - api_1-amplify_e2e_tests_pkg_linux
      - function_3-amplify_e2e_tests_pkg_linux:
          context: *ref_10
          post-steps: *ref_11
          filters: *ref_12
          requires:
            - schema-function-amplify_e2e_tests_pkg_linux
      - containers-api-amplify_e2e_tests_pkg_linux:
          context: *ref_10
          post-steps: *ref_11
          filters: *ref_12
          requires:
            - auth_2-amplify_e2e_tests_pkg_linux
      - interactions-amplify_e2e_tests_pkg_linux:
          context: *ref_10
          post-steps: *ref_11
          filters: *ref_12
          requires:
            - import_auth_1-amplify_e2e_tests_pkg_linux
      - datastore-modelgen-amplify_e2e_tests_pkg_linux:
          context: *ref_10
          post-steps: *ref_11
          filters: *ref_12
          requires:
            - migration-api-key-migration1-amplify_e2e_tests_pkg_linux
      - configure-project-amplify_e2e_tests_pkg_linux:
          context: *ref_10
          post-steps: *ref_11
          filters: *ref_12
          requires:
            - function_3-amplify_e2e_tests_pkg_linux
      - schema-auth-2-amplify_e2e_tests_pkg_linux:
          context: *ref_10
          post-steps: *ref_11
          filters: *ref_12
          requires:
            - done_with_node_e2e_tests
            - build_pkg_binaries
      - function_4-amplify_e2e_tests_pkg_linux:
          context: *ref_10
          post-steps: *ref_11
          filters: *ref_12
          requires:
            - done_with_node_e2e_tests
            - build_pkg_binaries
      - env-amplify_e2e_tests_pkg_linux:
          context: *ref_10
          post-steps: *ref_11
          filters: *ref_12
          requires:
            - done_with_node_e2e_tests
            - build_pkg_binaries
      - api_3-amplify_e2e_tests_pkg_linux:
          context: *ref_10
          post-steps: *ref_11
          filters: *ref_12
          requires:
            - done_with_node_e2e_tests
            - build_pkg_binaries
      - layer-amplify_e2e_tests_pkg_linux:
          context: *ref_10
          post-steps: *ref_11
          filters: *ref_12
          requires:
            - schema-auth-2-amplify_e2e_tests_pkg_linux
      - auth_5-amplify_e2e_tests_pkg_linux:
          context: *ref_10
          post-steps: *ref_11
          filters: *ref_12
          requires:
            - function_4-amplify_e2e_tests_pkg_linux
      - schema-iterative-update-2-amplify_e2e_tests_pkg_linux:
          context: *ref_10
          post-steps: *ref_11
          filters: *ref_12
          requires:
            - env-amplify_e2e_tests_pkg_linux
      - schema-data-access-patterns-amplify_e2e_tests_pkg_linux:
          context: *ref_10
          post-steps: *ref_11
          filters: *ref_12
          requires:
            - api_3-amplify_e2e_tests_pkg_linux
      - init-special-case-amplify_e2e_tests_pkg_linux:
          context: *ref_10
          post-steps: *ref_11
          filters: *ref_12
          requires:
            - layer-amplify_e2e_tests_pkg_linux
      - api_4-amplify_e2e_tests_pkg_linux:
          context: *ref_10
          post-steps: *ref_11
          filters: *ref_12
          requires:
            - auth_5-amplify_e2e_tests_pkg_linux
      - schema-iterative-update-3-amplify_e2e_tests_pkg_linux:
          context: *ref_10
          post-steps: *ref_11
          filters: *ref_12
          requires:
            - done_with_node_e2e_tests
            - build_pkg_binaries
      - schema-auth-1-amplify_e2e_tests_pkg_linux:
          context: *ref_10
          post-steps: *ref_11
          filters: *ref_12
          requires:
            - done_with_node_e2e_tests
            - build_pkg_binaries
      - schema-iterative-rollback-2-amplify_e2e_tests_pkg_linux:
          context: *ref_10
          post-steps: *ref_11
          filters: *ref_12
          requires:
            - done_with_node_e2e_tests
            - build_pkg_binaries
      - schema-auth-4-amplify_e2e_tests_pkg_linux:
          context: *ref_10
          post-steps: *ref_11
          filters: *ref_12
          requires:
            - done_with_node_e2e_tests
            - build_pkg_binaries
      - auth_3-amplify_e2e_tests_pkg_linux:
          context: *ref_10
          post-steps: *ref_11
          filters: *ref_12
          requires:
            - schema-iterative-update-3-amplify_e2e_tests_pkg_linux
      - auth_1-amplify_e2e_tests_pkg_linux:
          context: *ref_10
          post-steps: *ref_11
          filters: *ref_12
          requires:
            - schema-auth-1-amplify_e2e_tests_pkg_linux
      - feature-flags-amplify_e2e_tests_pkg_linux:
          context: *ref_10
          post-steps: *ref_11
          filters: *ref_12
          requires:
            - schema-iterative-rollback-2-amplify_e2e_tests_pkg_linux
      - schema-versioned-amplify_e2e_tests_pkg_linux:
          context: *ref_10
          post-steps: *ref_11
          filters: *ref_12
          requires:
<<<<<<< HEAD
            - schema-auth-8-amplify_e2e_tests_pkg_linux
      - s3-sse-amplify_e2e_tests_pkg_linux:
          context: amplify-cli-ecr
          post-steps: *ref_9
          filters: *ref_10
=======
            - schema-auth-4-amplify_e2e_tests_pkg_linux
      - plugin-amplify_e2e_tests_pkg_linux:
          context: *ref_10
          post-steps: *ref_11
          filters: *ref_12
>>>>>>> f259e5a1
          requires:
            - auth_3-amplify_e2e_tests_pkg_linux<|MERGE_RESOLUTION|>--- conflicted
+++ resolved
@@ -1102,11 +1102,7 @@
     steps: *ref_4
     environment:
       TEST_SUITE: src/__tests__/schema-iterative-update-locking.test.ts
-<<<<<<< HEAD
-      CLI_REGION: ap-southeast-1
-=======
       CLI_REGION: us-east-2
->>>>>>> f259e5a1
   s3-sse-amplify_e2e_tests:
     working_directory: ~/repo
     docker: *ref_1
@@ -1114,11 +1110,7 @@
     steps: *ref_4
     environment:
       TEST_SUITE: src/__tests__/s3-sse.test.ts
-<<<<<<< HEAD
-      CLI_REGION: ap-southeast-2
-=======
       CLI_REGION: us-west-2
->>>>>>> f259e5a1
   migration-node-function-amplify_e2e_tests:
     working_directory: ~/repo
     docker: *ref_1
@@ -1126,11 +1118,7 @@
     steps: *ref_4
     environment:
       TEST_SUITE: src/__tests__/migration/node.function.test.ts
-<<<<<<< HEAD
-      CLI_REGION: us-east-2
-=======
       CLI_REGION: eu-west-2
->>>>>>> f259e5a1
   function_5-amplify_e2e_tests:
     working_directory: ~/repo
     docker: *ref_1
@@ -1138,9 +1126,6 @@
     steps: *ref_4
     environment:
       TEST_SUITE: src/__tests__/function_5.test.ts
-<<<<<<< HEAD
-      CLI_REGION: us-west-2
-=======
       CLI_REGION: eu-central-1
   configure-project-amplify_e2e_tests:
     working_directory: ~/repo
@@ -1150,7 +1135,6 @@
     environment:
       TEST_SUITE: src/__tests__/configure-project.test.ts
       CLI_REGION: ap-northeast-1
->>>>>>> f259e5a1
   api_4-amplify_e2e_tests:
     working_directory: ~/repo
     docker: *ref_1
@@ -1158,11 +1142,7 @@
     steps: *ref_4
     environment:
       TEST_SUITE: src/__tests__/api_4.test.ts
-<<<<<<< HEAD
-      CLI_REGION: eu-west-2
-=======
       CLI_REGION: ap-southeast-1
->>>>>>> f259e5a1
   schema-iterative-update-4-amplify_e2e_tests_pkg_linux:
     working_directory: ~/repo
     docker: *ref_1
@@ -1813,16 +1793,6 @@
       TEST_SUITE: src/__tests__/s3-sse.test.ts
       CLI_REGION: us-west-2
     steps: *ref_5
-  s3-sse-amplify_e2e_tests_pkg_linux:
-    working_directory: ~/repo
-    docker: *ref_1
-    resource_class: large
-    environment:
-      AMPLIFY_DIR: /home/circleci/repo/out
-      AMPLIFY_PATH: /home/circleci/repo/out/amplify-pkg-linux
-      TEST_SUITE: src/__tests__/s3-sse.test.ts
-      CLI_REGION: ap-southeast-2
-    steps: *ref_5
   migration-node-function-amplify_e2e_tests_pkg_linux:
     working_directory: ~/repo
     docker: *ref_1
@@ -1831,11 +1801,7 @@
       AMPLIFY_DIR: /home/circleci/repo/out
       AMPLIFY_PATH: /home/circleci/repo/out/amplify-pkg-linux
       TEST_SUITE: src/__tests__/migration/node.function.test.ts
-<<<<<<< HEAD
-      CLI_REGION: us-east-2
-=======
       CLI_REGION: eu-west-2
->>>>>>> f259e5a1
     steps: *ref_5
   function_5-amplify_e2e_tests_pkg_linux:
     working_directory: ~/repo
@@ -1845,9 +1811,6 @@
       AMPLIFY_DIR: /home/circleci/repo/out
       AMPLIFY_PATH: /home/circleci/repo/out/amplify-pkg-linux
       TEST_SUITE: src/__tests__/function_5.test.ts
-<<<<<<< HEAD
-      CLI_REGION: us-west-2
-=======
       CLI_REGION: eu-central-1
     steps: *ref_5
   configure-project-amplify_e2e_tests_pkg_linux:
@@ -1859,7 +1822,6 @@
       AMPLIFY_PATH: /home/circleci/repo/out/amplify-pkg-linux
       TEST_SUITE: src/__tests__/configure-project.test.ts
       CLI_REGION: ap-northeast-1
->>>>>>> f259e5a1
     steps: *ref_5
   api_4-amplify_e2e_tests_pkg_linux:
     working_directory: ~/repo
@@ -1869,11 +1831,7 @@
       AMPLIFY_DIR: /home/circleci/repo/out
       AMPLIFY_PATH: /home/circleci/repo/out/amplify-pkg-linux
       TEST_SUITE: src/__tests__/api_4.test.ts
-<<<<<<< HEAD
-      CLI_REGION: eu-west-2
-=======
       CLI_REGION: ap-southeast-1
->>>>>>> f259e5a1
     steps: *ref_5
 workflows:
   version: 2
@@ -1971,8 +1929,6 @@
                 - master
       - done_with_node_e2e_tests:
           requires:
-<<<<<<< HEAD
-=======
             - schema-key-amplify_e2e_tests
             - analytics-amplify_e2e_tests
             - notifications-amplify_e2e_tests
@@ -1981,7 +1937,6 @@
             - hosting-amplify_e2e_tests
             - tags-amplify_e2e_tests
             - s3-sse-amplify_e2e_tests
->>>>>>> f259e5a1
             - hostingPROD-amplify_e2e_tests
             - amplify-app-amplify_e2e_tests
             - init-amplify_e2e_tests
@@ -1993,12 +1948,7 @@
             - containers-api-amplify_e2e_tests
             - interactions-amplify_e2e_tests
             - datastore-modelgen-amplify_e2e_tests
-<<<<<<< HEAD
-            - api_4-amplify_e2e_tests
-            - auth_5-amplify_e2e_tests
-=======
             - configure-project-amplify_e2e_tests
->>>>>>> f259e5a1
             - schema-iterative-update-2-amplify_e2e_tests
             - schema-data-access-patterns-amplify_e2e_tests
             - init-special-case-amplify_e2e_tests
@@ -2007,17 +1957,6 @@
             - feature-flags-amplify_e2e_tests
             - schema-versioned-amplify_e2e_tests
             - plugin-amplify_e2e_tests
-<<<<<<< HEAD
-            - schema-key-amplify_e2e_tests
-            - analytics-amplify_e2e_tests
-            - notifications-amplify_e2e_tests
-            - schema-iterative-update-locking-amplify_e2e_tests
-            - schema-auth-10-amplify_e2e_tests
-            - hosting-amplify_e2e_tests
-            - tags-amplify_e2e_tests
-            - s3-sse-amplify_e2e_tests
-=======
->>>>>>> f259e5a1
       - done_with_pkg_linux_e2e_tests:
           requires:
             - schema-key-amplify_e2e_tests_pkg_linux
@@ -2039,12 +1978,7 @@
             - containers-api-amplify_e2e_tests_pkg_linux
             - interactions-amplify_e2e_tests_pkg_linux
             - datastore-modelgen-amplify_e2e_tests_pkg_linux
-<<<<<<< HEAD
-            - api_4-amplify_e2e_tests_pkg_linux
-            - auth_5-amplify_e2e_tests_pkg_linux
-=======
             - configure-project-amplify_e2e_tests_pkg_linux
->>>>>>> f259e5a1
             - schema-iterative-update-2-amplify_e2e_tests_pkg_linux
             - schema-data-access-patterns-amplify_e2e_tests_pkg_linux
             - init-special-case-amplify_e2e_tests_pkg_linux
@@ -2053,17 +1987,6 @@
             - feature-flags-amplify_e2e_tests_pkg_linux
             - schema-versioned-amplify_e2e_tests_pkg_linux
             - plugin-amplify_e2e_tests_pkg_linux
-<<<<<<< HEAD
-            - schema-key-amplify_e2e_tests_pkg_linux
-            - analytics-amplify_e2e_tests_pkg_linux
-            - notifications-amplify_e2e_tests_pkg_linux
-            - schema-iterative-update-locking-amplify_e2e_tests_pkg_linux
-            - schema-auth-10-amplify_e2e_tests_pkg_linux
-            - hosting-amplify_e2e_tests_pkg_linux
-            - tags-amplify_e2e_tests_pkg_linux
-            - s3-sse-amplify_e2e_tests_pkg_linux
-=======
->>>>>>> f259e5a1
       - amplify_migration_tests_latest:
           context:
             - amplify-ecr-image-pull
@@ -2235,214 +2158,188 @@
           post-steps: *ref_8
           filters: *ref_9
           requires:
-<<<<<<< HEAD
+            - schema-searchable-amplify_e2e_tests
+      - schema-iterative-update-locking-amplify_e2e_tests:
+          context: *ref_7
+          post-steps: *ref_8
+          filters: *ref_9
+          requires:
+            - function_2-amplify_e2e_tests
+      - api_2-amplify_e2e_tests:
+          context: *ref_7
+          post-steps: *ref_8
+          filters: *ref_9
+          requires:
+            - publish_to_local_registry
+      - schema-connection-amplify_e2e_tests:
+          context: *ref_7
+          post-steps: *ref_8
+          filters: *ref_9
+          requires:
+            - publish_to_local_registry
+      - migration-api-key-migration2-amplify_e2e_tests:
+          context: *ref_7
+          post-steps: *ref_8
+          filters: *ref_9
+          requires:
+            - publish_to_local_registry
+      - import_dynamodb_1-amplify_e2e_tests:
+          context: *ref_7
+          post-steps: *ref_8
+          filters: *ref_9
+          requires:
+            - publish_to_local_registry
+      - schema-auth-8-amplify_e2e_tests:
+          context: *ref_7
+          post-steps: *ref_8
+          filters: *ref_9
+          requires:
+            - api_2-amplify_e2e_tests
+      - delete-amplify_e2e_tests:
+          context: *ref_7
+          post-steps: *ref_8
+          filters: *ref_9
+          requires:
+            - schema-connection-amplify_e2e_tests
+      - schema-auth-10-amplify_e2e_tests:
+          context: *ref_7
+          post-steps: *ref_8
+          filters: *ref_9
+          requires:
+            - migration-api-key-migration2-amplify_e2e_tests
+      - hosting-amplify_e2e_tests:
+          context: *ref_7
+          post-steps: *ref_8
+          filters: *ref_9
+          requires:
+            - import_dynamodb_1-amplify_e2e_tests
+      - tags-amplify_e2e_tests:
+          context: *ref_7
+          post-steps: *ref_8
+          filters: *ref_9
+          requires:
+            - schema-auth-8-amplify_e2e_tests
+      - s3-sse-amplify_e2e_tests:
+          context: *ref_7
+          post-steps: *ref_8
+          filters: *ref_9
+          requires:
+            - delete-amplify_e2e_tests
+      - storage-amplify_e2e_tests:
+          context: *ref_7
+          post-steps: *ref_8
+          filters: *ref_9
+          requires:
+            - publish_to_local_registry
+      - migration-api-connection-migration-amplify_e2e_tests:
+          context: *ref_7
+          post-steps: *ref_8
+          filters: *ref_9
+          requires:
+            - publish_to_local_registry
+      - schema-auth-11-amplify_e2e_tests:
+          context: *ref_7
+          post-steps: *ref_8
+          filters: *ref_9
+          requires:
+            - publish_to_local_registry
+      - import_s3_1-amplify_e2e_tests:
+          context: *ref_7
+          post-steps: *ref_8
+          filters: *ref_9
+          requires:
+            - publish_to_local_registry
+      - schema-auth-7-amplify_e2e_tests:
+          context: *ref_7
+          post-steps: *ref_8
+          filters: *ref_9
+          requires:
+            - storage-amplify_e2e_tests
+      - schema-auth-3-amplify_e2e_tests:
+          context: *ref_7
+          post-steps: *ref_8
+          filters: *ref_9
+          requires:
+            - migration-api-connection-migration-amplify_e2e_tests
+      - hostingPROD-amplify_e2e_tests:
+          context: *ref_7
+          post-steps: *ref_8
+          filters: *ref_9
+          requires:
+            - schema-auth-11-amplify_e2e_tests
+      - amplify-app-amplify_e2e_tests:
+          context: *ref_7
+          post-steps: *ref_8
+          filters: *ref_9
+          requires:
+            - import_s3_1-amplify_e2e_tests
+      - init-amplify_e2e_tests:
+          context: *ref_7
+          post-steps: *ref_8
+          filters: *ref_9
+          requires:
             - schema-auth-7-amplify_e2e_tests
       - migration-node-function-amplify_e2e_tests:
-          context: amplify-cli-ecr
-          post-steps: *ref_7
-          filters: *ref_8
-=======
-            - schema-searchable-amplify_e2e_tests
-      - schema-iterative-update-locking-amplify_e2e_tests:
-          context: *ref_7
-          post-steps: *ref_8
-          filters: *ref_9
->>>>>>> f259e5a1
-          requires:
-            - function_2-amplify_e2e_tests
-      - api_2-amplify_e2e_tests:
-          context: *ref_7
-          post-steps: *ref_8
-          filters: *ref_9
-          requires:
-            - publish_to_local_registry
-      - schema-connection-amplify_e2e_tests:
-          context: *ref_7
-          post-steps: *ref_8
-          filters: *ref_9
-          requires:
-            - publish_to_local_registry
-      - migration-api-key-migration2-amplify_e2e_tests:
-          context: *ref_7
-          post-steps: *ref_8
-          filters: *ref_9
-          requires:
-            - publish_to_local_registry
-      - import_dynamodb_1-amplify_e2e_tests:
-          context: *ref_7
-          post-steps: *ref_8
-          filters: *ref_9
-          requires:
-            - publish_to_local_registry
-      - schema-auth-8-amplify_e2e_tests:
-          context: *ref_7
-          post-steps: *ref_8
-          filters: *ref_9
-          requires:
-            - api_2-amplify_e2e_tests
-      - delete-amplify_e2e_tests:
-          context: *ref_7
-          post-steps: *ref_8
-          filters: *ref_9
-          requires:
-            - schema-connection-amplify_e2e_tests
-      - schema-auth-10-amplify_e2e_tests:
-          context: *ref_7
-          post-steps: *ref_8
-          filters: *ref_9
-          requires:
-            - migration-api-key-migration2-amplify_e2e_tests
-      - hosting-amplify_e2e_tests:
-          context: *ref_7
-          post-steps: *ref_8
-          filters: *ref_9
-          requires:
-            - import_dynamodb_1-amplify_e2e_tests
-      - tags-amplify_e2e_tests:
-          context: *ref_7
-          post-steps: *ref_8
-          filters: *ref_9
-          requires:
-<<<<<<< HEAD
+          context: *ref_7
+          post-steps: *ref_8
+          filters: *ref_9
+          requires:
+            - schema-auth-3-amplify_e2e_tests
+      - schema-auth-5-amplify_e2e_tests:
+          context: *ref_7
+          post-steps: *ref_8
+          filters: *ref_9
+          requires:
+            - publish_to_local_registry
+      - schema-model-amplify_e2e_tests:
+          context: *ref_7
+          post-steps: *ref_8
+          filters: *ref_9
+          requires:
+            - publish_to_local_registry
+      - schema-auth-9-amplify_e2e_tests:
+          context: *ref_7
+          post-steps: *ref_8
+          filters: *ref_9
+          requires:
+            - publish_to_local_registry
+      - import_auth_2-amplify_e2e_tests:
+          context: *ref_7
+          post-steps: *ref_8
+          filters: *ref_9
+          requires:
+            - publish_to_local_registry
+      - auth_4-amplify_e2e_tests:
+          context: *ref_7
+          post-steps: *ref_8
+          filters: *ref_9
+          requires:
+            - schema-auth-5-amplify_e2e_tests
+      - schema-iterative-update-1-amplify_e2e_tests:
+          context: *ref_7
+          post-steps: *ref_8
+          filters: *ref_9
+          requires:
+            - schema-model-amplify_e2e_tests
+      - predictions-amplify_e2e_tests:
+          context: *ref_7
+          post-steps: *ref_8
+          filters: *ref_9
+          requires:
+            - schema-auth-9-amplify_e2e_tests
+      - schema-predictions-amplify_e2e_tests:
+          context: *ref_7
+          post-steps: *ref_8
+          filters: *ref_9
+          requires:
+            - import_auth_2-amplify_e2e_tests
+      - amplify-configure-amplify_e2e_tests:
+          context: *ref_7
+          post-steps: *ref_8
+          filters: *ref_9
+          requires:
             - auth_4-amplify_e2e_tests
       - function_5-amplify_e2e_tests:
-          context: amplify-cli-ecr
-          post-steps: *ref_7
-          filters: *ref_8
-=======
-            - schema-auth-8-amplify_e2e_tests
-      - s3-sse-amplify_e2e_tests:
-          context: *ref_7
-          post-steps: *ref_8
-          filters: *ref_9
->>>>>>> f259e5a1
-          requires:
-            - delete-amplify_e2e_tests
-      - storage-amplify_e2e_tests:
-          context: *ref_7
-          post-steps: *ref_8
-          filters: *ref_9
-          requires:
-            - publish_to_local_registry
-      - migration-api-connection-migration-amplify_e2e_tests:
-          context: *ref_7
-          post-steps: *ref_8
-          filters: *ref_9
-          requires:
-            - publish_to_local_registry
-      - schema-auth-11-amplify_e2e_tests:
-          context: *ref_7
-          post-steps: *ref_8
-          filters: *ref_9
-          requires:
-            - publish_to_local_registry
-      - import_s3_1-amplify_e2e_tests:
-          context: *ref_7
-          post-steps: *ref_8
-          filters: *ref_9
-          requires:
-            - publish_to_local_registry
-      - schema-auth-7-amplify_e2e_tests:
-          context: *ref_7
-          post-steps: *ref_8
-          filters: *ref_9
-          requires:
-            - storage-amplify_e2e_tests
-      - schema-auth-3-amplify_e2e_tests:
-          context: *ref_7
-          post-steps: *ref_8
-          filters: *ref_9
-          requires:
-            - migration-api-connection-migration-amplify_e2e_tests
-      - hostingPROD-amplify_e2e_tests:
-          context: *ref_7
-          post-steps: *ref_8
-          filters: *ref_9
-          requires:
-            - schema-auth-11-amplify_e2e_tests
-      - amplify-app-amplify_e2e_tests:
-          context: *ref_7
-          post-steps: *ref_8
-          filters: *ref_9
-          requires:
-            - import_s3_1-amplify_e2e_tests
-      - init-amplify_e2e_tests:
-          context: *ref_7
-          post-steps: *ref_8
-          filters: *ref_9
-          requires:
-<<<<<<< HEAD
-            - migration-api-key-migration1-amplify_e2e_tests
-      - api_4-amplify_e2e_tests:
-          context: amplify-cli-ecr
-          post-steps: *ref_7
-          filters: *ref_8
-          requires:
-            - function_3-amplify_e2e_tests
-=======
-            - schema-auth-7-amplify_e2e_tests
-      - migration-node-function-amplify_e2e_tests:
-          context: *ref_7
-          post-steps: *ref_8
-          filters: *ref_9
-          requires:
-            - schema-auth-3-amplify_e2e_tests
->>>>>>> f259e5a1
-      - schema-auth-5-amplify_e2e_tests:
-          context: *ref_7
-          post-steps: *ref_8
-          filters: *ref_9
-          requires:
-            - publish_to_local_registry
-      - schema-model-amplify_e2e_tests:
-          context: *ref_7
-          post-steps: *ref_8
-          filters: *ref_9
-          requires:
-            - publish_to_local_registry
-      - schema-auth-9-amplify_e2e_tests:
-          context: *ref_7
-          post-steps: *ref_8
-          filters: *ref_9
-          requires:
-            - publish_to_local_registry
-      - import_auth_2-amplify_e2e_tests:
-          context: *ref_7
-          post-steps: *ref_8
-          filters: *ref_9
-          requires:
-            - publish_to_local_registry
-      - auth_4-amplify_e2e_tests:
-          context: *ref_7
-          post-steps: *ref_8
-          filters: *ref_9
-          requires:
-            - schema-auth-5-amplify_e2e_tests
-      - schema-iterative-update-1-amplify_e2e_tests:
-          context: *ref_7
-          post-steps: *ref_8
-          filters: *ref_9
-          requires:
-            - schema-model-amplify_e2e_tests
-      - predictions-amplify_e2e_tests:
-          context: *ref_7
-          post-steps: *ref_8
-          filters: *ref_9
-          requires:
-            - schema-auth-9-amplify_e2e_tests
-      - schema-predictions-amplify_e2e_tests:
-          context: *ref_7
-          post-steps: *ref_8
-          filters: *ref_9
-          requires:
-            - import_auth_2-amplify_e2e_tests
-      - amplify-configure-amplify_e2e_tests:
-          context: *ref_7
-          post-steps: *ref_8
-          filters: *ref_9
-          requires:
-            - auth_4-amplify_e2e_tests
-      - function_5-amplify_e2e_tests:
           context: *ref_7
           post-steps: *ref_8
           filters: *ref_9
@@ -2615,19 +2512,11 @@
           post-steps: *ref_8
           filters: *ref_9
           requires:
-<<<<<<< HEAD
-            - schema-auth-8-amplify_e2e_tests
-      - s3-sse-amplify_e2e_tests:
-          context: amplify-cli-ecr
-          post-steps: *ref_7
-          filters: *ref_8
-=======
             - schema-auth-4-amplify_e2e_tests
       - plugin-amplify_e2e_tests:
           context: *ref_7
           post-steps: *ref_8
           filters: *ref_9
->>>>>>> f259e5a1
           requires:
             - auth_3-amplify_e2e_tests
       - schema-iterative-update-4-amplify_e2e_tests_pkg_linux:
@@ -2695,19 +2584,11 @@
           post-steps: *ref_11
           filters: *ref_12
           requires:
-<<<<<<< HEAD
-            - schema-auth-7-amplify_e2e_tests_pkg_linux
-      - migration-node-function-amplify_e2e_tests_pkg_linux:
-          context: amplify-cli-ecr
-          post-steps: *ref_9
-          filters: *ref_10
-=======
             - schema-searchable-amplify_e2e_tests_pkg_linux
       - schema-iterative-update-locking-amplify_e2e_tests_pkg_linux:
           context: *ref_10
           post-steps: *ref_11
           filters: *ref_12
->>>>>>> f259e5a1
           requires:
             - function_2-amplify_e2e_tests_pkg_linux
       - api_2-amplify_e2e_tests_pkg_linux:
@@ -2767,19 +2648,11 @@
           post-steps: *ref_11
           filters: *ref_12
           requires:
-<<<<<<< HEAD
-            - auth_4-amplify_e2e_tests_pkg_linux
-      - function_5-amplify_e2e_tests_pkg_linux:
-          context: amplify-cli-ecr
-          post-steps: *ref_9
-          filters: *ref_10
-=======
             - schema-auth-8-amplify_e2e_tests_pkg_linux
       - s3-sse-amplify_e2e_tests_pkg_linux:
           context: *ref_10
           post-steps: *ref_11
           filters: *ref_12
->>>>>>> f259e5a1
           requires:
             - delete-amplify_e2e_tests_pkg_linux
       - storage-amplify_e2e_tests_pkg_linux:
@@ -2839,15 +2712,6 @@
           post-steps: *ref_11
           filters: *ref_12
           requires:
-<<<<<<< HEAD
-            - migration-api-key-migration1-amplify_e2e_tests_pkg_linux
-      - api_4-amplify_e2e_tests_pkg_linux:
-          context: amplify-cli-ecr
-          post-steps: *ref_9
-          filters: *ref_10
-          requires:
-            - function_3-amplify_e2e_tests_pkg_linux
-=======
             - schema-auth-7-amplify_e2e_tests_pkg_linux
       - migration-node-function-amplify_e2e_tests_pkg_linux:
           context: *ref_10
@@ -2855,7 +2719,6 @@
           filters: *ref_12
           requires:
             - schema-auth-3-amplify_e2e_tests_pkg_linux
->>>>>>> f259e5a1
       - schema-auth-5-amplify_e2e_tests_pkg_linux:
           context: *ref_10
           post-steps: *ref_11
@@ -3099,18 +2962,10 @@
           post-steps: *ref_11
           filters: *ref_12
           requires:
-<<<<<<< HEAD
-            - schema-auth-8-amplify_e2e_tests_pkg_linux
-      - s3-sse-amplify_e2e_tests_pkg_linux:
-          context: amplify-cli-ecr
-          post-steps: *ref_9
-          filters: *ref_10
-=======
             - schema-auth-4-amplify_e2e_tests_pkg_linux
       - plugin-amplify_e2e_tests_pkg_linux:
           context: *ref_10
           post-steps: *ref_11
           filters: *ref_12
->>>>>>> f259e5a1
           requires:
             - auth_3-amplify_e2e_tests_pkg_linux