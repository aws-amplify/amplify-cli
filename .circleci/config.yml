# auto generated file. Edit config.base.yaml if you want to change
version: 2.1
orbs:
  aws-ecr: circleci/aws-ecr@6.15.3
machine:
  environment:
    PATH: ${PATH}:${HOME}/${CIRCLE_PROJECT_REPONAME}/node_modules/.bin
node12:
  working_directory: ~/repo
  docker: &ref_0
    - image: circleci/node:12
      auth:
        username: $DOCKERHUB_USERNAME
        password: $DOCKERHUB_ACCESS_TOKEN
  resource_class: large
defaults:
  working_directory: ~/repo
  docker: &ref_1
    - image: ${AWS_ECR_ACCOUNT_URL}/amplify-cli-e2e-base-image-repo:latest
      aws_auth:
        aws_access_key_id: $ECR_ACCESS_KEY
        aws_secret_access_key: $ECR_SECRET_ACCESS_KEY
  resource_class: large
clean_e2e_resources: &ref_6
  name: Cleanup resources
  command: |
    pwd
    cd packages/amplify-e2e-tests
    yarn clean-e2e-resources job ${CIRCLE_BUILD_NUM}
  working_directory: ~/repo
run_e2e_tests: &ref_3
  name: Run Amplify end-to-end tests
  command: |
    source .circleci/local_publish_helpers.sh
    changeNpmGlobalPath
    amplify -v
    amplify-app --version
    startLocalRegistry "$(pwd)/.circleci/verdaccio.yaml"
    setNpmRegistryUrlToLocal
    cd packages/amplify-e2e-tests
    yarn run e2e --maxWorkers=3 $TEST_SUITE
    unsetNpmRegistryUrl
  no_output_timeout: 90m
install_cli_from_local_registery: &ref_2
  name: Start verdaccio, install node CLI and amplify-app
  command: |
    source .circleci/local_publish_helpers.sh
    startLocalRegistry "$(pwd)/.circleci/verdaccio.yaml"
    setNpmRegistryUrlToLocal
    changeNpmGlobalPath
    npm install -g @aws-amplify/cli
    npm install -g amplify-app
    unsetNpmRegistryUrl
jobs:
  build:
    working_directory: ~/repo
    docker: *ref_0
    resource_class: large
    steps:
      - checkout
      - run: yarn run production-build
      - save_cache:
          key: amplify-cli-yarn-deps-{{ .Branch }}-{{ checksum "yarn.lock" }}
          paths:
            - ~/.cache
      - save_cache:
          key: amplify-cli-ssh-deps-{{ .Branch }}
          paths:
            - ~/.ssh
      - persist_to_workspace:
          root: .
          paths: .
  test:
    working_directory: ~/repo
    docker: *ref_0
    resource_class: large
    steps:
      - attach_workspace:
          at: ./
      - restore_cache:
          key: amplify-cli-yarn-deps-{{ .Branch }}-{{ checksum "yarn.lock" }}
      - run:
          name: Install Java
          command: sudo apt-get update && sudo apt-get install default-jdk
      - run:
          name: Lint
          command: yarn lint
      - run:
          name: Run tests
          command: yarn test-ci
      - run:
          name: Collect code coverage
          command: yarn coverage
  mock_e2e_tests:
    working_directory: ~/repo
    docker: *ref_0
    resource_class: large
    steps:
      - attach_workspace:
          at: ./
      - restore_cache:
          key: amplify-cli-yarn-deps-{{ .Branch }}-{{ checksum "yarn.lock" }}
      - run:
          name: Install Java
          command: sudo apt-get update && sudo apt-get install default-jdk
      - run:
          name: Run Transformer end-to-end tests with mock server
          command: cd packages/amplify-util-mock/ && yarn e2e
          no_output_timeout: 90m
          environment:
            JEST_JUNIT_OUTPUT: reports/junit/js-test-results.xml
      - store_test_results:
          path: packages/amplify-util-mock/
  publish_to_local_registry:
    working_directory: ~/repo
    docker: *ref_0
    resource_class: large
    steps:
      - attach_workspace:
          at: ./
      - restore_cache:
          key: amplify-cli-yarn-deps-{{ .Branch }}-{{ checksum "yarn.lock" }}
      - run:
          name: Publish to verdaccio
          command: |
            source .circleci/local_publish_helpers.sh
            startLocalRegistry "$(pwd)/.circleci/verdaccio.yaml"
            setNpmRegistryUrlToLocal
            loginToLocalRegistry
            git config user.email not@used.com
            git config user.name "Doesnt Matter"
            yarn publish-to-verdaccio
            unsetNpmRegistryUrl
      - run:
          name: Generate unified changelog
          command: |
            git reset --hard HEAD
            yarn update-versions
            yarn ts-node scripts/unified-changelog.ts
      - run:
          name: Save new amplify GitHub tag
          command: node scripts/echo-current-cli-version.js > .amplify-pkg-version
      - save_cache:
          key: amplify-verdaccio-cache-{{ .Branch }}-{{ .Revision }}
          paths:
            - ~/verdaccio-cache/
      - save_cache:
          key: amplify-unified-changelog-{{ .Branch }}-{{ .Revision }}
          paths:
            - ~/repo/UNIFIED_CHANGELOG.md
      - save_cache:
          key: amplfiy-pkg-tag-{{ .Branch }}-{{ .Revision }}
          paths:
            - ~/repo/.amplify-pkg-version
  build_pkg_binaries:
    working_directory: ~/repo
    docker: *ref_0
    resource_class: large
    steps:
      - attach_workspace:
          at: ./
      - restore_cache:
          key: amplify-cli-yarn-deps-{{ .Branch }}-{{ checksum "yarn.lock" }}
      - restore_cache:
          key: amplify-verdaccio-cache-{{ .Branch }}-{{ .Revision }}
      - run:
          name: Start verdaccio and package CLI
          command: |
            source .circleci/local_publish_helpers.sh
            startLocalRegistry "$(pwd)/.circleci/verdaccio.yaml"
            setNpmRegistryUrlToLocal
            changeNpmGlobalPath
            yarn pkg-all
            unsetNpmRegistryUrl
      - save_cache:
          key: amplify-pkg-binaries-{{ .Branch }}-{{ .Revision }}
          paths:
            - ~/repo/out
  graphql_e2e_tests:
    working_directory: ~/repo
    docker: *ref_1
    resource_class: large
    steps:
      - attach_workspace:
          at: ./
      - restore_cache:
          key: amplify-cli-yarn-deps-{{ .Branch }}-{{ checksum "yarn.lock" }}
      - run:
          name: Run GraphQL end-to-end tests
          command: >-
            cd packages/graphql-transformers-e2e-tests/ && yarn e2e
            --maxWorkers=3
          environment:
            AMPLIFY_CLI_DISABLE_LOGGING: 'true'
          no_output_timeout: 90m
      - store_test_results:
          path: packages/graphql-transformers-e2e-tests/
  amplify_sudo_install_test:
    working_directory: ~/repo
    docker: *ref_1
    resource_class: large
    steps:
      - attach_workspace:
          at: ./
      - restore_cache:
          key: amplify-verdaccio-cache-{{ .Branch }}-{{ .Revision }}
      - run:
          name: Update OS Packages
          command: sudo apt-get update
      - run:
          name: Start verdaccio and Install Amplify CLI as sudo
          command: |
            source .circleci/local_publish_helpers.sh
            startLocalRegistry "$(pwd)/.circleci/verdaccio.yaml"
            setSudoNpmRegistryUrlToLocal
            changeSudoNpmGlobalPath
            sudo npm install -g @aws-amplify/cli
            unsetSudoNpmRegistryUrl
            amplify version
  amplify_e2e_tests:
    working_directory: ~/repo
    docker: *ref_1
    resource_class: large
    steps: &ref_4
      - attach_workspace:
          at: ./
      - restore_cache:
          key: amplify-verdaccio-cache-{{ .Branch }}-{{ .Revision }}
      - run: *ref_2
      - run: *ref_3
      - store_test_results:
          path: packages/amplify-e2e-tests/
      - store_artifacts:
          path: ~/repo/packages/amplify-e2e-tests/amplify-e2e-reports
  done_with_node_e2e_tests:
    working_directory: ~/repo
    docker: *ref_0
    resource_class: large
    steps:
      - run: echo 'Done with Node CLI E2E Tests'
  done_with_pkg_linux_e2e_tests:
    working_directory: ~/repo
    docker: *ref_0
    resource_class: large
    steps:
      - run: echo 'Done with pkg CLI E2E Tests'
  amplify_e2e_tests_pkg_linux:
    working_directory: ~/repo
    docker: *ref_1
    resource_class: large
    environment:
      AMPLIFY_DIR: /home/circleci/repo/out
      AMPLIFY_PATH: /home/circleci/repo/out/amplify-pkg-linux
    steps: &ref_5
      - attach_workspace:
          at: ./
      - restore_cache:
          key: amplify-cli-yarn-deps-{{ .Branch }}-{{ checksum "yarn.lock" }}
      - restore_cache:
          key: amplify-pkg-binaries-{{ .Branch }}-{{ .Revision }}
      - run:
          name: Symlink Amplify packaged CLI
          command: |
            cd out
            ln -sf amplify-pkg-linux amplify
            echo "export PATH=$AMPLIFY_DIR:$PATH" >> $BASH_ENV
            source $BASH_ENV
            amplify version
      - run: *ref_2
      - run: *ref_3
      - store_test_results:
          path: packages/amplify-e2e-tests/
      - store_artifacts:
          path: packages/amplify-e2e-tests/amplify-e2e-reports
  amplify_migration_tests_v4:
    working_directory: ~/repo
    docker: *ref_1
    resource_class: large
    steps:
      - attach_workspace:
          at: ./
      - restore_cache:
          key: amplify-cli-yarn-deps-{{ .Branch }}-{{ checksum "yarn.lock" }}
      - run:
          name: Run tests migrating from CLI v4.0.0
          command: |
            source .circleci/local_publish_helpers.sh
            changeNpmGlobalPath
            cd packages/amplify-migration-tests
            yarn run migration_v4.0.0 --maxWorkers=3 $TEST_SUITE
          no_output_timeout: 90m
      - store_test_results:
          path: packages/amplify-migration-tests/
      - store_artifacts:
          path: ~/repo/packages/amplify-migration-tests/amplify-migration-reports
  amplify_migration_tests_v4_30_0:
    working_directory: ~/repo
    docker: *ref_1
    resource_class: large
    environment:
      AMPLIFY_PATH: /home/circleci/.npm-global/lib/node_modules/@aws-amplify/cli/bin/amplify
    steps:
      - attach_workspace:
          at: ./
      - restore_cache:
          key: amplify-cli-yarn-deps-{{ .Branch }}-{{ checksum "yarn.lock" }}
      - run:
          name: Update OS Packages
          command: sudo apt-get update
      - run:
          name: Run tests migrating from CLI v4.30.0
          command: |
            source .circleci/local_publish_helpers.sh
            changeNpmGlobalPath
            cd packages/amplify-migration-tests
            yarn run migration_v4.30.0_auth --maxWorkers=3
          no_output_timeout: 90m
      - store_test_results:
          path: packages/amplify-migration-tests/
      - store_artifacts:
          path: ~/repo/packages/amplify-migration-tests/amplify-migration-reports
  amplify_migration_tests_latest:
    working_directory: ~/repo
    docker: *ref_1
    resource_class: large
    steps:
      - attach_workspace:
          at: ./
      - restore_cache:
          key: amplify-cli-yarn-deps-{{ .Branch }}-{{ checksum "yarn.lock" }}
      - run:
          name: Run tests migrating from latest CLI
          command: |
            source .circleci/local_publish_helpers.sh
            changeNpmGlobalPath
            cd packages/amplify-migration-tests
            yarn run migration --maxWorkers=3 $TEST_SUITE
          no_output_timeout: 90m
      - store_test_results:
          path: packages/amplify-migration-tests/
      - store_artifacts:
          path: ~/repo/packages/amplify-migration-tests/amplify-migration-reports
  amplify_console_integration_tests:
    working_directory: ~/repo
    docker: *ref_1
    resource_class: large
    steps:
      - attach_workspace:
          at: ./
      - restore_cache:
          key: amplify-verdaccio-cache-{{ .Branch }}-{{ .Revision }}
      - run: *ref_2
      - run:
          command: |
            echo "export PATH=~/.npm-global/bin:$PATH" >> $BASH_ENV
            source $BASH_ENV
            amplify -v
            cd packages/amplify-console-integration-tests
            yarn run console-integration --maxWorkers=3
          name: Run Amplify Console integration tests
          no_output_timeout: 90m
      - store_test_results:
          path: packages/amplify-console-integration-tests/
      - store_artifacts:
          path: >-
            ~/repo/packages/amplify-console-integration-tests/console-integration-reports
  integration_test:
    working_directory: ~/repo
    docker:
      - image: cypress/base:12
        environment:
          TERM: dumb
    resource_class: large
    steps:
      - checkout
      - run: apt-get update
      - run: apt-get install -y sudo
      - run: sudo apt-get install -y tcl
      - run: sudo apt-get install -y expect
      - run: sudo apt-get install -y zip
      - run: sudo apt-get install -y lsof
      - run: sudo apt-get install -y python
      - run: sudo apt-get install -y python-pip libpython-dev
      - run: sudo apt-get install -y jq
      - run: pip install awscli
      - run: cd .circleci/ && chmod +x aws.sh
      - run: expect .circleci/aws_configure.exp
      - run: yarn setup-dev
      - run: amplify-dev
      - run:
          name: Clone auth test package
          command: |
            cd ..
            git clone $AUTH_CLONE_URL
            cd aws-amplify-cypress-auth
            yarn
      - run: cd .circleci/ && chmod +x auth.sh
      - run: cd .circleci/ && chmod +x amplify_init.sh
      - run: cd .circleci/ && chmod +x amplify_init.exp
      - run: expect .circleci/amplify_init.exp ../aws-amplify-cypress-auth
      - run: expect .circleci/enable_auth.exp
      - run: cd ../aws-amplify-cypress-auth
      - run: yarn --frozen-lockfile
      - run: >-
          cd ../aws-amplify-cypress-auth/src && cat $(find . -type f -name
          'aws-exports*')
      - run:
          name: Start Auth test server in background
          command: |
            cd ../aws-amplify-cypress-auth
            pwd
            yarn start
          background: true
      - run: cat $(find ../repo -type f -name 'auth_spec*')
      - run:
          name: Run cypress tests for auth
          command: >
            cd ../aws-amplify-cypress-auth

            yarn add cypress@6.8.0 --save

            cp ../repo/cypress.json .

            cp -R ../repo/cypress .

            node_modules/.bin/cypress run --spec $(find . -type f -name
            'auth_spec*')
      - run: sudo kill -9 $(lsof -t -i:3000)
      - run: cd .circleci/ && chmod +x delete_auth.sh
      - run: expect .circleci/delete_auth.exp
      - run:
          name: Clone API test package
          command: |
            cd ..
            git clone $API_CLONE_URL
            cd aws-amplify-cypress-api
            yarn
      - run: cd .circleci/ && chmod +x api.sh
      - run: expect .circleci/amplify_init.exp ../aws-amplify-cypress-api
      - run: expect .circleci/enable_api.exp
      - run: cd ../aws-amplify-cypress-api
      - run: yarn --frozen-lockfile
      - run: >-
          cd ../aws-amplify-cypress-api/src && cat $(find . -type f -name
          'aws-exports*')
      - run:
          name: Start API test server in background
          command: |
            cd ../aws-amplify-cypress-api
            pwd
            yarn start
          background: true
      - run:
          name: Run cypress tests for api
          command: >
            cd ../aws-amplify-cypress-auth

            yarn add cypress@6.8.0 --save

            cp ../repo/cypress.json .

            cp -R ../repo/cypress .

            node_modules/.bin/cypress run --spec $(find . -type f -name
            'api_spec*')
      - run: cd .circleci/ && chmod +x delete_api.sh
      - run: expect .circleci/delete_api.exp
      - store_artifacts:
          path: ../../aws-amplify-cypress-auth/cypress/videos
      - store_artifacts:
          path: ../aws-amplify-cypress-auth/cypress/screenshots
      - store_artifacts:
          path: ../aws-amplify-cypress-api/cypress/videos
      - store_artifacts:
          path: ../aws-amplify-cypress-api/cypress/screenshots
  deploy:
    working_directory: ~/repo
    docker: *ref_1
    resource_class: large
    steps:
      - attach_workspace:
          at: ./
      - restore_cache:
          keys:
            - amplify-cli-ssh-deps-{{ .Branch }}
      - run:
          name: Authenticate with npm
          command: echo "//registry.npmjs.org/:_authToken=$NPM_TOKEN" > ~/.npmrc
      - run:
          name: Publish Amplify CLI
          command: |
            if [ -z "$CIRCLE_PULL_REQUEST" ]; then
              git config --global user.email $GITHUB_EMAIL
              git config --global user.name $GITHUB_USER
              npm run publish:$CIRCLE_BRANCH
            else
              echo "Skipping deploy."
            fi
  github_prerelease:
    working_directory: ~/repo
    docker: *ref_0
    resource_class: large
    steps:
      - attach_workspace:
          at: ./
      - restore_cache:
          key: amplify-unified-changelog-{{ .Branch }}-{{ .Revision }}
      - restore_cache:
          key: amplify-pkg-binaries-{{ .Branch }}-{{ .Revision }}
      - restore_cache:
          key: amplfiy-pkg-tag-{{ .Branch }}-{{ .Revision }}
      - run:
          name: Compress binaries
          command: |
            cd out
            tar zcvf amplify-pkg-macos.tgz amplify-pkg-macos
            tar zcvf amplify-pkg-linux.tgz amplify-pkg-linux
            tar zcvf amplify-pkg-win.exe.tgz amplify-pkg-win.exe
      - run:
          name: Publish Amplify CLI GitHub prerelease
          command: |
            version=$(cat .amplify-pkg-version)
            yarn ts-node scripts/github-prerelease.ts $version
  github_prerelease_install_sanity_check:
    working_directory: ~/repo
    docker: *ref_0
    resource_class: large
    steps:
      - restore_cache:
          key: amplfiy-pkg-tag-{{ .Branch }}-{{ .Revision }}
      - run:
          name: Install packaged Amplify CLI
          command: >
            version=$(cat .amplify-pkg-version)

            curl -sL https://aws-amplify.github.io/amplify-cli/install |
            version=v$version bash

            echo "export PATH=$PATH:$HOME/.amplify/bin" >> $BASH_ENV
      - run:
          name: Sanity check install
          command: |
            amplify version
  github_release:
    working_directory: ~/repo
    docker: *ref_0
    resource_class: large
    steps:
      - attach_workspace:
          at: ./
      - restore_cache:
          key: amplify-pkg-binaries-{{ .Branch }}-{{ .Revision }}
      - restore_cache:
          key: amplfiy-pkg-tag-{{ .Branch }}-{{ .Revision }}
      - run:
          name: Publish Amplify CLI GitHub release
          command: |
            version=$(cat .amplify-pkg-version)
            yarn ts-node scripts/github-release.ts $version
  cleanup_resources:
    working_directory: ~/repo
    docker: *ref_0
    resource_class: large
    steps:
      - attach_workspace:
          at: ./
      - restore_cache:
          key: amplify-cli-yarn-deps-{{ .Branch }}-{{ checksum "yarn.lock" }}
      - run:
          name: Run cleanup script
          command: |
            cd packages/amplify-e2e-tests
            yarn clean-e2e-resources
          no_output_timeout: 90m
      - store_artifacts:
          path: ~/repo/packages/amplify-e2e-tests/amplify-e2e-reports
  cleanup_resources_after_e2e_runs:
    working_directory: ~/repo
    docker: *ref_0
    resource_class: large
    steps:
      - attach_workspace:
          at: ./
      - restore_cache:
          key: amplify-cli-yarn-deps-{{ .Branch }}-{{ checksum "yarn.lock" }}
      - run:
          name: Run cleanup script
          command: |
            cd packages/amplify-e2e-tests
            yarn clean-e2e-resources workflow ${CIRCLE_WORKFLOW_ID}
          no_output_timeout: 90m
      - store_artifacts:
          path: ~/repo/packages/amplify-e2e-tests/amplify-e2e-reports
  schema-iterative-update-4-amplify_e2e_tests:
    working_directory: ~/repo
    docker: *ref_1
    resource_class: large
    steps: *ref_4
    environment:
      TEST_SUITE: src/__tests__/schema-iterative-update-4.test.ts
      CLI_REGION: us-east-2
  api_2-amplify_e2e_tests:
    working_directory: ~/repo
    docker: *ref_1
    resource_class: large
    steps: *ref_4
    environment:
      TEST_SUITE: src/__tests__/api_2.test.ts
      CLI_REGION: us-west-2
  storage-amplify_e2e_tests:
    working_directory: ~/repo
    docker: *ref_1
    resource_class: large
    steps: *ref_4
    environment:
      TEST_SUITE: src/__tests__/storage.test.ts
      CLI_REGION: eu-west-2
  schema-auth-5-amplify_e2e_tests:
    working_directory: ~/repo
    docker: *ref_1
    resource_class: large
    steps: *ref_4
    environment:
      TEST_SUITE: src/__tests__/schema-auth-5.test.ts
      CLI_REGION: eu-central-1
  api_1-amplify_e2e_tests:
    working_directory: ~/repo
    docker: *ref_1
    resource_class: large
    steps: *ref_4
    environment:
      TEST_SUITE: src/__tests__/api_1.test.ts
      CLI_REGION: ap-northeast-1
  schema-auth-2-amplify_e2e_tests:
    working_directory: ~/repo
    docker: *ref_1
    resource_class: large
    steps: *ref_4
    environment:
      TEST_SUITE: src/__tests__/schema-auth-2.test.ts
      CLI_REGION: ap-southeast-1
  schema-iterative-update-3-amplify_e2e_tests:
    working_directory: ~/repo
    docker: *ref_1
    resource_class: large
    steps: *ref_4
    environment:
      TEST_SUITE: src/__tests__/schema-iterative-update-3.test.ts
      CLI_REGION: ap-southeast-2
  schema-auth-6-amplify_e2e_tests:
    working_directory: ~/repo
    docker: *ref_1
    resource_class: large
    steps: *ref_4
    environment:
      TEST_SUITE: src/__tests__/schema-auth-6.test.ts
      CLI_REGION: us-east-2
  schema-connection-amplify_e2e_tests:
    working_directory: ~/repo
    docker: *ref_1
    resource_class: large
    steps: *ref_4
    environment:
      TEST_SUITE: src/__tests__/schema-connection.test.ts
      CLI_REGION: us-west-2
  migration-api-connection-migration-amplify_e2e_tests:
    working_directory: ~/repo
    docker: *ref_1
    resource_class: large
    steps: *ref_4
    environment:
      TEST_SUITE: src/__tests__/migration/api.connection.migration.test.ts
      CLI_REGION: eu-west-2
  schema-model-amplify_e2e_tests:
    working_directory: ~/repo
    docker: *ref_1
    resource_class: large
    steps: *ref_4
    environment:
      TEST_SUITE: src/__tests__/schema-model.test.ts
      CLI_REGION: eu-central-1
  schema-function-amplify_e2e_tests:
    working_directory: ~/repo
    docker: *ref_1
    resource_class: large
    steps: *ref_4
    environment:
      TEST_SUITE: src/__tests__/schema-function.test.ts
      CLI_REGION: ap-northeast-1
  function_4-amplify_e2e_tests:
    working_directory: ~/repo
    docker: *ref_1
    resource_class: large
    steps: *ref_4
    environment:
      TEST_SUITE: src/__tests__/function_4.test.ts
      CLI_REGION: ap-southeast-1
  schema-auth-1-amplify_e2e_tests:
    working_directory: ~/repo
    docker: *ref_1
    resource_class: large
    steps: *ref_4
    environment:
      TEST_SUITE: src/__tests__/schema-auth-1.test.ts
      CLI_REGION: ap-southeast-2
  function_1-amplify_e2e_tests:
    working_directory: ~/repo
    docker: *ref_1
    resource_class: large
    steps: *ref_4
    environment:
      TEST_SUITE: src/__tests__/function_1.test.ts
      CLI_REGION: us-east-2
  migration-api-key-migration2-amplify_e2e_tests:
    working_directory: ~/repo
    docker: *ref_1
    resource_class: large
    steps: *ref_4
    environment:
      TEST_SUITE: src/__tests__/migration/api.key.migration2.test.ts
      CLI_REGION: us-west-2
  schema-auth-11-amplify_e2e_tests:
    working_directory: ~/repo
    docker: *ref_1
    resource_class: large
    steps: *ref_4
    environment:
      TEST_SUITE: src/__tests__/schema-auth-11.test.ts
      CLI_REGION: eu-west-2
  schema-auth-9-amplify_e2e_tests:
    working_directory: ~/repo
    docker: *ref_1
    resource_class: large
    steps: *ref_4
    environment:
      TEST_SUITE: src/__tests__/schema-auth-9.test.ts
      CLI_REGION: eu-central-1
  auth_2-amplify_e2e_tests:
    working_directory: ~/repo
    docker: *ref_1
    resource_class: large
    steps: *ref_4
    environment:
      TEST_SUITE: src/__tests__/auth_2.test.ts
      CLI_REGION: ap-northeast-1
  env-amplify_e2e_tests:
    working_directory: ~/repo
    docker: *ref_1
    resource_class: large
    steps: *ref_4
    environment:
      TEST_SUITE: src/__tests__/env.test.ts
      CLI_REGION: ap-southeast-1
  schema-iterative-rollback-2-amplify_e2e_tests:
    working_directory: ~/repo
    docker: *ref_1
    resource_class: large
    steps: *ref_4
    environment:
      TEST_SUITE: src/__tests__/schema-iterative-rollback-2.test.ts
      CLI_REGION: ap-southeast-2
  schema-iterative-rollback-1-amplify_e2e_tests:
    working_directory: ~/repo
    docker: *ref_1
    resource_class: large
    steps: *ref_4
    environment:
      TEST_SUITE: src/__tests__/schema-iterative-rollback-1.test.ts
      CLI_REGION: us-east-2
  import_dynamodb_1-amplify_e2e_tests:
    working_directory: ~/repo
    docker: *ref_1
    resource_class: large
    steps: *ref_4
    environment:
      TEST_SUITE: src/__tests__/import_dynamodb_1.test.ts
      CLI_REGION: us-west-2
  import_s3_1-amplify_e2e_tests:
    working_directory: ~/repo
    docker: *ref_1
    resource_class: large
    steps: *ref_4
    environment:
      TEST_SUITE: src/__tests__/import_s3_1.test.ts
      CLI_REGION: eu-west-2
  import_auth_2-amplify_e2e_tests:
    working_directory: ~/repo
    docker: *ref_1
    resource_class: large
    steps: *ref_4
    environment:
      TEST_SUITE: src/__tests__/import_auth_2.test.ts
      CLI_REGION: eu-central-1
  import_auth_1-amplify_e2e_tests:
    working_directory: ~/repo
    docker: *ref_1
    resource_class: large
    steps: *ref_4
    environment:
      TEST_SUITE: src/__tests__/import_auth_1.test.ts
      CLI_REGION: ap-northeast-1
  api_3-amplify_e2e_tests:
    working_directory: ~/repo
    docker: *ref_1
    resource_class: large
    steps: *ref_4
    environment:
      TEST_SUITE: src/__tests__/api_3.test.ts
      CLI_REGION: ap-southeast-1
  schema-auth-4-amplify_e2e_tests:
    working_directory: ~/repo
    docker: *ref_1
    resource_class: large
    steps: *ref_4
    environment:
      TEST_SUITE: src/__tests__/schema-auth-4.test.ts
      CLI_REGION: ap-southeast-2
  schema-searchable-amplify_e2e_tests:
    working_directory: ~/repo
    docker: *ref_1
    resource_class: large
    steps: *ref_4
    environment:
      TEST_SUITE: src/__tests__/schema-searchable.test.ts
      CLI_REGION: us-east-2
  schema-auth-8-amplify_e2e_tests:
    working_directory: ~/repo
    docker: *ref_1
    resource_class: large
    steps: *ref_4
    environment:
      TEST_SUITE: src/__tests__/schema-auth-8.test.ts
      CLI_REGION: us-west-2
  schema-auth-7-amplify_e2e_tests:
    working_directory: ~/repo
    docker: *ref_1
    resource_class: large
    steps: *ref_4
    environment:
      TEST_SUITE: src/__tests__/schema-auth-7.test.ts
      CLI_REGION: eu-west-2
  auth_4-amplify_e2e_tests:
    working_directory: ~/repo
    docker: *ref_1
    resource_class: large
    steps: *ref_4
    environment:
      TEST_SUITE: src/__tests__/auth_4.test.ts
      CLI_REGION: eu-central-1
  migration-api-key-migration1-amplify_e2e_tests:
    working_directory: ~/repo
    docker: *ref_1
    resource_class: large
    steps: *ref_4
    environment:
      TEST_SUITE: src/__tests__/migration/api.key.migration1.test.ts
      CLI_REGION: ap-northeast-1
  layer-amplify_e2e_tests:
    working_directory: ~/repo
    docker: *ref_1
    resource_class: large
    steps: *ref_4
    environment:
      TEST_SUITE: src/__tests__/layer.test.ts
      CLI_REGION: ap-southeast-1
  auth_3-amplify_e2e_tests:
    working_directory: ~/repo
    docker: *ref_1
    resource_class: large
    steps: *ref_4
    environment:
      TEST_SUITE: src/__tests__/auth_3.test.ts
      CLI_REGION: ap-southeast-2
  function_2-amplify_e2e_tests:
    working_directory: ~/repo
    docker: *ref_1
    resource_class: large
    steps: *ref_4
    environment:
      TEST_SUITE: src/__tests__/function_2.test.ts
      CLI_REGION: us-east-2
  delete-amplify_e2e_tests:
    working_directory: ~/repo
    docker: *ref_1
    resource_class: large
    steps: *ref_4
    environment:
      TEST_SUITE: src/__tests__/delete.test.ts
      CLI_REGION: us-west-2
  schema-auth-3-amplify_e2e_tests:
    working_directory: ~/repo
    docker: *ref_1
    resource_class: large
    steps: *ref_4
    environment:
      TEST_SUITE: src/__tests__/schema-auth-3.test.ts
      CLI_REGION: eu-west-2
  schema-iterative-update-1-amplify_e2e_tests:
    working_directory: ~/repo
    docker: *ref_1
    resource_class: large
    steps: *ref_4
    environment:
      TEST_SUITE: src/__tests__/schema-iterative-update-1.test.ts
      CLI_REGION: eu-central-1
  function_3-amplify_e2e_tests:
    working_directory: ~/repo
    docker: *ref_1
    resource_class: large
    steps: *ref_4
    environment:
      TEST_SUITE: src/__tests__/function_3.test.ts
      CLI_REGION: ap-northeast-1
  auth_5-amplify_e2e_tests:
    working_directory: ~/repo
    docker: *ref_1
    resource_class: large
    steps: *ref_4
    environment:
      TEST_SUITE: src/__tests__/auth_5.test.ts
      CLI_REGION: ap-southeast-1
  auth_1-amplify_e2e_tests:
    working_directory: ~/repo
    docker: *ref_1
    resource_class: large
    steps: *ref_4
    environment:
      TEST_SUITE: src/__tests__/auth_1.test.ts
      CLI_REGION: ap-southeast-2
  schema-key-amplify_e2e_tests:
    working_directory: ~/repo
    docker: *ref_1
    resource_class: large
    steps: *ref_4
    environment:
      TEST_SUITE: src/__tests__/schema-key.test.ts
      CLI_REGION: us-east-2
  schema-auth-10-amplify_e2e_tests:
    working_directory: ~/repo
    docker: *ref_1
    resource_class: large
    steps: *ref_4
    environment:
      TEST_SUITE: src/__tests__/schema-auth-10.test.ts
      CLI_REGION: us-west-2
  hostingPROD-amplify_e2e_tests:
    working_directory: ~/repo
    docker: *ref_1
    resource_class: large
    steps: *ref_4
    environment:
      TEST_SUITE: src/__tests__/hostingPROD.test.ts
      CLI_REGION: eu-west-2
  predictions-amplify_e2e_tests:
    working_directory: ~/repo
    docker: *ref_1
    resource_class: large
    steps: *ref_4
    environment:
      TEST_SUITE: src/__tests__/predictions.test.ts
      CLI_REGION: eu-central-1
  containers-api-amplify_e2e_tests:
    working_directory: ~/repo
    docker: *ref_1
    resource_class: large
    steps: *ref_4
    environment:
      TEST_SUITE: src/__tests__/containers-api.test.ts
      CLI_REGION: ap-northeast-1
  schema-iterative-update-2-amplify_e2e_tests:
    working_directory: ~/repo
    docker: *ref_1
    resource_class: large
    steps: *ref_4
    environment:
      TEST_SUITE: src/__tests__/schema-iterative-update-2.test.ts
      CLI_REGION: ap-southeast-1
  feature-flags-amplify_e2e_tests:
    working_directory: ~/repo
    docker: *ref_1
    resource_class: large
    steps: *ref_4
    environment:
      TEST_SUITE: src/__tests__/feature-flags.test.ts
      CLI_REGION: ap-southeast-2
  analytics-amplify_e2e_tests:
    working_directory: ~/repo
    docker: *ref_1
    resource_class: large
    steps: *ref_4
    environment:
      TEST_SUITE: src/__tests__/analytics.test.ts
      CLI_REGION: us-east-2
  hosting-amplify_e2e_tests:
    working_directory: ~/repo
    docker: *ref_1
    resource_class: large
    steps: *ref_4
    environment:
      TEST_SUITE: src/__tests__/hosting.test.ts
      CLI_REGION: us-west-2
  amplify-app-amplify_e2e_tests:
    working_directory: ~/repo
    docker: *ref_1
    resource_class: large
    steps: *ref_4
    environment:
      TEST_SUITE: src/__tests__/amplify-app.test.ts
      CLI_REGION: eu-west-2
  schema-predictions-amplify_e2e_tests:
    working_directory: ~/repo
    docker: *ref_1
    resource_class: large
    steps: *ref_4
    environment:
      TEST_SUITE: src/__tests__/schema-predictions.test.ts
      CLI_REGION: eu-central-1
  interactions-amplify_e2e_tests:
    working_directory: ~/repo
    docker: *ref_1
    resource_class: large
    steps: *ref_4
    environment:
      TEST_SUITE: src/__tests__/interactions.test.ts
      CLI_REGION: ap-northeast-1
  schema-data-access-patterns-amplify_e2e_tests:
    working_directory: ~/repo
    docker: *ref_1
    resource_class: large
    steps: *ref_4
    environment:
      TEST_SUITE: src/__tests__/schema-data-access-patterns.test.ts
      CLI_REGION: ap-southeast-1
  schema-versioned-amplify_e2e_tests:
    working_directory: ~/repo
    docker: *ref_1
    resource_class: large
    steps: *ref_4
    environment:
      TEST_SUITE: src/__tests__/schema-versioned.test.ts
      CLI_REGION: ap-southeast-2
  notifications-amplify_e2e_tests:
    working_directory: ~/repo
    docker: *ref_1
    resource_class: large
    steps: *ref_4
    environment:
      TEST_SUITE: src/__tests__/notifications.test.ts
      CLI_REGION: us-east-2
  tags-amplify_e2e_tests:
    working_directory: ~/repo
    docker: *ref_1
    resource_class: large
    steps: *ref_4
    environment:
      TEST_SUITE: src/__tests__/tags.test.ts
      CLI_REGION: us-west-2
  init-amplify_e2e_tests:
    working_directory: ~/repo
    docker: *ref_1
    resource_class: large
    steps: *ref_4
    environment:
      TEST_SUITE: src/__tests__/init.test.ts
      CLI_REGION: eu-west-2
  amplify-configure-amplify_e2e_tests:
    working_directory: ~/repo
    docker: *ref_1
    resource_class: large
    steps: *ref_4
    environment:
      TEST_SUITE: src/__tests__/amplify-configure.test.ts
      CLI_REGION: eu-central-1
  datastore-modelgen-amplify_e2e_tests:
    working_directory: ~/repo
    docker: *ref_1
    resource_class: large
    steps: *ref_4
    environment:
      TEST_SUITE: src/__tests__/datastore-modelgen.test.ts
      CLI_REGION: ap-northeast-1
  init-special-case-amplify_e2e_tests:
    working_directory: ~/repo
    docker: *ref_1
    resource_class: large
    steps: *ref_4
    environment:
      TEST_SUITE: src/__tests__/init-special-case.test.ts
      CLI_REGION: ap-southeast-1
  plugin-amplify_e2e_tests:
    working_directory: ~/repo
    docker: *ref_1
    resource_class: large
    steps: *ref_4
    environment:
      TEST_SUITE: src/__tests__/plugin.test.ts
      CLI_REGION: ap-southeast-2
  schema-iterative-update-locking-amplify_e2e_tests:
    working_directory: ~/repo
    docker: *ref_1
    resource_class: large
    steps: *ref_4
    environment:
      TEST_SUITE: src/__tests__/schema-iterative-update-locking.test.ts
      CLI_REGION: us-east-2
  s3-sse-amplify_e2e_tests:
    working_directory: ~/repo
    docker: *ref_1
    resource_class: large
    steps: *ref_4
    environment:
      TEST_SUITE: src/__tests__/s3-sse.test.ts
      CLI_REGION: us-west-2
  migration-node-function-amplify_e2e_tests:
    working_directory: ~/repo
    docker: *ref_1
    resource_class: large
    steps: *ref_4
    environment:
      TEST_SUITE: src/__tests__/migration/node.function.test.ts
      CLI_REGION: eu-west-2
  iam-permission-boundary-amplify_e2e_tests:
    working_directory: ~/repo
    docker: *ref_1
    resource_class: large
    steps: *ref_4
    environment:
      TEST_SUITE: src/__tests__/iam-permission-boundary.test.ts
      CLI_REGION: eu-central-1
  function_5-amplify_e2e_tests:
    working_directory: ~/repo
    docker: *ref_1
    resource_class: large
    steps: *ref_4
    environment:
      TEST_SUITE: src/__tests__/function_5.test.ts
<<<<<<< HEAD
=======
      CLI_REGION: eu-central-1
  defer-init-push-amplify_e2e_tests:
    working_directory: ~/repo
    docker: *ref_1
    resource_class: large
    steps: *ref_4
    environment:
      TEST_SUITE: src/__tests__/defer-init-push.test.ts
>>>>>>> d28dd1ca
      CLI_REGION: ap-northeast-1
  configure-project-amplify_e2e_tests:
    working_directory: ~/repo
    docker: *ref_1
    resource_class: large
    steps: *ref_4
    environment:
      TEST_SUITE: src/__tests__/configure-project.test.ts
      CLI_REGION: ap-southeast-1
  api_4-amplify_e2e_tests:
    working_directory: ~/repo
    docker: *ref_1
    resource_class: large
    steps: *ref_4
    environment:
      TEST_SUITE: src/__tests__/api_4.test.ts
      CLI_REGION: ap-southeast-2
  schema-iterative-update-4-amplify_e2e_tests_pkg_linux:
    working_directory: ~/repo
    docker: *ref_1
    resource_class: large
    environment:
      AMPLIFY_DIR: /home/circleci/repo/out
      AMPLIFY_PATH: /home/circleci/repo/out/amplify-pkg-linux
      TEST_SUITE: src/__tests__/schema-iterative-update-4.test.ts
      CLI_REGION: us-east-2
    steps: *ref_5
  api_2-amplify_e2e_tests_pkg_linux:
    working_directory: ~/repo
    docker: *ref_1
    resource_class: large
    environment:
      AMPLIFY_DIR: /home/circleci/repo/out
      AMPLIFY_PATH: /home/circleci/repo/out/amplify-pkg-linux
      TEST_SUITE: src/__tests__/api_2.test.ts
      CLI_REGION: us-west-2
    steps: *ref_5
  storage-amplify_e2e_tests_pkg_linux:
    working_directory: ~/repo
    docker: *ref_1
    resource_class: large
    environment:
      AMPLIFY_DIR: /home/circleci/repo/out
      AMPLIFY_PATH: /home/circleci/repo/out/amplify-pkg-linux
      TEST_SUITE: src/__tests__/storage.test.ts
      CLI_REGION: eu-west-2
    steps: *ref_5
  schema-auth-5-amplify_e2e_tests_pkg_linux:
    working_directory: ~/repo
    docker: *ref_1
    resource_class: large
    environment:
      AMPLIFY_DIR: /home/circleci/repo/out
      AMPLIFY_PATH: /home/circleci/repo/out/amplify-pkg-linux
      TEST_SUITE: src/__tests__/schema-auth-5.test.ts
      CLI_REGION: eu-central-1
    steps: *ref_5
  api_1-amplify_e2e_tests_pkg_linux:
    working_directory: ~/repo
    docker: *ref_1
    resource_class: large
    environment:
      AMPLIFY_DIR: /home/circleci/repo/out
      AMPLIFY_PATH: /home/circleci/repo/out/amplify-pkg-linux
      TEST_SUITE: src/__tests__/api_1.test.ts
      CLI_REGION: ap-northeast-1
    steps: *ref_5
  schema-auth-2-amplify_e2e_tests_pkg_linux:
    working_directory: ~/repo
    docker: *ref_1
    resource_class: large
    environment:
      AMPLIFY_DIR: /home/circleci/repo/out
      AMPLIFY_PATH: /home/circleci/repo/out/amplify-pkg-linux
      TEST_SUITE: src/__tests__/schema-auth-2.test.ts
      CLI_REGION: ap-southeast-1
    steps: *ref_5
  schema-iterative-update-3-amplify_e2e_tests_pkg_linux:
    working_directory: ~/repo
    docker: *ref_1
    resource_class: large
    environment:
      AMPLIFY_DIR: /home/circleci/repo/out
      AMPLIFY_PATH: /home/circleci/repo/out/amplify-pkg-linux
      TEST_SUITE: src/__tests__/schema-iterative-update-3.test.ts
      CLI_REGION: ap-southeast-2
    steps: *ref_5
  schema-auth-6-amplify_e2e_tests_pkg_linux:
    working_directory: ~/repo
    docker: *ref_1
    resource_class: large
    environment:
      AMPLIFY_DIR: /home/circleci/repo/out
      AMPLIFY_PATH: /home/circleci/repo/out/amplify-pkg-linux
      TEST_SUITE: src/__tests__/schema-auth-6.test.ts
      CLI_REGION: us-east-2
    steps: *ref_5
  schema-connection-amplify_e2e_tests_pkg_linux:
    working_directory: ~/repo
    docker: *ref_1
    resource_class: large
    environment:
      AMPLIFY_DIR: /home/circleci/repo/out
      AMPLIFY_PATH: /home/circleci/repo/out/amplify-pkg-linux
      TEST_SUITE: src/__tests__/schema-connection.test.ts
      CLI_REGION: us-west-2
    steps: *ref_5
  migration-api-connection-migration-amplify_e2e_tests_pkg_linux:
    working_directory: ~/repo
    docker: *ref_1
    resource_class: large
    environment:
      AMPLIFY_DIR: /home/circleci/repo/out
      AMPLIFY_PATH: /home/circleci/repo/out/amplify-pkg-linux
      TEST_SUITE: src/__tests__/migration/api.connection.migration.test.ts
      CLI_REGION: eu-west-2
    steps: *ref_5
  schema-model-amplify_e2e_tests_pkg_linux:
    working_directory: ~/repo
    docker: *ref_1
    resource_class: large
    environment:
      AMPLIFY_DIR: /home/circleci/repo/out
      AMPLIFY_PATH: /home/circleci/repo/out/amplify-pkg-linux
      TEST_SUITE: src/__tests__/schema-model.test.ts
      CLI_REGION: eu-central-1
    steps: *ref_5
  schema-function-amplify_e2e_tests_pkg_linux:
    working_directory: ~/repo
    docker: *ref_1
    resource_class: large
    environment:
      AMPLIFY_DIR: /home/circleci/repo/out
      AMPLIFY_PATH: /home/circleci/repo/out/amplify-pkg-linux
      TEST_SUITE: src/__tests__/schema-function.test.ts
      CLI_REGION: ap-northeast-1
    steps: *ref_5
  function_4-amplify_e2e_tests_pkg_linux:
    working_directory: ~/repo
    docker: *ref_1
    resource_class: large
    environment:
      AMPLIFY_DIR: /home/circleci/repo/out
      AMPLIFY_PATH: /home/circleci/repo/out/amplify-pkg-linux
      TEST_SUITE: src/__tests__/function_4.test.ts
      CLI_REGION: ap-southeast-1
    steps: *ref_5
  schema-auth-1-amplify_e2e_tests_pkg_linux:
    working_directory: ~/repo
    docker: *ref_1
    resource_class: large
    environment:
      AMPLIFY_DIR: /home/circleci/repo/out
      AMPLIFY_PATH: /home/circleci/repo/out/amplify-pkg-linux
      TEST_SUITE: src/__tests__/schema-auth-1.test.ts
      CLI_REGION: ap-southeast-2
    steps: *ref_5
  function_1-amplify_e2e_tests_pkg_linux:
    working_directory: ~/repo
    docker: *ref_1
    resource_class: large
    environment:
      AMPLIFY_DIR: /home/circleci/repo/out
      AMPLIFY_PATH: /home/circleci/repo/out/amplify-pkg-linux
      TEST_SUITE: src/__tests__/function_1.test.ts
      CLI_REGION: us-east-2
    steps: *ref_5
  migration-api-key-migration2-amplify_e2e_tests_pkg_linux:
    working_directory: ~/repo
    docker: *ref_1
    resource_class: large
    environment:
      AMPLIFY_DIR: /home/circleci/repo/out
      AMPLIFY_PATH: /home/circleci/repo/out/amplify-pkg-linux
      TEST_SUITE: src/__tests__/migration/api.key.migration2.test.ts
      CLI_REGION: us-west-2
    steps: *ref_5
  schema-auth-11-amplify_e2e_tests_pkg_linux:
    working_directory: ~/repo
    docker: *ref_1
    resource_class: large
    environment:
      AMPLIFY_DIR: /home/circleci/repo/out
      AMPLIFY_PATH: /home/circleci/repo/out/amplify-pkg-linux
      TEST_SUITE: src/__tests__/schema-auth-11.test.ts
      CLI_REGION: eu-west-2
    steps: *ref_5
  schema-auth-9-amplify_e2e_tests_pkg_linux:
    working_directory: ~/repo
    docker: *ref_1
    resource_class: large
    environment:
      AMPLIFY_DIR: /home/circleci/repo/out
      AMPLIFY_PATH: /home/circleci/repo/out/amplify-pkg-linux
      TEST_SUITE: src/__tests__/schema-auth-9.test.ts
      CLI_REGION: eu-central-1
    steps: *ref_5
  auth_2-amplify_e2e_tests_pkg_linux:
    working_directory: ~/repo
    docker: *ref_1
    resource_class: large
    environment:
      AMPLIFY_DIR: /home/circleci/repo/out
      AMPLIFY_PATH: /home/circleci/repo/out/amplify-pkg-linux
      TEST_SUITE: src/__tests__/auth_2.test.ts
      CLI_REGION: ap-northeast-1
    steps: *ref_5
  env-amplify_e2e_tests_pkg_linux:
    working_directory: ~/repo
    docker: *ref_1
    resource_class: large
    environment:
      AMPLIFY_DIR: /home/circleci/repo/out
      AMPLIFY_PATH: /home/circleci/repo/out/amplify-pkg-linux
      TEST_SUITE: src/__tests__/env.test.ts
      CLI_REGION: ap-southeast-1
    steps: *ref_5
  schema-iterative-rollback-2-amplify_e2e_tests_pkg_linux:
    working_directory: ~/repo
    docker: *ref_1
    resource_class: large
    environment:
      AMPLIFY_DIR: /home/circleci/repo/out
      AMPLIFY_PATH: /home/circleci/repo/out/amplify-pkg-linux
      TEST_SUITE: src/__tests__/schema-iterative-rollback-2.test.ts
      CLI_REGION: ap-southeast-2
    steps: *ref_5
  schema-iterative-rollback-1-amplify_e2e_tests_pkg_linux:
    working_directory: ~/repo
    docker: *ref_1
    resource_class: large
    environment:
      AMPLIFY_DIR: /home/circleci/repo/out
      AMPLIFY_PATH: /home/circleci/repo/out/amplify-pkg-linux
      TEST_SUITE: src/__tests__/schema-iterative-rollback-1.test.ts
      CLI_REGION: us-east-2
    steps: *ref_5
  import_dynamodb_1-amplify_e2e_tests_pkg_linux:
    working_directory: ~/repo
    docker: *ref_1
    resource_class: large
    environment:
      AMPLIFY_DIR: /home/circleci/repo/out
      AMPLIFY_PATH: /home/circleci/repo/out/amplify-pkg-linux
      TEST_SUITE: src/__tests__/import_dynamodb_1.test.ts
      CLI_REGION: us-west-2
    steps: *ref_5
  import_s3_1-amplify_e2e_tests_pkg_linux:
    working_directory: ~/repo
    docker: *ref_1
    resource_class: large
    environment:
      AMPLIFY_DIR: /home/circleci/repo/out
      AMPLIFY_PATH: /home/circleci/repo/out/amplify-pkg-linux
      TEST_SUITE: src/__tests__/import_s3_1.test.ts
      CLI_REGION: eu-west-2
    steps: *ref_5
  import_auth_2-amplify_e2e_tests_pkg_linux:
    working_directory: ~/repo
    docker: *ref_1
    resource_class: large
    environment:
      AMPLIFY_DIR: /home/circleci/repo/out
      AMPLIFY_PATH: /home/circleci/repo/out/amplify-pkg-linux
      TEST_SUITE: src/__tests__/import_auth_2.test.ts
      CLI_REGION: eu-central-1
    steps: *ref_5
  import_auth_1-amplify_e2e_tests_pkg_linux:
    working_directory: ~/repo
    docker: *ref_1
    resource_class: large
    environment:
      AMPLIFY_DIR: /home/circleci/repo/out
      AMPLIFY_PATH: /home/circleci/repo/out/amplify-pkg-linux
      TEST_SUITE: src/__tests__/import_auth_1.test.ts
      CLI_REGION: ap-northeast-1
    steps: *ref_5
  api_3-amplify_e2e_tests_pkg_linux:
    working_directory: ~/repo
    docker: *ref_1
    resource_class: large
    environment:
      AMPLIFY_DIR: /home/circleci/repo/out
      AMPLIFY_PATH: /home/circleci/repo/out/amplify-pkg-linux
      TEST_SUITE: src/__tests__/api_3.test.ts
      CLI_REGION: ap-southeast-1
    steps: *ref_5
  schema-auth-4-amplify_e2e_tests_pkg_linux:
    working_directory: ~/repo
    docker: *ref_1
    resource_class: large
    environment:
      AMPLIFY_DIR: /home/circleci/repo/out
      AMPLIFY_PATH: /home/circleci/repo/out/amplify-pkg-linux
      TEST_SUITE: src/__tests__/schema-auth-4.test.ts
      CLI_REGION: ap-southeast-2
    steps: *ref_5
  schema-searchable-amplify_e2e_tests_pkg_linux:
    working_directory: ~/repo
    docker: *ref_1
    resource_class: large
    environment:
      AMPLIFY_DIR: /home/circleci/repo/out
      AMPLIFY_PATH: /home/circleci/repo/out/amplify-pkg-linux
      TEST_SUITE: src/__tests__/schema-searchable.test.ts
      CLI_REGION: us-east-2
    steps: *ref_5
  schema-auth-8-amplify_e2e_tests_pkg_linux:
    working_directory: ~/repo
    docker: *ref_1
    resource_class: large
    environment:
      AMPLIFY_DIR: /home/circleci/repo/out
      AMPLIFY_PATH: /home/circleci/repo/out/amplify-pkg-linux
      TEST_SUITE: src/__tests__/schema-auth-8.test.ts
      CLI_REGION: us-west-2
    steps: *ref_5
  schema-auth-7-amplify_e2e_tests_pkg_linux:
    working_directory: ~/repo
    docker: *ref_1
    resource_class: large
    environment:
      AMPLIFY_DIR: /home/circleci/repo/out
      AMPLIFY_PATH: /home/circleci/repo/out/amplify-pkg-linux
      TEST_SUITE: src/__tests__/schema-auth-7.test.ts
      CLI_REGION: eu-west-2
    steps: *ref_5
  auth_4-amplify_e2e_tests_pkg_linux:
    working_directory: ~/repo
    docker: *ref_1
    resource_class: large
    environment:
      AMPLIFY_DIR: /home/circleci/repo/out
      AMPLIFY_PATH: /home/circleci/repo/out/amplify-pkg-linux
      TEST_SUITE: src/__tests__/auth_4.test.ts
      CLI_REGION: eu-central-1
    steps: *ref_5
  migration-api-key-migration1-amplify_e2e_tests_pkg_linux:
    working_directory: ~/repo
    docker: *ref_1
    resource_class: large
    environment:
      AMPLIFY_DIR: /home/circleci/repo/out
      AMPLIFY_PATH: /home/circleci/repo/out/amplify-pkg-linux
      TEST_SUITE: src/__tests__/migration/api.key.migration1.test.ts
      CLI_REGION: ap-northeast-1
    steps: *ref_5
  layer-amplify_e2e_tests_pkg_linux:
    working_directory: ~/repo
    docker: *ref_1
    resource_class: large
    environment:
      AMPLIFY_DIR: /home/circleci/repo/out
      AMPLIFY_PATH: /home/circleci/repo/out/amplify-pkg-linux
      TEST_SUITE: src/__tests__/layer.test.ts
      CLI_REGION: ap-southeast-1
    steps: *ref_5
  auth_3-amplify_e2e_tests_pkg_linux:
    working_directory: ~/repo
    docker: *ref_1
    resource_class: large
    environment:
      AMPLIFY_DIR: /home/circleci/repo/out
      AMPLIFY_PATH: /home/circleci/repo/out/amplify-pkg-linux
      TEST_SUITE: src/__tests__/auth_3.test.ts
      CLI_REGION: ap-southeast-2
    steps: *ref_5
  function_2-amplify_e2e_tests_pkg_linux:
    working_directory: ~/repo
    docker: *ref_1
    resource_class: large
    environment:
      AMPLIFY_DIR: /home/circleci/repo/out
      AMPLIFY_PATH: /home/circleci/repo/out/amplify-pkg-linux
      TEST_SUITE: src/__tests__/function_2.test.ts
      CLI_REGION: us-east-2
    steps: *ref_5
  delete-amplify_e2e_tests_pkg_linux:
    working_directory: ~/repo
    docker: *ref_1
    resource_class: large
    environment:
      AMPLIFY_DIR: /home/circleci/repo/out
      AMPLIFY_PATH: /home/circleci/repo/out/amplify-pkg-linux
      TEST_SUITE: src/__tests__/delete.test.ts
      CLI_REGION: us-west-2
    steps: *ref_5
  schema-auth-3-amplify_e2e_tests_pkg_linux:
    working_directory: ~/repo
    docker: *ref_1
    resource_class: large
    environment:
      AMPLIFY_DIR: /home/circleci/repo/out
      AMPLIFY_PATH: /home/circleci/repo/out/amplify-pkg-linux
      TEST_SUITE: src/__tests__/schema-auth-3.test.ts
      CLI_REGION: eu-west-2
    steps: *ref_5
  schema-iterative-update-1-amplify_e2e_tests_pkg_linux:
    working_directory: ~/repo
    docker: *ref_1
    resource_class: large
    environment:
      AMPLIFY_DIR: /home/circleci/repo/out
      AMPLIFY_PATH: /home/circleci/repo/out/amplify-pkg-linux
      TEST_SUITE: src/__tests__/schema-iterative-update-1.test.ts
      CLI_REGION: eu-central-1
    steps: *ref_5
  function_3-amplify_e2e_tests_pkg_linux:
    working_directory: ~/repo
    docker: *ref_1
    resource_class: large
    environment:
      AMPLIFY_DIR: /home/circleci/repo/out
      AMPLIFY_PATH: /home/circleci/repo/out/amplify-pkg-linux
      TEST_SUITE: src/__tests__/function_3.test.ts
      CLI_REGION: ap-northeast-1
    steps: *ref_5
  auth_5-amplify_e2e_tests_pkg_linux:
    working_directory: ~/repo
    docker: *ref_1
    resource_class: large
    environment:
      AMPLIFY_DIR: /home/circleci/repo/out
      AMPLIFY_PATH: /home/circleci/repo/out/amplify-pkg-linux
      TEST_SUITE: src/__tests__/auth_5.test.ts
      CLI_REGION: ap-southeast-1
    steps: *ref_5
  auth_1-amplify_e2e_tests_pkg_linux:
    working_directory: ~/repo
    docker: *ref_1
    resource_class: large
    environment:
      AMPLIFY_DIR: /home/circleci/repo/out
      AMPLIFY_PATH: /home/circleci/repo/out/amplify-pkg-linux
      TEST_SUITE: src/__tests__/auth_1.test.ts
      CLI_REGION: ap-southeast-2
    steps: *ref_5
  schema-key-amplify_e2e_tests_pkg_linux:
    working_directory: ~/repo
    docker: *ref_1
    resource_class: large
    environment:
      AMPLIFY_DIR: /home/circleci/repo/out
      AMPLIFY_PATH: /home/circleci/repo/out/amplify-pkg-linux
      TEST_SUITE: src/__tests__/schema-key.test.ts
      CLI_REGION: us-east-2
    steps: *ref_5
  schema-auth-10-amplify_e2e_tests_pkg_linux:
    working_directory: ~/repo
    docker: *ref_1
    resource_class: large
    environment:
      AMPLIFY_DIR: /home/circleci/repo/out
      AMPLIFY_PATH: /home/circleci/repo/out/amplify-pkg-linux
      TEST_SUITE: src/__tests__/schema-auth-10.test.ts
      CLI_REGION: us-west-2
    steps: *ref_5
  hostingPROD-amplify_e2e_tests_pkg_linux:
    working_directory: ~/repo
    docker: *ref_1
    resource_class: large
    environment:
      AMPLIFY_DIR: /home/circleci/repo/out
      AMPLIFY_PATH: /home/circleci/repo/out/amplify-pkg-linux
      TEST_SUITE: src/__tests__/hostingPROD.test.ts
      CLI_REGION: eu-west-2
    steps: *ref_5
  predictions-amplify_e2e_tests_pkg_linux:
    working_directory: ~/repo
    docker: *ref_1
    resource_class: large
    environment:
      AMPLIFY_DIR: /home/circleci/repo/out
      AMPLIFY_PATH: /home/circleci/repo/out/amplify-pkg-linux
      TEST_SUITE: src/__tests__/predictions.test.ts
      CLI_REGION: eu-central-1
    steps: *ref_5
  containers-api-amplify_e2e_tests_pkg_linux:
    working_directory: ~/repo
    docker: *ref_1
    resource_class: large
    environment:
      AMPLIFY_DIR: /home/circleci/repo/out
      AMPLIFY_PATH: /home/circleci/repo/out/amplify-pkg-linux
      TEST_SUITE: src/__tests__/containers-api.test.ts
      CLI_REGION: ap-northeast-1
    steps: *ref_5
  schema-iterative-update-2-amplify_e2e_tests_pkg_linux:
    working_directory: ~/repo
    docker: *ref_1
    resource_class: large
    environment:
      AMPLIFY_DIR: /home/circleci/repo/out
      AMPLIFY_PATH: /home/circleci/repo/out/amplify-pkg-linux
      TEST_SUITE: src/__tests__/schema-iterative-update-2.test.ts
      CLI_REGION: ap-southeast-1
    steps: *ref_5
  feature-flags-amplify_e2e_tests_pkg_linux:
    working_directory: ~/repo
    docker: *ref_1
    resource_class: large
    environment:
      AMPLIFY_DIR: /home/circleci/repo/out
      AMPLIFY_PATH: /home/circleci/repo/out/amplify-pkg-linux
      TEST_SUITE: src/__tests__/feature-flags.test.ts
      CLI_REGION: ap-southeast-2
    steps: *ref_5
  analytics-amplify_e2e_tests_pkg_linux:
    working_directory: ~/repo
    docker: *ref_1
    resource_class: large
    environment:
      AMPLIFY_DIR: /home/circleci/repo/out
      AMPLIFY_PATH: /home/circleci/repo/out/amplify-pkg-linux
      TEST_SUITE: src/__tests__/analytics.test.ts
      CLI_REGION: us-east-2
    steps: *ref_5
  hosting-amplify_e2e_tests_pkg_linux:
    working_directory: ~/repo
    docker: *ref_1
    resource_class: large
    environment:
      AMPLIFY_DIR: /home/circleci/repo/out
      AMPLIFY_PATH: /home/circleci/repo/out/amplify-pkg-linux
      TEST_SUITE: src/__tests__/hosting.test.ts
      CLI_REGION: us-west-2
    steps: *ref_5
  amplify-app-amplify_e2e_tests_pkg_linux:
    working_directory: ~/repo
    docker: *ref_1
    resource_class: large
    environment:
      AMPLIFY_DIR: /home/circleci/repo/out
      AMPLIFY_PATH: /home/circleci/repo/out/amplify-pkg-linux
      TEST_SUITE: src/__tests__/amplify-app.test.ts
      CLI_REGION: eu-west-2
    steps: *ref_5
  schema-predictions-amplify_e2e_tests_pkg_linux:
    working_directory: ~/repo
    docker: *ref_1
    resource_class: large
    environment:
      AMPLIFY_DIR: /home/circleci/repo/out
      AMPLIFY_PATH: /home/circleci/repo/out/amplify-pkg-linux
      TEST_SUITE: src/__tests__/schema-predictions.test.ts
      CLI_REGION: eu-central-1
    steps: *ref_5
  interactions-amplify_e2e_tests_pkg_linux:
    working_directory: ~/repo
    docker: *ref_1
    resource_class: large
    environment:
      AMPLIFY_DIR: /home/circleci/repo/out
      AMPLIFY_PATH: /home/circleci/repo/out/amplify-pkg-linux
      TEST_SUITE: src/__tests__/interactions.test.ts
      CLI_REGION: ap-northeast-1
    steps: *ref_5
  schema-data-access-patterns-amplify_e2e_tests_pkg_linux:
    working_directory: ~/repo
    docker: *ref_1
    resource_class: large
    environment:
      AMPLIFY_DIR: /home/circleci/repo/out
      AMPLIFY_PATH: /home/circleci/repo/out/amplify-pkg-linux
      TEST_SUITE: src/__tests__/schema-data-access-patterns.test.ts
      CLI_REGION: ap-southeast-1
    steps: *ref_5
  schema-versioned-amplify_e2e_tests_pkg_linux:
    working_directory: ~/repo
    docker: *ref_1
    resource_class: large
    environment:
      AMPLIFY_DIR: /home/circleci/repo/out
      AMPLIFY_PATH: /home/circleci/repo/out/amplify-pkg-linux
      TEST_SUITE: src/__tests__/schema-versioned.test.ts
      CLI_REGION: ap-southeast-2
    steps: *ref_5
  notifications-amplify_e2e_tests_pkg_linux:
    working_directory: ~/repo
    docker: *ref_1
    resource_class: large
    environment:
      AMPLIFY_DIR: /home/circleci/repo/out
      AMPLIFY_PATH: /home/circleci/repo/out/amplify-pkg-linux
      TEST_SUITE: src/__tests__/notifications.test.ts
      CLI_REGION: us-east-2
    steps: *ref_5
  tags-amplify_e2e_tests_pkg_linux:
    working_directory: ~/repo
    docker: *ref_1
    resource_class: large
    environment:
      AMPLIFY_DIR: /home/circleci/repo/out
      AMPLIFY_PATH: /home/circleci/repo/out/amplify-pkg-linux
      TEST_SUITE: src/__tests__/tags.test.ts
      CLI_REGION: us-west-2
    steps: *ref_5
  init-amplify_e2e_tests_pkg_linux:
    working_directory: ~/repo
    docker: *ref_1
    resource_class: large
    environment:
      AMPLIFY_DIR: /home/circleci/repo/out
      AMPLIFY_PATH: /home/circleci/repo/out/amplify-pkg-linux
      TEST_SUITE: src/__tests__/init.test.ts
      CLI_REGION: eu-west-2
    steps: *ref_5
  amplify-configure-amplify_e2e_tests_pkg_linux:
    working_directory: ~/repo
    docker: *ref_1
    resource_class: large
    environment:
      AMPLIFY_DIR: /home/circleci/repo/out
      AMPLIFY_PATH: /home/circleci/repo/out/amplify-pkg-linux
      TEST_SUITE: src/__tests__/amplify-configure.test.ts
      CLI_REGION: eu-central-1
    steps: *ref_5
  datastore-modelgen-amplify_e2e_tests_pkg_linux:
    working_directory: ~/repo
    docker: *ref_1
    resource_class: large
    environment:
      AMPLIFY_DIR: /home/circleci/repo/out
      AMPLIFY_PATH: /home/circleci/repo/out/amplify-pkg-linux
      TEST_SUITE: src/__tests__/datastore-modelgen.test.ts
      CLI_REGION: ap-northeast-1
    steps: *ref_5
  init-special-case-amplify_e2e_tests_pkg_linux:
    working_directory: ~/repo
    docker: *ref_1
    resource_class: large
    environment:
      AMPLIFY_DIR: /home/circleci/repo/out
      AMPLIFY_PATH: /home/circleci/repo/out/amplify-pkg-linux
      TEST_SUITE: src/__tests__/init-special-case.test.ts
      CLI_REGION: ap-southeast-1
    steps: *ref_5
  plugin-amplify_e2e_tests_pkg_linux:
    working_directory: ~/repo
    docker: *ref_1
    resource_class: large
    environment:
      AMPLIFY_DIR: /home/circleci/repo/out
      AMPLIFY_PATH: /home/circleci/repo/out/amplify-pkg-linux
      TEST_SUITE: src/__tests__/plugin.test.ts
      CLI_REGION: ap-southeast-2
    steps: *ref_5
  schema-iterative-update-locking-amplify_e2e_tests_pkg_linux:
    working_directory: ~/repo
    docker: *ref_1
    resource_class: large
    environment:
      AMPLIFY_DIR: /home/circleci/repo/out
      AMPLIFY_PATH: /home/circleci/repo/out/amplify-pkg-linux
      TEST_SUITE: src/__tests__/schema-iterative-update-locking.test.ts
      CLI_REGION: us-east-2
    steps: *ref_5
  s3-sse-amplify_e2e_tests_pkg_linux:
    working_directory: ~/repo
    docker: *ref_1
    resource_class: large
    environment:
      AMPLIFY_DIR: /home/circleci/repo/out
      AMPLIFY_PATH: /home/circleci/repo/out/amplify-pkg-linux
      TEST_SUITE: src/__tests__/s3-sse.test.ts
      CLI_REGION: us-west-2
    steps: *ref_5
  migration-node-function-amplify_e2e_tests_pkg_linux:
    working_directory: ~/repo
    docker: *ref_1
    resource_class: large
    environment:
      AMPLIFY_DIR: /home/circleci/repo/out
      AMPLIFY_PATH: /home/circleci/repo/out/amplify-pkg-linux
      TEST_SUITE: src/__tests__/migration/node.function.test.ts
      CLI_REGION: eu-west-2
    steps: *ref_5
  iam-permission-boundary-amplify_e2e_tests_pkg_linux:
    working_directory: ~/repo
    docker: *ref_1
    resource_class: large
    environment:
      AMPLIFY_DIR: /home/circleci/repo/out
      AMPLIFY_PATH: /home/circleci/repo/out/amplify-pkg-linux
      TEST_SUITE: src/__tests__/iam-permission-boundary.test.ts
      CLI_REGION: eu-central-1
    steps: *ref_5
  function_5-amplify_e2e_tests_pkg_linux:
    working_directory: ~/repo
    docker: *ref_1
    resource_class: large
    environment:
      AMPLIFY_DIR: /home/circleci/repo/out
      AMPLIFY_PATH: /home/circleci/repo/out/amplify-pkg-linux
      TEST_SUITE: src/__tests__/function_5.test.ts
      CLI_REGION: ap-northeast-1
    steps: *ref_5
  defer-init-push-amplify_e2e_tests_pkg_linux:
    working_directory: ~/repo
    docker: *ref_1
    resource_class: large
    environment:
      AMPLIFY_DIR: /home/circleci/repo/out
      AMPLIFY_PATH: /home/circleci/repo/out/amplify-pkg-linux
      TEST_SUITE: src/__tests__/defer-init-push.test.ts
      CLI_REGION: ap-northeast-1
    steps: *ref_5
  configure-project-amplify_e2e_tests_pkg_linux:
    working_directory: ~/repo
    docker: *ref_1
    resource_class: large
    environment:
      AMPLIFY_DIR: /home/circleci/repo/out
      AMPLIFY_PATH: /home/circleci/repo/out/amplify-pkg-linux
      TEST_SUITE: src/__tests__/configure-project.test.ts
      CLI_REGION: ap-southeast-1
    steps: *ref_5
  api_4-amplify_e2e_tests_pkg_linux:
    working_directory: ~/repo
    docker: *ref_1
    resource_class: large
    environment:
      AMPLIFY_DIR: /home/circleci/repo/out
      AMPLIFY_PATH: /home/circleci/repo/out/amplify-pkg-linux
      TEST_SUITE: src/__tests__/api_4.test.ts
      CLI_REGION: ap-southeast-2
    steps: *ref_5
workflows:
  version: 2
  nightly_console_integration_tests:
    triggers:
      - schedule:
          cron: 0 14 * * *
          filters:
            branches:
              only:
                - master
    jobs:
      - build
      - publish_to_local_registry:
          requires:
            - build
      - amplify_console_integration_tests:
          context:
            - amplify-ecr-image-pull
            - console-e2e-test
            - e2e-auth-credentials
            - e2e-test-context
          requires:
            - build
            - publish_to_local_registry
  e2e_resource_cleanup:
    triggers:
      - schedule:
          cron: 45 0,12 * * *
          filters:
            branches:
              only:
                - master
    jobs:
      - build
      - cleanup_resources:
          context:
            - cleanup-resources
            - e2e-test-context
          requires:
            - build
  build_test_deploy:
    jobs:
      - build
      - test:
          requires:
            - build
      - mock_e2e_tests:
          requires:
            - build
      - graphql_e2e_tests:
          context:
            - amplify-ecr-image-pull
            - e2e-test-context
          filters:
            branches:
              only:
                - master
                - iterative-update
          requires:
            - build
            - mock_e2e_tests
      - integration_test:
          context:
            - amplify-ecr-image-pull
            - e2e-test-context
          filters:
            branches:
              only:
                - master
                - beta
          requires:
            - build
            - mock_e2e_tests
      - publish_to_local_registry:
          filters:
            branches:
              only:
                - master
                - beta
                - backendManager
                - iterative-update
                - release
                - compute-functions
          requires:
            - build
      - build_pkg_binaries:
          requires:
            - publish_to_local_registry
      - amplify_sudo_install_test:
          context: amplify-ecr-image-pull
          requires:
            - publish_to_local_registry
          filters:
            branches:
              only:
                - master
      - done_with_node_e2e_tests:
          requires:
            - schema-key-amplify_e2e_tests
            - analytics-amplify_e2e_tests
            - notifications-amplify_e2e_tests
            - schema-iterative-update-locking-amplify_e2e_tests
            - schema-auth-10-amplify_e2e_tests
            - hosting-amplify_e2e_tests
            - tags-amplify_e2e_tests
            - s3-sse-amplify_e2e_tests
            - hostingPROD-amplify_e2e_tests
            - amplify-app-amplify_e2e_tests
            - init-amplify_e2e_tests
            - migration-node-function-amplify_e2e_tests
            - predictions-amplify_e2e_tests
            - schema-predictions-amplify_e2e_tests
            - amplify-configure-amplify_e2e_tests
            - iam-permission-boundary-amplify_e2e_tests
            - containers-api-amplify_e2e_tests
            - interactions-amplify_e2e_tests
            - datastore-modelgen-amplify_e2e_tests
<<<<<<< HEAD
            - function_5-amplify_e2e_tests
=======
            - defer-init-push-amplify_e2e_tests
>>>>>>> d28dd1ca
            - schema-iterative-update-2-amplify_e2e_tests
            - schema-data-access-patterns-amplify_e2e_tests
            - init-special-case-amplify_e2e_tests
            - configure-project-amplify_e2e_tests
            - feature-flags-amplify_e2e_tests
            - schema-versioned-amplify_e2e_tests
            - plugin-amplify_e2e_tests
            - api_4-amplify_e2e_tests
      - done_with_pkg_linux_e2e_tests:
          requires:
            - schema-key-amplify_e2e_tests_pkg_linux
            - analytics-amplify_e2e_tests_pkg_linux
            - notifications-amplify_e2e_tests_pkg_linux
            - schema-iterative-update-locking-amplify_e2e_tests_pkg_linux
            - schema-auth-10-amplify_e2e_tests_pkg_linux
            - hosting-amplify_e2e_tests_pkg_linux
            - tags-amplify_e2e_tests_pkg_linux
            - s3-sse-amplify_e2e_tests_pkg_linux
            - hostingPROD-amplify_e2e_tests_pkg_linux
            - amplify-app-amplify_e2e_tests_pkg_linux
            - init-amplify_e2e_tests_pkg_linux
            - migration-node-function-amplify_e2e_tests_pkg_linux
            - predictions-amplify_e2e_tests_pkg_linux
            - schema-predictions-amplify_e2e_tests_pkg_linux
            - amplify-configure-amplify_e2e_tests_pkg_linux
            - iam-permission-boundary-amplify_e2e_tests_pkg_linux
            - containers-api-amplify_e2e_tests_pkg_linux
            - interactions-amplify_e2e_tests_pkg_linux
            - datastore-modelgen-amplify_e2e_tests_pkg_linux
<<<<<<< HEAD
            - function_5-amplify_e2e_tests_pkg_linux
=======
            - defer-init-push-amplify_e2e_tests_pkg_linux
>>>>>>> d28dd1ca
            - schema-iterative-update-2-amplify_e2e_tests_pkg_linux
            - schema-data-access-patterns-amplify_e2e_tests_pkg_linux
            - init-special-case-amplify_e2e_tests_pkg_linux
            - configure-project-amplify_e2e_tests_pkg_linux
            - feature-flags-amplify_e2e_tests_pkg_linux
            - schema-versioned-amplify_e2e_tests_pkg_linux
            - plugin-amplify_e2e_tests_pkg_linux
            - api_4-amplify_e2e_tests_pkg_linux
      - amplify_migration_tests_latest:
          context:
            - amplify-ecr-image-pull
            - e2e-auth-credentials
            - clean_e2e_resources
            - e2e-test-context
          filters:
            branches:
              only:
                - master
          requires:
            - build
      - amplify_migration_tests_v4:
          context:
            - amplify-ecr-image-pull
            - e2e-auth-credentials
            - clean_e2e_resources
            - e2e-test-context
          filters:
            branches:
              only:
                - master
          requires:
            - build
      - amplify_migration_tests_v4_30_0:
          context:
            - amplify-ecr-image-pull
            - e2e-auth-credentials
            - clean_e2e_resources
            - e2e-test-context
          filters:
            branches:
              only:
                - master
                - graphqlschemae2e
                - feat-import
                - test-fix-status
          requires:
            - build
      - amplify_console_integration_tests:
          context:
            - amplify-ecr-image-pull
            - e2e-auth-credentials
            - clean_e2e_resources
            - console-e2e-test
            - e2e-test-context
          post-steps:
            - run: *ref_6
          filters:
            branches:
              only:
                - beta
          requires:
            - build
            - publish_to_local_registry
      - github_prerelease:
          context: github-publish
          requires:
            - build_pkg_binaries
          filters:
            branches:
              only:
                - release
      - github_prerelease_install_sanity_check:
          requires:
            - github_prerelease
          filters:
            branches:
              only:
                - release
      - cleanup_resources_after_e2e_runs:
          context:
            - cleanup-resources
            - e2e-test-context
          requires:
            - done_with_pkg_linux_e2e_tests
            - amplify_migration_tests_latest
            - amplify_migration_tests_v4
            - amplify_migration_tests_v4_30_0
            - done_with_node_e2e_tests
      - deploy:
          context:
            - amplify-ecr-image-pull
            - npm-publish
          requires:
            - test
            - mock_e2e_tests
            - graphql_e2e_tests
            - integration_test
            - done_with_pkg_linux_e2e_tests
            - amplify_sudo_install_test
            - amplify_console_integration_tests
            - amplify_migration_tests_latest
            - amplify_migration_tests_v4
            - amplify_migration_tests_v4_30_0
            - github_prerelease_install_sanity_check
          filters:
            branches:
              only:
                - release
                - master
                - beta
      - github_release:
          context: github-publish
          requires:
            - deploy
          filters:
            branches:
              only:
                - release
      - schema-iterative-update-4-amplify_e2e_tests:
          context: &ref_7
            - amplify-ecr-image-pull
            - clean_e2e_resources
            - e2e-auth-credentials
            - e2e-test-context
          post-steps: &ref_8
            - run: *ref_6
          filters: &ref_9
            branches:
              only:
                - master
                - compute-functions
                - iterative-update
          requires:
            - publish_to_local_registry
      - schema-auth-6-amplify_e2e_tests:
          context: *ref_7
          post-steps: *ref_8
          filters: *ref_9
          requires:
            - publish_to_local_registry
      - function_1-amplify_e2e_tests:
          context: *ref_7
          post-steps: *ref_8
          filters: *ref_9
          requires:
            - publish_to_local_registry
      - schema-iterative-rollback-1-amplify_e2e_tests:
          context: *ref_7
          post-steps: *ref_8
          filters: *ref_9
          requires:
            - publish_to_local_registry
      - schema-searchable-amplify_e2e_tests:
          context: *ref_7
          post-steps: *ref_8
          filters: *ref_9
          requires:
            - schema-iterative-update-4-amplify_e2e_tests
      - function_2-amplify_e2e_tests:
          context: *ref_7
          post-steps: *ref_8
          filters: *ref_9
          requires:
            - schema-auth-6-amplify_e2e_tests
      - schema-key-amplify_e2e_tests:
          context: *ref_7
          post-steps: *ref_8
          filters: *ref_9
          requires:
            - function_1-amplify_e2e_tests
      - analytics-amplify_e2e_tests:
          context: *ref_7
          post-steps: *ref_8
          filters: *ref_9
          requires:
            - schema-iterative-rollback-1-amplify_e2e_tests
      - notifications-amplify_e2e_tests:
          context: *ref_7
          post-steps: *ref_8
          filters: *ref_9
          requires:
            - schema-searchable-amplify_e2e_tests
      - schema-iterative-update-locking-amplify_e2e_tests:
          context: *ref_7
          post-steps: *ref_8
          filters: *ref_9
          requires:
            - function_2-amplify_e2e_tests
      - api_2-amplify_e2e_tests:
          context: *ref_7
          post-steps: *ref_8
          filters: *ref_9
          requires:
            - publish_to_local_registry
      - schema-connection-amplify_e2e_tests:
          context: *ref_7
          post-steps: *ref_8
          filters: *ref_9
          requires:
            - publish_to_local_registry
      - migration-api-key-migration2-amplify_e2e_tests:
          context: *ref_7
          post-steps: *ref_8
          filters: *ref_9
          requires:
            - publish_to_local_registry
      - import_dynamodb_1-amplify_e2e_tests:
          context: *ref_7
          post-steps: *ref_8
          filters: *ref_9
          requires:
            - publish_to_local_registry
      - schema-auth-8-amplify_e2e_tests:
          context: *ref_7
          post-steps: *ref_8
          filters: *ref_9
          requires:
            - api_2-amplify_e2e_tests
      - delete-amplify_e2e_tests:
          context: *ref_7
          post-steps: *ref_8
          filters: *ref_9
          requires:
            - schema-connection-amplify_e2e_tests
      - schema-auth-10-amplify_e2e_tests:
          context: *ref_7
          post-steps: *ref_8
          filters: *ref_9
          requires:
            - migration-api-key-migration2-amplify_e2e_tests
      - hosting-amplify_e2e_tests:
          context: *ref_7
          post-steps: *ref_8
          filters: *ref_9
          requires:
            - import_dynamodb_1-amplify_e2e_tests
      - tags-amplify_e2e_tests:
          context: *ref_7
          post-steps: *ref_8
          filters: *ref_9
          requires:
            - schema-auth-8-amplify_e2e_tests
      - s3-sse-amplify_e2e_tests:
          context: *ref_7
          post-steps: *ref_8
          filters: *ref_9
          requires:
            - delete-amplify_e2e_tests
      - storage-amplify_e2e_tests:
          context: *ref_7
          post-steps: *ref_8
          filters: *ref_9
          requires:
            - publish_to_local_registry
      - migration-api-connection-migration-amplify_e2e_tests:
          context: *ref_7
          post-steps: *ref_8
          filters: *ref_9
          requires:
            - publish_to_local_registry
      - schema-auth-11-amplify_e2e_tests:
          context: *ref_7
          post-steps: *ref_8
          filters: *ref_9
          requires:
            - publish_to_local_registry
      - import_s3_1-amplify_e2e_tests:
          context: *ref_7
          post-steps: *ref_8
          filters: *ref_9
          requires:
            - publish_to_local_registry
      - schema-auth-7-amplify_e2e_tests:
          context: *ref_7
          post-steps: *ref_8
          filters: *ref_9
          requires:
            - storage-amplify_e2e_tests
      - schema-auth-3-amplify_e2e_tests:
          context: *ref_7
          post-steps: *ref_8
          filters: *ref_9
          requires:
            - migration-api-connection-migration-amplify_e2e_tests
      - hostingPROD-amplify_e2e_tests:
          context: *ref_7
          post-steps: *ref_8
          filters: *ref_9
          requires:
            - schema-auth-11-amplify_e2e_tests
      - amplify-app-amplify_e2e_tests:
          context: *ref_7
          post-steps: *ref_8
          filters: *ref_9
          requires:
            - import_s3_1-amplify_e2e_tests
      - init-amplify_e2e_tests:
          context: *ref_7
          post-steps: *ref_8
          filters: *ref_9
          requires:
            - schema-auth-7-amplify_e2e_tests
      - migration-node-function-amplify_e2e_tests:
          context: *ref_7
          post-steps: *ref_8
          filters: *ref_9
          requires:
            - schema-auth-3-amplify_e2e_tests
      - schema-auth-5-amplify_e2e_tests:
          context: *ref_7
          post-steps: *ref_8
          filters: *ref_9
          requires:
            - publish_to_local_registry
      - schema-model-amplify_e2e_tests:
          context: *ref_7
          post-steps: *ref_8
          filters: *ref_9
          requires:
            - publish_to_local_registry
      - schema-auth-9-amplify_e2e_tests:
          context: *ref_7
          post-steps: *ref_8
          filters: *ref_9
          requires:
            - publish_to_local_registry
      - import_auth_2-amplify_e2e_tests:
          context: *ref_7
          post-steps: *ref_8
          filters: *ref_9
          requires:
            - publish_to_local_registry
      - auth_4-amplify_e2e_tests:
          context: *ref_7
          post-steps: *ref_8
          filters: *ref_9
          requires:
            - schema-auth-5-amplify_e2e_tests
      - schema-iterative-update-1-amplify_e2e_tests:
          context: *ref_7
          post-steps: *ref_8
          filters: *ref_9
          requires:
            - schema-model-amplify_e2e_tests
      - predictions-amplify_e2e_tests:
          context: *ref_7
          post-steps: *ref_8
          filters: *ref_9
          requires:
            - schema-auth-9-amplify_e2e_tests
      - schema-predictions-amplify_e2e_tests:
          context: *ref_7
          post-steps: *ref_8
          filters: *ref_9
          requires:
            - import_auth_2-amplify_e2e_tests
      - amplify-configure-amplify_e2e_tests:
          context: *ref_7
          post-steps: *ref_8
          filters: *ref_9
          requires:
            - auth_4-amplify_e2e_tests
      - iam-permission-boundary-amplify_e2e_tests:
          context: *ref_7
          post-steps: *ref_8
          filters: *ref_9
          requires:
            - schema-iterative-update-1-amplify_e2e_tests
      - api_1-amplify_e2e_tests:
          context: *ref_7
          post-steps: *ref_8
          filters: *ref_9
          requires:
            - publish_to_local_registry
      - schema-function-amplify_e2e_tests:
          context: *ref_7
          post-steps: *ref_8
          filters: *ref_9
          requires:
            - publish_to_local_registry
      - auth_2-amplify_e2e_tests:
          context: *ref_7
          post-steps: *ref_8
          filters: *ref_9
          requires:
            - publish_to_local_registry
      - import_auth_1-amplify_e2e_tests:
          context: *ref_7
          post-steps: *ref_8
          filters: *ref_9
          requires:
            - publish_to_local_registry
      - migration-api-key-migration1-amplify_e2e_tests:
          context: *ref_7
          post-steps: *ref_8
          filters: *ref_9
          requires:
            - api_1-amplify_e2e_tests
      - function_3-amplify_e2e_tests:
          context: *ref_7
          post-steps: *ref_8
          filters: *ref_9
          requires:
            - schema-function-amplify_e2e_tests
      - containers-api-amplify_e2e_tests:
          context: *ref_7
          post-steps: *ref_8
          filters: *ref_9
          requires:
            - auth_2-amplify_e2e_tests
      - interactions-amplify_e2e_tests:
          context: *ref_7
          post-steps: *ref_8
          filters: *ref_9
          requires:
            - import_auth_1-amplify_e2e_tests
      - datastore-modelgen-amplify_e2e_tests:
          context: *ref_7
          post-steps: *ref_8
          filters: *ref_9
          requires:
            - migration-api-key-migration1-amplify_e2e_tests
<<<<<<< HEAD
      - function_5-amplify_e2e_tests:
=======
      - defer-init-push-amplify_e2e_tests:
>>>>>>> d28dd1ca
          context: *ref_7
          post-steps: *ref_8
          filters: *ref_9
          requires:
            - function_3-amplify_e2e_tests
      - schema-auth-2-amplify_e2e_tests:
          context: *ref_7
          post-steps: *ref_8
          filters: *ref_9
          requires:
            - publish_to_local_registry
      - function_4-amplify_e2e_tests:
          context: *ref_7
          post-steps: *ref_8
          filters: *ref_9
          requires:
            - publish_to_local_registry
      - env-amplify_e2e_tests:
          context: *ref_7
          post-steps: *ref_8
          filters: *ref_9
          requires:
            - publish_to_local_registry
      - api_3-amplify_e2e_tests:
          context: *ref_7
          post-steps: *ref_8
          filters: *ref_9
          requires:
            - publish_to_local_registry
      - layer-amplify_e2e_tests:
          context: *ref_7
          post-steps: *ref_8
          filters: *ref_9
          requires:
            - schema-auth-2-amplify_e2e_tests
      - auth_5-amplify_e2e_tests:
          context: *ref_7
          post-steps: *ref_8
          filters: *ref_9
          requires:
            - function_4-amplify_e2e_tests
      - schema-iterative-update-2-amplify_e2e_tests:
          context: *ref_7
          post-steps: *ref_8
          filters: *ref_9
          requires:
            - env-amplify_e2e_tests
      - schema-data-access-patterns-amplify_e2e_tests:
          context: *ref_7
          post-steps: *ref_8
          filters: *ref_9
          requires:
            - api_3-amplify_e2e_tests
      - init-special-case-amplify_e2e_tests:
          context: *ref_7
          post-steps: *ref_8
          filters: *ref_9
          requires:
            - layer-amplify_e2e_tests
      - configure-project-amplify_e2e_tests:
          context: *ref_7
          post-steps: *ref_8
          filters: *ref_9
          requires:
            - auth_5-amplify_e2e_tests
      - schema-iterative-update-3-amplify_e2e_tests:
          context: *ref_7
          post-steps: *ref_8
          filters: *ref_9
          requires:
            - publish_to_local_registry
      - schema-auth-1-amplify_e2e_tests:
          context: *ref_7
          post-steps: *ref_8
          filters: *ref_9
          requires:
            - publish_to_local_registry
      - schema-iterative-rollback-2-amplify_e2e_tests:
          context: *ref_7
          post-steps: *ref_8
          filters: *ref_9
          requires:
            - publish_to_local_registry
      - schema-auth-4-amplify_e2e_tests:
          context: *ref_7
          post-steps: *ref_8
          filters: *ref_9
          requires:
            - publish_to_local_registry
      - auth_3-amplify_e2e_tests:
          context: *ref_7
          post-steps: *ref_8
          filters: *ref_9
          requires:
            - schema-iterative-update-3-amplify_e2e_tests
      - auth_1-amplify_e2e_tests:
          context: *ref_7
          post-steps: *ref_8
          filters: *ref_9
          requires:
            - schema-auth-1-amplify_e2e_tests
      - feature-flags-amplify_e2e_tests:
          context: *ref_7
          post-steps: *ref_8
          filters: *ref_9
          requires:
            - schema-iterative-rollback-2-amplify_e2e_tests
      - schema-versioned-amplify_e2e_tests:
          context: *ref_7
          post-steps: *ref_8
          filters: *ref_9
          requires:
            - schema-auth-4-amplify_e2e_tests
      - plugin-amplify_e2e_tests:
          context: *ref_7
          post-steps: *ref_8
          filters: *ref_9
          requires:
            - auth_3-amplify_e2e_tests
      - api_4-amplify_e2e_tests:
          context: *ref_7
          post-steps: *ref_8
          filters: *ref_9
          requires:
            - auth_1-amplify_e2e_tests
      - schema-iterative-update-4-amplify_e2e_tests_pkg_linux:
          context: &ref_10
            - amplify-ecr-image-pull
            - clean_e2e_resources
            - e2e-auth-credentials
            - e2e-test-context
          post-steps: &ref_11
            - run: *ref_6
          filters: &ref_12
            branches:
              only:
                - master
          requires:
            - done_with_node_e2e_tests
            - build_pkg_binaries
      - schema-auth-6-amplify_e2e_tests_pkg_linux:
          context: *ref_10
          post-steps: *ref_11
          filters: *ref_12
          requires:
            - done_with_node_e2e_tests
            - build_pkg_binaries
      - function_1-amplify_e2e_tests_pkg_linux:
          context: *ref_10
          post-steps: *ref_11
          filters: *ref_12
          requires:
            - done_with_node_e2e_tests
            - build_pkg_binaries
      - schema-iterative-rollback-1-amplify_e2e_tests_pkg_linux:
          context: *ref_10
          post-steps: *ref_11
          filters: *ref_12
          requires:
            - done_with_node_e2e_tests
            - build_pkg_binaries
      - schema-searchable-amplify_e2e_tests_pkg_linux:
          context: *ref_10
          post-steps: *ref_11
          filters: *ref_12
          requires:
            - schema-iterative-update-4-amplify_e2e_tests_pkg_linux
      - function_2-amplify_e2e_tests_pkg_linux:
          context: *ref_10
          post-steps: *ref_11
          filters: *ref_12
          requires:
            - schema-auth-6-amplify_e2e_tests_pkg_linux
      - schema-key-amplify_e2e_tests_pkg_linux:
          context: *ref_10
          post-steps: *ref_11
          filters: *ref_12
          requires:
            - function_1-amplify_e2e_tests_pkg_linux
      - analytics-amplify_e2e_tests_pkg_linux:
          context: *ref_10
          post-steps: *ref_11
          filters: *ref_12
          requires:
            - schema-iterative-rollback-1-amplify_e2e_tests_pkg_linux
      - notifications-amplify_e2e_tests_pkg_linux:
          context: *ref_10
          post-steps: *ref_11
          filters: *ref_12
          requires:
            - schema-searchable-amplify_e2e_tests_pkg_linux
      - schema-iterative-update-locking-amplify_e2e_tests_pkg_linux:
          context: *ref_10
          post-steps: *ref_11
          filters: *ref_12
          requires:
            - function_2-amplify_e2e_tests_pkg_linux
      - api_2-amplify_e2e_tests_pkg_linux:
          context: *ref_10
          post-steps: *ref_11
          filters: *ref_12
          requires:
            - done_with_node_e2e_tests
            - build_pkg_binaries
      - schema-connection-amplify_e2e_tests_pkg_linux:
          context: *ref_10
          post-steps: *ref_11
          filters: *ref_12
          requires:
            - done_with_node_e2e_tests
            - build_pkg_binaries
      - migration-api-key-migration2-amplify_e2e_tests_pkg_linux:
          context: *ref_10
          post-steps: *ref_11
          filters: *ref_12
          requires:
            - done_with_node_e2e_tests
            - build_pkg_binaries
      - import_dynamodb_1-amplify_e2e_tests_pkg_linux:
          context: *ref_10
          post-steps: *ref_11
          filters: *ref_12
          requires:
            - done_with_node_e2e_tests
            - build_pkg_binaries
      - schema-auth-8-amplify_e2e_tests_pkg_linux:
          context: *ref_10
          post-steps: *ref_11
          filters: *ref_12
          requires:
            - api_2-amplify_e2e_tests_pkg_linux
      - delete-amplify_e2e_tests_pkg_linux:
          context: *ref_10
          post-steps: *ref_11
          filters: *ref_12
          requires:
            - schema-connection-amplify_e2e_tests_pkg_linux
      - schema-auth-10-amplify_e2e_tests_pkg_linux:
          context: *ref_10
          post-steps: *ref_11
          filters: *ref_12
          requires:
            - migration-api-key-migration2-amplify_e2e_tests_pkg_linux
      - hosting-amplify_e2e_tests_pkg_linux:
          context: *ref_10
          post-steps: *ref_11
          filters: *ref_12
          requires:
            - import_dynamodb_1-amplify_e2e_tests_pkg_linux
      - tags-amplify_e2e_tests_pkg_linux:
          context: *ref_10
          post-steps: *ref_11
          filters: *ref_12
          requires:
            - schema-auth-8-amplify_e2e_tests_pkg_linux
      - s3-sse-amplify_e2e_tests_pkg_linux:
          context: *ref_10
          post-steps: *ref_11
          filters: *ref_12
          requires:
            - delete-amplify_e2e_tests_pkg_linux
      - storage-amplify_e2e_tests_pkg_linux:
          context: *ref_10
          post-steps: *ref_11
          filters: *ref_12
          requires:
            - done_with_node_e2e_tests
            - build_pkg_binaries
      - migration-api-connection-migration-amplify_e2e_tests_pkg_linux:
          context: *ref_10
          post-steps: *ref_11
          filters: *ref_12
          requires:
            - done_with_node_e2e_tests
            - build_pkg_binaries
      - schema-auth-11-amplify_e2e_tests_pkg_linux:
          context: *ref_10
          post-steps: *ref_11
          filters: *ref_12
          requires:
            - done_with_node_e2e_tests
            - build_pkg_binaries
      - import_s3_1-amplify_e2e_tests_pkg_linux:
          context: *ref_10
          post-steps: *ref_11
          filters: *ref_12
          requires:
            - done_with_node_e2e_tests
            - build_pkg_binaries
      - schema-auth-7-amplify_e2e_tests_pkg_linux:
          context: *ref_10
          post-steps: *ref_11
          filters: *ref_12
          requires:
            - storage-amplify_e2e_tests_pkg_linux
      - schema-auth-3-amplify_e2e_tests_pkg_linux:
          context: *ref_10
          post-steps: *ref_11
          filters: *ref_12
          requires:
            - migration-api-connection-migration-amplify_e2e_tests_pkg_linux
      - hostingPROD-amplify_e2e_tests_pkg_linux:
          context: *ref_10
          post-steps: *ref_11
          filters: *ref_12
          requires:
            - schema-auth-11-amplify_e2e_tests_pkg_linux
      - amplify-app-amplify_e2e_tests_pkg_linux:
          context: *ref_10
          post-steps: *ref_11
          filters: *ref_12
          requires:
            - import_s3_1-amplify_e2e_tests_pkg_linux
      - init-amplify_e2e_tests_pkg_linux:
          context: *ref_10
          post-steps: *ref_11
          filters: *ref_12
          requires:
            - schema-auth-7-amplify_e2e_tests_pkg_linux
      - migration-node-function-amplify_e2e_tests_pkg_linux:
          context: *ref_10
          post-steps: *ref_11
          filters: *ref_12
          requires:
            - schema-auth-3-amplify_e2e_tests_pkg_linux
      - schema-auth-5-amplify_e2e_tests_pkg_linux:
          context: *ref_10
          post-steps: *ref_11
          filters: *ref_12
          requires:
            - done_with_node_e2e_tests
            - build_pkg_binaries
      - schema-model-amplify_e2e_tests_pkg_linux:
          context: *ref_10
          post-steps: *ref_11
          filters: *ref_12
          requires:
            - done_with_node_e2e_tests
            - build_pkg_binaries
      - schema-auth-9-amplify_e2e_tests_pkg_linux:
          context: *ref_10
          post-steps: *ref_11
          filters: *ref_12
          requires:
            - done_with_node_e2e_tests
            - build_pkg_binaries
      - import_auth_2-amplify_e2e_tests_pkg_linux:
          context: *ref_10
          post-steps: *ref_11
          filters: *ref_12
          requires:
            - done_with_node_e2e_tests
            - build_pkg_binaries
      - auth_4-amplify_e2e_tests_pkg_linux:
          context: *ref_10
          post-steps: *ref_11
          filters: *ref_12
          requires:
            - schema-auth-5-amplify_e2e_tests_pkg_linux
      - schema-iterative-update-1-amplify_e2e_tests_pkg_linux:
          context: *ref_10
          post-steps: *ref_11
          filters: *ref_12
          requires:
            - schema-model-amplify_e2e_tests_pkg_linux
      - predictions-amplify_e2e_tests_pkg_linux:
          context: *ref_10
          post-steps: *ref_11
          filters: *ref_12
          requires:
            - schema-auth-9-amplify_e2e_tests_pkg_linux
      - schema-predictions-amplify_e2e_tests_pkg_linux:
          context: *ref_10
          post-steps: *ref_11
          filters: *ref_12
          requires:
            - import_auth_2-amplify_e2e_tests_pkg_linux
      - amplify-configure-amplify_e2e_tests_pkg_linux:
          context: *ref_10
          post-steps: *ref_11
          filters: *ref_12
          requires:
            - auth_4-amplify_e2e_tests_pkg_linux
      - iam-permission-boundary-amplify_e2e_tests_pkg_linux:
          context: *ref_10
          post-steps: *ref_11
          filters: *ref_12
          requires:
            - schema-iterative-update-1-amplify_e2e_tests_pkg_linux
      - api_1-amplify_e2e_tests_pkg_linux:
          context: *ref_10
          post-steps: *ref_11
          filters: *ref_12
          requires:
            - done_with_node_e2e_tests
            - build_pkg_binaries
      - schema-function-amplify_e2e_tests_pkg_linux:
          context: *ref_10
          post-steps: *ref_11
          filters: *ref_12
          requires:
            - done_with_node_e2e_tests
            - build_pkg_binaries
      - auth_2-amplify_e2e_tests_pkg_linux:
          context: *ref_10
          post-steps: *ref_11
          filters: *ref_12
          requires:
            - done_with_node_e2e_tests
            - build_pkg_binaries
      - import_auth_1-amplify_e2e_tests_pkg_linux:
          context: *ref_10
          post-steps: *ref_11
          filters: *ref_12
          requires:
            - done_with_node_e2e_tests
            - build_pkg_binaries
      - migration-api-key-migration1-amplify_e2e_tests_pkg_linux:
          context: *ref_10
          post-steps: *ref_11
          filters: *ref_12
          requires:
            - api_1-amplify_e2e_tests_pkg_linux
      - function_3-amplify_e2e_tests_pkg_linux:
          context: *ref_10
          post-steps: *ref_11
          filters: *ref_12
          requires:
            - schema-function-amplify_e2e_tests_pkg_linux
      - containers-api-amplify_e2e_tests_pkg_linux:
          context: *ref_10
          post-steps: *ref_11
          filters: *ref_12
          requires:
            - auth_2-amplify_e2e_tests_pkg_linux
      - interactions-amplify_e2e_tests_pkg_linux:
          context: *ref_10
          post-steps: *ref_11
          filters: *ref_12
          requires:
            - import_auth_1-amplify_e2e_tests_pkg_linux
      - datastore-modelgen-amplify_e2e_tests_pkg_linux:
          context: *ref_10
          post-steps: *ref_11
          filters: *ref_12
          requires:
            - migration-api-key-migration1-amplify_e2e_tests_pkg_linux
<<<<<<< HEAD
      - function_5-amplify_e2e_tests_pkg_linux:
=======
      - defer-init-push-amplify_e2e_tests_pkg_linux:
>>>>>>> d28dd1ca
          context: *ref_10
          post-steps: *ref_11
          filters: *ref_12
          requires:
            - function_3-amplify_e2e_tests_pkg_linux
      - schema-auth-2-amplify_e2e_tests_pkg_linux:
          context: *ref_10
          post-steps: *ref_11
          filters: *ref_12
          requires:
            - done_with_node_e2e_tests
            - build_pkg_binaries
      - function_4-amplify_e2e_tests_pkg_linux:
          context: *ref_10
          post-steps: *ref_11
          filters: *ref_12
          requires:
            - done_with_node_e2e_tests
            - build_pkg_binaries
      - env-amplify_e2e_tests_pkg_linux:
          context: *ref_10
          post-steps: *ref_11
          filters: *ref_12
          requires:
            - done_with_node_e2e_tests
            - build_pkg_binaries
      - api_3-amplify_e2e_tests_pkg_linux:
          context: *ref_10
          post-steps: *ref_11
          filters: *ref_12
          requires:
            - done_with_node_e2e_tests
            - build_pkg_binaries
      - layer-amplify_e2e_tests_pkg_linux:
          context: *ref_10
          post-steps: *ref_11
          filters: *ref_12
          requires:
            - schema-auth-2-amplify_e2e_tests_pkg_linux
      - auth_5-amplify_e2e_tests_pkg_linux:
          context: *ref_10
          post-steps: *ref_11
          filters: *ref_12
          requires:
            - function_4-amplify_e2e_tests_pkg_linux
      - schema-iterative-update-2-amplify_e2e_tests_pkg_linux:
          context: *ref_10
          post-steps: *ref_11
          filters: *ref_12
          requires:
            - env-amplify_e2e_tests_pkg_linux
      - schema-data-access-patterns-amplify_e2e_tests_pkg_linux:
          context: *ref_10
          post-steps: *ref_11
          filters: *ref_12
          requires:
            - api_3-amplify_e2e_tests_pkg_linux
      - init-special-case-amplify_e2e_tests_pkg_linux:
          context: *ref_10
          post-steps: *ref_11
          filters: *ref_12
          requires:
            - layer-amplify_e2e_tests_pkg_linux
      - configure-project-amplify_e2e_tests_pkg_linux:
          context: *ref_10
          post-steps: *ref_11
          filters: *ref_12
          requires:
            - auth_5-amplify_e2e_tests_pkg_linux
      - schema-iterative-update-3-amplify_e2e_tests_pkg_linux:
          context: *ref_10
          post-steps: *ref_11
          filters: *ref_12
          requires:
            - done_with_node_e2e_tests
            - build_pkg_binaries
      - schema-auth-1-amplify_e2e_tests_pkg_linux:
          context: *ref_10
          post-steps: *ref_11
          filters: *ref_12
          requires:
            - done_with_node_e2e_tests
            - build_pkg_binaries
      - schema-iterative-rollback-2-amplify_e2e_tests_pkg_linux:
          context: *ref_10
          post-steps: *ref_11
          filters: *ref_12
          requires:
            - done_with_node_e2e_tests
            - build_pkg_binaries
      - schema-auth-4-amplify_e2e_tests_pkg_linux:
          context: *ref_10
          post-steps: *ref_11
          filters: *ref_12
          requires:
            - done_with_node_e2e_tests
            - build_pkg_binaries
      - auth_3-amplify_e2e_tests_pkg_linux:
          context: *ref_10
          post-steps: *ref_11
          filters: *ref_12
          requires:
            - schema-iterative-update-3-amplify_e2e_tests_pkg_linux
      - auth_1-amplify_e2e_tests_pkg_linux:
          context: *ref_10
          post-steps: *ref_11
          filters: *ref_12
          requires:
            - schema-auth-1-amplify_e2e_tests_pkg_linux
      - feature-flags-amplify_e2e_tests_pkg_linux:
          context: *ref_10
          post-steps: *ref_11
          filters: *ref_12
          requires:
            - schema-iterative-rollback-2-amplify_e2e_tests_pkg_linux
      - schema-versioned-amplify_e2e_tests_pkg_linux:
          context: *ref_10
          post-steps: *ref_11
          filters: *ref_12
          requires:
            - schema-auth-4-amplify_e2e_tests_pkg_linux
      - plugin-amplify_e2e_tests_pkg_linux:
          context: *ref_10
          post-steps: *ref_11
          filters: *ref_12
          requires:
            - auth_3-amplify_e2e_tests_pkg_linux
      - api_4-amplify_e2e_tests_pkg_linux:
          context: *ref_10
          post-steps: *ref_11
          filters: *ref_12
          requires:
            - auth_1-amplify_e2e_tests_pkg_linux<|MERGE_RESOLUTION|>--- conflicted
+++ resolved
@@ -1134,9 +1134,7 @@
     steps: *ref_4
     environment:
       TEST_SUITE: src/__tests__/function_5.test.ts
-<<<<<<< HEAD
-=======
-      CLI_REGION: eu-central-1
+      CLI_REGION: ap-northeast-1
   defer-init-push-amplify_e2e_tests:
     working_directory: ~/repo
     docker: *ref_1
@@ -1144,8 +1142,7 @@
     steps: *ref_4
     environment:
       TEST_SUITE: src/__tests__/defer-init-push.test.ts
->>>>>>> d28dd1ca
-      CLI_REGION: ap-northeast-1
+      CLI_REGION: ap-southeast-1
   configure-project-amplify_e2e_tests:
     working_directory: ~/repo
     docker: *ref_1
@@ -1153,7 +1150,7 @@
     steps: *ref_4
     environment:
       TEST_SUITE: src/__tests__/configure-project.test.ts
-      CLI_REGION: ap-southeast-1
+      CLI_REGION: ap-southeast-2
   api_4-amplify_e2e_tests:
     working_directory: ~/repo
     docker: *ref_1
@@ -1161,7 +1158,7 @@
     steps: *ref_4
     environment:
       TEST_SUITE: src/__tests__/api_4.test.ts
-      CLI_REGION: ap-southeast-2
+      CLI_REGION: us-east-2
   schema-iterative-update-4-amplify_e2e_tests_pkg_linux:
     working_directory: ~/repo
     docker: *ref_1
@@ -1850,7 +1847,7 @@
       AMPLIFY_DIR: /home/circleci/repo/out
       AMPLIFY_PATH: /home/circleci/repo/out/amplify-pkg-linux
       TEST_SUITE: src/__tests__/defer-init-push.test.ts
-      CLI_REGION: ap-northeast-1
+      CLI_REGION: ap-southeast-1
     steps: *ref_5
   configure-project-amplify_e2e_tests_pkg_linux:
     working_directory: ~/repo
@@ -1860,7 +1857,7 @@
       AMPLIFY_DIR: /home/circleci/repo/out
       AMPLIFY_PATH: /home/circleci/repo/out/amplify-pkg-linux
       TEST_SUITE: src/__tests__/configure-project.test.ts
-      CLI_REGION: ap-southeast-1
+      CLI_REGION: ap-southeast-2
     steps: *ref_5
   api_4-amplify_e2e_tests_pkg_linux:
     working_directory: ~/repo
@@ -1870,7 +1867,7 @@
       AMPLIFY_DIR: /home/circleci/repo/out
       AMPLIFY_PATH: /home/circleci/repo/out/amplify-pkg-linux
       TEST_SUITE: src/__tests__/api_4.test.ts
-      CLI_REGION: ap-southeast-2
+      CLI_REGION: us-east-2
     steps: *ref_5
 workflows:
   version: 2
@@ -1970,10 +1967,10 @@
                 - master
       - done_with_node_e2e_tests:
           requires:
-            - schema-key-amplify_e2e_tests
             - analytics-amplify_e2e_tests
             - notifications-amplify_e2e_tests
             - schema-iterative-update-locking-amplify_e2e_tests
+            - api_4-amplify_e2e_tests
             - schema-auth-10-amplify_e2e_tests
             - hosting-amplify_e2e_tests
             - tags-amplify_e2e_tests
@@ -1989,25 +1986,21 @@
             - containers-api-amplify_e2e_tests
             - interactions-amplify_e2e_tests
             - datastore-modelgen-amplify_e2e_tests
-<<<<<<< HEAD
             - function_5-amplify_e2e_tests
-=======
-            - defer-init-push-amplify_e2e_tests
->>>>>>> d28dd1ca
             - schema-iterative-update-2-amplify_e2e_tests
             - schema-data-access-patterns-amplify_e2e_tests
             - init-special-case-amplify_e2e_tests
-            - configure-project-amplify_e2e_tests
+            - defer-init-push-amplify_e2e_tests
             - feature-flags-amplify_e2e_tests
             - schema-versioned-amplify_e2e_tests
             - plugin-amplify_e2e_tests
-            - api_4-amplify_e2e_tests
+            - configure-project-amplify_e2e_tests
       - done_with_pkg_linux_e2e_tests:
           requires:
-            - schema-key-amplify_e2e_tests_pkg_linux
             - analytics-amplify_e2e_tests_pkg_linux
             - notifications-amplify_e2e_tests_pkg_linux
             - schema-iterative-update-locking-amplify_e2e_tests_pkg_linux
+            - api_4-amplify_e2e_tests_pkg_linux
             - schema-auth-10-amplify_e2e_tests_pkg_linux
             - hosting-amplify_e2e_tests_pkg_linux
             - tags-amplify_e2e_tests_pkg_linux
@@ -2023,19 +2016,15 @@
             - containers-api-amplify_e2e_tests_pkg_linux
             - interactions-amplify_e2e_tests_pkg_linux
             - datastore-modelgen-amplify_e2e_tests_pkg_linux
-<<<<<<< HEAD
             - function_5-amplify_e2e_tests_pkg_linux
-=======
-            - defer-init-push-amplify_e2e_tests_pkg_linux
->>>>>>> d28dd1ca
             - schema-iterative-update-2-amplify_e2e_tests_pkg_linux
             - schema-data-access-patterns-amplify_e2e_tests_pkg_linux
             - init-special-case-amplify_e2e_tests_pkg_linux
-            - configure-project-amplify_e2e_tests_pkg_linux
+            - defer-init-push-amplify_e2e_tests_pkg_linux
             - feature-flags-amplify_e2e_tests_pkg_linux
             - schema-versioned-amplify_e2e_tests_pkg_linux
             - plugin-amplify_e2e_tests_pkg_linux
-            - api_4-amplify_e2e_tests_pkg_linux
+            - configure-project-amplify_e2e_tests_pkg_linux
       - amplify_migration_tests_latest:
           context:
             - amplify-ecr-image-pull
@@ -2216,6 +2205,12 @@
           filters: *ref_9
           requires:
             - function_2-amplify_e2e_tests
+      - api_4-amplify_e2e_tests:
+          context: *ref_7
+          post-steps: *ref_8
+          filters: *ref_9
+          requires:
+            - schema-key-amplify_e2e_tests
       - api_2-amplify_e2e_tests:
           context: *ref_7
           post-steps: *ref_8
@@ -2450,11 +2445,7 @@
           filters: *ref_9
           requires:
             - migration-api-key-migration1-amplify_e2e_tests
-<<<<<<< HEAD
       - function_5-amplify_e2e_tests:
-=======
-      - defer-init-push-amplify_e2e_tests:
->>>>>>> d28dd1ca
           context: *ref_7
           post-steps: *ref_8
           filters: *ref_9
@@ -2514,7 +2505,7 @@
           filters: *ref_9
           requires:
             - layer-amplify_e2e_tests
-      - configure-project-amplify_e2e_tests:
+      - defer-init-push-amplify_e2e_tests:
           context: *ref_7
           post-steps: *ref_8
           filters: *ref_9
@@ -2574,7 +2565,7 @@
           filters: *ref_9
           requires:
             - auth_3-amplify_e2e_tests
-      - api_4-amplify_e2e_tests:
+      - configure-project-amplify_e2e_tests:
           context: *ref_7
           post-steps: *ref_8
           filters: *ref_9
@@ -2652,6 +2643,12 @@
           filters: *ref_12
           requires:
             - function_2-amplify_e2e_tests_pkg_linux
+      - api_4-amplify_e2e_tests_pkg_linux:
+          context: *ref_10
+          post-steps: *ref_11
+          filters: *ref_12
+          requires:
+            - schema-key-amplify_e2e_tests_pkg_linux
       - api_2-amplify_e2e_tests_pkg_linux:
           context: *ref_10
           post-steps: *ref_11
@@ -2902,11 +2899,7 @@
           filters: *ref_12
           requires:
             - migration-api-key-migration1-amplify_e2e_tests_pkg_linux
-<<<<<<< HEAD
       - function_5-amplify_e2e_tests_pkg_linux:
-=======
-      - defer-init-push-amplify_e2e_tests_pkg_linux:
->>>>>>> d28dd1ca
           context: *ref_10
           post-steps: *ref_11
           filters: *ref_12
@@ -2970,7 +2963,7 @@
           filters: *ref_12
           requires:
             - layer-amplify_e2e_tests_pkg_linux
-      - configure-project-amplify_e2e_tests_pkg_linux:
+      - defer-init-push-amplify_e2e_tests_pkg_linux:
           context: *ref_10
           post-steps: *ref_11
           filters: *ref_12
@@ -3034,7 +3027,7 @@
           filters: *ref_12
           requires:
             - auth_3-amplify_e2e_tests_pkg_linux
-      - api_4-amplify_e2e_tests_pkg_linux:
+      - configure-project-amplify_e2e_tests_pkg_linux:
           context: *ref_10
           post-steps: *ref_11
           filters: *ref_12
