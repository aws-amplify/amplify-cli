--- conflicted
+++ resolved
@@ -769,7 +769,6 @@
           when: always
       - store_artifacts:
           path: ../uitest_android_results
-<<<<<<< HEAD
   hostingPROD-amplify_e2e_tests:
     working_directory: ~/repo
     docker: *ref_0
@@ -784,8 +783,6 @@
     steps: *ref_1
     environment:
       TEST_SUITE: src/__tests__/layer.test.ts
-=======
->>>>>>> 56326cfc
   plugin-amplify_e2e_tests:
     working_directory: ~/repo
     docker: *ref_0
@@ -1003,11 +1000,8 @@
             - amplify_console_integration_tests
             - amplify_migration_tests_latest
             - amplify_migration_tests_v4
-<<<<<<< HEAD
             - hostingPROD-amplify_e2e_tests
             - layer-amplify_e2e_tests
-=======
->>>>>>> 56326cfc
             - plugin-amplify_e2e_tests
             - amplify-app-amplify_e2e_tests
             - storage-amplify_e2e_tests
@@ -1038,15 +1032,15 @@
                 - split-test
           requires:
             - publish_to_local_registry
-<<<<<<< HEAD
       - layer-amplify_e2e_tests:
           filters: *ref_2
           requires:
             - publish_to_local_registry
       - plugin-amplify_e2e_tests:
-=======
+          filters: *ref_2
+          requires:
+            - publish_to_local_registry
       - amplify-app-amplify_e2e_tests:
->>>>>>> 56326cfc
           filters: *ref_2
           requires:
             - publish_to_local_registry
@@ -1058,7 +1052,6 @@
           filters: *ref_2
           requires:
             - publish_to_local_registry
-<<<<<<< HEAD
             - hostingPROD-amplify_e2e_tests
       - hosting-amplify_e2e_tests:
           filters: *ref_2
@@ -1066,13 +1059,14 @@
             - publish_to_local_registry
             - layer-amplify_e2e_tests
       - init-amplify_e2e_tests:
-=======
+          filters: *ref_2
+          requires:
+            - publish_to_local_registry
       - datastore-modegen-amplify_e2e_tests:
           filters: *ref_2
           requires:
             - publish_to_local_registry
       - analytics-amplify_e2e_tests:
->>>>>>> 56326cfc
           filters: *ref_2
           requires:
             - publish_to_local_registry
