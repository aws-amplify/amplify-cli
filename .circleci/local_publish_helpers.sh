--- conflicted
+++ resolved
@@ -275,10 +275,9 @@
     if [ -f  $FAILED_TEST_REGEX_FILE ]; then
         # read the content of failed tests
         failedTests=$(<$FAILED_TEST_REGEX_FILE)
-<<<<<<< HEAD
-        NODE_V8_COVERAGE=$E2E_TEST_COVERAGE_DIR yarn run e2e --forceExit --no-cache --maxWorkers=4 $TEST_SUITE -t "$failedTests"
-    else
-        NODE_V8_COVERAGE=$E2E_TEST_COVERAGE_DIR yarn run e2e --forceExit --no-cache --maxWorkers=4 $TEST_SUITE
+        NODE_V8_COVERAGE=$E2E_TEST_COVERAGE_DIR yarn e2e --forceExit --no-cache --maxWorkers=4 $TEST_SUITE -t "$failedTests"
+    else
+        NODE_V8_COVERAGE=$E2E_TEST_COVERAGE_DIR yarn e2e --forceExit --no-cache --maxWorkers=4 $TEST_SUITE
     fi
 }
 
@@ -296,11 +295,6 @@
     then
         echo "Teardown Coverage ($E2E_TEST_COVERAGE_DIR)"
         rm -r $E2E_TEST_COVERAGE_DIR
-=======
-        yarn e2e --forceExit --no-cache --maxWorkers=4 $TEST_SUITE -t "$failedTests"
-    else
-        yarn e2e --forceExit --no-cache --maxWorkers=4 $TEST_SUITE
->>>>>>> 99026e1a
     fi
 }
 
