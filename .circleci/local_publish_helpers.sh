#!/bin/bash

custom_registry_url=http://localhost:4873
default_verdaccio_package=verdaccio@5.1.2

function startLocalRegistry {
    # Start local registry
    tmp_registry_log="$(mktemp)"
    echo "Registry output file: $tmp_registry_log"
    (cd && nohup npx ${VERDACCIO_PACKAGE:-$default_verdaccio_package} -c $1 &>$tmp_registry_log &)
    # Wait for Verdaccio to boot
    sleep 60
    # grep -q 'http address' <(tail -f $tmp_registry_log)
}

function uploadPkgCli {
    aws configure --profile=s3-uploader set aws_access_key_id $S3_ACCESS_KEY
    aws configure --profile=s3-uploader set aws_secret_access_key $S3_SECRET_ACCESS_KEY
    aws configure --profile=s3-uploader set aws_session_token $S3_AWS_SESSION_TOKEN
    cd out/
    export hash=$(git rev-parse HEAD | cut -c 1-12)
    export version=$(./amplify-pkg-linux-x64 --version)

    if [[ "$CIRCLE_BRANCH" == "release" ]] || [[ "$CIRCLE_BRANCH" =~ ^run-e2e-with-rc\/.* ]] || [[ "$CIRCLE_BRANCH" =~ ^release_rc\/.* ]] || [[ "$CIRCLE_BRANCH" =~ ^tagged-release ]]; then
        aws --profile=s3-uploader s3 cp amplify-pkg-win-x64.tgz s3://aws-amplify-cli-do-not-delete/$(echo $version)/amplify-pkg-win-x64-$(echo $hash).tgz
        aws --profile=s3-uploader s3 cp amplify-pkg-macos-x64.tgz s3://aws-amplify-cli-do-not-delete/$(echo $version)/amplify-pkg-macos-x64-$(echo $hash).tgz
        aws --profile=s3-uploader s3 cp amplify-pkg-linux-arm64.tgz s3://aws-amplify-cli-do-not-delete/$(echo $version)/amplify-pkg-linux-arm64-$(echo $hash).tgz
        aws --profile=s3-uploader s3 cp amplify-pkg-linux-x64.tgz s3://aws-amplify-cli-do-not-delete/$(echo $version)/amplify-pkg-linux-x64-$(echo $hash).tgz

        ALREADY_EXISTING_FILES="$(set -o pipefail && aws --profile=s3-uploader s3 ls s3://aws-amplify-cli-do-not-delete/$(echo $version)/amplify-pkg-linux-x64 | ( egrep -v "amplify-pkg-linux-x64-.*" || true ) | wc -l | xargs)"
        INCORRECT_PERMISSIONS=$?

        if [ INCORRECT_PERMISSIONS -ne "0" ]; then
            echo "Insufficient permissions to list s3://aws-amplify-cli-do-not-delete/$(echo $version)/amplify-pkg-linux-x64"
            exit 1
        fi

        if [ ALREADY_EXISTING_FILES -ne "0" ]; then
            echo "Cannot overwrite existing file at s3://aws-amplify-cli-do-not-delete/$(echo $version)/amplify-pkg-linux-x64.tgz"
            exit 1
        fi

        aws --profile=s3-uploader s3 cp amplify-pkg-win-x64.tgz s3://aws-amplify-cli-do-not-delete/$(echo $version)/amplify-pkg-win-x64.tgz
        aws --profile=s3-uploader s3 cp amplify-pkg-macos-x64.tgz s3://aws-amplify-cli-do-not-delete/$(echo $version)/amplify-pkg-macos-x64.tgz
        aws --profile=s3-uploader s3 cp amplify-pkg-linux-arm64.tgz s3://aws-amplify-cli-do-not-delete/$(echo $version)/amplify-pkg-linux-arm64.tgz
        aws --profile=s3-uploader s3 cp amplify-pkg-linux-x64.tgz s3://aws-amplify-cli-do-not-delete/$(echo $version)/amplify-pkg-linux-x64.tgz

    else
        aws --profile=s3-uploader s3 cp amplify-pkg-linux-x64.tgz s3://aws-amplify-cli-do-not-delete/$(echo $version)/amplify-pkg-linux-x64-$(echo $hash).tgz
    fi

    cd ..
}

function generatePkgCli {
  cd pkg

  # install package depedencies
  cp ../yarn.lock ./
  yarn workspaces focus --production

  # Optimize package size
  find . \
    -name "*.d.ts" -or -name "*.js.map" -or -name "*.d.ts.map" -or \
    -iname "readme.md" -or -iname "changelog.md" -or -iname "history.md" \
    | xargs rm

  # Restore .d.ts files required by @aws-amplify/codegen-ui at runtime
  cp ../node_modules/typescript/lib/*.d.ts node_modules/typescript/lib/

  # replace DEV binary entry point with production one
  cp ../node_modules/@aws-amplify/cli-internal/bin/amplify.production.template node_modules/@aws-amplify/cli-internal/bin/amplify

  # Transpile code for packaging
  npx babel node_modules --extensions '.js,.jsx,.es6,.es,.ts' --copy-files --include-dotfiles -d ../build/node_modules

  # Include third party licenses
  cp ../Third_Party_Licenses.txt ../build/node_modules

  # Build pkg cli
  cp package.json ../build/node_modules/package.json

  if [[ "$@" =~ 'arm' ]]; then
    npx pkg --no-bytecode --public-packages "*" --public -t node18-linux-arm64 ../build/node_modules -o ../out/amplify-pkg-linux-arm64
    tar -czvf ../out/amplify-pkg-linux-arm64.tgz ../out/amplify-pkg-linux-arm64
  fi

  if [[ "$@" =~ 'linux' ]]; then
    npx pkg -t node18-linux-x64 ../build/node_modules -o ../out/amplify-pkg-linux-x64
    tar -czvf ../out/amplify-pkg-linux-x64.tgz ../out/amplify-pkg-linux-x64
  fi

  if [[ "$@" =~ 'macos' ]]; then
    npx pkg -t node18-macos-x64 ../build/node_modules -o ../out/amplify-pkg-macos-x64
    tar -czvf ../out/amplify-pkg-macos-x64.tgz ../out/amplify-pkg-macos-x64
  fi

  if [[ "$@" =~ 'win' ]]; then
    npx pkg -t node18-win-x64 ../build/node_modules -o ../out/amplify-pkg-win-x64.exe
    tar -czvf ../out/amplify-pkg-win-x64.tgz ../out/amplify-pkg-win-x64.exe
  fi

  cd ..
}

function verifyPkgCli {
    echo "Human readable sizes"
    du -h out/*
    echo "Sizes in bytes"
    wc -c out/*

    function verifySinglePkg {
      binary_name=$1
      compressed_binary_name=$2
      binary_threshold_in_bytes=$3

      # Compressed binary size is not deterministic enough to have stricter threshold.
      # I.e. it depends on how compression algorithm can compress bytecode and there are cases where compressed size
      # grows even if uncompressed size drops. We don't have control on bytecode and compression.
      # Therefore we check if compression gets past half of original size as sanity check.
      compressed_binary_threshold_in_bytes=$((binary_threshold_in_bytes/2))

      binary_size=$(wc -c out/$binary_name | awk '{print $1}')
      compressed_binary_size=$(wc -c out/$compressed_binary_name | awk '{print $1}')

      if (( binary_size > binary_threshold_in_bytes )); then
        echo "$binary_name size has grown over $binary_threshold_in_bytes bytes"
        exit 1
      fi

      if (( compressed_binary_size > compressed_binary_threshold_in_bytes )); then
        echo "$compressed_binary_name size has grown over $compressed_binary_threshold_in_bytes bytes"
        exit 1
      fi
    }

    verifySinglePkg "amplify-pkg-linux-x64" "amplify-pkg-linux-x64.tgz" $((700 * 1024 * 1024))
    verifySinglePkg "amplify-pkg-macos-x64" "amplify-pkg-macos-x64.tgz" $((700 * 1024 * 1024))
    verifySinglePkg "amplify-pkg-win-x64.exe" "amplify-pkg-win-x64.tgz" $((700 * 1024 * 1024))
    verifySinglePkg "amplify-pkg-linux-arm64" "amplify-pkg-linux-arm64.tgz" $((550 * 1024 * 1024))
}

function unsetNpmRegistryUrl {
    # Restore the original NPM and Yarn registry URLs
    npm set registry "https://registry.npmjs.org/"
    yarn config set npmRegistryServer "https://registry.npmjs.org/"
}

function unsetSudoNpmRegistryUrl {
    # Restore the original NPM and Yarn registry URLs
    sudo npm set registry "https://registry.npmjs.org/"
    sudo yarn config set npmRegistryServer "https://registry.npmjs.org/"
}

function changeNpmGlobalPath {
    mkdir -p ~/.npm-global/{bin,lib}
    npm config set prefix '~/.npm-global'
    export PATH=~/.npm-global/bin:$PATH
}

function changeSudoNpmGlobalPath {
    mkdir -p ~/.npm-global-sudo
    npm config set prefix '~/.npm-global-sudo'
    export PATH=~/.npm-global/bin:$PATH
}

function setNpmRegistryUrlToLocal {
    # Set registry to local registry
    npm set registry "$custom_registry_url"
    yarn config set npmRegistryServer "$custom_registry_url"
}

function setSudoNpmRegistryUrlToLocal {
    # Set registry to local registry
    sudo npm set registry "$custom_registry_url"
    sudo yarn config set npmRegistryServer "$custom_registry_url"
}

function useChildAccountCredentials {
    if [[ ! -z "$USE_PARENT_ACCOUNT" ]]; then
        echo "Using parent account credentials"
        return
    fi
    export AWS_PAGER=""
    parent_acct=$(aws sts get-caller-identity | jq -cr '.Account')
    child_accts=$(aws organizations list-accounts | jq -c "[.Accounts[].Id | select(. != \"$parent_acct\")]")
    org_size=$(echo $child_accts | jq 'length')
    pick_acct=$(echo $child_accts | jq -cr ".[$RANDOM % $org_size]")
    session_id=$((1 + $RANDOM % 10000))
    if [[ -z "$pick_acct" || -z "$session_id" ]]; then
        echo "Unable to find a child account. Falling back to parent AWS account"
        return
    fi
    creds=$(aws sts assume-role --role-arn arn:aws:iam::${pick_acct}:role/OrganizationAccountAccessRole --role-session-name testSession${session_id} --duration-seconds 3600)
    if [ -z $(echo $creds | jq -c -r '.AssumedRoleUser.Arn') ]; then
        echo "Unable to assume child account role. Falling back to parent AWS account"
        return
    fi
    echo "Using account credentials for $(echo $creds | jq -c -r '.AssumedRoleUser.Arn')"
    export AWS_ACCESS_KEY_ID=$(echo $creds | jq -c -r ".Credentials.AccessKeyId")
    export AWS_SECRET_ACCESS_KEY=$(echo $creds | jq -c -r ".Credentials.SecretAccessKey")
    export AWS_SESSION_TOKEN=$(echo $creds | jq -c -r ".Credentials.SessionToken")
}

function retry {
    MAX_ATTEMPTS=2
    SLEEP_DURATION=5
    FIRST_RUN=true
    n=0
    FAILED_TEST_REGEX_FILE="./amplify-e2e-reports/amplify-e2e-failed-test.txt"
    rm -f $FAILED_TEST_REGEX_FILE
    until [ $n -ge $MAX_ATTEMPTS ]
    do
        echo "Attempting $@ with max retries $MAX_ATTEMPTS"
        setAwsAccountCredentials
        "$@" && break
        n=$[$n+1]
        FIRST_RUN=false
        echo "Attempt $n completed."
        sleep $SLEEP_DURATION
    done
    if [ $n -ge $MAX_ATTEMPTS ]; then
        echo "failed: ${@}" >&2
        exit 1
    fi

    resetAwsAccountCredentials
    TEST_SUITE=${TEST_SUITE:-"TestSuiteNotSet"}
    aws cloudwatch put-metric-data --metric-name FlakyE2ETests --namespace amplify-cli-e2e-tests --unit Count --value $n --dimensions testFile=$TEST_SUITE
    echo "Attempt $n succeeded."
    exit 0 # don't fail the step if putting the metric fails
}

function resetAwsAccountCredentials {
    if [ -z "$AWS_ACCESS_KEY_ID_ORIG" ]; then
        echo "AWS Access Key environment variable is already set"
    else
        export AWS_ACCESS_KEY_ID=$AWS_ACCESS_KEY_ID_ORIG
    fi
    if [ -z "$AWS_SECRET_ACCESS_KEY_ORIG" ]; then
        echo "AWS Secret Access Key environment variable is already set"
    else
        export AWS_SECRET_ACCESS_KEY=$AWS_SECRET_ACCESS_KEY_ORIG
    fi
    if [ -z "$AWS_SESSION_TOKEN_ORIG" ]; then
        echo "AWS Session Token environment variable is already set"
    else
        export AWS_SESSION_TOKEN=$AWS_SESSION_TOKEN_ORIG
    fi
}

function setAwsAccountCredentials {
    resetAwsAccountCredentials
    export AWS_ACCESS_KEY_ID_ORIG=$AWS_ACCESS_KEY_ID
    export AWS_SECRET_ACCESS_KEY_ORIG=$AWS_SECRET_ACCESS_KEY
    export AWS_SESSION_TOKEN_ORIG=$AWS_SESSION_TOKEN
    # introduce a delay of up to 1 minute to allow for more even spread aws list-accounts calls due to throttling
    sleep $[ ( $RANDOM % 60 )  + 1 ]s
    if [[ "$OSTYPE" == "msys" ]]; then
        # windows provided by circleci has this OSTYPE
        useChildAccountCredentials
    else
        echo "OSTYPE is $OSTYPE"
        curl "https://awscli.amazonaws.com/awscli-exe-linux-x86_64.zip" -o "awscliv2.zip"
        unzip -o awscliv2.zip >/dev/null
        export PATH=$PATH:$(pwd)/aws/dist
        useChildAccountCredentials
    fi
}

function runE2eTest {
    _setupCoverage
    FAILED_TEST_REGEX_FILE="./amplify-e2e-reports/amplify-e2e-failed-test.txt"

    if [ -f  $FAILED_TEST_REGEX_FILE ]; then
        # read the content of failed tests
        failedTests=$(<$FAILED_TEST_REGEX_FILE)
<<<<<<< HEAD
        yarn e2e --forceExit --no-cache --maxWorkers=4 $TEST_SUITE -t "$failedTests"
    else
        yarn e2e --forceExit --no-cache --maxWorkers=4 $TEST_SUITE
=======
        NODE_V8_COVERAGE=$E2E_TEST_COVERAGE_DIR yarn run e2e --forceExit --no-cache --maxWorkers=4 $TEST_SUITE -t "$failedTests"
    else
        NODE_V8_COVERAGE=$E2E_TEST_COVERAGE_DIR yarn run e2e --forceExit --no-cache --maxWorkers=4 $TEST_SUITE
    fi
}

function _setupCoverage {
    _teardownCoverage
    echo "Setup Coverage ($E2E_TEST_COVERAGE_DIR)"
    if [ ! -d $E2E_TEST_COVERAGE_DIR ]
    then
        mkdir -p $E2E_TEST_COVERAGE_DIR
    fi
}

function _teardownCoverage {
    if [ -d $E2E_TEST_COVERAGE_DIR ]
    then
        echo "Teardown Coverage ($E2E_TEST_COVERAGE_DIR)"
        rm -r $E2E_TEST_COVERAGE_DIR
>>>>>>> bb101032
    fi
}

function checkPackageVersionsInLocalNpmRegistry {
    cli_internal_version=$(npm view @aws-amplify/cli-internal version)
    cli_version=$(npm view @aws-amplify/cli version)

    echo "@aws-amplify/cli-internal version: $cli_internal_version"
    echo "@aws-amplify/cli version: $cli_version"

    if [[ $cli_internal_version != $cli_version ]]; then
        echo "Versions did not match."
        echo "Manual fix: add a proper conventional commit that touches the amplify-cli-npm package to correct its version bump. For example https://github.com/aws-amplify/amplify-cli/commit/6f14792d1db424aa428ec4836fed7d6dd5cccfd0"
        exit 1
    else
        echo "Versions matched."
    fi
}<|MERGE_RESOLUTION|>--- conflicted
+++ resolved
@@ -275,32 +275,9 @@
     if [ -f  $FAILED_TEST_REGEX_FILE ]; then
         # read the content of failed tests
         failedTests=$(<$FAILED_TEST_REGEX_FILE)
-<<<<<<< HEAD
-        yarn e2e --forceExit --no-cache --maxWorkers=4 $TEST_SUITE -t "$failedTests"
-    else
-        yarn e2e --forceExit --no-cache --maxWorkers=4 $TEST_SUITE
-=======
-        NODE_V8_COVERAGE=$E2E_TEST_COVERAGE_DIR yarn run e2e --forceExit --no-cache --maxWorkers=4 $TEST_SUITE -t "$failedTests"
-    else
-        NODE_V8_COVERAGE=$E2E_TEST_COVERAGE_DIR yarn run e2e --forceExit --no-cache --maxWorkers=4 $TEST_SUITE
-    fi
-}
-
-function _setupCoverage {
-    _teardownCoverage
-    echo "Setup Coverage ($E2E_TEST_COVERAGE_DIR)"
-    if [ ! -d $E2E_TEST_COVERAGE_DIR ]
-    then
-        mkdir -p $E2E_TEST_COVERAGE_DIR
-    fi
-}
-
-function _teardownCoverage {
-    if [ -d $E2E_TEST_COVERAGE_DIR ]
-    then
-        echo "Teardown Coverage ($E2E_TEST_COVERAGE_DIR)"
-        rm -r $E2E_TEST_COVERAGE_DIR
->>>>>>> bb101032
+        yarn run e2e --forceExit --no-cache --maxWorkers=4 $TEST_SUITE -t "$failedTests"
+    else
+        yarn run e2e --forceExit --no-cache --maxWorkers=4 $TEST_SUITE
     fi
 }
 
