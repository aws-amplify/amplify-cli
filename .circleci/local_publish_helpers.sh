--- conflicted
+++ resolved
@@ -115,7 +115,6 @@
       # grows even if uncompressed size drops. We don't have control on bytecode and compression.
       # Therefore we check if compression gets past half of original size as sanity check.
       compressed_binary_threshold_in_bytes=$((binary_threshold_in_bytes/2))
-<<<<<<< HEAD
 
       binary_size=$(wc -c out/$binary_name | awk '{print $1}')
       compressed_binary_size=$(wc -c out/$compressed_binary_name | awk '{print $1}')
@@ -131,23 +130,6 @@
       fi
     }
 
-=======
-
-      binary_size=$(wc -c out/$binary_name | awk '{print $1}')
-      compressed_binary_size=$(wc -c out/$compressed_binary_name | awk '{print $1}')
-
-      if (( binary_size > binary_threshold_in_bytes )); then
-        echo "$binary_name size has grown over $binary_threshold_in_bytes bytes"
-        exit 1
-      fi
-
-      if (( compressed_binary_size > compressed_binary_threshold_in_bytes )); then
-        echo "$compressed_binary_name size has grown over $compressed_binary_threshold_in_bytes bytes"
-        exit 1
-      fi
-    }
-
->>>>>>> 72a58b74
     verifySinglePkg "amplify-pkg-linux-x64" "amplify-pkg-linux-x64.tgz" $((700 * 1024 * 1024))
     verifySinglePkg "amplify-pkg-macos-x64" "amplify-pkg-macos-x64.tgz" $((700 * 1024 * 1024))
     verifySinglePkg "amplify-pkg-win-x64.exe" "amplify-pkg-win-x64.tgz" $((700 * 1024 * 1024))
