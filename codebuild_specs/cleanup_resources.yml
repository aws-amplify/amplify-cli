version: 0.2
env:
  shell: bash
phases:
  build:
    commands:
<<<<<<< HEAD
      - npm install -g ts-node
      - source ./shared-scripts.sh && _cleanUpResources
=======
      - echo cleanup running
artifacts:
  files:
    - 'shared-scripts.sh'
>>>>>>> 244e0920
<|MERGE_RESOLUTION|>--- conflicted
+++ resolved
@@ -4,12 +4,8 @@
 phases:
   build:
     commands:
-<<<<<<< HEAD
       - npm install -g ts-node
       - source ./shared-scripts.sh && _cleanUpResources
-=======
-      - echo cleanup running
 artifacts:
   files:
-    - 'shared-scripts.sh'
->>>>>>> 244e0920
+    - 'shared-scripts.sh'