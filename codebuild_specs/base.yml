version: 0.2
env:
  shell: bash
  compute-type: BUILD_GENERAL1_MEDIUM
  imagePullCredentialsType: SERVICE_ROLE
  variables:
    AWS_DEFAULT_REGION: us-east-1
    AWS_REGION: us-east-1
    CDK_DEFAULT_REGION: us-east-1
    CLI_REGION: us-east-1
    TEST_SUITE: src/__tests__/auth_2b.test.ts
    AMPLIFY_DIR: '$CODEBUILD_SRC_DIR/out'
    AMPLIFY_PATH: '$CODEBUILD_SRC_DIR/out/amplify-pkg-linux-x64'

batch:
  fast-fail: false
  build-graph:
    # - identifier: build_linux
    #   buildspec: codebuild_specs/build_linux.yml
    #   env:
    #     compute-type: BUILD_GENERAL1_LARGE
    #     variables:
    #       IS_AMPLIFY_CI: true
    # - identifier: test
    #   buildspec: codebuild_specs/test.yml
    #   env:
    #     compute-type: BUILD_GENERAL1_LARGE
    #   depend-on:
    #     - build_linux
    # - identifier: mock_e2e_tests
    #   buildspec: codebuild_specs/mock_e2e_tests.yml
    #   env:
    #     compute-type: BUILD_GENERAL1_LARGE
    #   depend-on:
    #     - build_linux
    # - identifier: validate_cdk_version
    #   buildspec: codebuild_specs/validate_cdk_version.yml
    #   depend-on:
    #     - build_linux
    # - identifier: verify_api_extract
    #   buildspec: codebuild_specs/verify_api_extract.yml
    #   env:
    #     compute-type: BUILD_GENERAL1_LARGE
    #   depend-on:
    #     - build_linux
    # - identifier: verify_yarn_lock
    #   buildspec: codebuild_specs/verify_yarn_lock.yml
    #   depend-on:
    #     - build_linux
    # - identifier: publish_to_local_registry
    #   buildspec: codebuild_specs/publish_to_local_registry.yml
    #   env:
    #     compute-type: BUILD_GENERAL1_LARGE
    #   depend-on:
    #     - build_linux
    # - identifier: build_pkg_binaries_arm
    #   buildspec: codebuild_specs/build_pkg_binaries_arm.yml
    #   env:
    #     compute-type: BUILD_GENERAL1_LARGE
    #   depend-on:
    #     - publish_to_local_registry
    # - identifier: build_pkg_binaries_linux
    #   buildspec: codebuild_specs/build_pkg_binaries_linux.yml
    #   env:
    #     compute-type: BUILD_GENERAL1_LARGE
    #   depend-on:
    #     - publish_to_local_registry
    # - identifier: build_pkg_binaries_macos
    #   buildspec: codebuild_specs/build_pkg_binaries_macos.yml
    #   env:
    #     compute-type: BUILD_GENERAL1_LARGE
    #   depend-on:
    #     - publish_to_local_registry
    # - identifier: build_pkg_binaries_win
    #   buildspec: codebuild_specs/build_pkg_binaries_win.yml
    #   env:
    #     compute-type: BUILD_GENERAL1_LARGE
    #   depend-on:
    #     - publish_to_local_registry
    # - identifier: upload_pkg_binaries
    #   buildspec: codebuild_specs/upload_pkg_binaries.yml
    #   env:
    #     compute-type: BUILD_GENERAL1_LARGE
    #   depend-on:
    #     - build_pkg_binaries_arm
    #     - build_pkg_binaries_linux
    #     - build_pkg_binaries_macos
    #     - build_pkg_binaries_win
    # - identifier: verify_versions_match
    #   buildspec: codebuild_specs/verify_versions_match.yml
    #   depend-on:
    #     - publish_to_local_registry
    - identifier: run_e2e_tests_linux
      buildspec: codebuild_specs/run_e2e_tests_linux.yml
      env:
        compute-type: BUILD_GENERAL1_LARGE
<<<<<<< HEAD
      # depend-on:
      #   - upload_pkg_binaries
=======
      debug-session: true
      depend-on:
        - upload_pkg_binaries
>>>>>>> 5c700107
<|MERGE_RESOLUTION|>--- conflicted
+++ resolved
@@ -94,11 +94,6 @@
       buildspec: codebuild_specs/run_e2e_tests_linux.yml
       env:
         compute-type: BUILD_GENERAL1_LARGE
-<<<<<<< HEAD
-      # depend-on:
-      #   - upload_pkg_binaries
-=======
       debug-session: true
       depend-on:
-        - upload_pkg_binaries
->>>>>>> 5c700107
+        - upload_pkg_binaries