version: 0.2
env:
  shell: bash
  compute-type: BUILD_GENERAL1_MEDIUM
  variables:
    AWS_DEFAULT_REGION: us-east-1
    AWS_REGION: us-east-1
    CDK_DEFAULT_REGION: us-east-1
    CLI_REGION: us-east-1
    TEST_SUITE: src/__tests__/auth_2b.test.ts
    AMPLIFY_DIR: '$CODEBUILD_SRC_DIR/out'
    AMPLIFY_PATH: '$CODEBUILD_SRC_DIR/out/amplify-pkg-linux-x64'

batch:
  fast-fail: false
  build-graph:
    - identifier: build_tests_standalone
      buildspec: codebuild_specs/build_tests_standalone.yml
      env:
        compute-type: BUILD_GENERAL1_LARGE
    - identifier: build_linux
      buildspec: codebuild_specs/build_linux.yml
      env:
        compute-type: BUILD_GENERAL1_LARGE
    - identifier: build_windows
      buildspec: codebuild_specs/build_windows.yml
      env:
        type: WINDOWS_SERVER_2019_CONTAINER
        compute-type: BUILD_GENERAL1_LARGE
        image: $WINDOWS_IMAGE_2019
    - identifier: test
      buildspec: codebuild_specs/test.yml
      env:
        compute-type: BUILD_GENERAL1_LARGE
    - identifier: mock_e2e_tests
      buildspec: codebuild_specs/mock_e2e_tests.yml
      env:
        compute-type: BUILD_GENERAL1_LARGE
    - identifier: validate_cdk_version
      buildspec: codebuild_specs/validate_cdk_version.yml
    - identifier: verify_api_extract
      buildspec: codebuild_specs/verify_api_extract.yml
      env:
        compute-type: BUILD_GENERAL1_LARGE
    - identifier: verify_yarn_lock
      buildspec: codebuild_specs/verify_yarn_lock.yml
    - identifier: publish_to_local_registry
      buildspec: codebuild_specs/publish_to_local_registry.yml
      env:
        compute-type: BUILD_GENERAL1_LARGE
    - identifier: build_pkg_binaries_arm
      buildspec: codebuild_specs/build_pkg_binaries_arm.yml
      env:
        compute-type: BUILD_GENERAL1_LARGE
    - identifier: build_pkg_binaries_linux
      buildspec: codebuild_specs/build_pkg_binaries_linux.yml
      env:
        compute-type: BUILD_GENERAL1_LARGE
    - identifier: build_pkg_binaries_macos
      buildspec: codebuild_specs/build_pkg_binaries_macos.yml
      env:
        compute-type: BUILD_GENERAL1_LARGE
    - identifier: build_pkg_binaries_win
      buildspec: codebuild_specs/build_pkg_binaries_win.yml
      env:
        compute-type: BUILD_GENERAL1_LARGE
    - identifier: upb
      buildspec: codebuild_specs/upload_pkg_binaries.yml
      env:
        compute-type: BUILD_GENERAL1_LARGE
    - identifier: verify_versions_match
      buildspec: codebuild_specs/verify_versions_match.yml
<<<<<<< HEAD
    - identifier: amplify_general_config_tests
      buildspec: codebuild_specs/amplify_general_config_tests.yml
      env:
        compute-type: BUILD_GENERAL1_LARGE
        variables:
          CLI_REGION: us-east-1
=======
    - identifier: integration_test
      buildspec: codebuild_specs/integration_test.yml
      env:
        compute-type: BUILD_GENERAL1_LARGE
    - identifier: amplify_sudo_install_test
      buildspec: codebuild_specs/amplify_sudo_install_test.yml
      env:
        compute-type: BUILD_GENERAL1_MEDIUM
      depend-on:
        - upb
    - identifier: amplify_install_test
      buildspec: codebuild_specs/amplify_install_test.yml
      env:
        compute-type: BUILD_GENERAL1_MEDIUM
      depend-on:
        - upb
    - identifier: amplify_console_integration_tests
      buildspec: codebuild_specs/amplify_console_integration_tests.yml
      env:
        compute-type: BUILD_GENERAL1_LARGE
      depend-on:
        - upb
    - identifier: amplify_migration_tests_non_multi_env_layers
      buildspec: codebuild_specs/amplify_migration_tests_non_multi_env_layers.yml
      env:
        compute-type: BUILD_GENERAL1_MEDIUM
      depend-on:
        - upb
    - identifier: amplify_migration_tests_multi_env_layers
      buildspec: codebuild_specs/amplify_migration_tests_multi_env_layers.yml
      env:
        compute-type: BUILD_GENERAL1_MEDIUM
>>>>>>> b8e9d9ee
      depend-on:
        - upb<|MERGE_RESOLUTION|>--- conflicted
+++ resolved
@@ -69,47 +69,4 @@
       env:
         compute-type: BUILD_GENERAL1_LARGE
     - identifier: verify_versions_match
-      buildspec: codebuild_specs/verify_versions_match.yml
-<<<<<<< HEAD
-    - identifier: amplify_general_config_tests
-      buildspec: codebuild_specs/amplify_general_config_tests.yml
-      env:
-        compute-type: BUILD_GENERAL1_LARGE
-        variables:
-          CLI_REGION: us-east-1
-=======
-    - identifier: integration_test
-      buildspec: codebuild_specs/integration_test.yml
-      env:
-        compute-type: BUILD_GENERAL1_LARGE
-    - identifier: amplify_sudo_install_test
-      buildspec: codebuild_specs/amplify_sudo_install_test.yml
-      env:
-        compute-type: BUILD_GENERAL1_MEDIUM
-      depend-on:
-        - upb
-    - identifier: amplify_install_test
-      buildspec: codebuild_specs/amplify_install_test.yml
-      env:
-        compute-type: BUILD_GENERAL1_MEDIUM
-      depend-on:
-        - upb
-    - identifier: amplify_console_integration_tests
-      buildspec: codebuild_specs/amplify_console_integration_tests.yml
-      env:
-        compute-type: BUILD_GENERAL1_LARGE
-      depend-on:
-        - upb
-    - identifier: amplify_migration_tests_non_multi_env_layers
-      buildspec: codebuild_specs/amplify_migration_tests_non_multi_env_layers.yml
-      env:
-        compute-type: BUILD_GENERAL1_MEDIUM
-      depend-on:
-        - upb
-    - identifier: amplify_migration_tests_multi_env_layers
-      buildspec: codebuild_specs/amplify_migration_tests_multi_env_layers.yml
-      env:
-        compute-type: BUILD_GENERAL1_MEDIUM
->>>>>>> b8e9d9ee
-      depend-on:
-        - upb+      buildspec: codebuild_specs/verify_versions_match.yml