version: 0.2
env:
  shell: bash
  variables:
    CLI_REGION: us-east-1
<<<<<<< HEAD
    TEST_SUITE: src/__tests__/geo-add-f.test.ts
    E2E_TEST_COVERAGE_DIR: /amplify/coverage
=======
    TEST_SUITE: src/__tests__/auth_2b.test.ts
    CI: true
    CIRCLECI: true
>>>>>>> 5c700107
phases:
  build:
    commands:
      # you can provide a codebuild source version to use old cache and skip all other jobs :)
<<<<<<< HEAD
      - export CODEBUILD_SOURCE_VERSION=ee655312cfe98c35f73f17f50914054f6c744242
=======
      - export NODE_OPTIONS=--max-old-space-size=8096
      # - export CODEBUILD_SOURCE_VERSION=4610160556171f344780aeb2f0d01b7b20147b5d
>>>>>>> 5c700107
      - export AMPLIFY_DIR=$CODEBUILD_SRC_DIR/out
      - export AMPLIFY_PATH=$CODEBUILD_SRC_DIR/out/amplify-pkg-linux-x64
      - echo $AMPLIFY_DIR
      - echo $AMPLIFY_PATH
      - source ./shared-scripts.sh && _runE2ETestsLinux
      - codebuild-breakpoint
  post_build:
    commands:
      - aws sts get-caller-identity<|MERGE_RESOLUTION|>--- conflicted
+++ resolved
@@ -3,24 +3,16 @@
   shell: bash
   variables:
     CLI_REGION: us-east-1
-<<<<<<< HEAD
     TEST_SUITE: src/__tests__/geo-add-f.test.ts
     E2E_TEST_COVERAGE_DIR: /amplify/coverage
-=======
-    TEST_SUITE: src/__tests__/auth_2b.test.ts
     CI: true
     CIRCLECI: true
->>>>>>> 5c700107
 phases:
   build:
     commands:
       # you can provide a codebuild source version to use old cache and skip all other jobs :)
-<<<<<<< HEAD
-      - export CODEBUILD_SOURCE_VERSION=ee655312cfe98c35f73f17f50914054f6c744242
-=======
       - export NODE_OPTIONS=--max-old-space-size=8096
       # - export CODEBUILD_SOURCE_VERSION=4610160556171f344780aeb2f0d01b7b20147b5d
->>>>>>> 5c700107
       - export AMPLIFY_DIR=$CODEBUILD_SRC_DIR/out
       - export AMPLIFY_PATH=$CODEBUILD_SRC_DIR/out/amplify-pkg-linux-x64
       - echo $AMPLIFY_DIR
