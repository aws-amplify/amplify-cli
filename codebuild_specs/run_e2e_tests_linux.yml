version: 0.2
env:
  shell: bash
  variables:
<<<<<<< HEAD
    E2E_TEST_COVERAGE_DIR: node_v8_coverage
=======
    CLI_REGION: us-east-1
>>>>>>> b40831a9
    CI: true
    CIRCLECI: true
    # mock values to test artifact scanning
    ENV_VAR_WITH_SECRETS: 'MOCK_ENV_VAR_FOR_SCANNING_SECRETS'
    MOCK_ENV_VAR_FOR_SCANNING_SECRETS: 'abc123xyz'

    # mock values for credentials below
    FACEBOOK_APP_ID: 'fbAppId'
    FACEBOOK_APP_SECRET: 'fbAppSecret'
    GOOGLE_APP_ID: 'gglAppID'
    GOOGLE_APP_SECRET: 'gglAppSecret'
    AMAZON_APP_ID: 'amaznAppID'
    AMAZON_APP_SECRET: 'amaznAppID'
    APPLE_APP_ID: 'com.fake.app'
    APPLE_TEAM_ID: '2QLEWNDK6K'
    APPLE_KEY_ID: '2QLZXKYJ8J'
    # mock value, Cognito validates the private key, this is an invalidated key.
    APPLE_PRIVATE_KEY: '----BEGIN PRIVATE KEY-----MIGTAgEAMBMGByqGSM49AgEGCCqGSM49AwEHBHkwdwIBAQQgIltgNsTgTfSzUadYiCS0VYtDDMFln/J8i1yJsSIw5g+gCgYIKoZIzj0DAQehRANCAASI8E0L/DhR/mIfTT07v3VwQu6q8I76lgn7kFhT0HvWoLuHKGQFcFkXXCgztgBrprzd419mUChAnKE6y89bWcNw----END PRIVATE KEY----'
phases:
  build:
    commands:
      # you can provide a codebuild source version to use old cache and skip all other jobs :)
      - export NODE_OPTIONS=--max-old-space-size=8096
<<<<<<< HEAD
=======
      # - export CODEBUILD_SOURCE_VERSION=17df172ada7bf80299e314325c9588a0e1a06090
>>>>>>> b40831a9
      - export AMPLIFY_DIR=$CODEBUILD_SRC_DIR/out
      - export AMPLIFY_PATH=$CODEBUILD_SRC_DIR/out/amplify-pkg-linux-x64
      - echo $AMPLIFY_DIR
      - echo $AMPLIFY_PATH
      - npm install -g ts-node
      - source ./shared-scripts.sh && _runE2ETestsLinux
  post_build:
    commands:
      - source ./shared-scripts.sh && _scanArtifacts
<<<<<<< HEAD
      - source ./shared-scripts.sh && storeCache packages/amplify-e2e-tests/$E2E_TEST_COVERAGE_DIR e2e-test-coverage-raw
artifacts:
  files:
    - '**/*'
  base-directory: packages/amplify-e2e-tests/$E2E_TEST_COVERAGE_DIR
=======
      - echo "HERE LINE  41"
      - source ./shared-scripts.sh && _uploadReportsToS3 $CODEBUILD_SOURCE_VERSION $CODEBUILD_BATCH_BUILD_IDENTIFIER

artifacts:
  files:
    - $CODEBUILD_SRC_DIR/packages/amplify-e2e-tests/amplify-e2e-reports/*

reports:
  e2e-reports:
    files:
      - '*.xml'
    file-format: 'JUNITXML'
    base-directory: '$CODEBUILD_SRC_DIR/packages/amplify-e2e-tests/reports/junit'
>>>>>>> b40831a9
<|MERGE_RESOLUTION|>--- conflicted
+++ resolved
@@ -2,11 +2,7 @@
 env:
   shell: bash
   variables:
-<<<<<<< HEAD
     E2E_TEST_COVERAGE_DIR: node_v8_coverage
-=======
-    CLI_REGION: us-east-1
->>>>>>> b40831a9
     CI: true
     CIRCLECI: true
     # mock values to test artifact scanning
@@ -30,10 +26,6 @@
     commands:
       # you can provide a codebuild source version to use old cache and skip all other jobs :)
       - export NODE_OPTIONS=--max-old-space-size=8096
-<<<<<<< HEAD
-=======
-      # - export CODEBUILD_SOURCE_VERSION=17df172ada7bf80299e314325c9588a0e1a06090
->>>>>>> b40831a9
       - export AMPLIFY_DIR=$CODEBUILD_SRC_DIR/out
       - export AMPLIFY_PATH=$CODEBUILD_SRC_DIR/out/amplify-pkg-linux-x64
       - echo $AMPLIFY_DIR
@@ -43,24 +35,17 @@
   post_build:
     commands:
       - source ./shared-scripts.sh && _scanArtifacts
-<<<<<<< HEAD
-      - source ./shared-scripts.sh && storeCache packages/amplify-e2e-tests/$E2E_TEST_COVERAGE_DIR e2e-test-coverage-raw
-artifacts:
-  files:
-    - '**/*'
-  base-directory: packages/amplify-e2e-tests/$E2E_TEST_COVERAGE_DIR
-=======
       - echo "HERE LINE  41"
       - source ./shared-scripts.sh && _uploadReportsToS3 $CODEBUILD_SOURCE_VERSION $CODEBUILD_BATCH_BUILD_IDENTIFIER
 
 artifacts:
   files:
-    - $CODEBUILD_SRC_DIR/packages/amplify-e2e-tests/amplify-e2e-reports/*
+    - '**/*'
+  base-directory: packages/amplify-e2e-tests/$E2E_TEST_COVERAGE_DIR
 
 reports:
   e2e-reports:
     files:
       - '*.xml'
     file-format: 'JUNITXML'
-    base-directory: '$CODEBUILD_SRC_DIR/packages/amplify-e2e-tests/reports/junit'
->>>>>>> b40831a9
+    base-directory: '$CODEBUILD_SRC_DIR/packages/amplify-e2e-tests/reports/junit'