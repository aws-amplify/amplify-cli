--- conflicted
+++ resolved
@@ -434,19 +434,11 @@
           TEST_SUITE: src/__tests__/export-pull-a.test.ts|src/__tests__/api_7.test.ts
       depend-on:
         - upb
-<<<<<<< HEAD
     - identifier: l_api_key_migration5_schema_iterative_rollback_1
       buildspec: codebuild_specs/run_e2e_tests_linux.yml
       env:
         variables:
           TEST_SUITE: src/__tests__/migration/api.key.migration5.test.ts|src/__tests__/schema-iterative-rollback-1.test.ts
-=======
-    - identifier: l_api_10_api_key_migration5_schema_iterative_rollback_1
-      buildspec: codebuild_specs/run_e2e_tests_linux.yml
-      env:
-        variables:
-          TEST_SUITE: src/__tests__/api_10.test.ts|src/__tests__/migration/api.key.migration5.test.ts|src/__tests__/schema-iterative-rollback-1.test.ts
->>>>>>> 025f52a9
       depend-on:
         - upb
     - identifier: l_schema_auth_9_b_schema_auth_7b_schema_auth_7a
@@ -463,26 +455,11 @@
           TEST_SUITE: src/__tests__/schema-auth-2a.test.ts|src/__tests__/schema-auth-1b.test.ts|src/__tests__/schema-auth-11-b.test.ts
       depend-on:
         - upb
-<<<<<<< HEAD
     - identifier: l_predictions_layer_3_hosting
       buildspec: codebuild_specs/run_e2e_tests_linux.yml
       env:
         variables:
           TEST_SUITE: src/__tests__/predictions.test.ts|src/__tests__/layer-3.test.ts|src/__tests__/hosting.test.ts
-=======
-    - identifier: l_predictions_layer_3
-      buildspec: codebuild_specs/run_e2e_tests_linux.yml
-      env:
-        variables:
-          TEST_SUITE: src/__tests__/predictions.test.ts|src/__tests__/layer-3.test.ts
-      depend-on:
-        - upb
-    - identifier: l_hosting_geo_import_3
-      buildspec: codebuild_specs/run_e2e_tests_linux.yml
-      env:
-        variables:
-          TEST_SUITE: src/__tests__/hosting.test.ts|src/__tests__/geo-import-3.test.ts
->>>>>>> 025f52a9
       depend-on:
         - upb
     - identifier: l_geo_import_3_geo_add_d
@@ -583,7 +560,6 @@
           TEST_SUITE: src/__tests__/help.test.ts|src/__tests__/function_2d.test.ts|src/__tests__/function_15.test.ts
       depend-on:
         - upb
-<<<<<<< HEAD
     - identifier: l_function_14_function_13_function_12
       buildspec: codebuild_specs/run_e2e_tests_linux.yml
       env:
@@ -611,42 +587,15 @@
       env:
         variables:
           TEST_SUITE: src/__tests__/auth_2g.test.ts|src/__tests__/auth_12.test.ts|src/__tests__/api_9a.test.ts
-=======
-    - identifier: l_function_12_export_pull_c
-      buildspec: codebuild_specs/run_e2e_tests_linux.yml
-      env:
-        variables:
-          TEST_SUITE: src/__tests__/function_12.test.ts|src/__tests__/export-pull-c.test.ts
-      depend-on:
-        - upb
-    - identifier: l_custom_resource_with_storage_build_function_build_function_yarn_modern
-      buildspec: codebuild_specs/run_e2e_tests_linux.yml
-      env:
-        variables:
-          TEST_SUITE: src/__tests__/custom-resource-with-storage.test.ts|src/__tests__/build-function.test.ts|src/__tests__/build-function-yarn-modern.test.ts
-          CLI_REGION: us-west-2
-      depend-on:
-        - upb
-    - identifier: l_auth_5g_auth_2h_auth_2g
-      buildspec: codebuild_specs/run_e2e_tests_linux.yml
-      env:
-        variables:
-          TEST_SUITE: src/__tests__/auth_5g.test.ts|src/__tests__/auth_2h.test.ts|src/__tests__/auth_2g.test.ts
-      depend-on:
-        - upb
-    - identifier: l_auth_12_api_9a
-      buildspec: codebuild_specs/run_e2e_tests_linux.yml
-      env:
-        variables:
-          TEST_SUITE: src/__tests__/auth_12.test.ts|src/__tests__/api_9a.test.ts
->>>>>>> 025f52a9
       depend-on:
         - upb
     - identifier: l_api_6c_api_2b
+    - identifier: l_api_6c_api_2b
       buildspec: codebuild_specs/run_e2e_tests_linux.yml
       env:
         variables:
           TEST_SUITE: src/__tests__/api_6c.test.ts|src/__tests__/api_2b.test.ts
+          TEST_SUITE: src/__tests__/api_6c.test.ts|src/__tests__/api_2b.test.ts
       depend-on:
         - upb
     - identifier: l_api_2a_amplify_remove_S3server
@@ -719,19 +668,11 @@
           TEST_SUITE: src/__tests__/function_5.test.ts|src/__tests__/schema-function-1.test.ts|src/__tests__/schema-connection-2.test.ts
       depend-on:
         - upb
-<<<<<<< HEAD
     - identifier: l_function_2a_auth_6
       buildspec: codebuild_specs/run_e2e_tests_linux.yml
       env:
         variables:
           TEST_SUITE: src/__tests__/function_2a.test.ts|src/__tests__/auth_6.test.ts
-=======
-    - identifier: l_function_2a_auth_6_storage_1b
-      buildspec: codebuild_specs/run_e2e_tests_linux.yml
-      env:
-        variables:
-          TEST_SUITE: src/__tests__/function_2a.test.ts|src/__tests__/auth_6.test.ts|src/__tests__/storage-1b.test.ts
->>>>>>> 025f52a9
       depend-on:
         - upb
     - identifier: l_storage_1a_schema_iterative_update_2_function_9b
