# auto generated file. DO NOT EDIT manually
version: 0.2
env:
  shell: bash
  compute-type: BUILD_GENERAL1_MEDIUM
  variables:
    AWS_DEFAULT_REGION: us-east-1
    AWS_REGION: us-east-1
    CDK_DEFAULT_REGION: us-east-1
    CLI_REGION: us-east-1
    TEST_SUITE: src/__tests__/auth_2b.test.ts
    AMPLIFY_DIR: $CODEBUILD_SRC_DIR/out
    AMPLIFY_PATH: $CODEBUILD_SRC_DIR/out/amplify-pkg-linux-x64
batch:
  fast-fail: false
  build-graph:
    - identifier: build_tests_standalone
      buildspec: codebuild_specs/build_tests_standalone.yml
      env:
        compute-type: BUILD_GENERAL1_LARGE
    - identifier: build_linux
      buildspec: codebuild_specs/build_linux.yml
      env:
        compute-type: BUILD_GENERAL1_LARGE
    - identifier: build_windows
      buildspec: codebuild_specs/build_windows.yml
      env:
        type: WINDOWS_SERVER_2019_CONTAINER
        compute-type: BUILD_GENERAL1_LARGE
        image: $WINDOWS_IMAGE_2019
    - identifier: test
      buildspec: codebuild_specs/test.yml
      env:
        compute-type: BUILD_GENERAL1_LARGE
      depend-on:
        - build_linux
    - identifier: mock_e2e_tests
      buildspec: codebuild_specs/mock_e2e_tests.yml
      env:
        compute-type: BUILD_GENERAL1_LARGE
      depend-on:
        - build_linux
    - identifier: validate_cdk_version
      buildspec: codebuild_specs/validate_cdk_version.yml
      depend-on:
        - build_linux
    - identifier: verify_api_extract
      buildspec: codebuild_specs/verify_api_extract.yml
      env:
        compute-type: BUILD_GENERAL1_LARGE
      depend-on:
        - build_linux
    - identifier: verify_yarn_lock
      buildspec: codebuild_specs/verify_yarn_lock.yml
      depend-on:
        - build_linux
    - identifier: publish_to_local_registry
      buildspec: codebuild_specs/publish_to_local_registry.yml
      env:
        compute-type: BUILD_GENERAL1_LARGE
      depend-on:
        - build_linux
    - identifier: build_pkg_binaries_arm
      buildspec: codebuild_specs/build_pkg_binaries_arm.yml
      env:
        compute-type: BUILD_GENERAL1_LARGE
      depend-on:
        - publish_to_local_registry
    - identifier: build_pkg_binaries_linux
      buildspec: codebuild_specs/build_pkg_binaries_linux.yml
      env:
        compute-type: BUILD_GENERAL1_LARGE
      depend-on:
        - publish_to_local_registry
    - identifier: build_pkg_binaries_macos
      buildspec: codebuild_specs/build_pkg_binaries_macos.yml
      env:
        compute-type: BUILD_GENERAL1_LARGE
      depend-on:
        - publish_to_local_registry
    - identifier: build_pkg_binaries_win
      buildspec: codebuild_specs/build_pkg_binaries_win.yml
      env:
        compute-type: BUILD_GENERAL1_LARGE
      depend-on:
        - publish_to_local_registry
    - identifier: upb
      buildspec: codebuild_specs/upload_pkg_binaries.yml
      env:
        compute-type: BUILD_GENERAL1_LARGE
      depend-on:
        - build_pkg_binaries_arm
        - build_pkg_binaries_linux
        - build_pkg_binaries_macos
        - build_pkg_binaries_win
    - identifier: verify_versions_match
      buildspec: codebuild_specs/verify_versions_match.yml
      depend-on:
        - publish_to_local_registry
    - identifier: l_diagnose_hooks_a_mock_api
      buildspec: codebuild_specs/run_e2e_tests_linux.yml
      env:
        variables:
          TEST_SUITE: src/__tests__/diagnose.test.ts|src/__tests__/hooks-a.test.ts|src/__tests__/mock-api.test.ts
          CLI_REGION: ap-southeast-1
      depend-on:
        - upb
    - identifier: l_analytics_kinesis_analytics_pinpoint_flutter_analytics_pinpoint_js
      buildspec: codebuild_specs/run_e2e_tests_linux.yml
      env:
        variables:
          TEST_SUITE: src/__tests__/analytics-kinesis.test.ts|src/__tests__/analytics-pinpoint-flutter.test.ts|src/__tests__/analytics-pinpoint-js.test.ts
          CLI_REGION: us-east-1
      depend-on:
        - upb
    - identifier: l_auth_2a_auth_2b_auth_2d
      buildspec: codebuild_specs/run_e2e_tests_linux.yml
      env:
        variables:
          TEST_SUITE: src/__tests__/auth_2a.test.ts|src/__tests__/auth_2b.test.ts|src/__tests__/auth_2d.test.ts
          CLI_REGION: ap-southeast-2
      depend-on:
        - upb
    - identifier: l_auth_2f_notifications_lifecycle_uibuilder
      buildspec: codebuild_specs/run_e2e_tests_linux.yml
      env:
        variables:
          TEST_SUITE: src/__tests__/auth_2f.test.ts|src/__tests__/notifications-lifecycle.test.ts|src/__tests__/uibuilder.test.ts
          CLI_REGION: eu-west-2
      depend-on:
        - upb
    - identifier: l_notifications_analytics_compatibility_in_app_1_notifications_analytics_compatibility_sms_2_analytics_2
      buildspec: codebuild_specs/run_e2e_tests_linux.yml
      env:
        variables:
          TEST_SUITE: src/__tests__/notifications-analytics-compatibility-in-app-1.test.ts|src/__tests__/notifications-analytics-compatibility-sms-2.test.ts|src/__tests__/analytics-2.test.ts
          CLI_REGION: us-west-2
      depend-on:
        - upb
    - identifier: l_global_sandbox_c_hooks_b_notifications_analytics_compatibility_sms_1
      buildspec: codebuild_specs/run_e2e_tests_linux.yml
      env:
        variables:
          TEST_SUITE: src/__tests__/global_sandbox-c.test.ts|src/__tests__/hooks-b.test.ts|src/__tests__/notifications-analytics-compatibility-sms-1.test.ts
          CLI_REGION: ap-southeast-1
      depend-on:
        - upb
    - identifier: l_plugin_studio_modelgen_custom_transformers
      buildspec: codebuild_specs/run_e2e_tests_linux.yml
      env:
        variables:
          TEST_SUITE: src/__tests__/plugin.test.ts|src/__tests__/studio-modelgen.test.ts|src/__tests__/graphql-v2/custom-transformers.test.ts
          CLI_REGION: us-east-2
      depend-on:
        - upb
    - identifier: l_notifications_in_app_messaging_env_1_notifications_sms_pull_pull
      buildspec: codebuild_specs/run_e2e_tests_linux.yml
      env:
        variables:
          TEST_SUITE: src/__tests__/notifications-in-app-messaging-env-1.test.ts|src/__tests__/notifications-sms-pull.test.ts|src/__tests__/pull.test.ts
          CLI_REGION: eu-central-1
      depend-on:
        - upb
    - identifier: l_auth_10_container_hosting_init_b
      buildspec: codebuild_specs/run_e2e_tests_linux.yml
      env:
        variables:
          TEST_SUITE: src/__tests__/auth_10.test.ts|src/__tests__/container-hosting.test.ts|src/__tests__/init_b.test.ts
          CLI_REGION: us-east-1
      depend-on:
        - upb
    - identifier: l_notifications_apns_notifications_fcm_notifications_in_app_messaging_env_2
      buildspec: codebuild_specs/run_e2e_tests_linux.yml
      env:
        variables:
          TEST_SUITE: src/__tests__/notifications-apns.test.ts|src/__tests__/notifications-fcm.test.ts|src/__tests__/notifications-in-app-messaging-env-2.test.ts
          CLI_REGION: ap-northeast-1
      depend-on:
        - upb
    - identifier: l_with_babel_config_amplify_configure_env_2
      buildspec: codebuild_specs/run_e2e_tests_linux.yml
      env:
        variables:
          TEST_SUITE: src/__tests__/with-babel-config.test.ts|src/__tests__/amplify-configure.test.ts|src/__tests__/env-2.test.ts
          CLI_REGION: eu-central-1
      depend-on:
        - upb
    - identifier: l_init_d_init_f_auth_5d
      buildspec: codebuild_specs/run_e2e_tests_linux.yml
      env:
        variables:
          TEST_SUITE: src/__tests__/init_d.test.ts|src/__tests__/init_f.test.ts|src/__tests__/auth_5d.test.ts
          CLI_REGION: eu-central-1
      depend-on:
        - upb
    - identifier: l_configure_project_git_clone_attach_init_c
      buildspec: codebuild_specs/run_e2e_tests_linux.yml
      env:
        variables:
          TEST_SUITE: src/__tests__/configure-project.test.ts|src/__tests__/git-clone-attach.test.ts|src/__tests__/init_c.test.ts
          CLI_REGION: eu-west-2
      depend-on:
        - upb
    - identifier: l_layer_4_function_2c_function_3b
      buildspec: codebuild_specs/run_e2e_tests_linux.yml
      env:
        variables:
          TEST_SUITE: src/__tests__/layer-4.test.ts|src/__tests__/function_2c.test.ts|src/__tests__/function_3b.test.ts
          CLI_REGION: eu-west-2
      depend-on:
        - upb
    - identifier: l_function_4_interactions_schema_model_a
      buildspec: codebuild_specs/run_e2e_tests_linux.yml
      env:
        variables:
<<<<<<< HEAD
          TEST_SUITE: src/__tests__/storage-2.test.ts|src/__tests__/export.test.ts|src/__tests__/iam-permissions-boundary.test.ts|src/__tests__/migration/node.function.test.ts
          CLI_REGION: eu-central-1
=======
          TEST_SUITE: src/__tests__/function_4.test.ts|src/__tests__/interactions.test.ts|src/__tests__/schema-model-a.test.ts
          CLI_REGION: us-west-2
>>>>>>> 58c9ac1d
      depend-on:
        - upb
    - identifier: l_tags_auth_1a_auth_trigger
      buildspec: codebuild_specs/run_e2e_tests_linux.yml
      env:
        variables:
          TEST_SUITE: src/__tests__/tags.test.ts|src/__tests__/auth_1a.test.ts|src/__tests__/auth-trigger.test.ts
          CLI_REGION: eu-west-2
      depend-on:
        - upb
    - identifier: l_custom_policies_function_function_6_storage_2
      buildspec: codebuild_specs/run_e2e_tests_linux.yml
      env:
        variables:
          TEST_SUITE: src/__tests__/custom_policies_function.test.ts|src/__tests__/function_6.test.ts|src/__tests__/storage-2.test.ts
          CLI_REGION: us-west-2
      depend-on:
        - upb
    - identifier: l_export_iam_permissions_boundary_node_function
      buildspec: codebuild_specs/run_e2e_tests_linux.yml
      env:
        variables:
<<<<<<< HEAD
          TEST_SUITE: src/__tests__/auth_1c.test.ts|src/__tests__/auth_5e.test.ts|src/__tests__/auth_8b.test.ts|src/__tests__/geo-add-b.test.ts
          CLI_REGION: us-east-2
=======
          TEST_SUITE: src/__tests__/export.test.ts|src/__tests__/iam-permissions-boundary.test.ts|src/__tests__/migration/node.function.test.ts
          CLI_REGION: ap-northeast-1
>>>>>>> 58c9ac1d
      depend-on:
        - upb
    - identifier: l_notifications_sms_schema_auth_4b_schema_model_e
      buildspec: codebuild_specs/run_e2e_tests_linux.yml
      env:
        variables:
<<<<<<< HEAD
          TEST_SUITE: src/__tests__/s3-sse.test.ts|src/__tests__/schema-auth-4a.test.ts|src/__tests__/schema-model-b.test.ts|src/__tests__/schema-model-d.test.ts
          CLI_REGION: us-east-2
=======
          TEST_SUITE: src/__tests__/notifications-sms.test.ts|src/__tests__/schema-auth-4b.test.ts|src/__tests__/schema-model-e.test.ts
          CLI_REGION: us-east-1
>>>>>>> 58c9ac1d
      depend-on:
        - upb
    - identifier: l_schema_versioned_auth_1c_auth_5e
      buildspec: codebuild_specs/run_e2e_tests_linux.yml
      env:
        variables:
          TEST_SUITE: src/__tests__/schema-versioned.test.ts|src/__tests__/auth_1c.test.ts|src/__tests__/auth_5e.test.ts
          CLI_REGION: us-east-1
      depend-on:
        - upb
    - identifier: l_auth_8b_geo_add_b_s3_sse
      buildspec: codebuild_specs/run_e2e_tests_linux.yml
      env:
        variables:
          TEST_SUITE: src/__tests__/auth_8b.test.ts|src/__tests__/geo-add-b.test.ts|src/__tests__/s3-sse.test.ts
          CLI_REGION: ap-southeast-1
      depend-on:
        - upb
    - identifier: l_schema_auth_4a_schema_model_b_schema_model_d
      buildspec: codebuild_specs/run_e2e_tests_linux.yml
      env:
        variables:
          TEST_SUITE: src/__tests__/schema-auth-4a.test.ts|src/__tests__/schema-model-b.test.ts|src/__tests__/schema-model-d.test.ts
          CLI_REGION: eu-west-2
      depend-on:
        - upb
    - identifier: l_auth_5f_env_4_frontend_config_drift
      buildspec: codebuild_specs/run_e2e_tests_linux.yml
      env:
        variables:
          TEST_SUITE: src/__tests__/auth_5f.test.ts|src/__tests__/env-4.test.ts|src/__tests__/frontend_config_drift.test.ts
          CLI_REGION: ap-southeast-1
      depend-on:
        - upb
    - identifier: l_schema_auth_4d_schema_auth_6a_schema_data_access_patterns
      buildspec: codebuild_specs/run_e2e_tests_linux.yml
      env:
        variables:
          TEST_SUITE: src/__tests__/schema-auth-4d.test.ts|src/__tests__/schema-auth-6a.test.ts|src/__tests__/schema-data-access-patterns.test.ts
          CLI_REGION: eu-west-2
      depend-on:
        - upb
    - identifier: l_schema_model_c_schema_predictions_model_migration
      buildspec: codebuild_specs/run_e2e_tests_linux.yml
      env:
        variables:
          TEST_SUITE: src/__tests__/schema-model-c.test.ts|src/__tests__/schema-predictions.test.ts|src/__tests__/transformer-migrations/model-migration.test.ts
          CLI_REGION: us-east-2
      depend-on:
        - upb
    - identifier: l_auth_3c_auth_4c_auth_5a
      buildspec: codebuild_specs/run_e2e_tests_linux.yml
      env:
        variables:
          TEST_SUITE: src/__tests__/auth_3c.test.ts|src/__tests__/auth_4c.test.ts|src/__tests__/auth_5a.test.ts
          CLI_REGION: us-east-1
      depend-on:
        - upb
    - identifier: l_auth_5c_env_1_geo_add_a
      buildspec: codebuild_specs/run_e2e_tests_linux.yml
      env:
        variables:
          TEST_SUITE: src/__tests__/auth_5c.test.ts|src/__tests__/env-1.test.ts|src/__tests__/geo-add-a.test.ts
          CLI_REGION: eu-central-1
      depend-on:
        - upb
    - identifier: l_init_a_schema_auth_4c_schema_auth_5c
      buildspec: codebuild_specs/run_e2e_tests_linux.yml
      env:
        variables:
          TEST_SUITE: src/__tests__/init_a.test.ts|src/__tests__/schema-auth-4c.test.ts|src/__tests__/schema-auth-5c.test.ts
          CLI_REGION: us-west-2
      depend-on:
        - upb
    - identifier: l_auth_5b_auth_9_custom_resources
      buildspec: codebuild_specs/run_e2e_tests_linux.yml
      env:
        variables:
          TEST_SUITE: src/__tests__/auth_5b.test.ts|src/__tests__/auth_9.test.ts|src/__tests__/custom_resources.test.ts
          CLI_REGION: us-east-2
      depend-on:
        - upb
    - identifier: l_env_5_function_10_function_9c
      buildspec: codebuild_specs/run_e2e_tests_linux.yml
      env:
        variables:
          TEST_SUITE: src/__tests__/env-5.test.ts|src/__tests__/function_10.test.ts|src/__tests__/function_9c.test.ts
          CLI_REGION: ap-southeast-2
      depend-on:
        - upb
    - identifier: l_function_permissions_geo_import_1a_geo_import_2
      buildspec: codebuild_specs/run_e2e_tests_linux.yml
      env:
        variables:
          TEST_SUITE: src/__tests__/function-permissions.test.ts|src/__tests__/geo-import-1a.test.ts|src/__tests__/geo-import-2.test.ts
          CLI_REGION: ap-northeast-1
      depend-on:
        - upb
    - identifier: l_global_sandbox_b_schema_auth_5d_schema_auth_6b
      buildspec: codebuild_specs/run_e2e_tests_linux.yml
      env:
        variables:
          TEST_SUITE: src/__tests__/global_sandbox-b.test.ts|src/__tests__/schema-auth-5d.test.ts|src/__tests__/schema-auth-6b.test.ts
          CLI_REGION: ap-southeast-1
      depend-on:
        - upb
    - identifier: l_schema_auth_8c_auth_3a_auth_3b
      buildspec: codebuild_specs/run_e2e_tests_linux.yml
      env:
        variables:
          TEST_SUITE: src/__tests__/schema-auth-8c.test.ts|src/__tests__/auth_3a.test.ts|src/__tests__/auth_3b.test.ts
          CLI_REGION: ap-southeast-1
      depend-on:
        - upb
    - identifier: l_auth_4a_auth_7a_auth_8c
      buildspec: codebuild_specs/run_e2e_tests_linux.yml
      env:
        variables:
<<<<<<< HEAD
          TEST_SUITE: src/__tests__/schema-auth-6d.test.ts|src/__tests__/schema-auth-7c.test.ts|src/__tests__/schema-auth-8a.test.ts|src/__tests__/transformer-migrations/function-migration.test.ts
          CLI_REGION: eu-west-2
=======
          TEST_SUITE: src/__tests__/auth_4a.test.ts|src/__tests__/auth_7a.test.ts|src/__tests__/auth_8c.test.ts
          CLI_REGION: us-east-1
>>>>>>> 58c9ac1d
      depend-on:
        - upb
    - identifier: l_feature_flags_geo_import_1b_global_sandbox_a
      buildspec: codebuild_specs/run_e2e_tests_linux.yml
      env:
        variables:
          TEST_SUITE: src/__tests__/feature-flags.test.ts|src/__tests__/geo-import-1b.test.ts|src/__tests__/global_sandbox-a.test.ts
          CLI_REGION: ap-southeast-1
      depend-on:
        - upb
    - identifier: l_init_e_notifications_analytics_compatibility_in_app_2_schema_auth_11_c
      buildspec: codebuild_specs/run_e2e_tests_linux.yml
      env:
        variables:
          TEST_SUITE: src/__tests__/init_e.test.ts|src/__tests__/notifications-analytics-compatibility-in-app-2.test.ts|src/__tests__/schema-auth-11-c.test.ts
          CLI_REGION: ap-northeast-1
      depend-on:
        - upb
    - identifier: l_schema_auth_2b_schema_auth_6c_schema_auth_6d
      buildspec: codebuild_specs/run_e2e_tests_linux.yml
      env:
        variables:
<<<<<<< HEAD
          TEST_SUITE: src/__tests__/schema-auth-8b.test.ts|src/__tests__/schema-auth-9-a.test.ts|src/__tests__/schema-auth-9-c.test.ts|src/__tests__/storage-3.test.ts
          CLI_REGION: us-east-2
=======
          TEST_SUITE: src/__tests__/schema-auth-2b.test.ts|src/__tests__/schema-auth-6c.test.ts|src/__tests__/schema-auth-6d.test.ts
          CLI_REGION: ap-southeast-1
>>>>>>> 58c9ac1d
      depend-on:
        - upb
    - identifier: l_schema_auth_7c_schema_auth_8a_function_migration
      buildspec: codebuild_specs/run_e2e_tests_linux.yml
      env:
        variables:
          TEST_SUITE: src/__tests__/schema-auth-7c.test.ts|src/__tests__/schema-auth-8a.test.ts|src/__tests__/transformer-migrations/function-migration.test.ts
          CLI_REGION: eu-west-2
      depend-on:
        - upb
    - identifier: l_api_10_api_7_export_pull_a
      buildspec: codebuild_specs/run_e2e_tests_linux.yml
      env:
        variables:
          TEST_SUITE: src/__tests__/api_10.test.ts|src/__tests__/api_7.test.ts|src/__tests__/export-pull-a.test.ts
          CLI_REGION: eu-central-1
      depend-on:
        - upb
    - identifier: l_function_9a_geo_headless_api_key_migration5
      buildspec: codebuild_specs/run_e2e_tests_linux.yml
      env:
        variables:
<<<<<<< HEAD
          TEST_SUITE: src/__tests__/migration/api.connection.migration.test.ts|src/__tests__/migration/api.key.migration3.test.ts|src/__tests__/predictions.test.ts|src/__tests__/schema-auth-11-b.test.ts
          CLI_REGION: eu-central-1
=======
          TEST_SUITE: src/__tests__/function_9a.test.ts|src/__tests__/geo-headless.test.ts|src/__tests__/migration/api.key.migration5.test.ts
          CLI_REGION: eu-central-1
      depend-on:
        - upb
    - identifier: l_schema_auth_1a_schema_auth_5b_schema_auth_8b
      buildspec: codebuild_specs/run_e2e_tests_linux.yml
      env:
        variables:
          TEST_SUITE: src/__tests__/schema-auth-1a.test.ts|src/__tests__/schema-auth-5b.test.ts|src/__tests__/schema-auth-8b.test.ts
          CLI_REGION: us-east-1
      depend-on:
        - upb
    - identifier: l_schema_auth_9_a_schema_auth_9_c_storage_3
      buildspec: codebuild_specs/run_e2e_tests_linux.yml
      env:
        variables:
          TEST_SUITE: src/__tests__/schema-auth-9-a.test.ts|src/__tests__/schema-auth-9-c.test.ts|src/__tests__/storage-3.test.ts
          CLI_REGION: us-west-2
>>>>>>> 58c9ac1d
      depend-on:
        - upb
    - identifier: l_auth_11_auth_1b_delete
      buildspec: codebuild_specs/run_e2e_tests_linux.yml
      env:
        variables:
<<<<<<< HEAD
          TEST_SUITE: src/__tests__/schema-auth-1b.test.ts|src/__tests__/schema-auth-2a.test.ts|src/__tests__/schema-auth-7a.test.ts|src/__tests__/schema-auth-7b.test.ts
          CLI_REGION: ap-northeast-1
=======
          TEST_SUITE: src/__tests__/auth_11.test.ts|src/__tests__/auth_1b.test.ts|src/__tests__/delete.test.ts
          CLI_REGION: us-west-2
      depend-on:
        - upb
    - identifier: l_geo_add_c_geo_add_d_geo_import_3
      buildspec: codebuild_specs/run_e2e_tests_linux.yml
      env:
        variables:
          TEST_SUITE: src/__tests__/geo-add-c.test.ts|src/__tests__/geo-add-d.test.ts|src/__tests__/geo-import-3.test.ts
          CLI_REGION: ap-southeast-2
      depend-on:
        - upb
    - identifier: l_hosting_layer_3_api_connection_migration
      buildspec: codebuild_specs/run_e2e_tests_linux.yml
      env:
        variables:
          TEST_SUITE: src/__tests__/hosting.test.ts|src/__tests__/layer-3.test.ts|src/__tests__/migration/api.connection.migration.test.ts
          CLI_REGION: eu-central-1
>>>>>>> 58c9ac1d
      depend-on:
        - upb
    - identifier: l_api_key_migration3_predictions_schema_auth_11_b
      buildspec: codebuild_specs/run_e2e_tests_linux.yml
      env:
        variables:
          TEST_SUITE: src/__tests__/migration/api.key.migration3.test.ts|src/__tests__/predictions.test.ts|src/__tests__/schema-auth-11-b.test.ts
          CLI_REGION: ap-southeast-2
      depend-on:
        - upb
    - identifier: l_schema_auth_1b_schema_auth_2a_schema_auth_7a
      buildspec: codebuild_specs/run_e2e_tests_linux.yml
      env:
        variables:
          TEST_SUITE: src/__tests__/schema-auth-1b.test.ts|src/__tests__/schema-auth-2a.test.ts|src/__tests__/schema-auth-7a.test.ts
          CLI_REGION: ap-southeast-1
      depend-on:
        - upb
    - identifier: l_schema_auth_7b_schema_auth_9_b_schema_iterative_rollback_1
      buildspec: codebuild_specs/run_e2e_tests_linux.yml
      env:
        variables:
          TEST_SUITE: src/__tests__/schema-auth-7b.test.ts|src/__tests__/schema-auth-9-b.test.ts|src/__tests__/schema-iterative-rollback-1.test.ts
          CLI_REGION: us-east-1
      depend-on:
        - upb
    - identifier: l_predictions_migration_api_6a_auth_7b
      buildspec: codebuild_specs/run_e2e_tests_linux.yml
      env:
        variables:
          TEST_SUITE: src/__tests__/transformer-migrations/predictions-migration.test.ts|src/__tests__/api_6a.test.ts|src/__tests__/auth_7b.test.ts
          CLI_REGION: ap-northeast-1
      depend-on:
        - upb
    - identifier: l_export_pull_b_function_3a_init_special_case
      buildspec: codebuild_specs/run_e2e_tests_linux.yml
      env:
        variables:
          TEST_SUITE: src/__tests__/export-pull-b.test.ts|src/__tests__/function_3a.test.ts|src/__tests__/init-special-case.test.ts
          CLI_REGION: ap-northeast-1
      depend-on:
        - upb
    - identifier: l_http_migration_schema_auth_12_schema_auth_3
      buildspec: codebuild_specs/run_e2e_tests_linux.yml
      env:
        variables:
          TEST_SUITE: src/__tests__/transformer-migrations/http-migration.test.ts|src/__tests__/schema-auth-12.test.ts|src/__tests__/schema-auth-3.test.ts
          CLI_REGION: eu-west-2
      depend-on:
        - upb
    - identifier: l_schema_function_2_auth_4b_auth_8a
      buildspec: codebuild_specs/run_e2e_tests_linux.yml
      env:
        variables:
          TEST_SUITE: src/__tests__/schema-function-2.test.ts|src/__tests__/auth_4b.test.ts|src/__tests__/auth_8a.test.ts
          CLI_REGION: ap-northeast-1
      depend-on:
        - upb
<<<<<<< HEAD
    - identifier: l_auth_2g_hosted_ui_user_groups_build_function
      buildspec: codebuild_specs/run_e2e_tests_linux.yml
      env:
        variables:
          TEST_SUITE: src/__tests__/auth_2g.test.ts|src/__tests__/auth/hosted-ui.test.ts|src/__tests__/auth/user-groups.test.ts|src/__tests__/build-function.test.ts
          CLI_REGION: us-east-2
=======
    - identifier: l_export_pull_d_schema_auth_5a_schema_iterative_rollback_2
      buildspec: codebuild_specs/run_e2e_tests_linux.yml
      env:
        variables:
          TEST_SUITE: src/__tests__/export-pull-d.test.ts|src/__tests__/schema-auth-5a.test.ts|src/__tests__/schema-iterative-rollback-2.test.ts
          CLI_REGION: us-west-2
>>>>>>> 58c9ac1d
      depend-on:
        - upb
    - identifier: l_schema_iterative_update_3_auth_migration_api_2a
      buildspec: codebuild_specs/run_e2e_tests_linux.yml
      env:
        variables:
          TEST_SUITE: src/__tests__/schema-iterative-update-3.test.ts|src/__tests__/transformer-migrations/auth-migration.test.ts|src/__tests__/api_2a.test.ts
          CLI_REGION: ap-southeast-2
      depend-on:
        - upb
    - identifier: l_api_2b_api_6c_api_9a
      buildspec: codebuild_specs/run_e2e_tests_linux.yml
      env:
        variables:
          TEST_SUITE: src/__tests__/api_2b.test.ts|src/__tests__/api_6c.test.ts|src/__tests__/api_9a.test.ts
          CLI_REGION: ap-southeast-2
      depend-on:
        - upb
    - identifier: l_auth_12_auth_2g_build_function
      buildspec: codebuild_specs/run_e2e_tests_linux.yml
      env:
        variables:
          TEST_SUITE: src/__tests__/auth_12.test.ts|src/__tests__/auth_2g.test.ts|src/__tests__/build-function.test.ts
          CLI_REGION: eu-west-2
      depend-on:
        - upb
    - identifier: l_custom_resource_with_storage_dynamodb_simulator_export_pull_c
      buildspec: codebuild_specs/run_e2e_tests_linux.yml
      env:
        variables:
          TEST_SUITE: src/__tests__/custom-resource-with-storage.test.ts|src/__tests__/dynamodb-simulator/dynamodb-simulator.test.ts|src/__tests__/export-pull-c.test.ts
          CLI_REGION: us-west-2
      depend-on:
        - upb
    - identifier: l_function_12_function_13_function_14
      buildspec: codebuild_specs/run_e2e_tests_linux.yml
      env:
        variables:
          TEST_SUITE: src/__tests__/function_12.test.ts|src/__tests__/function_13.test.ts|src/__tests__/function_14.test.ts
          CLI_REGION: eu-central-1
      depend-on:
        - upb
    - identifier: l_function_15_function_2d_general_config_headless_init
      buildspec: codebuild_specs/run_e2e_tests_linux.yml
      env:
        variables:
          TEST_SUITE: src/__tests__/function_15.test.ts|src/__tests__/function_2d.test.ts|src/__tests__/general-config/general-config-headless-init.test.ts
          CLI_REGION: eu-west-2
      depend-on:
        - upb
    - identifier: l_help_hooks_c_init_force_push
      buildspec: codebuild_specs/run_e2e_tests_linux.yml
      env:
        variables:
          TEST_SUITE: src/__tests__/help.test.ts|src/__tests__/hooks-c.test.ts|src/__tests__/init-force-push.test.ts
          CLI_REGION: eu-central-1
      depend-on:
        - upb
    - identifier: l_interactions_1_interactions_2_minify_cloudformation
      buildspec: codebuild_specs/run_e2e_tests_linux.yml
      env:
        variables:
          TEST_SUITE: src/__tests__/interactions-1.test.ts|src/__tests__/interactions-2.test.ts|src/__tests__/minify-cloudformation.test.ts
          CLI_REGION: us-west-2
      depend-on:
        - upb
    - identifier: l_notifications_multi_env_notifications_sms_update_opensearch_simulator
      buildspec: codebuild_specs/run_e2e_tests_linux.yml
      env:
        variables:
          TEST_SUITE: src/__tests__/notifications-multi-env.test.ts|src/__tests__/notifications-sms-update.test.ts|src/__tests__/opensearch-simulator/opensearch-simulator.test.ts
          CLI_REGION: us-east-2
      depend-on:
        - upb
    - identifier: l_parameter_store_1_parameter_store_2_android_analytics_pinpoint_config
      buildspec: codebuild_specs/run_e2e_tests_linux.yml
      env:
        variables:
          TEST_SUITE: src/__tests__/parameter-store-1.test.ts|src/__tests__/parameter-store-2.test.ts|src/__tests__/pinpoint/android-analytics-pinpoint-config.test.ts
          CLI_REGION: ap-southeast-2
      depend-on:
        - upb
    - identifier: l_android_notifications_pinpoint_config_flutter_analytics_pinpoint_config_flutter_notifications_pinpoint_config
      buildspec: codebuild_specs/run_e2e_tests_linux.yml
      env:
        variables:
          TEST_SUITE: src/__tests__/pinpoint/android-notifications-pinpoint-config.test.ts|src/__tests__/pinpoint/flutter-analytics-pinpoint-config.test.ts|src/__tests__/pinpoint/flutter-notifications-pinpoint-config.test.ts
          CLI_REGION: eu-central-1
      depend-on:
        - upb
    - identifier: l_ios_analytics_pinpoint_config_ios_notifications_pinpoint_config_javascript_analytics_pinpoint_config
      buildspec: codebuild_specs/run_e2e_tests_linux.yml
      env:
        variables:
          TEST_SUITE: src/__tests__/pinpoint/ios-analytics-pinpoint-config.test.ts|src/__tests__/pinpoint/ios-notifications-pinpoint-config.test.ts|src/__tests__/pinpoint/javascript-analytics-pinpoint-config.test.ts
          CLI_REGION: ap-southeast-1
      depend-on:
        - upb
    - identifier: l_javascript_notifications_pinpoint_config_pr_previews_multi_env_1_pull_2
      buildspec: codebuild_specs/run_e2e_tests_linux.yml
      env:
        variables:
          TEST_SUITE: src/__tests__/pinpoint/javascript-notifications-pinpoint-config.test.ts|src/__tests__/pr-previews-multi-env-1.test.ts|src/__tests__/pull-2.test.ts
          CLI_REGION: eu-central-1
      depend-on:
        - upb
    - identifier: l_push_smoketest_S3server
      buildspec: codebuild_specs/run_e2e_tests_linux.yml
      env:
        variables:
          TEST_SUITE: src/__tests__/push.test.ts|src/__tests__/smoketest.test.ts|src/__tests__/storage-simulator/S3server.test.ts
          CLI_REGION: ap-northeast-1
      depend-on:
        - upb
    - identifier: l_api_8_function_8_schema_iterative_update_locking
      buildspec: codebuild_specs/run_e2e_tests_linux.yml
      env:
        variables:
          TEST_SUITE: src/__tests__/api_8.test.ts|src/__tests__/function_8.test.ts|src/__tests__/schema-iterative-update-locking.test.ts
          CLI_REGION: us-east-1
      depend-on:
        - upb
    - identifier: l_api_lambda_auth_2_layer_2_schema_auth_13
      buildspec: codebuild_specs/run_e2e_tests_linux.yml
      env:
        variables:
          TEST_SUITE: src/__tests__/graphql-v2/api_lambda_auth_2.test.ts|src/__tests__/layer-2.test.ts|src/__tests__/schema-auth-13.test.ts
          CLI_REGION: ap-southeast-2
      depend-on:
        - upb
    - identifier: l_function_5_schema_iterative_update_1_auth_6
      buildspec: codebuild_specs/run_e2e_tests_linux.yml
      env:
        variables:
          TEST_SUITE: src/__tests__/function_5.test.ts|src/__tests__/schema-iterative-update-1.test.ts|src/__tests__/auth_6.test.ts
          CLI_REGION: eu-west-2
      depend-on:
        - upb
    - identifier: l_function_2a_schema_connection_2_schema_function_1
      buildspec: codebuild_specs/run_e2e_tests_linux.yml
      env:
        variables:
          TEST_SUITE: src/__tests__/function_2a.test.ts|src/__tests__/schema-connection-2.test.ts|src/__tests__/schema-function-1.test.ts
          CLI_REGION: eu-west-2
      depend-on:
        - upb
    - identifier: l_api_9b_custom_policies_container_function_9b
      buildspec: codebuild_specs/run_e2e_tests_linux.yml
      env:
        variables:
          TEST_SUITE: src/__tests__/api_9b.test.ts|src/__tests__/custom_policies_container.test.ts|src/__tests__/function_9b.test.ts
          CLI_REGION: eu-west-2
      depend-on:
        - upb
    - identifier: l_schema_iterative_update_2_storage_1a_storage_1b
      buildspec: codebuild_specs/run_e2e_tests_linux.yml
      env:
        variables:
<<<<<<< HEAD
          TEST_SUITE: src/__tests__/api_5.test.ts|src/__tests__/apigw.test.ts|src/__tests__/graphql-v2/api_lambda_auth_1.test.ts|src/__tests__/migration/api.key.migration2.test.ts
          CLI_REGION: us-east-2
=======
          TEST_SUITE: src/__tests__/schema-iterative-update-2.test.ts|src/__tests__/storage-1a.test.ts|src/__tests__/storage-1b.test.ts
          CLI_REGION: us-west-2
>>>>>>> 58c9ac1d
      depend-on:
        - upb
    - identifier: l_function_11_function_2b_function_7
      buildspec: codebuild_specs/run_e2e_tests_linux.yml
      env:
        variables:
          TEST_SUITE: src/__tests__/function_11.test.ts|src/__tests__/function_2b.test.ts|src/__tests__/function_7.test.ts
          CLI_REGION: ap-southeast-1
      depend-on:
        - upb
    - identifier: l_api_connection_migration2_api_4_containers_api_secrets
      buildspec: codebuild_specs/run_e2e_tests_linux.yml
      env:
        variables:
          TEST_SUITE: src/__tests__/migration/api.connection.migration2.test.ts|src/__tests__/api_4.test.ts|src/__tests__/containers-api-secrets.test.ts
          CLI_REGION: eu-west-2
      depend-on:
        - upb
    - identifier: l_storage_4_schema_auth_10_geo_multi_env
      buildspec: codebuild_specs/run_e2e_tests_linux.yml
      env:
        variables:
          TEST_SUITE: src/__tests__/storage-4.test.ts|src/__tests__/schema-auth-10.test.ts|src/__tests__/geo-multi-env.test.ts
          CLI_REGION: us-east-2
      depend-on:
        - upb
    - identifier: l_searchable_datastore_resolvers_schema_key
      buildspec: codebuild_specs/run_e2e_tests_linux.yml
      env:
        variables:
          TEST_SUITE: src/__tests__/graphql-v2/searchable-datastore.test.ts|src/__tests__/resolvers.test.ts|src/__tests__/schema-key.test.ts
          CLI_REGION: ap-southeast-2
      depend-on:
        - upb
    - identifier: l_api_5_apigw_api_lambda_auth_1
      buildspec: codebuild_specs/run_e2e_tests_linux.yml
      env:
        variables:
          TEST_SUITE: src/__tests__/api_5.test.ts|src/__tests__/apigw.test.ts|src/__tests__/graphql-v2/api_lambda_auth_1.test.ts
          CLI_REGION: us-west-2
      depend-on:
        - upb
    - identifier: l_api_key_migration2_schema_searchable_api_key_migration1
      buildspec: codebuild_specs/run_e2e_tests_linux.yml
      env:
        variables:
          TEST_SUITE: src/__tests__/migration/api.key.migration2.test.ts|src/__tests__/schema-searchable.test.ts|src/__tests__/migration/api.key.migration1.test.ts
          CLI_REGION: us-east-1
      depend-on:
        - upb
    - identifier: l_schema_auth_14_api_3_api_6b
      buildspec: codebuild_specs/run_e2e_tests_linux.yml
      env:
        variables:
          TEST_SUITE: src/__tests__/schema-auth-14.test.ts|src/__tests__/api_3.test.ts|src/__tests__/api_6b.test.ts
          CLI_REGION: us-west-2
      depend-on:
        - upb
    - identifier: l_api_1_layer_1_api_key_migration4
      buildspec: codebuild_specs/run_e2e_tests_linux.yml
      env:
        variables:
          TEST_SUITE: src/__tests__/api_1.test.ts|src/__tests__/layer-1.test.ts|src/__tests__/migration/api.key.migration4.test.ts
          CLI_REGION: ap-southeast-2
      depend-on:
        - upb
    - identifier: l_schema_iterative_update_4_function_1_storage_5
      buildspec: codebuild_specs/run_e2e_tests_linux.yml
      env:
        variables:
          TEST_SUITE: src/__tests__/schema-iterative-update-4.test.ts|src/__tests__/function_1.test.ts|src/__tests__/storage-5.test.ts
          CLI_REGION: us-east-2
      depend-on:
        - upb
    - identifier: l_datastore_modelgen
      buildspec: codebuild_specs/run_e2e_tests_linux.yml
      env:
        variables:
          compute-type: BUILD_GENERAL1_SMALL
          TEST_SUITE: src/__tests__/datastore-modelgen.test.ts
          CLI_REGION: eu-central-1
          DISABLE_COVERAGE: 1
      depend-on:
        - upb
    - identifier: l_amplify_app
      buildspec: codebuild_specs/run_e2e_tests_linux.yml
      env:
        variables:
          compute-type: BUILD_GENERAL1_SMALL
          TEST_SUITE: src/__tests__/amplify-app.test.ts
          CLI_REGION: ap-northeast-1
          DISABLE_COVERAGE: 1
      depend-on:
        - upb
    - identifier: l_auth_2c
      buildspec: codebuild_specs/run_e2e_tests_linux.yml
      env:
        variables:
          compute-type: BUILD_GENERAL1_SMALL
          TEST_SUITE: src/__tests__/auth_2c.test.ts
          CLI_REGION: us-west-2
      depend-on:
        - upb
    - identifier: l_auth_2e
      buildspec: codebuild_specs/run_e2e_tests_linux.yml
      env:
        variables:
          compute-type: BUILD_GENERAL1_SMALL
          TEST_SUITE: src/__tests__/auth_2e.test.ts
          CLI_REGION: us-west-2
      depend-on:
        - upb
    - identifier: l_geo_remove_3
      buildspec: codebuild_specs/run_e2e_tests_linux.yml
      env:
        variables:
          compute-type: BUILD_GENERAL1_SMALL
          TEST_SUITE: src/__tests__/geo-remove-3.test.ts
          CLI_REGION: ap-southeast-1
      depend-on:
        - upb
    - identifier: l_geo_add_f
      buildspec: codebuild_specs/run_e2e_tests_linux.yml
      env:
        variables:
          compute-type: BUILD_GENERAL1_SMALL
          TEST_SUITE: src/__tests__/geo-add-f.test.ts
          CLI_REGION: us-west-2
      depend-on:
        - upb
    - identifier: l_geo_add_e
      buildspec: codebuild_specs/run_e2e_tests_linux.yml
      env:
        variables:
          compute-type: BUILD_GENERAL1_SMALL
          TEST_SUITE: src/__tests__/geo-add-e.test.ts
          CLI_REGION: us-east-2
      depend-on:
        - upb
    - identifier: l_import_dynamodb_2c
      buildspec: codebuild_specs/run_e2e_tests_linux.yml
      env:
        variables:
          compute-type: BUILD_GENERAL1_SMALL
          TEST_SUITE: src/__tests__/import_dynamodb_2c.test.ts
          CLI_REGION: eu-central-1
      depend-on:
        - upb
    - identifier: l_env_3
      buildspec: codebuild_specs/run_e2e_tests_linux.yml
      env:
        variables:
          compute-type: BUILD_GENERAL1_SMALL
          TEST_SUITE: src/__tests__/env-3.test.ts
          CLI_REGION: ap-southeast-2
      depend-on:
        - upb
    - identifier: l_geo_remove_2
      buildspec: codebuild_specs/run_e2e_tests_linux.yml
      env:
        variables:
          compute-type: BUILD_GENERAL1_SMALL
          TEST_SUITE: src/__tests__/geo-remove-2.test.ts
          CLI_REGION: eu-central-1
      depend-on:
        - upb
    - identifier: l_notifications_in_app_messaging
      buildspec: codebuild_specs/run_e2e_tests_linux.yml
      env:
        variables:
          compute-type: BUILD_GENERAL1_SMALL
          TEST_SUITE: src/__tests__/notifications-in-app-messaging.test.ts
          CLI_REGION: us-east-2
      depend-on:
        - upb
    - identifier: l_import_auth_2a
      buildspec: codebuild_specs/run_e2e_tests_linux.yml
      env:
        variables:
          compute-type: BUILD_GENERAL1_SMALL
          TEST_SUITE: src/__tests__/import_auth_2a.test.ts
          CLI_REGION: eu-central-1
      depend-on:
        - upb
    - identifier: l_import_auth_1a
      buildspec: codebuild_specs/run_e2e_tests_linux.yml
      env:
        variables:
          compute-type: BUILD_GENERAL1_SMALL
          TEST_SUITE: src/__tests__/import_auth_1a.test.ts
          CLI_REGION: ap-northeast-1
      depend-on:
        - upb
    - identifier: l_import_auth_2b
      buildspec: codebuild_specs/run_e2e_tests_linux.yml
      env:
        variables:
          compute-type: BUILD_GENERAL1_SMALL
          TEST_SUITE: src/__tests__/import_auth_2b.test.ts
          CLI_REGION: ap-southeast-2
      depend-on:
        - upb
    - identifier: l_import_s3_2a
      buildspec: codebuild_specs/run_e2e_tests_linux.yml
      env:
        variables:
          compute-type: BUILD_GENERAL1_SMALL
          TEST_SUITE: src/__tests__/import_s3_2a.test.ts
<<<<<<< HEAD
          CLI_REGION: us-east-2
=======
          CLI_REGION: ap-southeast-2
>>>>>>> 58c9ac1d
      depend-on:
        - upb
    - identifier: l_import_s3_2c
      buildspec: codebuild_specs/run_e2e_tests_linux.yml
      env:
        variables:
          compute-type: BUILD_GENERAL1_SMALL
          TEST_SUITE: src/__tests__/import_s3_2c.test.ts
          CLI_REGION: us-east-2
      depend-on:
        - upb
    - identifier: l_import_auth_1b
      buildspec: codebuild_specs/run_e2e_tests_linux.yml
      env:
        variables:
          compute-type: BUILD_GENERAL1_SMALL
          TEST_SUITE: src/__tests__/import_auth_1b.test.ts
          CLI_REGION: eu-central-1
      depend-on:
        - upb
    - identifier: l_schema_auth_11_a
      buildspec: codebuild_specs/run_e2e_tests_linux.yml
      env:
        variables:
          compute-type: BUILD_GENERAL1_SMALL
          TEST_SUITE: src/__tests__/schema-auth-11-a.test.ts
          CLI_REGION: us-east-1
      depend-on:
        - upb
    - identifier: l_geo_update_1
      buildspec: codebuild_specs/run_e2e_tests_linux.yml
      env:
        variables:
          compute-type: BUILD_GENERAL1_SMALL
          TEST_SUITE: src/__tests__/geo-update-1.test.ts
          CLI_REGION: eu-central-1
      depend-on:
        - upb
    - identifier: l_geo_update_2
      buildspec: codebuild_specs/run_e2e_tests_linux.yml
      env:
        variables:
          compute-type: BUILD_GENERAL1_SMALL
          TEST_SUITE: src/__tests__/geo-update-2.test.ts
          CLI_REGION: us-west-2
      depend-on:
        - upb
    - identifier: l_import_s3_3
      buildspec: codebuild_specs/run_e2e_tests_linux.yml
      env:
        variables:
          compute-type: BUILD_GENERAL1_SMALL
          TEST_SUITE: src/__tests__/import_s3_3.test.ts
          CLI_REGION: eu-central-1
      depend-on:
        - upb
    - identifier: l_import_dynamodb_2b
      buildspec: codebuild_specs/run_e2e_tests_linux.yml
      env:
        variables:
          compute-type: BUILD_GENERAL1_SMALL
          TEST_SUITE: src/__tests__/import_dynamodb_2b.test.ts
          CLI_REGION: ap-southeast-2
      depend-on:
        - upb
    - identifier: l_hostingPROD
      buildspec: codebuild_specs/run_e2e_tests_linux.yml
      env:
        variables:
          compute-type: BUILD_GENERAL1_SMALL
          TEST_SUITE: src/__tests__/hostingPROD.test.ts
          CLI_REGION: us-east-2
      depend-on:
        - upb
    - identifier: l_import_s3_2b
      buildspec: codebuild_specs/run_e2e_tests_linux.yml
      env:
        variables:
          compute-type: BUILD_GENERAL1_SMALL
          TEST_SUITE: src/__tests__/import_s3_2b.test.ts
          CLI_REGION: us-east-2
      depend-on:
        - upb
    - identifier: l_containers_api_1
      buildspec: codebuild_specs/run_e2e_tests_linux.yml
      env:
        variables:
          compute-type: BUILD_GENERAL1_SMALL
          TEST_SUITE: src/__tests__/containers-api-1.test.ts
          CLI_REGION: eu-west-2
      depend-on:
        - upb
    - identifier: l_schema_auth_15
      buildspec: codebuild_specs/run_e2e_tests_linux.yml
      env:
        variables:
          compute-type: BUILD_GENERAL1_SMALL
          TEST_SUITE: src/__tests__/schema-auth-15.test.ts
          CLI_REGION: us-east-2
      depend-on:
        - upb
    - identifier: l_schema_connection_1
      buildspec: codebuild_specs/run_e2e_tests_linux.yml
      env:
        variables:
          compute-type: BUILD_GENERAL1_SMALL
          TEST_SUITE: src/__tests__/schema-connection-1.test.ts
          CLI_REGION: us-east-1
      depend-on:
        - upb
    - identifier: l_import_auth_3
      buildspec: codebuild_specs/run_e2e_tests_linux.yml
      env:
        variables:
          compute-type: BUILD_GENERAL1_SMALL
          TEST_SUITE: src/__tests__/import_auth_3.test.ts
          CLI_REGION: eu-central-1
      depend-on:
        - upb
    - identifier: l_import_dynamodb_2a
      buildspec: codebuild_specs/run_e2e_tests_linux.yml
      env:
        variables:
          compute-type: BUILD_GENERAL1_SMALL
          TEST_SUITE: src/__tests__/import_dynamodb_2a.test.ts
          CLI_REGION: ap-northeast-1
      depend-on:
        - upb
    - identifier: l_containers_api_2
      buildspec: codebuild_specs/run_e2e_tests_linux.yml
      env:
        variables:
          compute-type: BUILD_GENERAL1_SMALL
          TEST_SUITE: src/__tests__/containers-api-2.test.ts
          CLI_REGION: ap-southeast-1
      depend-on:
        - upb
    - identifier: l_import_s3_1
      buildspec: codebuild_specs/run_e2e_tests_linux.yml
      env:
        variables:
          compute-type: BUILD_GENERAL1_SMALL
          TEST_SUITE: src/__tests__/import_s3_1.test.ts
          CLI_REGION: us-east-2
          USE_PARENT_ACCOUNT: 1
      depend-on:
        - upb
    - identifier: l_searchable_migration
      buildspec: codebuild_specs/run_e2e_tests_linux.yml
      env:
        variables:
          compute-type: BUILD_GENERAL1_SMALL
          TEST_SUITE: src/__tests__/transformer-migrations/searchable-migration.test.ts
          CLI_REGION: eu-central-1
          USE_PARENT_ACCOUNT: 1
      depend-on:
        - upb
    - identifier: l_geo_remove_1
      buildspec: codebuild_specs/run_e2e_tests_linux.yml
      env:
        variables:
          compute-type: BUILD_GENERAL1_SMALL
          TEST_SUITE: src/__tests__/geo-remove-1.test.ts
          CLI_REGION: eu-west-2
      depend-on:
        - upb
    - identifier: l_import_dynamodb_1
      buildspec: codebuild_specs/run_e2e_tests_linux.yml
      env:
        variables:
          compute-type: BUILD_GENERAL1_SMALL
          TEST_SUITE: src/__tests__/import_dynamodb_1.test.ts
          CLI_REGION: eu-central-1
          USE_PARENT_ACCOUNT: 1
      depend-on:
        - upb
    - identifier: w_analytics_kinesis_analytics_pinpoint_flutter_analytics_pinpoint_js
      buildspec: codebuild_specs/run_e2e_tests_windows.yml
      env:
        type: WINDOWS_SERVER_2019_CONTAINER
        image: $WINDOWS_IMAGE_2019
        variables:
          TEST_SUITE: src/__tests__/analytics-kinesis.test.ts|src/__tests__/analytics-pinpoint-flutter.test.ts|src/__tests__/analytics-pinpoint-js.test.ts
          CLI_REGION: ap-southeast-2
      depend-on:
        - build_windows
        - upb
    - identifier: w_auth_2a_auth_2b_auth_2d
      buildspec: codebuild_specs/run_e2e_tests_windows.yml
      env:
        type: WINDOWS_SERVER_2019_CONTAINER
        image: $WINDOWS_IMAGE_2019
        variables:
          TEST_SUITE: src/__tests__/auth_2a.test.ts|src/__tests__/auth_2b.test.ts|src/__tests__/auth_2d.test.ts
          CLI_REGION: ap-southeast-1
      depend-on:
        - build_windows
        - upb
    - identifier: w_auth_2f_notifications_lifecycle_notifications_analytics_compatibility_in_app_1
      buildspec: codebuild_specs/run_e2e_tests_windows.yml
      env:
        type: WINDOWS_SERVER_2019_CONTAINER
        image: $WINDOWS_IMAGE_2019
        variables:
          TEST_SUITE: src/__tests__/auth_2f.test.ts|src/__tests__/notifications-lifecycle.test.ts|src/__tests__/notifications-analytics-compatibility-in-app-1.test.ts
          CLI_REGION: us-west-2
      depend-on:
        - build_windows
        - upb
    - identifier: w_notifications_analytics_compatibility_sms_2_analytics_2_global_sandbox_c
      buildspec: codebuild_specs/run_e2e_tests_windows.yml
      env:
        type: WINDOWS_SERVER_2019_CONTAINER
        image: $WINDOWS_IMAGE_2019
        variables:
          TEST_SUITE: src/__tests__/notifications-analytics-compatibility-sms-2.test.ts|src/__tests__/analytics-2.test.ts|src/__tests__/global_sandbox-c.test.ts
          CLI_REGION: ap-northeast-1
      depend-on:
        - build_windows
        - upb
    - identifier: w_hooks_b_notifications_analytics_compatibility_sms_1_plugin
      buildspec: codebuild_specs/run_e2e_tests_windows.yml
      env:
        type: WINDOWS_SERVER_2019_CONTAINER
        image: $WINDOWS_IMAGE_2019
        variables:
          TEST_SUITE: src/__tests__/hooks-b.test.ts|src/__tests__/notifications-analytics-compatibility-sms-1.test.ts|src/__tests__/plugin.test.ts
          CLI_REGION: us-east-1
      depend-on:
        - build_windows
        - upb
    - identifier: w_studio_modelgen_custom_transformers_notifications_in_app_messaging_env_1
      buildspec: codebuild_specs/run_e2e_tests_windows.yml
      env:
        type: WINDOWS_SERVER_2019_CONTAINER
        image: $WINDOWS_IMAGE_2019
        variables:
          TEST_SUITE: src/__tests__/studio-modelgen.test.ts|src/__tests__/graphql-v2/custom-transformers.test.ts|src/__tests__/notifications-in-app-messaging-env-1.test.ts
          CLI_REGION: ap-northeast-1
      depend-on:
        - build_windows
        - upb
    - identifier: w_notifications_sms_pull_auth_10_container_hosting
      buildspec: codebuild_specs/run_e2e_tests_windows.yml
      env:
        type: WINDOWS_SERVER_2019_CONTAINER
        image: $WINDOWS_IMAGE_2019
        variables:
          TEST_SUITE: src/__tests__/notifications-sms-pull.test.ts|src/__tests__/auth_10.test.ts|src/__tests__/container-hosting.test.ts
          CLI_REGION: us-east-1
      depend-on:
        - build_windows
        - upb
    - identifier: w_init_b_notifications_apns_notifications_fcm
      buildspec: codebuild_specs/run_e2e_tests_windows.yml
      env:
        type: WINDOWS_SERVER_2019_CONTAINER
        image: $WINDOWS_IMAGE_2019
        variables:
          TEST_SUITE: src/__tests__/init_b.test.ts|src/__tests__/notifications-apns.test.ts|src/__tests__/notifications-fcm.test.ts
          CLI_REGION: eu-west-2
      depend-on:
        - build_windows
        - upb
    - identifier: w_notifications_in_app_messaging_env_2_with_babel_config_amplify_configure
      buildspec: codebuild_specs/run_e2e_tests_windows.yml
      env:
        type: WINDOWS_SERVER_2019_CONTAINER
        image: $WINDOWS_IMAGE_2019
        variables:
          TEST_SUITE: src/__tests__/notifications-in-app-messaging-env-2.test.ts|src/__tests__/with-babel-config.test.ts|src/__tests__/amplify-configure.test.ts
          CLI_REGION: eu-central-1
      depend-on:
        - build_windows
        - upb
    - identifier: w_init_d_init_f_auth_5d
      buildspec: codebuild_specs/run_e2e_tests_windows.yml
      env:
        type: WINDOWS_SERVER_2019_CONTAINER
        image: $WINDOWS_IMAGE_2019
        variables:
          TEST_SUITE: src/__tests__/init_d.test.ts|src/__tests__/init_f.test.ts|src/__tests__/auth_5d.test.ts
          CLI_REGION: ap-northeast-1
      depend-on:
        - build_windows
        - upb
    - identifier: w_configure_project_init_c_layer_4
      buildspec: codebuild_specs/run_e2e_tests_windows.yml
      env:
        type: WINDOWS_SERVER_2019_CONTAINER
        image: $WINDOWS_IMAGE_2019
        variables:
          TEST_SUITE: src/__tests__/configure-project.test.ts|src/__tests__/init_c.test.ts|src/__tests__/layer-4.test.ts
          CLI_REGION: us-west-2
      depend-on:
        - build_windows
        - upb
    - identifier: w_function_2c_interactions_schema_model_a
      buildspec: codebuild_specs/run_e2e_tests_windows.yml
      env:
        type: WINDOWS_SERVER_2019_CONTAINER
        image: $WINDOWS_IMAGE_2019
        variables:
          TEST_SUITE: src/__tests__/function_2c.test.ts|src/__tests__/interactions.test.ts|src/__tests__/schema-model-a.test.ts
          CLI_REGION: us-west-2
      depend-on:
        - build_windows
        - upb
    - identifier: w_tags_auth_1a_auth_trigger
      buildspec: codebuild_specs/run_e2e_tests_windows.yml
      env:
        type: WINDOWS_SERVER_2019_CONTAINER
        image: $WINDOWS_IMAGE_2019
        variables:
          TEST_SUITE: src/__tests__/tags.test.ts|src/__tests__/auth_1a.test.ts|src/__tests__/auth-trigger.test.ts
          CLI_REGION: us-east-1
      depend-on:
        - build_windows
        - upb
    - identifier: w_custom_policies_function_storage_2_iam_permissions_boundary
      buildspec: codebuild_specs/run_e2e_tests_windows.yml
      env:
        type: WINDOWS_SERVER_2019_CONTAINER
        image: $WINDOWS_IMAGE_2019
        variables:
          TEST_SUITE: src/__tests__/custom_policies_function.test.ts|src/__tests__/storage-2.test.ts|src/__tests__/iam-permissions-boundary.test.ts
          CLI_REGION: us-east-1
      depend-on:
        - build_windows
        - upb
    - identifier: w_node_function_notifications_sms_schema_auth_4b
      buildspec: codebuild_specs/run_e2e_tests_windows.yml
      env:
        type: WINDOWS_SERVER_2019_CONTAINER
        image: $WINDOWS_IMAGE_2019
        variables:
          TEST_SUITE: src/__tests__/migration/node.function.test.ts|src/__tests__/notifications-sms.test.ts|src/__tests__/schema-auth-4b.test.ts
          CLI_REGION: ap-northeast-1
      depend-on:
        - build_windows
        - upb
    - identifier: w_schema_model_e_schema_versioned_auth_1c
      buildspec: codebuild_specs/run_e2e_tests_windows.yml
      env:
        type: WINDOWS_SERVER_2019_CONTAINER
        image: $WINDOWS_IMAGE_2019
        variables:
<<<<<<< HEAD
          TEST_SUITE: src/__tests__/import_dynamodb_1.test.ts
          CLI_REGION: ap-northeast-1
          USE_PARENT_ACCOUNT: 1
=======
          TEST_SUITE: src/__tests__/schema-model-e.test.ts|src/__tests__/schema-versioned.test.ts|src/__tests__/auth_1c.test.ts
          CLI_REGION: us-west-2
>>>>>>> 58c9ac1d
      depend-on:
        - build_windows
        - upb
    - identifier: w_auth_5e_auth_8b_geo_add_b
      buildspec: codebuild_specs/run_e2e_tests_windows.yml
      env:
        type: WINDOWS_SERVER_2019_CONTAINER
        image: $WINDOWS_IMAGE_2019
        variables:
<<<<<<< HEAD
          TEST_SUITE: src/__tests__/analytics-kinesis.test.ts|src/__tests__/analytics-pinpoint-flutter.test.ts|src/__tests__/analytics-pinpoint-js.test.ts|src/__tests__/auth_2a.test.ts
          CLI_REGION: us-west-2
          USE_PARENT_ACCOUNT: false
=======
          TEST_SUITE: src/__tests__/auth_5e.test.ts|src/__tests__/auth_8b.test.ts|src/__tests__/geo-add-b.test.ts
          CLI_REGION: ap-southeast-1
>>>>>>> 58c9ac1d
      depend-on:
        - build_windows
        - upb
    - identifier: w_s3_sse_schema_auth_4a_schema_model_b
      buildspec: codebuild_specs/run_e2e_tests_windows.yml
      env:
        type: WINDOWS_SERVER_2019_CONTAINER
        image: $WINDOWS_IMAGE_2019
        variables:
          TEST_SUITE: src/__tests__/s3-sse.test.ts|src/__tests__/schema-auth-4a.test.ts|src/__tests__/schema-model-b.test.ts
          CLI_REGION: eu-west-2
      depend-on:
        - build_windows
        - upb
    - identifier: w_schema_model_d_auth_5f_env_4
      buildspec: codebuild_specs/run_e2e_tests_windows.yml
      env:
        type: WINDOWS_SERVER_2019_CONTAINER
        image: $WINDOWS_IMAGE_2019
        variables:
          TEST_SUITE: src/__tests__/schema-model-d.test.ts|src/__tests__/auth_5f.test.ts|src/__tests__/env-4.test.ts
          CLI_REGION: us-east-2
      depend-on:
        - build_windows
        - upb
    - identifier: w_frontend_config_drift_schema_auth_4d_schema_auth_6a
      buildspec: codebuild_specs/run_e2e_tests_windows.yml
      env:
        type: WINDOWS_SERVER_2019_CONTAINER
        image: $WINDOWS_IMAGE_2019
        variables:
          TEST_SUITE: src/__tests__/frontend_config_drift.test.ts|src/__tests__/schema-auth-4d.test.ts|src/__tests__/schema-auth-6a.test.ts
          CLI_REGION: eu-central-1
      depend-on:
        - build_windows
        - upb
    - identifier: w_schema_data_access_patterns_schema_model_c_schema_predictions
      buildspec: codebuild_specs/run_e2e_tests_windows.yml
      env:
        type: WINDOWS_SERVER_2019_CONTAINER
        image: $WINDOWS_IMAGE_2019
        variables:
          TEST_SUITE: src/__tests__/schema-data-access-patterns.test.ts|src/__tests__/schema-model-c.test.ts|src/__tests__/schema-predictions.test.ts
          CLI_REGION: us-east-2
      depend-on:
        - build_windows
        - upb
    - identifier: w_model_migration_auth_3c_auth_4c
      buildspec: codebuild_specs/run_e2e_tests_windows.yml
      env:
        type: WINDOWS_SERVER_2019_CONTAINER
        image: $WINDOWS_IMAGE_2019
        variables:
          TEST_SUITE: src/__tests__/transformer-migrations/model-migration.test.ts|src/__tests__/auth_3c.test.ts|src/__tests__/auth_4c.test.ts
          CLI_REGION: us-east-1
      depend-on:
        - build_windows
        - upb
    - identifier: w_auth_5a_auth_5c_env_1
      buildspec: codebuild_specs/run_e2e_tests_windows.yml
      env:
        type: WINDOWS_SERVER_2019_CONTAINER
        image: $WINDOWS_IMAGE_2019
        variables:
          TEST_SUITE: src/__tests__/auth_5a.test.ts|src/__tests__/auth_5c.test.ts|src/__tests__/env-1.test.ts
          CLI_REGION: us-west-2
      depend-on:
        - build_windows
        - upb
    - identifier: w_geo_add_a_init_a_schema_auth_4c
      buildspec: codebuild_specs/run_e2e_tests_windows.yml
      env:
        type: WINDOWS_SERVER_2019_CONTAINER
        image: $WINDOWS_IMAGE_2019
        variables:
          TEST_SUITE: src/__tests__/geo-add-a.test.ts|src/__tests__/init_a.test.ts|src/__tests__/schema-auth-4c.test.ts
          CLI_REGION: us-east-1
      depend-on:
        - build_windows
        - upb
    - identifier: w_schema_auth_5c_auth_5b_auth_9
      buildspec: codebuild_specs/run_e2e_tests_windows.yml
      env:
        type: WINDOWS_SERVER_2019_CONTAINER
        image: $WINDOWS_IMAGE_2019
        variables:
          TEST_SUITE: src/__tests__/schema-auth-5c.test.ts|src/__tests__/auth_5b.test.ts|src/__tests__/auth_9.test.ts
          CLI_REGION: ap-northeast-1
      depend-on:
        - build_windows
        - upb
    - identifier: w_custom_resources_env_5_function_10
      buildspec: codebuild_specs/run_e2e_tests_windows.yml
      env:
        type: WINDOWS_SERVER_2019_CONTAINER
        image: $WINDOWS_IMAGE_2019
        variables:
          TEST_SUITE: src/__tests__/custom_resources.test.ts|src/__tests__/env-5.test.ts|src/__tests__/function_10.test.ts
          CLI_REGION: ap-southeast-2
      depend-on:
        - build_windows
        - upb
    - identifier: w_function_9c_function_permissions_geo_import_1a
      buildspec: codebuild_specs/run_e2e_tests_windows.yml
      env:
        type: WINDOWS_SERVER_2019_CONTAINER
        image: $WINDOWS_IMAGE_2019
        variables:
          TEST_SUITE: src/__tests__/function_9c.test.ts|src/__tests__/function-permissions.test.ts|src/__tests__/geo-import-1a.test.ts
          CLI_REGION: eu-west-2
      depend-on:
        - build_windows
        - upb
    - identifier: w_geo_import_2_global_sandbox_b_schema_auth_5d
      buildspec: codebuild_specs/run_e2e_tests_windows.yml
      env:
        type: WINDOWS_SERVER_2019_CONTAINER
        image: $WINDOWS_IMAGE_2019
        variables:
          TEST_SUITE: src/__tests__/geo-import-2.test.ts|src/__tests__/global_sandbox-b.test.ts|src/__tests__/schema-auth-5d.test.ts
          CLI_REGION: eu-west-2
      depend-on:
        - build_windows
        - upb
    - identifier: w_schema_auth_6b_schema_auth_8c_auth_3a
      buildspec: codebuild_specs/run_e2e_tests_windows.yml
      env:
        type: WINDOWS_SERVER_2019_CONTAINER
        image: $WINDOWS_IMAGE_2019
        variables:
          TEST_SUITE: src/__tests__/schema-auth-6b.test.ts|src/__tests__/schema-auth-8c.test.ts|src/__tests__/auth_3a.test.ts
          CLI_REGION: ap-southeast-1
      depend-on:
        - build_windows
        - upb
    - identifier: w_auth_3b_auth_4a_auth_7a
      buildspec: codebuild_specs/run_e2e_tests_windows.yml
      env:
        type: WINDOWS_SERVER_2019_CONTAINER
        image: $WINDOWS_IMAGE_2019
        variables:
<<<<<<< HEAD
          TEST_SUITE: src/__tests__/schema-auth-4a.test.ts|src/__tests__/schema-model-b.test.ts|src/__tests__/schema-model-d.test.ts|src/__tests__/auth_5f.test.ts
          CLI_REGION: ap-southeast-1
          USE_PARENT_ACCOUNT: false
=======
          TEST_SUITE: src/__tests__/auth_3b.test.ts|src/__tests__/auth_4a.test.ts|src/__tests__/auth_7a.test.ts
          CLI_REGION: us-west-2
>>>>>>> 58c9ac1d
      depend-on:
        - build_windows
        - upb
    - identifier: w_auth_8c_feature_flags_geo_import_1b
      buildspec: codebuild_specs/run_e2e_tests_windows.yml
      env:
        type: WINDOWS_SERVER_2019_CONTAINER
        image: $WINDOWS_IMAGE_2019
        variables:
          TEST_SUITE: src/__tests__/auth_8c.test.ts|src/__tests__/feature-flags.test.ts|src/__tests__/geo-import-1b.test.ts
          CLI_REGION: us-east-1
      depend-on:
        - build_windows
        - upb
    - identifier: w_global_sandbox_a_init_e_notifications_analytics_compatibility_in_app_2
      buildspec: codebuild_specs/run_e2e_tests_windows.yml
      env:
        type: WINDOWS_SERVER_2019_CONTAINER
        image: $WINDOWS_IMAGE_2019
        variables:
          TEST_SUITE: src/__tests__/global_sandbox-a.test.ts|src/__tests__/init_e.test.ts|src/__tests__/notifications-analytics-compatibility-in-app-2.test.ts
          CLI_REGION: eu-west-2
      depend-on:
        - build_windows
        - upb
    - identifier: w_schema_auth_11_c_schema_auth_2b_schema_auth_6c
      buildspec: codebuild_specs/run_e2e_tests_windows.yml
      env:
        type: WINDOWS_SERVER_2019_CONTAINER
        image: $WINDOWS_IMAGE_2019
        variables:
          TEST_SUITE: src/__tests__/schema-auth-11-c.test.ts|src/__tests__/schema-auth-2b.test.ts|src/__tests__/schema-auth-6c.test.ts
          CLI_REGION: us-east-2
      depend-on:
        - build_windows
        - upb
    - identifier: w_schema_auth_6d_schema_auth_7c_schema_auth_8a
      buildspec: codebuild_specs/run_e2e_tests_windows.yml
      env:
        type: WINDOWS_SERVER_2019_CONTAINER
        image: $WINDOWS_IMAGE_2019
        variables:
          TEST_SUITE: src/__tests__/schema-auth-6d.test.ts|src/__tests__/schema-auth-7c.test.ts|src/__tests__/schema-auth-8a.test.ts
          CLI_REGION: ap-southeast-1
      depend-on:
        - build_windows
        - upb
    - identifier: w_function_migration_api_10_api_7
      buildspec: codebuild_specs/run_e2e_tests_windows.yml
      env:
        type: WINDOWS_SERVER_2019_CONTAINER
        image: $WINDOWS_IMAGE_2019
        variables:
          TEST_SUITE: src/__tests__/transformer-migrations/function-migration.test.ts|src/__tests__/api_10.test.ts|src/__tests__/api_7.test.ts
          CLI_REGION: ap-southeast-2
      depend-on:
        - build_windows
        - upb
    - identifier: w_export_pull_a_function_9a_geo_headless
      buildspec: codebuild_specs/run_e2e_tests_windows.yml
      env:
        type: WINDOWS_SERVER_2019_CONTAINER
        image: $WINDOWS_IMAGE_2019
        variables:
          TEST_SUITE: src/__tests__/export-pull-a.test.ts|src/__tests__/function_9a.test.ts|src/__tests__/geo-headless.test.ts
          CLI_REGION: ap-southeast-1
      depend-on:
        - build_windows
        - upb
    - identifier: w_api_key_migration5_schema_auth_1a_schema_auth_5b
      buildspec: codebuild_specs/run_e2e_tests_windows.yml
      env:
        type: WINDOWS_SERVER_2019_CONTAINER
        image: $WINDOWS_IMAGE_2019
        variables:
          TEST_SUITE: src/__tests__/migration/api.key.migration5.test.ts|src/__tests__/schema-auth-1a.test.ts|src/__tests__/schema-auth-5b.test.ts
          CLI_REGION: us-east-2
      depend-on:
        - build_windows
        - upb
    - identifier: w_schema_auth_8b_schema_auth_9_a_schema_auth_9_c
      buildspec: codebuild_specs/run_e2e_tests_windows.yml
      env:
        type: WINDOWS_SERVER_2019_CONTAINER
        image: $WINDOWS_IMAGE_2019
        variables:
          TEST_SUITE: src/__tests__/schema-auth-8b.test.ts|src/__tests__/schema-auth-9-a.test.ts|src/__tests__/schema-auth-9-c.test.ts
          CLI_REGION: us-east-2
      depend-on:
        - build_windows
        - upb
    - identifier: w_storage_3_auth_11_auth_1b
      buildspec: codebuild_specs/run_e2e_tests_windows.yml
      env:
        type: WINDOWS_SERVER_2019_CONTAINER
        image: $WINDOWS_IMAGE_2019
        variables:
          TEST_SUITE: src/__tests__/storage-3.test.ts|src/__tests__/auth_11.test.ts|src/__tests__/auth_1b.test.ts
          CLI_REGION: us-east-2
      depend-on:
        - build_windows
        - upb
    - identifier: w_delete_geo_add_c_geo_add_d
      buildspec: codebuild_specs/run_e2e_tests_windows.yml
      env:
        type: WINDOWS_SERVER_2019_CONTAINER
        image: $WINDOWS_IMAGE_2019
        variables:
          TEST_SUITE: src/__tests__/delete.test.ts|src/__tests__/geo-add-c.test.ts|src/__tests__/geo-add-d.test.ts
          CLI_REGION: us-east-2
      depend-on:
        - build_windows
        - upb
    - identifier: w_geo_import_3_hosting_layer_3
      buildspec: codebuild_specs/run_e2e_tests_windows.yml
      env:
        type: WINDOWS_SERVER_2019_CONTAINER
        image: $WINDOWS_IMAGE_2019
        variables:
          TEST_SUITE: src/__tests__/geo-import-3.test.ts|src/__tests__/hosting.test.ts|src/__tests__/layer-3.test.ts
          CLI_REGION: ap-northeast-1
      depend-on:
        - build_windows
        - upb
    - identifier: w_api_connection_migration_api_key_migration3_predictions
      buildspec: codebuild_specs/run_e2e_tests_windows.yml
      env:
        type: WINDOWS_SERVER_2019_CONTAINER
        image: $WINDOWS_IMAGE_2019
        variables:
          TEST_SUITE: src/__tests__/migration/api.connection.migration.test.ts|src/__tests__/migration/api.key.migration3.test.ts|src/__tests__/predictions.test.ts
          CLI_REGION: ap-southeast-1
      depend-on:
        - build_windows
        - upb
    - identifier: w_schema_auth_11_b_schema_auth_1b_schema_auth_2a
      buildspec: codebuild_specs/run_e2e_tests_windows.yml
      env:
        type: WINDOWS_SERVER_2019_CONTAINER
        image: $WINDOWS_IMAGE_2019
        variables:
          TEST_SUITE: src/__tests__/schema-auth-11-b.test.ts|src/__tests__/schema-auth-1b.test.ts|src/__tests__/schema-auth-2a.test.ts
          CLI_REGION: eu-central-1
      depend-on:
        - build_windows
        - upb
    - identifier: w_schema_auth_7a_schema_auth_7b_schema_auth_9_b
      buildspec: codebuild_specs/run_e2e_tests_windows.yml
      env:
        type: WINDOWS_SERVER_2019_CONTAINER
        image: $WINDOWS_IMAGE_2019
        variables:
<<<<<<< HEAD
          TEST_SUITE: src/__tests__/api_7.test.ts|src/__tests__/export-pull-a.test.ts|src/__tests__/function_9a.test.ts|src/__tests__/geo-headless.test.ts
          CLI_REGION: ap-northeast-1
          USE_PARENT_ACCOUNT: false
=======
          TEST_SUITE: src/__tests__/schema-auth-7a.test.ts|src/__tests__/schema-auth-7b.test.ts|src/__tests__/schema-auth-9-b.test.ts
          CLI_REGION: ap-southeast-1
>>>>>>> 58c9ac1d
      depend-on:
        - build_windows
        - upb
    - identifier: w_predictions_migration_api_6a_auth_7b
      buildspec: codebuild_specs/run_e2e_tests_windows.yml
      env:
        type: WINDOWS_SERVER_2019_CONTAINER
        image: $WINDOWS_IMAGE_2019
        variables:
<<<<<<< HEAD
          TEST_SUITE: src/__tests__/migration/api.key.migration5.test.ts|src/__tests__/schema-auth-1a.test.ts|src/__tests__/schema-auth-5b.test.ts|src/__tests__/schema-auth-8b.test.ts
          CLI_REGION: us-west-2
          USE_PARENT_ACCOUNT: false
=======
          TEST_SUITE: src/__tests__/transformer-migrations/predictions-migration.test.ts|src/__tests__/api_6a.test.ts|src/__tests__/auth_7b.test.ts
          CLI_REGION: us-west-2
>>>>>>> 58c9ac1d
      depend-on:
        - build_windows
        - upb
    - identifier: w_export_pull_b_init_special_case_http_migration
      buildspec: codebuild_specs/run_e2e_tests_windows.yml
      env:
        type: WINDOWS_SERVER_2019_CONTAINER
        image: $WINDOWS_IMAGE_2019
        variables:
          TEST_SUITE: src/__tests__/export-pull-b.test.ts|src/__tests__/init-special-case.test.ts|src/__tests__/transformer-migrations/http-migration.test.ts
          CLI_REGION: ap-southeast-1
      depend-on:
        - build_windows
        - upb
    - identifier: w_schema_auth_12_schema_auth_3_schema_function_2
      buildspec: codebuild_specs/run_e2e_tests_windows.yml
      env:
        type: WINDOWS_SERVER_2019_CONTAINER
        image: $WINDOWS_IMAGE_2019
        variables:
          TEST_SUITE: src/__tests__/schema-auth-12.test.ts|src/__tests__/schema-auth-3.test.ts|src/__tests__/schema-function-2.test.ts
          CLI_REGION: eu-west-2
      depend-on:
        - build_windows
        - upb
    - identifier: w_auth_4b_auth_8a_export_pull_d
      buildspec: codebuild_specs/run_e2e_tests_windows.yml
      env:
        type: WINDOWS_SERVER_2019_CONTAINER
        image: $WINDOWS_IMAGE_2019
        variables:
          TEST_SUITE: src/__tests__/auth_4b.test.ts|src/__tests__/auth_8a.test.ts|src/__tests__/export-pull-d.test.ts
          CLI_REGION: us-west-2
      depend-on:
        - build_windows
        - upb
    - identifier: w_schema_auth_5a_schema_iterative_update_3_auth_migration
      buildspec: codebuild_specs/run_e2e_tests_windows.yml
      env:
        type: WINDOWS_SERVER_2019_CONTAINER
        image: $WINDOWS_IMAGE_2019
        variables:
          TEST_SUITE: src/__tests__/schema-auth-5a.test.ts|src/__tests__/schema-iterative-update-3.test.ts|src/__tests__/transformer-migrations/auth-migration.test.ts
          CLI_REGION: us-west-2
      depend-on:
        - build_windows
        - upb
    - identifier: w_api_2a_api_2b_api_6c
      buildspec: codebuild_specs/run_e2e_tests_windows.yml
      env:
        type: WINDOWS_SERVER_2019_CONTAINER
        image: $WINDOWS_IMAGE_2019
        variables:
          TEST_SUITE: src/__tests__/api_2a.test.ts|src/__tests__/api_2b.test.ts|src/__tests__/api_6c.test.ts
          CLI_REGION: us-east-2
      depend-on:
        - build_windows
        - upb
    - identifier: w_api_9a_build_function_custom_resource_with_storage
      buildspec: codebuild_specs/run_e2e_tests_windows.yml
      env:
        type: WINDOWS_SERVER_2019_CONTAINER
        image: $WINDOWS_IMAGE_2019
        variables:
          TEST_SUITE: src/__tests__/api_9a.test.ts|src/__tests__/build-function.test.ts|src/__tests__/custom-resource-with-storage.test.ts
          CLI_REGION: us-west-2
      depend-on:
        - build_windows
        - upb
    - identifier: w_dynamodb_simulator_export_pull_c_function_12
      buildspec: codebuild_specs/run_e2e_tests_windows.yml
      env:
        type: WINDOWS_SERVER_2019_CONTAINER
        image: $WINDOWS_IMAGE_2019
        variables:
          TEST_SUITE: src/__tests__/dynamodb-simulator/dynamodb-simulator.test.ts|src/__tests__/export-pull-c.test.ts|src/__tests__/function_12.test.ts
          CLI_REGION: us-west-2
      depend-on:
        - build_windows
        - upb
    - identifier: w_function_13_function_14_function_2d
      buildspec: codebuild_specs/run_e2e_tests_windows.yml
      env:
        type: WINDOWS_SERVER_2019_CONTAINER
        image: $WINDOWS_IMAGE_2019
        variables:
          TEST_SUITE: src/__tests__/function_13.test.ts|src/__tests__/function_14.test.ts|src/__tests__/function_2d.test.ts
          CLI_REGION: ap-southeast-2
      depend-on:
        - build_windows
        - upb
    - identifier: w_general_config_headless_init_help_init_force_push
      buildspec: codebuild_specs/run_e2e_tests_windows.yml
      env:
        type: WINDOWS_SERVER_2019_CONTAINER
        image: $WINDOWS_IMAGE_2019
        variables:
          TEST_SUITE: src/__tests__/general-config/general-config-headless-init.test.ts|src/__tests__/help.test.ts|src/__tests__/init-force-push.test.ts
          CLI_REGION: us-west-2
      depend-on:
        - build_windows
        - upb
    - identifier: w_interactions_1_interactions_2_minify_cloudformation
      buildspec: codebuild_specs/run_e2e_tests_windows.yml
      env:
        type: WINDOWS_SERVER_2019_CONTAINER
        image: $WINDOWS_IMAGE_2019
        variables:
          TEST_SUITE: src/__tests__/interactions-1.test.ts|src/__tests__/interactions-2.test.ts|src/__tests__/minify-cloudformation.test.ts
          CLI_REGION: us-west-2
      depend-on:
        - build_windows
        - upb
<<<<<<< HEAD
    - identifier: w_hosted_ui_user_groups_build_function_custom_resource_with_storage
=======
    - identifier: w_notifications_multi_env_notifications_sms_update_parameter_store_1
>>>>>>> 58c9ac1d
      buildspec: codebuild_specs/run_e2e_tests_windows.yml
      env:
        type: WINDOWS_SERVER_2019_CONTAINER
        image: $WINDOWS_IMAGE_2019
        variables:
<<<<<<< HEAD
          TEST_SUITE: src/__tests__/auth/hosted-ui.test.ts|src/__tests__/auth/user-groups.test.ts|src/__tests__/build-function.test.ts|src/__tests__/custom-resource-with-storage.test.ts
          CLI_REGION: us-west-2
          USE_PARENT_ACCOUNT: false
=======
          TEST_SUITE: src/__tests__/notifications-multi-env.test.ts|src/__tests__/notifications-sms-update.test.ts|src/__tests__/parameter-store-1.test.ts
          CLI_REGION: eu-west-2
>>>>>>> 58c9ac1d
      depend-on:
        - build_windows
        - upb
    - identifier: w_parameter_store_2_push_api_8
      buildspec: codebuild_specs/run_e2e_tests_windows.yml
      env:
        type: WINDOWS_SERVER_2019_CONTAINER
        image: $WINDOWS_IMAGE_2019
        variables:
          TEST_SUITE: src/__tests__/parameter-store-2.test.ts|src/__tests__/push.test.ts|src/__tests__/api_8.test.ts
          CLI_REGION: us-east-1
      depend-on:
        - build_windows
        - upb
    - identifier: w_schema_iterative_update_locking_api_lambda_auth_2_schema_auth_13
      buildspec: codebuild_specs/run_e2e_tests_windows.yml
      env:
        type: WINDOWS_SERVER_2019_CONTAINER
        image: $WINDOWS_IMAGE_2019
        variables:
          TEST_SUITE: src/__tests__/schema-iterative-update-locking.test.ts|src/__tests__/graphql-v2/api_lambda_auth_2.test.ts|src/__tests__/schema-auth-13.test.ts
          CLI_REGION: ap-southeast-1
      depend-on:
        - build_windows
        - upb
    - identifier: w_function_5_schema_iterative_update_1_auth_6
      buildspec: codebuild_specs/run_e2e_tests_windows.yml
      env:
        type: WINDOWS_SERVER_2019_CONTAINER
        image: $WINDOWS_IMAGE_2019
        variables:
          TEST_SUITE: src/__tests__/function_5.test.ts|src/__tests__/schema-iterative-update-1.test.ts|src/__tests__/auth_6.test.ts
          CLI_REGION: us-east-1
      depend-on:
        - build_windows
        - upb
    - identifier: w_function_2a_schema_connection_2_schema_function_1
      buildspec: codebuild_specs/run_e2e_tests_windows.yml
      env:
        type: WINDOWS_SERVER_2019_CONTAINER
        image: $WINDOWS_IMAGE_2019
        variables:
          TEST_SUITE: src/__tests__/function_2a.test.ts|src/__tests__/schema-connection-2.test.ts|src/__tests__/schema-function-1.test.ts
          CLI_REGION: us-east-1
      depend-on:
        - build_windows
        - upb
    - identifier: w_api_9b_custom_policies_container_function_9b
      buildspec: codebuild_specs/run_e2e_tests_windows.yml
      env:
        type: WINDOWS_SERVER_2019_CONTAINER
        image: $WINDOWS_IMAGE_2019
        variables:
          TEST_SUITE: src/__tests__/api_9b.test.ts|src/__tests__/custom_policies_container.test.ts|src/__tests__/function_9b.test.ts
          CLI_REGION: eu-central-1
      depend-on:
        - build_windows
        - upb
    - identifier: w_schema_iterative_update_2_storage_1a_storage_1b
      buildspec: codebuild_specs/run_e2e_tests_windows.yml
      env:
        type: WINDOWS_SERVER_2019_CONTAINER
        image: $WINDOWS_IMAGE_2019
        variables:
          TEST_SUITE: src/__tests__/schema-iterative-update-2.test.ts|src/__tests__/storage-1a.test.ts|src/__tests__/storage-1b.test.ts
          CLI_REGION: ap-southeast-1
      depend-on:
        - build_windows
        - upb
    - identifier: w_function_11_function_2b_api_connection_migration2
      buildspec: codebuild_specs/run_e2e_tests_windows.yml
      env:
        type: WINDOWS_SERVER_2019_CONTAINER
        image: $WINDOWS_IMAGE_2019
        variables:
          TEST_SUITE: src/__tests__/function_11.test.ts|src/__tests__/function_2b.test.ts|src/__tests__/migration/api.connection.migration2.test.ts
          CLI_REGION: ap-southeast-2
      depend-on:
        - build_windows
        - upb
    - identifier: w_api_4_containers_api_secrets_storage_4
      buildspec: codebuild_specs/run_e2e_tests_windows.yml
      env:
        type: WINDOWS_SERVER_2019_CONTAINER
        image: $WINDOWS_IMAGE_2019
        variables:
          TEST_SUITE: src/__tests__/api_4.test.ts|src/__tests__/containers-api-secrets.test.ts|src/__tests__/storage-4.test.ts
          CLI_REGION: us-east-1
      depend-on:
        - build_windows
        - upb
    - identifier: w_schema_auth_10_geo_multi_env_searchable_datastore
      buildspec: codebuild_specs/run_e2e_tests_windows.yml
      env:
        type: WINDOWS_SERVER_2019_CONTAINER
        image: $WINDOWS_IMAGE_2019
        variables:
          TEST_SUITE: src/__tests__/schema-auth-10.test.ts|src/__tests__/geo-multi-env.test.ts|src/__tests__/graphql-v2/searchable-datastore.test.ts
          CLI_REGION: eu-central-1
      depend-on:
        - build_windows
        - upb
    - identifier: w_resolvers_schema_key_api_5
      buildspec: codebuild_specs/run_e2e_tests_windows.yml
      env:
        type: WINDOWS_SERVER_2019_CONTAINER
        image: $WINDOWS_IMAGE_2019
        variables:
          TEST_SUITE: src/__tests__/resolvers.test.ts|src/__tests__/schema-key.test.ts|src/__tests__/api_5.test.ts
          CLI_REGION: us-west-2
      depend-on:
        - build_windows
        - upb
    - identifier: w_apigw_api_lambda_auth_1_api_key_migration2
      buildspec: codebuild_specs/run_e2e_tests_windows.yml
      env:
        type: WINDOWS_SERVER_2019_CONTAINER
        image: $WINDOWS_IMAGE_2019
        variables:
          TEST_SUITE: src/__tests__/apigw.test.ts|src/__tests__/graphql-v2/api_lambda_auth_1.test.ts|src/__tests__/migration/api.key.migration2.test.ts
          CLI_REGION: ap-northeast-1
      depend-on:
        - build_windows
        - upb
    - identifier: w_schema_searchable_api_key_migration1_schema_auth_14
      buildspec: codebuild_specs/run_e2e_tests_windows.yml
      env:
        type: WINDOWS_SERVER_2019_CONTAINER
        image: $WINDOWS_IMAGE_2019
        variables:
          TEST_SUITE: src/__tests__/schema-searchable.test.ts|src/__tests__/migration/api.key.migration1.test.ts|src/__tests__/schema-auth-14.test.ts
          CLI_REGION: ap-southeast-1
      depend-on:
        - build_windows
        - upb
    - identifier: w_api_3_api_6b_api_1
      buildspec: codebuild_specs/run_e2e_tests_windows.yml
      env:
        type: WINDOWS_SERVER_2019_CONTAINER
        image: $WINDOWS_IMAGE_2019
        variables:
          TEST_SUITE: src/__tests__/api_3.test.ts|src/__tests__/api_6b.test.ts|src/__tests__/api_1.test.ts
          CLI_REGION: ap-southeast-1
      depend-on:
        - build_windows
        - upb
    - identifier: w_layer_1_api_key_migration4_schema_iterative_update_4
      buildspec: codebuild_specs/run_e2e_tests_windows.yml
      env:
        type: WINDOWS_SERVER_2019_CONTAINER
        image: $WINDOWS_IMAGE_2019
        variables:
          TEST_SUITE: src/__tests__/layer-1.test.ts|src/__tests__/migration/api.key.migration4.test.ts|src/__tests__/schema-iterative-update-4.test.ts
          CLI_REGION: ap-northeast-1
      depend-on:
        - build_windows
        - upb
    - identifier: w_function_1
      buildspec: codebuild_specs/run_e2e_tests_windows.yml
      env:
        type: WINDOWS_SERVER_2019_CONTAINER
        image: $WINDOWS_IMAGE_2019
        variables:
          TEST_SUITE: src/__tests__/function_1.test.ts
          CLI_REGION: us-east-1
      depend-on:
        - build_windows
        - upb
    - identifier: w_auth_2c
      buildspec: codebuild_specs/run_e2e_tests_windows.yml
      env:
        type: WINDOWS_SERVER_2019_CONTAINER
        image: $WINDOWS_IMAGE_2019
        variables:
          TEST_SUITE: src/__tests__/auth_2c.test.ts
          CLI_REGION: us-east-1
      depend-on:
        - build_windows
        - upb
    - identifier: w_auth_2e
      buildspec: codebuild_specs/run_e2e_tests_windows.yml
      env:
        type: WINDOWS_SERVER_2019_CONTAINER
        image: $WINDOWS_IMAGE_2019
        variables:
          TEST_SUITE: src/__tests__/auth_2e.test.ts
          CLI_REGION: ap-southeast-2
      depend-on:
        - build_windows
        - upb
    - identifier: w_env_3
      buildspec: codebuild_specs/run_e2e_tests_windows.yml
      env:
        type: WINDOWS_SERVER_2019_CONTAINER
        image: $WINDOWS_IMAGE_2019
        variables:
          TEST_SUITE: src/__tests__/env-3.test.ts
          CLI_REGION: ap-southeast-2
      depend-on:
        - build_windows
        - upb
    - identifier: w_notifications_in_app_messaging
      buildspec: codebuild_specs/run_e2e_tests_windows.yml
      env:
        type: WINDOWS_SERVER_2019_CONTAINER
        image: $WINDOWS_IMAGE_2019
        variables:
          TEST_SUITE: src/__tests__/notifications-in-app-messaging.test.ts
          CLI_REGION: eu-central-1
      depend-on:
        - build_windows
        - upb
    - identifier: w_schema_auth_11_a
      buildspec: codebuild_specs/run_e2e_tests_windows.yml
      env:
        type: WINDOWS_SERVER_2019_CONTAINER
        image: $WINDOWS_IMAGE_2019
        variables:
          TEST_SUITE: src/__tests__/schema-auth-11-a.test.ts
          CLI_REGION: eu-central-1
      depend-on:
        - build_windows
        - upb
    - identifier: w_import_s3_3
      buildspec: codebuild_specs/run_e2e_tests_windows.yml
      env:
        type: WINDOWS_SERVER_2019_CONTAINER
        image: $WINDOWS_IMAGE_2019
        variables:
          TEST_SUITE: src/__tests__/import_s3_3.test.ts
          CLI_REGION: us-west-2
      depend-on:
        - build_windows
        - upb
    - identifier: w_hostingPROD
      buildspec: codebuild_specs/run_e2e_tests_windows.yml
      env:
        type: WINDOWS_SERVER_2019_CONTAINER
        image: $WINDOWS_IMAGE_2019
        variables:
          TEST_SUITE: src/__tests__/hostingPROD.test.ts
          CLI_REGION: ap-southeast-1
      depend-on:
        - build_windows
        - upb
    - identifier: w_containers_api_1
      buildspec: codebuild_specs/run_e2e_tests_windows.yml
      env:
        type: WINDOWS_SERVER_2019_CONTAINER
        image: $WINDOWS_IMAGE_2019
        variables:
          TEST_SUITE: src/__tests__/containers-api-1.test.ts
          CLI_REGION: us-east-2
      depend-on:
        - build_windows
        - upb
    - identifier: w_schema_auth_15
      buildspec: codebuild_specs/run_e2e_tests_windows.yml
      env:
        type: WINDOWS_SERVER_2019_CONTAINER
        image: $WINDOWS_IMAGE_2019
        variables:
          TEST_SUITE: src/__tests__/schema-auth-15.test.ts
          CLI_REGION: us-west-2
      depend-on:
        - build_windows
        - upb
    - identifier: w_schema_connection_1
      buildspec: codebuild_specs/run_e2e_tests_windows.yml
      env:
        type: WINDOWS_SERVER_2019_CONTAINER
        image: $WINDOWS_IMAGE_2019
        variables:
          TEST_SUITE: src/__tests__/schema-connection-1.test.ts
          CLI_REGION: eu-central-1
      depend-on:
        - build_windows
        - upb
    - identifier: w_containers_api_2
      buildspec: codebuild_specs/run_e2e_tests_windows.yml
      env:
        type: WINDOWS_SERVER_2019_CONTAINER
        image: $WINDOWS_IMAGE_2019
        variables:
          TEST_SUITE: src/__tests__/containers-api-2.test.ts
          CLI_REGION: eu-west-2
      depend-on:
        - build_windows
        - upb
    - identifier: w_import_s3_1
      buildspec: codebuild_specs/run_e2e_tests_windows.yml
      env:
        type: WINDOWS_SERVER_2019_CONTAINER
        image: $WINDOWS_IMAGE_2019
        variables:
          TEST_SUITE: src/__tests__/import_s3_1.test.ts
          CLI_REGION: ap-southeast-1
          USE_PARENT_ACCOUNT: 1
      depend-on:
        - build_windows
        - upb
    - identifier: w_searchable_migration
      buildspec: codebuild_specs/run_e2e_tests_windows.yml
      env:
        type: WINDOWS_SERVER_2019_CONTAINER
        image: $WINDOWS_IMAGE_2019
        variables:
          TEST_SUITE: src/__tests__/transformer-migrations/searchable-migration.test.ts
          CLI_REGION: us-east-2
          USE_PARENT_ACCOUNT: 1
      depend-on:
        - build_windows
        - upb
    - identifier: w_geo_remove_1
      buildspec: codebuild_specs/run_e2e_tests_windows.yml
      env:
        type: WINDOWS_SERVER_2019_CONTAINER
        image: $WINDOWS_IMAGE_2019
        variables:
          TEST_SUITE: src/__tests__/geo-remove-1.test.ts
          CLI_REGION: eu-central-1
      depend-on:
        - build_windows
        - upb
    - identifier: w_import_dynamodb_1
      buildspec: codebuild_specs/run_e2e_tests_windows.yml
      env:
        type: WINDOWS_SERVER_2019_CONTAINER
        image: $WINDOWS_IMAGE_2019
        variables:
          TEST_SUITE: src/__tests__/import_dynamodb_1.test.ts
<<<<<<< HEAD
          CLI_REGION: us-east-1
          USE_PARENT_ACCOUNT: true
=======
          CLI_REGION: ap-southeast-2
          USE_PARENT_ACCOUNT: 1
>>>>>>> 58c9ac1d
      depend-on:
        - build_windows
        - upb
    - identifier: l_notifications_migration_4_v8
      buildspec: codebuild_specs/migration_tests_v8.yml
      env:
        variables:
          compute-type: BUILD_GENERAL1_SMALL
          TEST_SUITE: src/__tests__/migration_tests/notifications-migration/notifications-migration-4.test.ts
          CLI_REGION: ap-southeast-1
      depend-on:
        - upb
    - identifier: l_api_key_migration_v8
      buildspec: codebuild_specs/migration_tests_v8.yml
      env:
        variables:
          compute-type: BUILD_GENERAL1_SMALL
          TEST_SUITE: src/__tests__/migration_tests/transformer_migration/api.key.migration.test.ts
          CLI_REGION: us-east-2
      depend-on:
        - upb
    - identifier: l_notifications_migration_v8
      buildspec: codebuild_specs/migration_tests_v8.yml
      env:
        variables:
          compute-type: BUILD_GENERAL1_SMALL
          TEST_SUITE: src/__tests__/migration_tests/notifications-migration/notifications-migration.test.ts
          CLI_REGION: ap-southeast-2
      depend-on:
        - upb
    - identifier: l_api_key_migration_2_v8
      buildspec: codebuild_specs/migration_tests_v8.yml
      env:
        variables:
          compute-type: BUILD_GENERAL1_SMALL
          TEST_SUITE: src/__tests__/migration_tests/transformer_migration/api.key.migration-2.test.ts
          CLI_REGION: eu-central-1
      depend-on:
        - upb
    - identifier: l_notifications_migration_2_v8
      buildspec: codebuild_specs/migration_tests_v8.yml
      env:
        variables:
          compute-type: BUILD_GENERAL1_SMALL
          TEST_SUITE: src/__tests__/migration_tests/notifications-migration/notifications-migration-2.test.ts
          CLI_REGION: us-east-1
      depend-on:
        - upb
    - identifier: l_function_migration_update_v8
      buildspec: codebuild_specs/migration_tests_v8.yml
      env:
        variables:
          compute-type: BUILD_GENERAL1_SMALL
          TEST_SUITE: src/__tests__/update_tests/function_migration_update.test.ts
          CLI_REGION: us-east-2
      depend-on:
        - upb
    - identifier: l_notifications_migration_3_v8
      buildspec: codebuild_specs/migration_tests_v8.yml
      env:
        variables:
          compute-type: BUILD_GENERAL1_SMALL
          TEST_SUITE: src/__tests__/migration_tests/notifications-migration/notifications-migration-3.test.ts
          CLI_REGION: eu-central-1
      depend-on:
        - upb
    - identifier: l_scaffold_v10
      buildspec: codebuild_specs/migration_tests_v10.yml
      env:
        variables:
          compute-type: BUILD_GENERAL1_SMALL
          TEST_SUITE: src/__tests__/migration_tests_v10/scaffold.test.ts
          CLI_REGION: ap-northeast-1
      depend-on:
        - upb
    - identifier: l_api_graphql_v2_migration_v10
      buildspec: codebuild_specs/migration_tests_v10.yml
      env:
        variables:
          compute-type: BUILD_GENERAL1_SMALL
          TEST_SUITE: src/__tests__/migration_tests_v10/api-graphql-v2.migration.test.ts
          CLI_REGION: us-east-1
      depend-on:
        - upb
    - identifier: l_api_rest_basic_migration_v10
      buildspec: codebuild_specs/migration_tests_v10.yml
      env:
        variables:
          compute-type: BUILD_GENERAL1_SMALL
          TEST_SUITE: src/__tests__/migration_tests_v10/api-rest-basic.migration.test.ts
          CLI_REGION: eu-central-1
      depend-on:
        - upb
    - identifier: l_api_rest_lambda_migration_v10
      buildspec: codebuild_specs/migration_tests_v10.yml
      env:
        variables:
          compute-type: BUILD_GENERAL1_SMALL
          TEST_SUITE: src/__tests__/migration_tests_v10/api-rest-lambda.migration.test.ts
<<<<<<< HEAD
          CLI_REGION: ap-northeast-1
=======
          CLI_REGION: ap-southeast-1
>>>>>>> 58c9ac1d
      depend-on:
        - upb
    - identifier: l_api_rest_serverless_migration_v10
      buildspec: codebuild_specs/migration_tests_v10.yml
      env:
        variables:
          compute-type: BUILD_GENERAL1_SMALL
          TEST_SUITE: src/__tests__/migration_tests_v10/api-rest-serverless.migration.test.ts
          CLI_REGION: ap-southeast-2
      depend-on:
        - upb
    - identifier: l_auth_add_all_migration_v10
      buildspec: codebuild_specs/migration_tests_v10.yml
      env:
        variables:
          compute-type: BUILD_GENERAL1_SMALL
          TEST_SUITE: src/__tests__/migration_tests_v10/auth-add-all.migration.test.ts
          CLI_REGION: us-east-2
      depend-on:
        - upb
    - identifier: l_auth_override_migration_v10
      buildspec: codebuild_specs/migration_tests_v10.yml
      env:
        variables:
          compute-type: BUILD_GENERAL1_SMALL
          TEST_SUITE: src/__tests__/migration_tests_v10/auth-override.migration.test.ts
<<<<<<< HEAD
          CLI_REGION: eu-central-1
=======
          CLI_REGION: ap-northeast-1
>>>>>>> 58c9ac1d
      depend-on:
        - upb
    - identifier: l_custom_stack_migration_v10
      buildspec: codebuild_specs/migration_tests_v10.yml
      env:
        variables:
          compute-type: BUILD_GENERAL1_SMALL
          TEST_SUITE: src/__tests__/migration_tests_v10/custom-stack.migration.test.ts
          CLI_REGION: eu-central-1
      depend-on:
        - upb
    - identifier: l_geo_migration_v10
      buildspec: codebuild_specs/migration_tests_v10.yml
      env:
        variables:
          compute-type: BUILD_GENERAL1_SMALL
          TEST_SUITE: src/__tests__/migration_tests_v10/geo.migration.test.ts
          CLI_REGION: eu-central-1
      depend-on:
        - upb
    - identifier: l_git_clone_migration_tests_v10
      buildspec: codebuild_specs/migration_tests_v10.yml
      env:
        variables:
          compute-type: BUILD_GENERAL1_SMALL
          TEST_SUITE: src/__tests__/migration_tests_v10/git-clone-migration-tests.test.ts
          CLI_REGION: us-east-1
      depend-on:
        - upb
    - identifier: l_pinpoint_region_migration_v10
      buildspec: codebuild_specs/migration_tests_v10.yml
      env:
        variables:
          compute-type: BUILD_GENERAL1_SMALL
          TEST_SUITE: src/__tests__/migration_tests_v10/pinpoint-region.migration.test.ts
          CLI_REGION: us-east-2
      depend-on:
        - upb
    - identifier: l_storage_migration_v10
      buildspec: codebuild_specs/migration_tests_v10.yml
      env:
        variables:
          compute-type: BUILD_GENERAL1_SMALL
          TEST_SUITE: src/__tests__/migration_tests_v10/storage.migration.test.ts
          CLI_REGION: ap-southeast-1
      depend-on:
        - upb
    - identifier: aggregate_e2e_reports
      env:
        compute-type: BUILD_GENERAL1_MEDIUM
        variables:
          WAIT_FOR_IDS_FILE_PATH: ./codebuild_specs/wait_for_ids.json
      buildspec: codebuild_specs/aggregate_e2e_reports.yml
      depend-on:
        - upb<|MERGE_RESOLUTION|>--- conflicted
+++ resolved
@@ -213,13 +213,8 @@
       buildspec: codebuild_specs/run_e2e_tests_linux.yml
       env:
         variables:
-<<<<<<< HEAD
-          TEST_SUITE: src/__tests__/storage-2.test.ts|src/__tests__/export.test.ts|src/__tests__/iam-permissions-boundary.test.ts|src/__tests__/migration/node.function.test.ts
-          CLI_REGION: eu-central-1
-=======
           TEST_SUITE: src/__tests__/function_4.test.ts|src/__tests__/interactions.test.ts|src/__tests__/schema-model-a.test.ts
           CLI_REGION: us-west-2
->>>>>>> 58c9ac1d
       depend-on:
         - upb
     - identifier: l_tags_auth_1a_auth_trigger
@@ -242,26 +237,16 @@
       buildspec: codebuild_specs/run_e2e_tests_linux.yml
       env:
         variables:
-<<<<<<< HEAD
-          TEST_SUITE: src/__tests__/auth_1c.test.ts|src/__tests__/auth_5e.test.ts|src/__tests__/auth_8b.test.ts|src/__tests__/geo-add-b.test.ts
-          CLI_REGION: us-east-2
-=======
           TEST_SUITE: src/__tests__/export.test.ts|src/__tests__/iam-permissions-boundary.test.ts|src/__tests__/migration/node.function.test.ts
           CLI_REGION: ap-northeast-1
->>>>>>> 58c9ac1d
       depend-on:
         - upb
     - identifier: l_notifications_sms_schema_auth_4b_schema_model_e
       buildspec: codebuild_specs/run_e2e_tests_linux.yml
       env:
         variables:
-<<<<<<< HEAD
-          TEST_SUITE: src/__tests__/s3-sse.test.ts|src/__tests__/schema-auth-4a.test.ts|src/__tests__/schema-model-b.test.ts|src/__tests__/schema-model-d.test.ts
-          CLI_REGION: us-east-2
-=======
           TEST_SUITE: src/__tests__/notifications-sms.test.ts|src/__tests__/schema-auth-4b.test.ts|src/__tests__/schema-model-e.test.ts
           CLI_REGION: us-east-1
->>>>>>> 58c9ac1d
       depend-on:
         - upb
     - identifier: l_schema_versioned_auth_1c_auth_5e
@@ -380,13 +365,8 @@
       buildspec: codebuild_specs/run_e2e_tests_linux.yml
       env:
         variables:
-<<<<<<< HEAD
-          TEST_SUITE: src/__tests__/schema-auth-6d.test.ts|src/__tests__/schema-auth-7c.test.ts|src/__tests__/schema-auth-8a.test.ts|src/__tests__/transformer-migrations/function-migration.test.ts
-          CLI_REGION: eu-west-2
-=======
           TEST_SUITE: src/__tests__/auth_4a.test.ts|src/__tests__/auth_7a.test.ts|src/__tests__/auth_8c.test.ts
           CLI_REGION: us-east-1
->>>>>>> 58c9ac1d
       depend-on:
         - upb
     - identifier: l_feature_flags_geo_import_1b_global_sandbox_a
@@ -409,13 +389,8 @@
       buildspec: codebuild_specs/run_e2e_tests_linux.yml
       env:
         variables:
-<<<<<<< HEAD
-          TEST_SUITE: src/__tests__/schema-auth-8b.test.ts|src/__tests__/schema-auth-9-a.test.ts|src/__tests__/schema-auth-9-c.test.ts|src/__tests__/storage-3.test.ts
-          CLI_REGION: us-east-2
-=======
           TEST_SUITE: src/__tests__/schema-auth-2b.test.ts|src/__tests__/schema-auth-6c.test.ts|src/__tests__/schema-auth-6d.test.ts
           CLI_REGION: ap-southeast-1
->>>>>>> 58c9ac1d
       depend-on:
         - upb
     - identifier: l_schema_auth_7c_schema_auth_8a_function_migration
@@ -438,10 +413,6 @@
       buildspec: codebuild_specs/run_e2e_tests_linux.yml
       env:
         variables:
-<<<<<<< HEAD
-          TEST_SUITE: src/__tests__/migration/api.connection.migration.test.ts|src/__tests__/migration/api.key.migration3.test.ts|src/__tests__/predictions.test.ts|src/__tests__/schema-auth-11-b.test.ts
-          CLI_REGION: eu-central-1
-=======
           TEST_SUITE: src/__tests__/function_9a.test.ts|src/__tests__/geo-headless.test.ts|src/__tests__/migration/api.key.migration5.test.ts
           CLI_REGION: eu-central-1
       depend-on:
@@ -460,17 +431,12 @@
         variables:
           TEST_SUITE: src/__tests__/schema-auth-9-a.test.ts|src/__tests__/schema-auth-9-c.test.ts|src/__tests__/storage-3.test.ts
           CLI_REGION: us-west-2
->>>>>>> 58c9ac1d
       depend-on:
         - upb
     - identifier: l_auth_11_auth_1b_delete
       buildspec: codebuild_specs/run_e2e_tests_linux.yml
       env:
         variables:
-<<<<<<< HEAD
-          TEST_SUITE: src/__tests__/schema-auth-1b.test.ts|src/__tests__/schema-auth-2a.test.ts|src/__tests__/schema-auth-7a.test.ts|src/__tests__/schema-auth-7b.test.ts
-          CLI_REGION: ap-northeast-1
-=======
           TEST_SUITE: src/__tests__/auth_11.test.ts|src/__tests__/auth_1b.test.ts|src/__tests__/delete.test.ts
           CLI_REGION: us-west-2
       depend-on:
@@ -489,7 +455,6 @@
         variables:
           TEST_SUITE: src/__tests__/hosting.test.ts|src/__tests__/layer-3.test.ts|src/__tests__/migration/api.connection.migration.test.ts
           CLI_REGION: eu-central-1
->>>>>>> 58c9ac1d
       depend-on:
         - upb
     - identifier: l_api_key_migration3_predictions_schema_auth_11_b
@@ -548,21 +513,12 @@
           CLI_REGION: ap-northeast-1
       depend-on:
         - upb
-<<<<<<< HEAD
-    - identifier: l_auth_2g_hosted_ui_user_groups_build_function
-      buildspec: codebuild_specs/run_e2e_tests_linux.yml
-      env:
-        variables:
-          TEST_SUITE: src/__tests__/auth_2g.test.ts|src/__tests__/auth/hosted-ui.test.ts|src/__tests__/auth/user-groups.test.ts|src/__tests__/build-function.test.ts
-          CLI_REGION: us-east-2
-=======
     - identifier: l_export_pull_d_schema_auth_5a_schema_iterative_rollback_2
       buildspec: codebuild_specs/run_e2e_tests_linux.yml
       env:
         variables:
           TEST_SUITE: src/__tests__/export-pull-d.test.ts|src/__tests__/schema-auth-5a.test.ts|src/__tests__/schema-iterative-rollback-2.test.ts
           CLI_REGION: us-west-2
->>>>>>> 58c9ac1d
       depend-on:
         - upb
     - identifier: l_schema_iterative_update_3_auth_migration_api_2a
@@ -721,13 +677,8 @@
       buildspec: codebuild_specs/run_e2e_tests_linux.yml
       env:
         variables:
-<<<<<<< HEAD
-          TEST_SUITE: src/__tests__/api_5.test.ts|src/__tests__/apigw.test.ts|src/__tests__/graphql-v2/api_lambda_auth_1.test.ts|src/__tests__/migration/api.key.migration2.test.ts
-          CLI_REGION: us-east-2
-=======
           TEST_SUITE: src/__tests__/schema-iterative-update-2.test.ts|src/__tests__/storage-1a.test.ts|src/__tests__/storage-1b.test.ts
           CLI_REGION: us-west-2
->>>>>>> 58c9ac1d
       depend-on:
         - upb
     - identifier: l_function_11_function_2b_function_7
@@ -936,11 +887,7 @@
         variables:
           compute-type: BUILD_GENERAL1_SMALL
           TEST_SUITE: src/__tests__/import_s3_2a.test.ts
-<<<<<<< HEAD
-          CLI_REGION: us-east-2
-=======
-          CLI_REGION: ap-southeast-2
->>>>>>> 58c9ac1d
+          CLI_REGION: ap-southeast-2
       depend-on:
         - upb
     - identifier: l_import_s3_2c
@@ -1288,14 +1235,8 @@
         type: WINDOWS_SERVER_2019_CONTAINER
         image: $WINDOWS_IMAGE_2019
         variables:
-<<<<<<< HEAD
-          TEST_SUITE: src/__tests__/import_dynamodb_1.test.ts
-          CLI_REGION: ap-northeast-1
-          USE_PARENT_ACCOUNT: 1
-=======
           TEST_SUITE: src/__tests__/schema-model-e.test.ts|src/__tests__/schema-versioned.test.ts|src/__tests__/auth_1c.test.ts
           CLI_REGION: us-west-2
->>>>>>> 58c9ac1d
       depend-on:
         - build_windows
         - upb
@@ -1305,14 +1246,8 @@
         type: WINDOWS_SERVER_2019_CONTAINER
         image: $WINDOWS_IMAGE_2019
         variables:
-<<<<<<< HEAD
-          TEST_SUITE: src/__tests__/analytics-kinesis.test.ts|src/__tests__/analytics-pinpoint-flutter.test.ts|src/__tests__/analytics-pinpoint-js.test.ts|src/__tests__/auth_2a.test.ts
-          CLI_REGION: us-west-2
-          USE_PARENT_ACCOUNT: false
-=======
           TEST_SUITE: src/__tests__/auth_5e.test.ts|src/__tests__/auth_8b.test.ts|src/__tests__/geo-add-b.test.ts
           CLI_REGION: ap-southeast-1
->>>>>>> 58c9ac1d
       depend-on:
         - build_windows
         - upb
@@ -1454,14 +1389,8 @@
         type: WINDOWS_SERVER_2019_CONTAINER
         image: $WINDOWS_IMAGE_2019
         variables:
-<<<<<<< HEAD
-          TEST_SUITE: src/__tests__/schema-auth-4a.test.ts|src/__tests__/schema-model-b.test.ts|src/__tests__/schema-model-d.test.ts|src/__tests__/auth_5f.test.ts
-          CLI_REGION: ap-southeast-1
-          USE_PARENT_ACCOUNT: false
-=======
           TEST_SUITE: src/__tests__/auth_3b.test.ts|src/__tests__/auth_4a.test.ts|src/__tests__/auth_7a.test.ts
           CLI_REGION: us-west-2
->>>>>>> 58c9ac1d
       depend-on:
         - build_windows
         - upb
@@ -1614,14 +1543,8 @@
         type: WINDOWS_SERVER_2019_CONTAINER
         image: $WINDOWS_IMAGE_2019
         variables:
-<<<<<<< HEAD
-          TEST_SUITE: src/__tests__/api_7.test.ts|src/__tests__/export-pull-a.test.ts|src/__tests__/function_9a.test.ts|src/__tests__/geo-headless.test.ts
-          CLI_REGION: ap-northeast-1
-          USE_PARENT_ACCOUNT: false
-=======
           TEST_SUITE: src/__tests__/schema-auth-7a.test.ts|src/__tests__/schema-auth-7b.test.ts|src/__tests__/schema-auth-9-b.test.ts
           CLI_REGION: ap-southeast-1
->>>>>>> 58c9ac1d
       depend-on:
         - build_windows
         - upb
@@ -1631,14 +1554,8 @@
         type: WINDOWS_SERVER_2019_CONTAINER
         image: $WINDOWS_IMAGE_2019
         variables:
-<<<<<<< HEAD
-          TEST_SUITE: src/__tests__/migration/api.key.migration5.test.ts|src/__tests__/schema-auth-1a.test.ts|src/__tests__/schema-auth-5b.test.ts|src/__tests__/schema-auth-8b.test.ts
-          CLI_REGION: us-west-2
-          USE_PARENT_ACCOUNT: false
-=======
           TEST_SUITE: src/__tests__/transformer-migrations/predictions-migration.test.ts|src/__tests__/api_6a.test.ts|src/__tests__/auth_7b.test.ts
           CLI_REGION: us-west-2
->>>>>>> 58c9ac1d
       depend-on:
         - build_windows
         - upb
@@ -1752,24 +1669,14 @@
       depend-on:
         - build_windows
         - upb
-<<<<<<< HEAD
-    - identifier: w_hosted_ui_user_groups_build_function_custom_resource_with_storage
-=======
     - identifier: w_notifications_multi_env_notifications_sms_update_parameter_store_1
->>>>>>> 58c9ac1d
-      buildspec: codebuild_specs/run_e2e_tests_windows.yml
-      env:
-        type: WINDOWS_SERVER_2019_CONTAINER
-        image: $WINDOWS_IMAGE_2019
-        variables:
-<<<<<<< HEAD
-          TEST_SUITE: src/__tests__/auth/hosted-ui.test.ts|src/__tests__/auth/user-groups.test.ts|src/__tests__/build-function.test.ts|src/__tests__/custom-resource-with-storage.test.ts
-          CLI_REGION: us-west-2
-          USE_PARENT_ACCOUNT: false
-=======
+      buildspec: codebuild_specs/run_e2e_tests_windows.yml
+      env:
+        type: WINDOWS_SERVER_2019_CONTAINER
+        image: $WINDOWS_IMAGE_2019
+        variables:
           TEST_SUITE: src/__tests__/notifications-multi-env.test.ts|src/__tests__/notifications-sms-update.test.ts|src/__tests__/parameter-store-1.test.ts
           CLI_REGION: eu-west-2
->>>>>>> 58c9ac1d
       depend-on:
         - build_windows
         - upb
@@ -2101,13 +2008,8 @@
         image: $WINDOWS_IMAGE_2019
         variables:
           TEST_SUITE: src/__tests__/import_dynamodb_1.test.ts
-<<<<<<< HEAD
-          CLI_REGION: us-east-1
-          USE_PARENT_ACCOUNT: true
-=======
           CLI_REGION: ap-southeast-2
           USE_PARENT_ACCOUNT: 1
->>>>>>> 58c9ac1d
       depend-on:
         - build_windows
         - upb
@@ -2207,11 +2109,7 @@
         variables:
           compute-type: BUILD_GENERAL1_SMALL
           TEST_SUITE: src/__tests__/migration_tests_v10/api-rest-lambda.migration.test.ts
-<<<<<<< HEAD
-          CLI_REGION: ap-northeast-1
-=======
-          CLI_REGION: ap-southeast-1
->>>>>>> 58c9ac1d
+          CLI_REGION: ap-southeast-1
       depend-on:
         - upb
     - identifier: l_api_rest_serverless_migration_v10
@@ -2238,11 +2136,7 @@
         variables:
           compute-type: BUILD_GENERAL1_SMALL
           TEST_SUITE: src/__tests__/migration_tests_v10/auth-override.migration.test.ts
-<<<<<<< HEAD
-          CLI_REGION: eu-central-1
-=======
           CLI_REGION: ap-northeast-1
->>>>>>> 58c9ac1d
       depend-on:
         - upb
     - identifier: l_custom_stack_migration_v10
