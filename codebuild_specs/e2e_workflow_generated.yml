--- conflicted
+++ resolved
@@ -145,7 +145,7 @@
       env:
         variables:
           TEST_SUITE: src/__tests__/diagnose.test.ts|src/__tests__/hooks-a.test.ts|src/__tests__/mock-api.test.ts
-          CLI_REGION: ap-southeast-2
+          CLI_REGION: ap-southeast-1
       depend-on:
         - upb
     - identifier: l_analytics_kinesis_analytics_pinpoint_flutter_analytics_pinpoint_js
@@ -153,2611 +153,1934 @@
       env:
         variables:
           TEST_SUITE: src/__tests__/analytics-kinesis.test.ts|src/__tests__/analytics-pinpoint-flutter.test.ts|src/__tests__/analytics-pinpoint-js.test.ts
-<<<<<<< HEAD
-          CLI_REGION: us-west-2
-=======
+          CLI_REGION: ap-southeast-2
+      depend-on:
+        - upb
+    - identifier: l_auth_2a_auth_2b_auth_2d
+      buildspec: codebuild_specs/run_e2e_tests_linux.yml
+      env:
+        variables:
+          TEST_SUITE: src/__tests__/auth_2a.test.ts|src/__tests__/auth_2b.test.ts|src/__tests__/auth_2d.test.ts
           CLI_REGION: eu-central-1
->>>>>>> 244e0920
-      depend-on:
-        - upb
-    - identifier: l_auth_2a_auth_2b_auth_2d
-      buildspec: codebuild_specs/run_e2e_tests_linux.yml
-      env:
+      depend-on:
+        - upb
+    - identifier: l_auth_2f_notifications_lifecycle_notifications_analytics_compatibility_in_app_1
+      buildspec: codebuild_specs/run_e2e_tests_linux.yml
+      env:
+        variables:
+          TEST_SUITE: src/__tests__/auth_2f.test.ts|src/__tests__/notifications-lifecycle.test.ts|src/__tests__/notifications-analytics-compatibility-in-app-1.test.ts
+          CLI_REGION: eu-central-1
+      depend-on:
+        - upb
+    - identifier: l_notifications_analytics_compatibility_sms_2_analytics_2_global_sandbox_c
+      buildspec: codebuild_specs/run_e2e_tests_linux.yml
+      env:
+        variables:
+          TEST_SUITE: src/__tests__/notifications-analytics-compatibility-sms-2.test.ts|src/__tests__/analytics-2.test.ts|src/__tests__/global_sandbox-c.test.ts
+          CLI_REGION: us-east-1
+      depend-on:
+        - upb
+    - identifier: l_hooks_b_notifications_analytics_compatibility_sms_1_plugin
+      buildspec: codebuild_specs/run_e2e_tests_linux.yml
+      env:
+        variables:
+          TEST_SUITE: src/__tests__/hooks-b.test.ts|src/__tests__/notifications-analytics-compatibility-sms-1.test.ts|src/__tests__/plugin.test.ts
+          CLI_REGION: eu-west-2
+      depend-on:
+        - upb
+    - identifier: l_studio_modelgen_custom_transformers_notifications_in_app_messaging_env_1
+      buildspec: codebuild_specs/run_e2e_tests_linux.yml
+      env:
+        variables:
+          TEST_SUITE: src/__tests__/studio-modelgen.test.ts|src/__tests__/graphql-v2/custom-transformers.test.ts|src/__tests__/notifications-in-app-messaging-env-1.test.ts
+          CLI_REGION: eu-central-1
+      depend-on:
+        - upb
+    - identifier: l_notifications_sms_pull_pull_auth_10
+      buildspec: codebuild_specs/run_e2e_tests_linux.yml
+      env:
+        variables:
+          TEST_SUITE: src/__tests__/notifications-sms-pull.test.ts|src/__tests__/pull.test.ts|src/__tests__/auth_10.test.ts
+          CLI_REGION: us-west-2
+      depend-on:
+        - upb
+    - identifier: l_container_hosting_init_b_notifications_apns
+      buildspec: codebuild_specs/run_e2e_tests_linux.yml
+      env:
+        variables:
+          TEST_SUITE: src/__tests__/container-hosting.test.ts|src/__tests__/init_b.test.ts|src/__tests__/notifications-apns.test.ts
+          CLI_REGION: us-west-2
+      depend-on:
+        - upb
+    - identifier: l_notifications_fcm_notifications_in_app_messaging_env_2_with_babel_config
+      buildspec: codebuild_specs/run_e2e_tests_linux.yml
+      env:
+        variables:
+          TEST_SUITE: src/__tests__/notifications-fcm.test.ts|src/__tests__/notifications-in-app-messaging-env-2.test.ts|src/__tests__/with-babel-config.test.ts
+          CLI_REGION: us-west-2
+      depend-on:
+        - upb
+    - identifier: l_amplify_configure_env_2_init_d
+      buildspec: codebuild_specs/run_e2e_tests_linux.yml
+      env:
+        variables:
+          TEST_SUITE: src/__tests__/amplify-configure.test.ts|src/__tests__/env-2.test.ts|src/__tests__/init_d.test.ts
+          CLI_REGION: us-west-2
+      depend-on:
+        - upb
+    - identifier: l_init_f_auth_5d_configure_project
+      buildspec: codebuild_specs/run_e2e_tests_linux.yml
+      env:
+        variables:
+          TEST_SUITE: src/__tests__/init_f.test.ts|src/__tests__/auth_5d.test.ts|src/__tests__/configure-project.test.ts
+          CLI_REGION: ap-southeast-2
+      depend-on:
+        - upb
+    - identifier: l_git_clone_attach_init_c_layer_4
+      buildspec: codebuild_specs/run_e2e_tests_linux.yml
+      env:
+        variables:
+          TEST_SUITE: src/__tests__/git-clone-attach.test.ts|src/__tests__/init_c.test.ts|src/__tests__/layer-4.test.ts
+          CLI_REGION: eu-west-2
+      depend-on:
+        - upb
+    - identifier: l_function_2c_function_3b_function_4
+      buildspec: codebuild_specs/run_e2e_tests_linux.yml
+      env:
+        variables:
+          TEST_SUITE: src/__tests__/function_2c.test.ts|src/__tests__/function_3b.test.ts|src/__tests__/function_4.test.ts
+          CLI_REGION: us-west-2
+      depend-on:
+        - upb
+    - identifier: l_interactions_schema_model_a_tags
+      buildspec: codebuild_specs/run_e2e_tests_linux.yml
+      env:
+        variables:
+          TEST_SUITE: src/__tests__/interactions.test.ts|src/__tests__/schema-model-a.test.ts|src/__tests__/tags.test.ts
+          CLI_REGION: us-west-2
+      depend-on:
+        - upb
+    - identifier: l_auth_1a_auth_trigger_custom_policies_function
+      buildspec: codebuild_specs/run_e2e_tests_linux.yml
+      env:
+        variables:
+          TEST_SUITE: src/__tests__/auth_1a.test.ts|src/__tests__/auth-trigger.test.ts|src/__tests__/custom_policies_function.test.ts
+          CLI_REGION: eu-central-1
+      depend-on:
+        - upb
+    - identifier: l_function_6_storage_2_export
+      buildspec: codebuild_specs/run_e2e_tests_linux.yml
+      env:
+        variables:
+          TEST_SUITE: src/__tests__/function_6.test.ts|src/__tests__/storage-2.test.ts|src/__tests__/export.test.ts
+          CLI_REGION: ap-northeast-1
+      depend-on:
+        - upb
+    - identifier: l_iam_permissions_boundary_node_function_notifications_sms
+      buildspec: codebuild_specs/run_e2e_tests_linux.yml
+      env:
+        variables:
+          TEST_SUITE: src/__tests__/iam-permissions-boundary.test.ts|src/__tests__/migration/node.function.test.ts|src/__tests__/notifications-sms.test.ts
+          CLI_REGION: ap-southeast-1
+      depend-on:
+        - upb
+    - identifier: l_schema_auth_4b_schema_model_e_schema_versioned
+      buildspec: codebuild_specs/run_e2e_tests_linux.yml
+      env:
+        variables:
+          TEST_SUITE: src/__tests__/schema-auth-4b.test.ts|src/__tests__/schema-model-e.test.ts|src/__tests__/schema-versioned.test.ts
+          CLI_REGION: ap-northeast-1
+      depend-on:
+        - upb
+    - identifier: l_auth_1c_auth_5e_auth_8b
+      buildspec: codebuild_specs/run_e2e_tests_linux.yml
+      env:
+        variables:
+          TEST_SUITE: src/__tests__/auth_1c.test.ts|src/__tests__/auth_5e.test.ts|src/__tests__/auth_8b.test.ts
+          CLI_REGION: ap-southeast-1
+      depend-on:
+        - upb
+    - identifier: l_geo_add_b_s3_sse_schema_auth_4a
+      buildspec: codebuild_specs/run_e2e_tests_linux.yml
+      env:
+        variables:
+          TEST_SUITE: src/__tests__/geo-add-b.test.ts|src/__tests__/s3-sse.test.ts|src/__tests__/schema-auth-4a.test.ts
+          CLI_REGION: us-west-2
+      depend-on:
+        - upb
+    - identifier: l_schema_model_b_schema_model_d_auth_5f
+      buildspec: codebuild_specs/run_e2e_tests_linux.yml
+      env:
+        variables:
+          TEST_SUITE: src/__tests__/schema-model-b.test.ts|src/__tests__/schema-model-d.test.ts|src/__tests__/auth_5f.test.ts
+          CLI_REGION: eu-west-2
+      depend-on:
+        - upb
+    - identifier: l_env_4_frontend_config_drift_schema_auth_4d
+      buildspec: codebuild_specs/run_e2e_tests_linux.yml
+      env:
+        variables:
+          TEST_SUITE: src/__tests__/env-4.test.ts|src/__tests__/frontend_config_drift.test.ts|src/__tests__/schema-auth-4d.test.ts
+          CLI_REGION: eu-central-1
+      depend-on:
+        - upb
+    - identifier: l_schema_auth_6a_schema_data_access_patterns_schema_model_c
+      buildspec: codebuild_specs/run_e2e_tests_linux.yml
+      env:
+        variables:
+          TEST_SUITE: src/__tests__/schema-auth-6a.test.ts|src/__tests__/schema-data-access-patterns.test.ts|src/__tests__/schema-model-c.test.ts
+          CLI_REGION: us-east-1
+      depend-on:
+        - upb
+    - identifier: l_schema_predictions_model_migration_auth_3c
+      buildspec: codebuild_specs/run_e2e_tests_linux.yml
+      env:
+        variables:
+          TEST_SUITE: src/__tests__/schema-predictions.test.ts|src/__tests__/transformer-migrations/model-migration.test.ts|src/__tests__/auth_3c.test.ts
+          CLI_REGION: us-east-1
+      depend-on:
+        - upb
+    - identifier: l_auth_4c_auth_5a_auth_5c
+      buildspec: codebuild_specs/run_e2e_tests_linux.yml
+      env:
+        variables:
+          TEST_SUITE: src/__tests__/auth_4c.test.ts|src/__tests__/auth_5a.test.ts|src/__tests__/auth_5c.test.ts
+          CLI_REGION: us-east-2
+      depend-on:
+        - upb
+    - identifier: l_env_1_geo_add_a_init_a
+      buildspec: codebuild_specs/run_e2e_tests_linux.yml
+      env:
+        variables:
+          TEST_SUITE: src/__tests__/env-1.test.ts|src/__tests__/geo-add-a.test.ts|src/__tests__/init_a.test.ts
+          CLI_REGION: ap-southeast-1
+      depend-on:
+        - upb
+    - identifier: l_schema_auth_4c_schema_auth_5c_auth_5b
+      buildspec: codebuild_specs/run_e2e_tests_linux.yml
+      env:
+        variables:
+          TEST_SUITE: src/__tests__/schema-auth-4c.test.ts|src/__tests__/schema-auth-5c.test.ts|src/__tests__/auth_5b.test.ts
+          CLI_REGION: us-east-2
+      depend-on:
+        - upb
+    - identifier: l_auth_9_custom_resources_env_5
+      buildspec: codebuild_specs/run_e2e_tests_linux.yml
+      env:
+        variables:
+          TEST_SUITE: src/__tests__/auth_9.test.ts|src/__tests__/custom_resources.test.ts|src/__tests__/env-5.test.ts
+          CLI_REGION: us-east-1
+      depend-on:
+        - upb
+    - identifier: l_function_10_function_9c_function_permissions
+      buildspec: codebuild_specs/run_e2e_tests_linux.yml
+      env:
+        variables:
+          TEST_SUITE: src/__tests__/function_10.test.ts|src/__tests__/function_9c.test.ts|src/__tests__/function-permissions.test.ts
+          CLI_REGION: ap-northeast-1
+      depend-on:
+        - upb
+    - identifier: l_geo_import_1a_geo_import_2_global_sandbox_b
+      buildspec: codebuild_specs/run_e2e_tests_linux.yml
+      env:
+        variables:
+          TEST_SUITE: src/__tests__/geo-import-1a.test.ts|src/__tests__/geo-import-2.test.ts|src/__tests__/global_sandbox-b.test.ts
+          CLI_REGION: us-east-2
+      depend-on:
+        - upb
+    - identifier: l_schema_auth_5d_schema_auth_6b_schema_auth_8c
+      buildspec: codebuild_specs/run_e2e_tests_linux.yml
+      env:
+        variables:
+          TEST_SUITE: src/__tests__/schema-auth-5d.test.ts|src/__tests__/schema-auth-6b.test.ts|src/__tests__/schema-auth-8c.test.ts
+          CLI_REGION: us-east-2
+      depend-on:
+        - upb
+    - identifier: l_auth_3a_auth_3b_auth_4a
+      buildspec: codebuild_specs/run_e2e_tests_linux.yml
+      env:
+        variables:
+          TEST_SUITE: src/__tests__/auth_3a.test.ts|src/__tests__/auth_3b.test.ts|src/__tests__/auth_4a.test.ts
+          CLI_REGION: us-east-1
+      depend-on:
+        - upb
+    - identifier: l_auth_7a_auth_8c_feature_flags
+      buildspec: codebuild_specs/run_e2e_tests_linux.yml
+      env:
+        variables:
+          TEST_SUITE: src/__tests__/auth_7a.test.ts|src/__tests__/auth_8c.test.ts|src/__tests__/feature-flags.test.ts
+          CLI_REGION: us-east-2
+      depend-on:
+        - upb
+    - identifier: l_geo_import_1b_global_sandbox_a_init_e
+      buildspec: codebuild_specs/run_e2e_tests_linux.yml
+      env:
+        variables:
+          TEST_SUITE: src/__tests__/geo-import-1b.test.ts|src/__tests__/global_sandbox-a.test.ts|src/__tests__/init_e.test.ts
+          CLI_REGION: us-west-2
+      depend-on:
+        - upb
+    - identifier: l_notifications_analytics_compatibility_in_app_2_schema_auth_11_c_schema_auth_2b
+      buildspec: codebuild_specs/run_e2e_tests_linux.yml
+      env:
+        variables:
+          TEST_SUITE: src/__tests__/notifications-analytics-compatibility-in-app-2.test.ts|src/__tests__/schema-auth-11-c.test.ts|src/__tests__/schema-auth-2b.test.ts
+          CLI_REGION: eu-west-2
+      depend-on:
+        - upb
+    - identifier: l_schema_auth_6c_schema_auth_6d_schema_auth_7c
+      buildspec: codebuild_specs/run_e2e_tests_linux.yml
+      env:
+        variables:
+          TEST_SUITE: src/__tests__/schema-auth-6c.test.ts|src/__tests__/schema-auth-6d.test.ts|src/__tests__/schema-auth-7c.test.ts
+          CLI_REGION: us-west-2
+      depend-on:
+        - upb
+    - identifier: l_schema_auth_8a_function_migration_api_10
+      buildspec: codebuild_specs/run_e2e_tests_linux.yml
+      env:
+        variables:
+          TEST_SUITE: src/__tests__/schema-auth-8a.test.ts|src/__tests__/transformer-migrations/function-migration.test.ts|src/__tests__/api_10.test.ts
+          CLI_REGION: eu-west-2
+      depend-on:
+        - upb
+    - identifier: l_api_7_export_pull_a_function_9a
+      buildspec: codebuild_specs/run_e2e_tests_linux.yml
+      env:
+        variables:
+          TEST_SUITE: src/__tests__/api_7.test.ts|src/__tests__/export-pull-a.test.ts|src/__tests__/function_9a.test.ts
+          CLI_REGION: us-east-2
+      depend-on:
+        - upb
+    - identifier: l_geo_headless_api_key_migration5_schema_auth_1a
+      buildspec: codebuild_specs/run_e2e_tests_linux.yml
+      env:
+        variables:
+          TEST_SUITE: src/__tests__/geo-headless.test.ts|src/__tests__/migration/api.key.migration5.test.ts|src/__tests__/schema-auth-1a.test.ts
+          CLI_REGION: ap-southeast-1
+      depend-on:
+        - upb
+    - identifier: l_schema_auth_5b_schema_auth_8b_schema_auth_9_a
+      buildspec: codebuild_specs/run_e2e_tests_linux.yml
+      env:
+        variables:
+          TEST_SUITE: src/__tests__/schema-auth-5b.test.ts|src/__tests__/schema-auth-8b.test.ts|src/__tests__/schema-auth-9-a.test.ts
+          CLI_REGION: ap-southeast-1
+      depend-on:
+        - upb
+    - identifier: l_schema_auth_9_c_storage_3_auth_11
+      buildspec: codebuild_specs/run_e2e_tests_linux.yml
+      env:
+        variables:
+          TEST_SUITE: src/__tests__/schema-auth-9-c.test.ts|src/__tests__/storage-3.test.ts|src/__tests__/auth_11.test.ts
+          CLI_REGION: eu-west-2
+      depend-on:
+        - upb
+    - identifier: l_auth_1b_delete_geo_add_c
+      buildspec: codebuild_specs/run_e2e_tests_linux.yml
+      env:
+        variables:
+          TEST_SUITE: src/__tests__/auth_1b.test.ts|src/__tests__/delete.test.ts|src/__tests__/geo-add-c.test.ts
+          CLI_REGION: eu-west-2
+      depend-on:
+        - upb
+    - identifier: l_geo_add_d_geo_import_3_hosting
+      buildspec: codebuild_specs/run_e2e_tests_linux.yml
+      env:
+        variables:
+          TEST_SUITE: src/__tests__/geo-add-d.test.ts|src/__tests__/geo-import-3.test.ts|src/__tests__/hosting.test.ts
+          CLI_REGION: us-east-2
+      depend-on:
+        - upb
+    - identifier: l_layer_3_api_connection_migration_api_key_migration3
+      buildspec: codebuild_specs/run_e2e_tests_linux.yml
+      env:
+        variables:
+          TEST_SUITE: src/__tests__/layer-3.test.ts|src/__tests__/migration/api.connection.migration.test.ts|src/__tests__/migration/api.key.migration3.test.ts
+          CLI_REGION: us-west-2
+      depend-on:
+        - upb
+    - identifier: l_predictions_schema_auth_11_b_schema_auth_1b
+      buildspec: codebuild_specs/run_e2e_tests_linux.yml
+      env:
+        variables:
+          TEST_SUITE: src/__tests__/predictions.test.ts|src/__tests__/schema-auth-11-b.test.ts|src/__tests__/schema-auth-1b.test.ts
+          CLI_REGION: ap-southeast-1
+      depend-on:
+        - upb
+    - identifier: l_schema_auth_2a_schema_auth_7a_schema_auth_7b
+      buildspec: codebuild_specs/run_e2e_tests_linux.yml
+      env:
+        variables:
+          TEST_SUITE: src/__tests__/schema-auth-2a.test.ts|src/__tests__/schema-auth-7a.test.ts|src/__tests__/schema-auth-7b.test.ts
+          CLI_REGION: us-west-2
+      depend-on:
+        - upb
+    - identifier: l_schema_auth_9_b_schema_iterative_rollback_1_predictions_migration
+      buildspec: codebuild_specs/run_e2e_tests_linux.yml
+      env:
+        variables:
+          TEST_SUITE: src/__tests__/schema-auth-9-b.test.ts|src/__tests__/schema-iterative-rollback-1.test.ts|src/__tests__/transformer-migrations/predictions-migration.test.ts
+          CLI_REGION: ap-northeast-1
+      depend-on:
+        - upb
+    - identifier: l_api_6a_auth_7b_export_pull_b
+      buildspec: codebuild_specs/run_e2e_tests_linux.yml
+      env:
+        variables:
+          TEST_SUITE: src/__tests__/api_6a.test.ts|src/__tests__/auth_7b.test.ts|src/__tests__/export-pull-b.test.ts
+          CLI_REGION: ap-southeast-1
+      depend-on:
+        - upb
+    - identifier: l_function_3a_init_special_case_http_migration
+      buildspec: codebuild_specs/run_e2e_tests_linux.yml
+      env:
+        variables:
+          TEST_SUITE: src/__tests__/function_3a.test.ts|src/__tests__/init-special-case.test.ts|src/__tests__/transformer-migrations/http-migration.test.ts
+          CLI_REGION: ap-northeast-1
+      depend-on:
+        - upb
+    - identifier: l_schema_auth_12_schema_auth_3_schema_function_2
+      buildspec: codebuild_specs/run_e2e_tests_linux.yml
+      env:
+        variables:
+          TEST_SUITE: src/__tests__/schema-auth-12.test.ts|src/__tests__/schema-auth-3.test.ts|src/__tests__/schema-function-2.test.ts
+          CLI_REGION: ap-southeast-2
+      depend-on:
+        - upb
+    - identifier: l_auth_4b_auth_8a_export_pull_d
+      buildspec: codebuild_specs/run_e2e_tests_linux.yml
+      env:
+        variables:
+          TEST_SUITE: src/__tests__/auth_4b.test.ts|src/__tests__/auth_8a.test.ts|src/__tests__/export-pull-d.test.ts
+          CLI_REGION: ap-southeast-1
+      depend-on:
+        - upb
+    - identifier: l_schema_auth_5a_schema_iterative_rollback_2_schema_iterative_update_3
+      buildspec: codebuild_specs/run_e2e_tests_linux.yml
+      env:
+        variables:
+          TEST_SUITE: src/__tests__/schema-auth-5a.test.ts|src/__tests__/schema-iterative-rollback-2.test.ts|src/__tests__/schema-iterative-update-3.test.ts
+          CLI_REGION: us-east-1
+      depend-on:
+        - upb
+    - identifier: l_auth_migration_api_2a_api_2b
+      buildspec: codebuild_specs/run_e2e_tests_linux.yml
+      env:
+        variables:
+          TEST_SUITE: src/__tests__/transformer-migrations/auth-migration.test.ts|src/__tests__/api_2a.test.ts|src/__tests__/api_2b.test.ts
+          CLI_REGION: ap-southeast-2
+      depend-on:
+        - upb
+    - identifier: l_api_6c_api_9a_auth_12
+      buildspec: codebuild_specs/run_e2e_tests_linux.yml
+      env:
+        variables:
+          TEST_SUITE: src/__tests__/api_6c.test.ts|src/__tests__/api_9a.test.ts|src/__tests__/auth_12.test.ts
+          CLI_REGION: ap-northeast-1
+      depend-on:
+        - upb
+    - identifier: l_auth_2g_auth_2h_auth_5g
+      buildspec: codebuild_specs/run_e2e_tests_linux.yml
+      env:
+        variables:
+          TEST_SUITE: src/__tests__/auth_2g.test.ts|src/__tests__/auth_2h.test.ts|src/__tests__/auth_5g.test.ts
+          CLI_REGION: ap-southeast-1
+      depend-on:
+        - upb
+    - identifier: l_hosted_ui_user_groups_s3_access_user_groups
+      buildspec: codebuild_specs/run_e2e_tests_linux.yml
+      env:
+        variables:
+          TEST_SUITE: src/__tests__/auth/hosted-ui.test.ts|src/__tests__/auth/user-groups-s3-access.test.ts|src/__tests__/auth/user-groups.test.ts
+          CLI_REGION: us-west-2
+      depend-on:
+        - upb
+    - identifier: l_build_function_custom_resource_with_storage_dynamodb_simulator
+      buildspec: codebuild_specs/run_e2e_tests_linux.yml
+      env:
+        variables:
+          TEST_SUITE: src/__tests__/build-function.test.ts|src/__tests__/custom-resource-with-storage.test.ts|src/__tests__/dynamodb-simulator/dynamodb-simulator.test.ts
+          CLI_REGION: us-west-2
+      depend-on:
+        - upb
+    - identifier: l_export_pull_c_function_12_function_13
+      buildspec: codebuild_specs/run_e2e_tests_linux.yml
+      env:
+        variables:
+          TEST_SUITE: src/__tests__/export-pull-c.test.ts|src/__tests__/function_12.test.ts|src/__tests__/function_13.test.ts
+          CLI_REGION: eu-west-2
+      depend-on:
+        - upb
+    - identifier: l_function_14_function_15_function_2d
+      buildspec: codebuild_specs/run_e2e_tests_linux.yml
+      env:
+        variables:
+          TEST_SUITE: src/__tests__/function_14.test.ts|src/__tests__/function_15.test.ts|src/__tests__/function_2d.test.ts
+          CLI_REGION: us-east-1
+      depend-on:
+        - upb
+    - identifier: l_general_config_headless_init_help_hooks_c
+      buildspec: codebuild_specs/run_e2e_tests_linux.yml
+      env:
+        variables:
+          TEST_SUITE: src/__tests__/general-config/general-config-headless-init.test.ts|src/__tests__/help.test.ts|src/__tests__/hooks-c.test.ts
+          CLI_REGION: us-east-1
+      depend-on:
+        - upb
+    - identifier: l_init_force_push_interactions_1_interactions_2
+      buildspec: codebuild_specs/run_e2e_tests_linux.yml
+      env:
+        variables:
+          TEST_SUITE: src/__tests__/init-force-push.test.ts|src/__tests__/interactions-1.test.ts|src/__tests__/interactions-2.test.ts
+          CLI_REGION: us-west-2
+      depend-on:
+        - upb
+    - identifier: l_minify_cloudformation_notifications_multi_env_notifications_sms_update
+      buildspec: codebuild_specs/run_e2e_tests_linux.yml
+      env:
+        variables:
+          TEST_SUITE: src/__tests__/minify-cloudformation.test.ts|src/__tests__/notifications-multi-env.test.ts|src/__tests__/notifications-sms-update.test.ts
+          CLI_REGION: ap-southeast-2
+      depend-on:
+        - upb
+    - identifier: l_opensearch_simulator_parameter_store_1_parameter_store_2
+      buildspec: codebuild_specs/run_e2e_tests_linux.yml
+      env:
+        variables:
+          TEST_SUITE: src/__tests__/opensearch-simulator/opensearch-simulator.test.ts|src/__tests__/parameter-store-1.test.ts|src/__tests__/parameter-store-2.test.ts
+          CLI_REGION: us-east-2
+      depend-on:
+        - upb
+    - identifier: l_android_analytics_pinpoint_config_android_notifications_pinpoint_config_flutter_analytics_pinpoint_config
+      buildspec: codebuild_specs/run_e2e_tests_linux.yml
+      env:
+        variables:
+          TEST_SUITE: src/__tests__/pinpoint/android-analytics-pinpoint-config.test.ts|src/__tests__/pinpoint/android-notifications-pinpoint-config.test.ts|src/__tests__/pinpoint/flutter-analytics-pinpoint-config.test.ts
+          CLI_REGION: eu-west-2
+      depend-on:
+        - upb
+    - identifier: l_flutter_notifications_pinpoint_config_ios_analytics_pinpoint_config_ios_notifications_pinpoint_config
+      buildspec: codebuild_specs/run_e2e_tests_linux.yml
+      env:
+        variables:
+          TEST_SUITE: src/__tests__/pinpoint/flutter-notifications-pinpoint-config.test.ts|src/__tests__/pinpoint/ios-analytics-pinpoint-config.test.ts|src/__tests__/pinpoint/ios-notifications-pinpoint-config.test.ts
+          CLI_REGION: ap-southeast-2
+      depend-on:
+        - upb
+    - identifier: l_javascript_analytics_pinpoint_config_javascript_notifications_pinpoint_config_pr_previews_multi_env_1
+      buildspec: codebuild_specs/run_e2e_tests_linux.yml
+      env:
+        variables:
+          TEST_SUITE: src/__tests__/pinpoint/javascript-analytics-pinpoint-config.test.ts|src/__tests__/pinpoint/javascript-notifications-pinpoint-config.test.ts|src/__tests__/pr-previews-multi-env-1.test.ts
+          CLI_REGION: ap-northeast-1
+      depend-on:
+        - upb
+    - identifier: l_pull_2_push_smoketest
+      buildspec: codebuild_specs/run_e2e_tests_linux.yml
+      env:
+        variables:
+          TEST_SUITE: src/__tests__/pull-2.test.ts|src/__tests__/push.test.ts|src/__tests__/smoketest.test.ts
+          CLI_REGION: eu-west-2
+      depend-on:
+        - upb
+    - identifier: l_S3server_api_8_function_8
+      buildspec: codebuild_specs/run_e2e_tests_linux.yml
+      env:
+        variables:
+          TEST_SUITE: src/__tests__/storage-simulator/S3server.test.ts|src/__tests__/api_8.test.ts|src/__tests__/function_8.test.ts
+          CLI_REGION: eu-west-2
+      depend-on:
+        - upb
+    - identifier: l_schema_iterative_update_locking_api_lambda_auth_2_layer_2
+      buildspec: codebuild_specs/run_e2e_tests_linux.yml
+      env:
+        variables:
+          TEST_SUITE: src/__tests__/schema-iterative-update-locking.test.ts|src/__tests__/graphql-v2/api_lambda_auth_2.test.ts|src/__tests__/layer-2.test.ts
+          CLI_REGION: ap-northeast-1
+      depend-on:
+        - upb
+    - identifier: l_schema_auth_13_function_5_schema_iterative_update_1
+      buildspec: codebuild_specs/run_e2e_tests_linux.yml
+      env:
+        variables:
+          TEST_SUITE: src/__tests__/schema-auth-13.test.ts|src/__tests__/function_5.test.ts|src/__tests__/schema-iterative-update-1.test.ts
+          CLI_REGION: us-east-1
+      depend-on:
+        - upb
+    - identifier: l_auth_6_function_2a_schema_connection_2
+      buildspec: codebuild_specs/run_e2e_tests_linux.yml
+      env:
+        variables:
+          TEST_SUITE: src/__tests__/auth_6.test.ts|src/__tests__/function_2a.test.ts|src/__tests__/schema-connection-2.test.ts
+          CLI_REGION: ap-southeast-2
+      depend-on:
+        - upb
+    - identifier: l_schema_function_1_api_9b_custom_policies_container
+      buildspec: codebuild_specs/run_e2e_tests_linux.yml
+      env:
+        variables:
+          TEST_SUITE: src/__tests__/schema-function-1.test.ts|src/__tests__/api_9b.test.ts|src/__tests__/custom_policies_container.test.ts
+          CLI_REGION: eu-central-1
+      depend-on:
+        - upb
+    - identifier: l_function_9b_schema_iterative_update_2_storage_1a
+      buildspec: codebuild_specs/run_e2e_tests_linux.yml
+      env:
+        variables:
+          TEST_SUITE: src/__tests__/function_9b.test.ts|src/__tests__/schema-iterative-update-2.test.ts|src/__tests__/storage-1a.test.ts
+          CLI_REGION: us-east-2
+      depend-on:
+        - upb
+    - identifier: l_storage_1b_function_11_function_2b
+      buildspec: codebuild_specs/run_e2e_tests_linux.yml
+      env:
+        variables:
+          TEST_SUITE: src/__tests__/storage-1b.test.ts|src/__tests__/function_11.test.ts|src/__tests__/function_2b.test.ts
+          CLI_REGION: ap-southeast-2
+      depend-on:
+        - upb
+    - identifier: l_function_7_api_connection_migration2_api_4
+      buildspec: codebuild_specs/run_e2e_tests_linux.yml
+      env:
+        variables:
+          TEST_SUITE: src/__tests__/function_7.test.ts|src/__tests__/migration/api.connection.migration2.test.ts|src/__tests__/api_4.test.ts
+          CLI_REGION: us-east-1
+      depend-on:
+        - upb
+    - identifier: l_containers_api_secrets_storage_4_schema_auth_10
+      buildspec: codebuild_specs/run_e2e_tests_linux.yml
+      env:
+        variables:
+          TEST_SUITE: src/__tests__/containers-api-secrets.test.ts|src/__tests__/storage-4.test.ts|src/__tests__/schema-auth-10.test.ts
+          CLI_REGION: us-east-2
+      depend-on:
+        - upb
+    - identifier: l_geo_multi_env_searchable_datastore_resolvers
+      buildspec: codebuild_specs/run_e2e_tests_linux.yml
+      env:
+        variables:
+          TEST_SUITE: src/__tests__/geo-multi-env.test.ts|src/__tests__/graphql-v2/searchable-datastore.test.ts|src/__tests__/resolvers.test.ts
+          CLI_REGION: us-east-1
+      depend-on:
+        - upb
+    - identifier: l_schema_key_api_5_apigw
+      buildspec: codebuild_specs/run_e2e_tests_linux.yml
+      env:
+        variables:
+          TEST_SUITE: src/__tests__/schema-key.test.ts|src/__tests__/api_5.test.ts|src/__tests__/apigw.test.ts
+          CLI_REGION: ap-southeast-2
+      depend-on:
+        - upb
+    - identifier: l_api_lambda_auth_1_api_key_migration2_schema_searchable
+      buildspec: codebuild_specs/run_e2e_tests_linux.yml
+      env:
+        variables:
+          TEST_SUITE: src/__tests__/graphql-v2/api_lambda_auth_1.test.ts|src/__tests__/migration/api.key.migration2.test.ts|src/__tests__/schema-searchable.test.ts
+          CLI_REGION: ap-southeast-1
+      depend-on:
+        - upb
+    - identifier: l_api_key_migration1_schema_auth_14_api_3
+      buildspec: codebuild_specs/run_e2e_tests_linux.yml
+      env:
+        variables:
+          TEST_SUITE: src/__tests__/migration/api.key.migration1.test.ts|src/__tests__/schema-auth-14.test.ts|src/__tests__/api_3.test.ts
+          CLI_REGION: us-west-2
+      depend-on:
+        - upb
+    - identifier: l_api_6b_api_1_layer_1
+      buildspec: codebuild_specs/run_e2e_tests_linux.yml
+      env:
+        variables:
+          TEST_SUITE: src/__tests__/api_6b.test.ts|src/__tests__/api_1.test.ts|src/__tests__/layer-1.test.ts
+          CLI_REGION: us-east-2
+      depend-on:
+        - upb
+    - identifier: l_api_key_migration4_schema_iterative_update_4_function_1
+      buildspec: codebuild_specs/run_e2e_tests_linux.yml
+      env:
+        variables:
+          TEST_SUITE: src/__tests__/migration/api.key.migration4.test.ts|src/__tests__/schema-iterative-update-4.test.ts|src/__tests__/function_1.test.ts
+          CLI_REGION: ap-northeast-1
+      depend-on:
+        - upb
+    - identifier: l_storage_5
+      buildspec: codebuild_specs/run_e2e_tests_linux.yml
+      env:
+        variables:
+          compute-type: BUILD_GENERAL1_SMALL
+          TEST_SUITE: src/__tests__/storage-5.test.ts
+          CLI_REGION: us-west-2
+      depend-on:
+        - upb
+    - identifier: l_datastore_modelgen
+      buildspec: codebuild_specs/run_e2e_tests_linux.yml
+      env:
+        variables:
+          compute-type: BUILD_GENERAL1_SMALL
+          TEST_SUITE: src/__tests__/datastore-modelgen.test.ts
+          CLI_REGION: us-east-1
+          DISABLE_COVERAGE: 1
+      depend-on:
+        - upb
+    - identifier: l_amplify_app
+      buildspec: codebuild_specs/run_e2e_tests_linux.yml
+      env:
+        variables:
+          compute-type: BUILD_GENERAL1_SMALL
+          TEST_SUITE: src/__tests__/amplify-app.test.ts
+          CLI_REGION: us-east-2
+          DISABLE_COVERAGE: 1
+      depend-on:
+        - upb
+    - identifier: l_auth_2c
+      buildspec: codebuild_specs/run_e2e_tests_linux.yml
+      env:
+        variables:
+          compute-type: BUILD_GENERAL1_SMALL
+          TEST_SUITE: src/__tests__/auth_2c.test.ts
+          CLI_REGION: us-west-2
+      depend-on:
+        - upb
+    - identifier: l_auth_2e
+      buildspec: codebuild_specs/run_e2e_tests_linux.yml
+      env:
+        variables:
+          compute-type: BUILD_GENERAL1_SMALL
+          TEST_SUITE: src/__tests__/auth_2e.test.ts
+          CLI_REGION: eu-west-2
+      depend-on:
+        - upb
+    - identifier: l_uibuilder
+      buildspec: codebuild_specs/run_e2e_tests_linux.yml
+      env:
+        variables:
+          compute-type: BUILD_GENERAL1_SMALL
+          TEST_SUITE: src/__tests__/uibuilder.test.ts
+          CLI_REGION: eu-central-1
+      depend-on:
+        - upb
+    - identifier: l_geo_remove_3
+      buildspec: codebuild_specs/run_e2e_tests_linux.yml
+      env:
+        variables:
+          compute-type: BUILD_GENERAL1_SMALL
+          TEST_SUITE: src/__tests__/geo-remove-3.test.ts
+          CLI_REGION: us-east-2
+      depend-on:
+        - upb
+    - identifier: l_geo_add_f
+      buildspec: codebuild_specs/run_e2e_tests_linux.yml
+      env:
+        variables:
+          compute-type: BUILD_GENERAL1_SMALL
+          TEST_SUITE: src/__tests__/geo-add-f.test.ts
+          CLI_REGION: us-east-1
+      depend-on:
+        - upb
+    - identifier: l_geo_add_e
+      buildspec: codebuild_specs/run_e2e_tests_linux.yml
+      env:
+        variables:
+          compute-type: BUILD_GENERAL1_SMALL
+          TEST_SUITE: src/__tests__/geo-add-e.test.ts
+          CLI_REGION: ap-southeast-1
+      depend-on:
+        - upb
+    - identifier: l_import_dynamodb_2c
+      buildspec: codebuild_specs/run_e2e_tests_linux.yml
+      env:
+        variables:
+          compute-type: BUILD_GENERAL1_SMALL
+          TEST_SUITE: src/__tests__/import_dynamodb_2c.test.ts
+          CLI_REGION: ap-southeast-2
+      depend-on:
+        - upb
+    - identifier: l_env_3
+      buildspec: codebuild_specs/run_e2e_tests_linux.yml
+      env:
+        variables:
+          compute-type: BUILD_GENERAL1_SMALL
+          TEST_SUITE: src/__tests__/env-3.test.ts
+          CLI_REGION: eu-west-2
+      depend-on:
+        - upb
+    - identifier: l_geo_remove_2
+      buildspec: codebuild_specs/run_e2e_tests_linux.yml
+      env:
+        variables:
+          compute-type: BUILD_GENERAL1_SMALL
+          TEST_SUITE: src/__tests__/geo-remove-2.test.ts
+          CLI_REGION: eu-central-1
+      depend-on:
+        - upb
+    - identifier: l_notifications_in_app_messaging
+      buildspec: codebuild_specs/run_e2e_tests_linux.yml
+      env:
+        variables:
+          compute-type: BUILD_GENERAL1_SMALL
+          TEST_SUITE: src/__tests__/notifications-in-app-messaging.test.ts
+          CLI_REGION: us-east-2
+      depend-on:
+        - upb
+    - identifier: l_import_auth_2a
+      buildspec: codebuild_specs/run_e2e_tests_linux.yml
+      env:
+        variables:
+          compute-type: BUILD_GENERAL1_SMALL
+          TEST_SUITE: src/__tests__/import_auth_2a.test.ts
+          CLI_REGION: ap-northeast-1
+      depend-on:
+        - upb
+    - identifier: l_import_auth_1a
+      buildspec: codebuild_specs/run_e2e_tests_linux.yml
+      env:
+        variables:
+          compute-type: BUILD_GENERAL1_SMALL
+          TEST_SUITE: src/__tests__/import_auth_1a.test.ts
+          CLI_REGION: eu-west-2
+      depend-on:
+        - upb
+    - identifier: l_import_auth_2b
+      buildspec: codebuild_specs/run_e2e_tests_linux.yml
+      env:
+        variables:
+          compute-type: BUILD_GENERAL1_SMALL
+          TEST_SUITE: src/__tests__/import_auth_2b.test.ts
+          CLI_REGION: us-east-2
+      depend-on:
+        - upb
+    - identifier: l_import_s3_2a
+      buildspec: codebuild_specs/run_e2e_tests_linux.yml
+      env:
+        variables:
+          compute-type: BUILD_GENERAL1_SMALL
+          TEST_SUITE: src/__tests__/import_s3_2a.test.ts
+          CLI_REGION: us-west-2
+      depend-on:
+        - upb
+    - identifier: l_import_s3_2c
+      buildspec: codebuild_specs/run_e2e_tests_linux.yml
+      env:
+        variables:
+          compute-type: BUILD_GENERAL1_SMALL
+          TEST_SUITE: src/__tests__/import_s3_2c.test.ts
+          CLI_REGION: us-east-2
+      depend-on:
+        - upb
+    - identifier: l_import_auth_1b
+      buildspec: codebuild_specs/run_e2e_tests_linux.yml
+      env:
+        variables:
+          compute-type: BUILD_GENERAL1_SMALL
+          TEST_SUITE: src/__tests__/import_auth_1b.test.ts
+          CLI_REGION: ap-southeast-2
+      depend-on:
+        - upb
+    - identifier: l_schema_auth_11_a
+      buildspec: codebuild_specs/run_e2e_tests_linux.yml
+      env:
+        variables:
+          compute-type: BUILD_GENERAL1_SMALL
+          TEST_SUITE: src/__tests__/schema-auth-11-a.test.ts
+          CLI_REGION: ap-southeast-1
+      depend-on:
+        - upb
+    - identifier: l_geo_update_1
+      buildspec: codebuild_specs/run_e2e_tests_linux.yml
+      env:
+        variables:
+          compute-type: BUILD_GENERAL1_SMALL
+          TEST_SUITE: src/__tests__/geo-update-1.test.ts
+          CLI_REGION: us-east-1
+      depend-on:
+        - upb
+    - identifier: l_geo_update_2
+      buildspec: codebuild_specs/run_e2e_tests_linux.yml
+      env:
+        variables:
+          compute-type: BUILD_GENERAL1_SMALL
+          TEST_SUITE: src/__tests__/geo-update-2.test.ts
+          CLI_REGION: ap-southeast-2
+      depend-on:
+        - upb
+    - identifier: l_import_s3_3
+      buildspec: codebuild_specs/run_e2e_tests_linux.yml
+      env:
+        variables:
+          compute-type: BUILD_GENERAL1_SMALL
+          TEST_SUITE: src/__tests__/import_s3_3.test.ts
+          CLI_REGION: eu-west-2
+      depend-on:
+        - upb
+    - identifier: l_import_dynamodb_2b
+      buildspec: codebuild_specs/run_e2e_tests_linux.yml
+      env:
+        variables:
+          compute-type: BUILD_GENERAL1_SMALL
+          TEST_SUITE: src/__tests__/import_dynamodb_2b.test.ts
+          CLI_REGION: ap-southeast-2
+      depend-on:
+        - upb
+    - identifier: l_hostingPROD
+      buildspec: codebuild_specs/run_e2e_tests_linux.yml
+      env:
+        variables:
+          compute-type: BUILD_GENERAL1_SMALL
+          TEST_SUITE: src/__tests__/hostingPROD.test.ts
+          CLI_REGION: us-west-2
+      depend-on:
+        - upb
+    - identifier: l_import_s3_2b
+      buildspec: codebuild_specs/run_e2e_tests_linux.yml
+      env:
+        variables:
+          compute-type: BUILD_GENERAL1_SMALL
+          TEST_SUITE: src/__tests__/import_s3_2b.test.ts
+          CLI_REGION: eu-west-2
+      depend-on:
+        - upb
+    - identifier: l_containers_api_1
+      buildspec: codebuild_specs/run_e2e_tests_linux.yml
+      env:
+        variables:
+          compute-type: BUILD_GENERAL1_SMALL
+          TEST_SUITE: src/__tests__/containers-api-1.test.ts
+          CLI_REGION: eu-west-2
+      depend-on:
+        - upb
+    - identifier: l_schema_auth_15
+      buildspec: codebuild_specs/run_e2e_tests_linux.yml
+      env:
+        variables:
+          compute-type: BUILD_GENERAL1_SMALL
+          TEST_SUITE: src/__tests__/schema-auth-15.test.ts
+          CLI_REGION: eu-central-1
+      depend-on:
+        - upb
+    - identifier: l_schema_connection_1
+      buildspec: codebuild_specs/run_e2e_tests_linux.yml
+      env:
+        variables:
+          compute-type: BUILD_GENERAL1_SMALL
+          TEST_SUITE: src/__tests__/schema-connection-1.test.ts
+          CLI_REGION: eu-west-2
+      depend-on:
+        - upb
+    - identifier: l_import_auth_3
+      buildspec: codebuild_specs/run_e2e_tests_linux.yml
+      env:
+        variables:
+          compute-type: BUILD_GENERAL1_SMALL
+          TEST_SUITE: src/__tests__/import_auth_3.test.ts
+          CLI_REGION: ap-southeast-1
+      depend-on:
+        - upb
+    - identifier: l_import_dynamodb_2a
+      buildspec: codebuild_specs/run_e2e_tests_linux.yml
+      env:
+        variables:
+          compute-type: BUILD_GENERAL1_SMALL
+          TEST_SUITE: src/__tests__/import_dynamodb_2a.test.ts
+          CLI_REGION: ap-southeast-2
+      depend-on:
+        - upb
+    - identifier: l_containers_api_2
+      buildspec: codebuild_specs/run_e2e_tests_linux.yml
+      env:
+        variables:
+          compute-type: BUILD_GENERAL1_SMALL
+          TEST_SUITE: src/__tests__/containers-api-2.test.ts
+          CLI_REGION: ap-northeast-1
+      depend-on:
+        - upb
+    - identifier: l_import_s3_1
+      buildspec: codebuild_specs/run_e2e_tests_linux.yml
+      env:
+        variables:
+          compute-type: BUILD_GENERAL1_SMALL
+          TEST_SUITE: src/__tests__/import_s3_1.test.ts
+          CLI_REGION: ap-southeast-1
+          USE_PARENT_ACCOUNT: 1
+      depend-on:
+        - upb
+    - identifier: l_searchable_migration
+      buildspec: codebuild_specs/run_e2e_tests_linux.yml
+      env:
+        variables:
+          compute-type: BUILD_GENERAL1_SMALL
+          TEST_SUITE: src/__tests__/transformer-migrations/searchable-migration.test.ts
+          CLI_REGION: us-east-1
+          USE_PARENT_ACCOUNT: 1
+      depend-on:
+        - upb
+    - identifier: l_geo_remove_1
+      buildspec: codebuild_specs/run_e2e_tests_linux.yml
+      env:
+        variables:
+          compute-type: BUILD_GENERAL1_SMALL
+          TEST_SUITE: src/__tests__/geo-remove-1.test.ts
+          CLI_REGION: ap-northeast-1
+      depend-on:
+        - upb
+    - identifier: l_import_dynamodb_1
+      buildspec: codebuild_specs/run_e2e_tests_linux.yml
+      env:
+        variables:
+          compute-type: BUILD_GENERAL1_SMALL
+          TEST_SUITE: src/__tests__/import_dynamodb_1.test.ts
+          CLI_REGION: eu-west-2
+          USE_PARENT_ACCOUNT: 1
+      depend-on:
+        - upb
+    - identifier: w_analytics_kinesis_analytics_pinpoint_flutter_analytics_pinpoint_js
+      buildspec: codebuild_specs/run_e2e_tests_windows.yml
+      env:
+        type: WINDOWS_SERVER_2019_CONTAINER
+        image: $WINDOWS_IMAGE_2019
+        variables:
+          TEST_SUITE: src/__tests__/analytics-kinesis.test.ts|src/__tests__/analytics-pinpoint-flutter.test.ts|src/__tests__/analytics-pinpoint-js.test.ts
+          CLI_REGION: eu-west-2
+      depend-on:
+        - build_windows
+        - upb
+    - identifier: w_auth_2a_auth_2b_auth_2d
+      buildspec: codebuild_specs/run_e2e_tests_windows.yml
+      env:
+        type: WINDOWS_SERVER_2019_CONTAINER
+        image: $WINDOWS_IMAGE_2019
         variables:
           TEST_SUITE: src/__tests__/auth_2a.test.ts|src/__tests__/auth_2b.test.ts|src/__tests__/auth_2d.test.ts
-          CLI_REGION: us-west-2
-      depend-on:
-        - upb
-    - identifier: l_auth_2f_notifications_lifecycle_notifications_analytics_compatibility_in_app_1
-      buildspec: codebuild_specs/run_e2e_tests_linux.yml
-      env:
-        variables:
-<<<<<<< HEAD
-          TEST_SUITE: src/__tests__/auth_2f.test.ts|src/__tests__/notifications-lifecycle.test.ts|src/__tests__/uibuilder.test.ts
-=======
+          CLI_REGION: ap-southeast-2
+      depend-on:
+        - build_windows
+        - upb
+    - identifier: w_auth_2f_notifications_lifecycle_notifications_analytics_compatibility_in_app_1
+      buildspec: codebuild_specs/run_e2e_tests_windows.yml
+      env:
+        type: WINDOWS_SERVER_2019_CONTAINER
+        image: $WINDOWS_IMAGE_2019
+        variables:
           TEST_SUITE: src/__tests__/auth_2f.test.ts|src/__tests__/notifications-lifecycle.test.ts|src/__tests__/notifications-analytics-compatibility-in-app-1.test.ts
->>>>>>> 244e0920
-          CLI_REGION: us-east-1
-      depend-on:
-        - upb
-    - identifier: l_notifications_analytics_compatibility_sms_2_analytics_2_global_sandbox_c
-      buildspec: codebuild_specs/run_e2e_tests_linux.yml
-      env:
-        variables:
-<<<<<<< HEAD
-          TEST_SUITE: src/__tests__/notifications-analytics-compatibility-in-app-1.test.ts|src/__tests__/notifications-analytics-compatibility-sms-2.test.ts|src/__tests__/analytics-2.test.ts
-          CLI_REGION: us-east-1
-=======
+          CLI_REGION: us-east-1
+      depend-on:
+        - build_windows
+        - upb
+    - identifier: w_notifications_analytics_compatibility_sms_2_analytics_2_global_sandbox_c
+      buildspec: codebuild_specs/run_e2e_tests_windows.yml
+      env:
+        type: WINDOWS_SERVER_2019_CONTAINER
+        image: $WINDOWS_IMAGE_2019
+        variables:
           TEST_SUITE: src/__tests__/notifications-analytics-compatibility-sms-2.test.ts|src/__tests__/analytics-2.test.ts|src/__tests__/global_sandbox-c.test.ts
-          CLI_REGION: eu-west-2
->>>>>>> 244e0920
-      depend-on:
-        - upb
-    - identifier: l_hooks_b_notifications_analytics_compatibility_sms_1_plugin
-      buildspec: codebuild_specs/run_e2e_tests_linux.yml
-      env:
-        variables:
-<<<<<<< HEAD
-          TEST_SUITE: src/__tests__/global_sandbox-c.test.ts|src/__tests__/hooks-b.test.ts|src/__tests__/notifications-analytics-compatibility-sms-1.test.ts
-          CLI_REGION: us-east-2
-=======
+          CLI_REGION: us-east-2
+      depend-on:
+        - build_windows
+        - upb
+    - identifier: w_hooks_b_notifications_analytics_compatibility_sms_1_plugin
+      buildspec: codebuild_specs/run_e2e_tests_windows.yml
+      env:
+        type: WINDOWS_SERVER_2019_CONTAINER
+        image: $WINDOWS_IMAGE_2019
+        variables:
           TEST_SUITE: src/__tests__/hooks-b.test.ts|src/__tests__/notifications-analytics-compatibility-sms-1.test.ts|src/__tests__/plugin.test.ts
-          CLI_REGION: ap-northeast-1
->>>>>>> 244e0920
-      depend-on:
-        - upb
-    - identifier: l_studio_modelgen_custom_transformers_notifications_in_app_messaging_env_1
-      buildspec: codebuild_specs/run_e2e_tests_linux.yml
-      env:
-        variables:
-<<<<<<< HEAD
-          TEST_SUITE: src/__tests__/plugin.test.ts|src/__tests__/studio-modelgen.test.ts|src/__tests__/graphql-v2/custom-transformers.test.ts
-          CLI_REGION: us-east-1
-=======
+          CLI_REGION: us-east-2
+      depend-on:
+        - build_windows
+        - upb
+    - identifier: w_studio_modelgen_custom_transformers_notifications_in_app_messaging_env_1
+      buildspec: codebuild_specs/run_e2e_tests_windows.yml
+      env:
+        type: WINDOWS_SERVER_2019_CONTAINER
+        image: $WINDOWS_IMAGE_2019
+        variables:
           TEST_SUITE: src/__tests__/studio-modelgen.test.ts|src/__tests__/graphql-v2/custom-transformers.test.ts|src/__tests__/notifications-in-app-messaging-env-1.test.ts
-          CLI_REGION: ap-southeast-2
->>>>>>> 244e0920
-      depend-on:
-        - upb
-    - identifier: l_notifications_sms_pull_pull_auth_10
-      buildspec: codebuild_specs/run_e2e_tests_linux.yml
-      env:
-        variables:
-          TEST_SUITE: src/__tests__/notifications-sms-pull.test.ts|src/__tests__/pull.test.ts|src/__tests__/auth_10.test.ts
-          CLI_REGION: ap-southeast-2
-      depend-on:
-        - upb
-    - identifier: l_container_hosting_init_b_notifications_apns
-      buildspec: codebuild_specs/run_e2e_tests_linux.yml
-      env:
-        variables:
-<<<<<<< HEAD
-          TEST_SUITE: src/__tests__/auth_10.test.ts|src/__tests__/container-hosting.test.ts|src/__tests__/init_b.test.ts
-          CLI_REGION: ap-southeast-1
-=======
-          TEST_SUITE: src/__tests__/container-hosting.test.ts|src/__tests__/init_b.test.ts|src/__tests__/notifications-apns.test.ts
-          CLI_REGION: us-west-2
->>>>>>> 244e0920
-      depend-on:
-        - upb
-    - identifier: l_notifications_fcm_notifications_in_app_messaging_env_2_with_babel_config
-      buildspec: codebuild_specs/run_e2e_tests_linux.yml
-      env:
-        variables:
-<<<<<<< HEAD
-          TEST_SUITE: src/__tests__/notifications-apns.test.ts|src/__tests__/notifications-fcm.test.ts|src/__tests__/notifications-in-app-messaging-env-2.test.ts
-=======
-          TEST_SUITE: src/__tests__/notifications-fcm.test.ts|src/__tests__/notifications-in-app-messaging-env-2.test.ts|src/__tests__/with-babel-config.test.ts
->>>>>>> 244e0920
-          CLI_REGION: eu-west-2
-      depend-on:
-        - upb
-    - identifier: l_amplify_configure_env_2_init_d
-      buildspec: codebuild_specs/run_e2e_tests_linux.yml
-      env:
-        variables:
-<<<<<<< HEAD
-          TEST_SUITE: src/__tests__/with-babel-config.test.ts|src/__tests__/amplify-configure.test.ts|src/__tests__/env-2.test.ts
-          CLI_REGION: us-east-2
-=======
-          TEST_SUITE: src/__tests__/amplify-configure.test.ts|src/__tests__/env-2.test.ts|src/__tests__/init_d.test.ts
-          CLI_REGION: us-east-1
->>>>>>> 244e0920
-      depend-on:
-        - upb
-    - identifier: l_init_f_auth_5d_configure_project
-      buildspec: codebuild_specs/run_e2e_tests_linux.yml
-      env:
-        variables:
-          TEST_SUITE: src/__tests__/init_f.test.ts|src/__tests__/auth_5d.test.ts|src/__tests__/configure-project.test.ts
-          CLI_REGION: eu-west-2
-      depend-on:
-        - upb
-    - identifier: l_git_clone_attach_init_c_layer_4
-      buildspec: codebuild_specs/run_e2e_tests_linux.yml
-      env:
-        variables:
-<<<<<<< HEAD
-          TEST_SUITE: src/__tests__/configure-project.test.ts|src/__tests__/git-clone-attach.test.ts|src/__tests__/init_c.test.ts
-          CLI_REGION: ap-southeast-1
-=======
-          TEST_SUITE: src/__tests__/git-clone-attach.test.ts|src/__tests__/init_c.test.ts|src/__tests__/layer-4.test.ts
-          CLI_REGION: us-west-2
->>>>>>> 244e0920
-      depend-on:
-        - upb
-    - identifier: l_function_2c_function_3b_function_4
-      buildspec: codebuild_specs/run_e2e_tests_linux.yml
-      env:
-        variables:
-<<<<<<< HEAD
-          TEST_SUITE: src/__tests__/layer-4.test.ts|src/__tests__/function_2c.test.ts|src/__tests__/function_3b.test.ts
-          CLI_REGION: eu-west-2
-=======
-          TEST_SUITE: src/__tests__/function_2c.test.ts|src/__tests__/function_3b.test.ts|src/__tests__/function_4.test.ts
-          CLI_REGION: us-east-2
->>>>>>> 244e0920
-      depend-on:
-        - upb
-    - identifier: l_interactions_schema_model_a_tags
-      buildspec: codebuild_specs/run_e2e_tests_linux.yml
-      env:
-        variables:
-          TEST_SUITE: src/__tests__/interactions.test.ts|src/__tests__/schema-model-a.test.ts|src/__tests__/tags.test.ts
-          CLI_REGION: us-west-2
-      depend-on:
-        - upb
-    - identifier: l_auth_1a_auth_trigger_custom_policies_function
-      buildspec: codebuild_specs/run_e2e_tests_linux.yml
-      env:
-        variables:
-<<<<<<< HEAD
+          CLI_REGION: eu-central-1
+      depend-on:
+        - build_windows
+        - upb
+    - identifier: w_notifications_sms_pull_auth_10_container_hosting
+      buildspec: codebuild_specs/run_e2e_tests_windows.yml
+      env:
+        type: WINDOWS_SERVER_2019_CONTAINER
+        image: $WINDOWS_IMAGE_2019
+        variables:
+          TEST_SUITE: src/__tests__/notifications-sms-pull.test.ts|src/__tests__/auth_10.test.ts|src/__tests__/container-hosting.test.ts
+          CLI_REGION: ap-southeast-2
+      depend-on:
+        - build_windows
+        - upb
+    - identifier: w_init_b_notifications_apns_notifications_fcm
+      buildspec: codebuild_specs/run_e2e_tests_windows.yml
+      env:
+        type: WINDOWS_SERVER_2019_CONTAINER
+        image: $WINDOWS_IMAGE_2019
+        variables:
+          TEST_SUITE: src/__tests__/init_b.test.ts|src/__tests__/notifications-apns.test.ts|src/__tests__/notifications-fcm.test.ts
+          CLI_REGION: us-east-1
+      depend-on:
+        - build_windows
+        - upb
+    - identifier: w_notifications_in_app_messaging_env_2_with_babel_config_amplify_configure
+      buildspec: codebuild_specs/run_e2e_tests_windows.yml
+      env:
+        type: WINDOWS_SERVER_2019_CONTAINER
+        image: $WINDOWS_IMAGE_2019
+        variables:
+          TEST_SUITE: src/__tests__/notifications-in-app-messaging-env-2.test.ts|src/__tests__/with-babel-config.test.ts|src/__tests__/amplify-configure.test.ts
+          CLI_REGION: us-east-2
+      depend-on:
+        - build_windows
+        - upb
+    - identifier: w_init_d_init_f_auth_5d
+      buildspec: codebuild_specs/run_e2e_tests_windows.yml
+      env:
+        type: WINDOWS_SERVER_2019_CONTAINER
+        image: $WINDOWS_IMAGE_2019
+        variables:
+          TEST_SUITE: src/__tests__/init_d.test.ts|src/__tests__/init_f.test.ts|src/__tests__/auth_5d.test.ts
+          CLI_REGION: ap-northeast-1
+      depend-on:
+        - build_windows
+        - upb
+    - identifier: w_configure_project_init_c_layer_4
+      buildspec: codebuild_specs/run_e2e_tests_windows.yml
+      env:
+        type: WINDOWS_SERVER_2019_CONTAINER
+        image: $WINDOWS_IMAGE_2019
+        variables:
+          TEST_SUITE: src/__tests__/configure-project.test.ts|src/__tests__/init_c.test.ts|src/__tests__/layer-4.test.ts
+          CLI_REGION: ap-southeast-2
+      depend-on:
+        - build_windows
+        - upb
+    - identifier: w_function_2c_interactions_schema_model_a
+      buildspec: codebuild_specs/run_e2e_tests_windows.yml
+      env:
+        type: WINDOWS_SERVER_2019_CONTAINER
+        image: $WINDOWS_IMAGE_2019
+        variables:
+          TEST_SUITE: src/__tests__/function_2c.test.ts|src/__tests__/interactions.test.ts|src/__tests__/schema-model-a.test.ts
+          CLI_REGION: us-west-2
+      depend-on:
+        - build_windows
+        - upb
+    - identifier: w_tags_auth_1a_auth_trigger
+      buildspec: codebuild_specs/run_e2e_tests_windows.yml
+      env:
+        type: WINDOWS_SERVER_2019_CONTAINER
+        image: $WINDOWS_IMAGE_2019
+        variables:
           TEST_SUITE: src/__tests__/tags.test.ts|src/__tests__/auth_1a.test.ts|src/__tests__/auth-trigger.test.ts
-          CLI_REGION: eu-west-2
-=======
-          TEST_SUITE: src/__tests__/auth_1a.test.ts|src/__tests__/auth-trigger.test.ts|src/__tests__/custom_policies_function.test.ts
-          CLI_REGION: us-east-2
->>>>>>> 244e0920
-      depend-on:
-        - upb
-    - identifier: l_function_6_storage_2_export
-      buildspec: codebuild_specs/run_e2e_tests_linux.yml
-      env:
-        variables:
-<<<<<<< HEAD
-          TEST_SUITE: src/__tests__/custom_policies_function.test.ts|src/__tests__/function_6.test.ts|src/__tests__/storage-2.test.ts
-          CLI_REGION: us-west-2
-=======
-          TEST_SUITE: src/__tests__/function_6.test.ts|src/__tests__/storage-2.test.ts|src/__tests__/export.test.ts
-          CLI_REGION: us-east-2
->>>>>>> 244e0920
-      depend-on:
-        - upb
-    - identifier: l_iam_permissions_boundary_node_function_notifications_sms
-      buildspec: codebuild_specs/run_e2e_tests_linux.yml
-      env:
-        variables:
-<<<<<<< HEAD
-          TEST_SUITE: src/__tests__/export.test.ts|src/__tests__/iam-permissions-boundary.test.ts|src/__tests__/migration/node.function.test.ts
-          CLI_REGION: ap-northeast-1
-=======
-          TEST_SUITE: src/__tests__/iam-permissions-boundary.test.ts|src/__tests__/migration/node.function.test.ts|src/__tests__/notifications-sms.test.ts
+          CLI_REGION: us-east-2
+      depend-on:
+        - build_windows
+        - upb
+    - identifier: w_custom_policies_function_storage_2_iam_permissions_boundary
+      buildspec: codebuild_specs/run_e2e_tests_windows.yml
+      env:
+        type: WINDOWS_SERVER_2019_CONTAINER
+        image: $WINDOWS_IMAGE_2019
+        variables:
+          TEST_SUITE: src/__tests__/custom_policies_function.test.ts|src/__tests__/storage-2.test.ts|src/__tests__/iam-permissions-boundary.test.ts
+          CLI_REGION: ap-southeast-1
+      depend-on:
+        - build_windows
+        - upb
+    - identifier: w_node_function_notifications_sms_schema_auth_4b
+      buildspec: codebuild_specs/run_e2e_tests_windows.yml
+      env:
+        type: WINDOWS_SERVER_2019_CONTAINER
+        image: $WINDOWS_IMAGE_2019
+        variables:
+          TEST_SUITE: src/__tests__/migration/node.function.test.ts|src/__tests__/notifications-sms.test.ts|src/__tests__/schema-auth-4b.test.ts
+          CLI_REGION: us-east-1
+      depend-on:
+        - build_windows
+        - upb
+    - identifier: w_schema_model_e_schema_versioned_auth_1c
+      buildspec: codebuild_specs/run_e2e_tests_windows.yml
+      env:
+        type: WINDOWS_SERVER_2019_CONTAINER
+        image: $WINDOWS_IMAGE_2019
+        variables:
+          TEST_SUITE: src/__tests__/schema-model-e.test.ts|src/__tests__/schema-versioned.test.ts|src/__tests__/auth_1c.test.ts
+          CLI_REGION: us-east-2
+      depend-on:
+        - build_windows
+        - upb
+    - identifier: w_auth_5e_auth_8b_geo_add_b
+      buildspec: codebuild_specs/run_e2e_tests_windows.yml
+      env:
+        type: WINDOWS_SERVER_2019_CONTAINER
+        image: $WINDOWS_IMAGE_2019
+        variables:
+          TEST_SUITE: src/__tests__/auth_5e.test.ts|src/__tests__/auth_8b.test.ts|src/__tests__/geo-add-b.test.ts
+          CLI_REGION: us-east-1
+      depend-on:
+        - build_windows
+        - upb
+    - identifier: w_s3_sse_schema_auth_4a_schema_model_b
+      buildspec: codebuild_specs/run_e2e_tests_windows.yml
+      env:
+        type: WINDOWS_SERVER_2019_CONTAINER
+        image: $WINDOWS_IMAGE_2019
+        variables:
+          TEST_SUITE: src/__tests__/s3-sse.test.ts|src/__tests__/schema-auth-4a.test.ts|src/__tests__/schema-model-b.test.ts
           CLI_REGION: eu-central-1
->>>>>>> 244e0920
-      depend-on:
-        - upb
-    - identifier: l_schema_auth_4b_schema_model_e_schema_versioned
-      buildspec: codebuild_specs/run_e2e_tests_linux.yml
-      env:
-        variables:
-<<<<<<< HEAD
-          TEST_SUITE: src/__tests__/notifications-sms.test.ts|src/__tests__/schema-auth-4b.test.ts|src/__tests__/schema-model-e.test.ts
-=======
-          TEST_SUITE: src/__tests__/schema-auth-4b.test.ts|src/__tests__/schema-model-e.test.ts|src/__tests__/schema-versioned.test.ts
->>>>>>> 244e0920
-          CLI_REGION: ap-southeast-1
-      depend-on:
-        - upb
-    - identifier: l_auth_1c_auth_5e_auth_8b
-      buildspec: codebuild_specs/run_e2e_tests_linux.yml
-      env:
-        variables:
-<<<<<<< HEAD
-          TEST_SUITE: src/__tests__/schema-versioned.test.ts|src/__tests__/auth_1c.test.ts|src/__tests__/auth_5e.test.ts
-          CLI_REGION: us-east-1
-=======
-          TEST_SUITE: src/__tests__/auth_1c.test.ts|src/__tests__/auth_5e.test.ts|src/__tests__/auth_8b.test.ts
-          CLI_REGION: eu-west-2
->>>>>>> 244e0920
-      depend-on:
-        - upb
-    - identifier: l_geo_add_b_s3_sse_schema_auth_4a
-      buildspec: codebuild_specs/run_e2e_tests_linux.yml
-      env:
-        variables:
-<<<<<<< HEAD
-          TEST_SUITE: src/__tests__/auth_8b.test.ts|src/__tests__/geo-add-b.test.ts|src/__tests__/s3-sse.test.ts
-          CLI_REGION: us-east-2
-=======
-          TEST_SUITE: src/__tests__/geo-add-b.test.ts|src/__tests__/s3-sse.test.ts|src/__tests__/schema-auth-4a.test.ts
+      depend-on:
+        - build_windows
+        - upb
+    - identifier: w_schema_model_d_auth_5f_env_4
+      buildspec: codebuild_specs/run_e2e_tests_windows.yml
+      env:
+        type: WINDOWS_SERVER_2019_CONTAINER
+        image: $WINDOWS_IMAGE_2019
+        variables:
+          TEST_SUITE: src/__tests__/schema-model-d.test.ts|src/__tests__/auth_5f.test.ts|src/__tests__/env-4.test.ts
+          CLI_REGION: us-east-2
+      depend-on:
+        - build_windows
+        - upb
+    - identifier: w_frontend_config_drift_schema_auth_4d_schema_auth_6a
+      buildspec: codebuild_specs/run_e2e_tests_windows.yml
+      env:
+        type: WINDOWS_SERVER_2019_CONTAINER
+        image: $WINDOWS_IMAGE_2019
+        variables:
+          TEST_SUITE: src/__tests__/frontend_config_drift.test.ts|src/__tests__/schema-auth-4d.test.ts|src/__tests__/schema-auth-6a.test.ts
+          CLI_REGION: us-east-1
+      depend-on:
+        - build_windows
+        - upb
+    - identifier: w_schema_data_access_patterns_schema_model_c_schema_predictions
+      buildspec: codebuild_specs/run_e2e_tests_windows.yml
+      env:
+        type: WINDOWS_SERVER_2019_CONTAINER
+        image: $WINDOWS_IMAGE_2019
+        variables:
+          TEST_SUITE: src/__tests__/schema-data-access-patterns.test.ts|src/__tests__/schema-model-c.test.ts|src/__tests__/schema-predictions.test.ts
+          CLI_REGION: us-west-2
+      depend-on:
+        - build_windows
+        - upb
+    - identifier: w_model_migration_auth_3c_auth_4c
+      buildspec: codebuild_specs/run_e2e_tests_windows.yml
+      env:
+        type: WINDOWS_SERVER_2019_CONTAINER
+        image: $WINDOWS_IMAGE_2019
+        variables:
+          TEST_SUITE: src/__tests__/transformer-migrations/model-migration.test.ts|src/__tests__/auth_3c.test.ts|src/__tests__/auth_4c.test.ts
+          CLI_REGION: us-east-1
+      depend-on:
+        - build_windows
+        - upb
+    - identifier: w_auth_5a_auth_5c_env_1
+      buildspec: codebuild_specs/run_e2e_tests_windows.yml
+      env:
+        type: WINDOWS_SERVER_2019_CONTAINER
+        image: $WINDOWS_IMAGE_2019
+        variables:
+          TEST_SUITE: src/__tests__/auth_5a.test.ts|src/__tests__/auth_5c.test.ts|src/__tests__/env-1.test.ts
+          CLI_REGION: ap-southeast-1
+      depend-on:
+        - build_windows
+        - upb
+    - identifier: w_geo_add_a_init_a_schema_auth_4c
+      buildspec: codebuild_specs/run_e2e_tests_windows.yml
+      env:
+        type: WINDOWS_SERVER_2019_CONTAINER
+        image: $WINDOWS_IMAGE_2019
+        variables:
+          TEST_SUITE: src/__tests__/geo-add-a.test.ts|src/__tests__/init_a.test.ts|src/__tests__/schema-auth-4c.test.ts
+          CLI_REGION: ap-northeast-1
+      depend-on:
+        - build_windows
+        - upb
+    - identifier: w_schema_auth_5c_auth_5b_auth_9
+      buildspec: codebuild_specs/run_e2e_tests_windows.yml
+      env:
+        type: WINDOWS_SERVER_2019_CONTAINER
+        image: $WINDOWS_IMAGE_2019
+        variables:
+          TEST_SUITE: src/__tests__/schema-auth-5c.test.ts|src/__tests__/auth_5b.test.ts|src/__tests__/auth_9.test.ts
+          CLI_REGION: us-east-2
+      depend-on:
+        - build_windows
+        - upb
+    - identifier: w_env_5_function_10_function_9c
+      buildspec: codebuild_specs/run_e2e_tests_windows.yml
+      env:
+        type: WINDOWS_SERVER_2019_CONTAINER
+        image: $WINDOWS_IMAGE_2019
+        variables:
+          TEST_SUITE: src/__tests__/env-5.test.ts|src/__tests__/function_10.test.ts|src/__tests__/function_9c.test.ts
+          CLI_REGION: ap-southeast-2
+      depend-on:
+        - build_windows
+        - upb
+    - identifier: w_function_permissions_geo_import_1a_geo_import_2
+      buildspec: codebuild_specs/run_e2e_tests_windows.yml
+      env:
+        type: WINDOWS_SERVER_2019_CONTAINER
+        image: $WINDOWS_IMAGE_2019
+        variables:
+          TEST_SUITE: src/__tests__/function-permissions.test.ts|src/__tests__/geo-import-1a.test.ts|src/__tests__/geo-import-2.test.ts
+          CLI_REGION: us-east-1
+      depend-on:
+        - build_windows
+        - upb
+    - identifier: w_global_sandbox_b_schema_auth_5d_schema_auth_6b
+      buildspec: codebuild_specs/run_e2e_tests_windows.yml
+      env:
+        type: WINDOWS_SERVER_2019_CONTAINER
+        image: $WINDOWS_IMAGE_2019
+        variables:
+          TEST_SUITE: src/__tests__/global_sandbox-b.test.ts|src/__tests__/schema-auth-5d.test.ts|src/__tests__/schema-auth-6b.test.ts
+          CLI_REGION: us-west-2
+      depend-on:
+        - build_windows
+        - upb
+    - identifier: w_schema_auth_8c_auth_3a_auth_3b
+      buildspec: codebuild_specs/run_e2e_tests_windows.yml
+      env:
+        type: WINDOWS_SERVER_2019_CONTAINER
+        image: $WINDOWS_IMAGE_2019
+        variables:
+          TEST_SUITE: src/__tests__/schema-auth-8c.test.ts|src/__tests__/auth_3a.test.ts|src/__tests__/auth_3b.test.ts
+          CLI_REGION: ap-southeast-2
+      depend-on:
+        - build_windows
+        - upb
+    - identifier: w_auth_4a_auth_7a_auth_8c
+      buildspec: codebuild_specs/run_e2e_tests_windows.yml
+      env:
+        type: WINDOWS_SERVER_2019_CONTAINER
+        image: $WINDOWS_IMAGE_2019
+        variables:
+          TEST_SUITE: src/__tests__/auth_4a.test.ts|src/__tests__/auth_7a.test.ts|src/__tests__/auth_8c.test.ts
+          CLI_REGION: us-east-1
+      depend-on:
+        - build_windows
+        - upb
+    - identifier: w_feature_flags_geo_import_1b_global_sandbox_a
+      buildspec: codebuild_specs/run_e2e_tests_windows.yml
+      env:
+        type: WINDOWS_SERVER_2019_CONTAINER
+        image: $WINDOWS_IMAGE_2019
+        variables:
+          TEST_SUITE: src/__tests__/feature-flags.test.ts|src/__tests__/geo-import-1b.test.ts|src/__tests__/global_sandbox-a.test.ts
+          CLI_REGION: us-west-2
+      depend-on:
+        - build_windows
+        - upb
+    - identifier: w_init_e_notifications_analytics_compatibility_in_app_2_schema_auth_11_c
+      buildspec: codebuild_specs/run_e2e_tests_windows.yml
+      env:
+        type: WINDOWS_SERVER_2019_CONTAINER
+        image: $WINDOWS_IMAGE_2019
+        variables:
+          TEST_SUITE: src/__tests__/init_e.test.ts|src/__tests__/notifications-analytics-compatibility-in-app-2.test.ts|src/__tests__/schema-auth-11-c.test.ts
           CLI_REGION: eu-central-1
->>>>>>> 244e0920
-      depend-on:
-        - upb
-    - identifier: l_schema_model_b_schema_model_d_auth_5f
-      buildspec: codebuild_specs/run_e2e_tests_linux.yml
-      env:
-        variables:
-<<<<<<< HEAD
-          TEST_SUITE: src/__tests__/schema-auth-4a.test.ts|src/__tests__/schema-model-b.test.ts|src/__tests__/schema-model-d.test.ts
-          CLI_REGION: us-west-2
-=======
-          TEST_SUITE: src/__tests__/schema-model-b.test.ts|src/__tests__/schema-model-d.test.ts|src/__tests__/auth_5f.test.ts
-          CLI_REGION: us-east-1
->>>>>>> 244e0920
-      depend-on:
-        - upb
-    - identifier: l_env_4_frontend_config_drift_schema_auth_4d
-      buildspec: codebuild_specs/run_e2e_tests_linux.yml
-      env:
-        variables:
-<<<<<<< HEAD
-          TEST_SUITE: src/__tests__/auth_5f.test.ts|src/__tests__/env-4.test.ts|src/__tests__/frontend_config_drift.test.ts
-          CLI_REGION: us-west-2
-=======
-          TEST_SUITE: src/__tests__/env-4.test.ts|src/__tests__/frontend_config_drift.test.ts|src/__tests__/schema-auth-4d.test.ts
-          CLI_REGION: us-east-1
->>>>>>> 244e0920
-      depend-on:
-        - upb
-    - identifier: l_schema_auth_6a_schema_data_access_patterns_schema_model_c
-      buildspec: codebuild_specs/run_e2e_tests_linux.yml
-      env:
-        variables:
-<<<<<<< HEAD
-          TEST_SUITE: src/__tests__/schema-auth-4d.test.ts|src/__tests__/schema-auth-6a.test.ts|src/__tests__/schema-data-access-patterns.test.ts
-          CLI_REGION: us-west-2
-=======
-          TEST_SUITE: src/__tests__/schema-auth-6a.test.ts|src/__tests__/schema-data-access-patterns.test.ts|src/__tests__/schema-model-c.test.ts
-          CLI_REGION: eu-central-1
->>>>>>> 244e0920
-      depend-on:
-        - upb
-    - identifier: l_schema_predictions_model_migration_auth_3c
-      buildspec: codebuild_specs/run_e2e_tests_linux.yml
-      env:
-        variables:
-          TEST_SUITE: src/__tests__/schema-predictions.test.ts|src/__tests__/transformer-migrations/model-migration.test.ts|src/__tests__/auth_3c.test.ts
-          CLI_REGION: eu-central-1
-      depend-on:
-        - upb
-    - identifier: l_auth_4c_auth_5a_auth_5c
-      buildspec: codebuild_specs/run_e2e_tests_linux.yml
-      env:
-        variables:
-<<<<<<< HEAD
-          TEST_SUITE: src/__tests__/auth_3c.test.ts|src/__tests__/auth_4c.test.ts|src/__tests__/auth_5a.test.ts
-          CLI_REGION: us-east-2
-=======
-          TEST_SUITE: src/__tests__/auth_4c.test.ts|src/__tests__/auth_5a.test.ts|src/__tests__/auth_5c.test.ts
-          CLI_REGION: eu-central-1
->>>>>>> 244e0920
-      depend-on:
-        - upb
-    - identifier: l_env_1_geo_add_a_init_a
-      buildspec: codebuild_specs/run_e2e_tests_linux.yml
-      env:
-        variables:
-          TEST_SUITE: src/__tests__/env-1.test.ts|src/__tests__/geo-add-a.test.ts|src/__tests__/init_a.test.ts
-          CLI_REGION: ap-northeast-1
-      depend-on:
-        - upb
-    - identifier: l_schema_auth_4c_schema_auth_5c_auth_5b
-      buildspec: codebuild_specs/run_e2e_tests_linux.yml
-      env:
-        variables:
-<<<<<<< HEAD
-          TEST_SUITE: src/__tests__/init_a.test.ts|src/__tests__/schema-auth-4c.test.ts|src/__tests__/schema-auth-5c.test.ts
-          CLI_REGION: ap-southeast-1
-=======
-          TEST_SUITE: src/__tests__/schema-auth-4c.test.ts|src/__tests__/schema-auth-5c.test.ts|src/__tests__/auth_5b.test.ts
-          CLI_REGION: us-west-2
->>>>>>> 244e0920
-      depend-on:
-        - upb
-    - identifier: l_auth_9_custom_resources_env_5
-      buildspec: codebuild_specs/run_e2e_tests_linux.yml
-      env:
-        variables:
-<<<<<<< HEAD
-          TEST_SUITE: src/__tests__/auth_5b.test.ts|src/__tests__/auth_9.test.ts|src/__tests__/custom_resources.test.ts
-          CLI_REGION: us-east-1
-=======
-          TEST_SUITE: src/__tests__/auth_9.test.ts|src/__tests__/custom_resources.test.ts|src/__tests__/env-5.test.ts
-          CLI_REGION: us-east-2
->>>>>>> 244e0920
-      depend-on:
-        - upb
-    - identifier: l_function_10_function_9c_function_permissions
-      buildspec: codebuild_specs/run_e2e_tests_linux.yml
-      env:
-        variables:
-<<<<<<< HEAD
-          TEST_SUITE: src/__tests__/env-5.test.ts|src/__tests__/function_10.test.ts|src/__tests__/function_9c.test.ts
-          CLI_REGION: us-east-1
-=======
-          TEST_SUITE: src/__tests__/function_10.test.ts|src/__tests__/function_9c.test.ts|src/__tests__/function-permissions.test.ts
-          CLI_REGION: us-west-2
->>>>>>> 244e0920
-      depend-on:
-        - upb
-    - identifier: l_geo_import_1a_geo_import_2_global_sandbox_b
-      buildspec: codebuild_specs/run_e2e_tests_linux.yml
-      env:
-        variables:
-<<<<<<< HEAD
-          TEST_SUITE: src/__tests__/function-permissions.test.ts|src/__tests__/geo-import-1a.test.ts|src/__tests__/geo-import-2.test.ts
-=======
-          TEST_SUITE: src/__tests__/geo-import-1a.test.ts|src/__tests__/geo-import-2.test.ts|src/__tests__/global_sandbox-b.test.ts
->>>>>>> 244e0920
-          CLI_REGION: eu-west-2
-      depend-on:
-        - upb
-    - identifier: l_schema_auth_5d_schema_auth_6b_schema_auth_8c
-      buildspec: codebuild_specs/run_e2e_tests_linux.yml
-      env:
-        variables:
-          TEST_SUITE: src/__tests__/schema-auth-5d.test.ts|src/__tests__/schema-auth-6b.test.ts|src/__tests__/schema-auth-8c.test.ts
-          CLI_REGION: eu-west-2
-      depend-on:
-        - upb
-    - identifier: l_auth_3a_auth_3b_auth_4a
-      buildspec: codebuild_specs/run_e2e_tests_linux.yml
-      env:
-        variables:
-          TEST_SUITE: src/__tests__/auth_3a.test.ts|src/__tests__/auth_3b.test.ts|src/__tests__/auth_4a.test.ts
-          CLI_REGION: eu-central-1
-      depend-on:
-        - upb
-    - identifier: l_auth_7a_auth_8c_feature_flags
-      buildspec: codebuild_specs/run_e2e_tests_linux.yml
-      env:
-        variables:
-<<<<<<< HEAD
-          TEST_SUITE: src/__tests__/auth_4a.test.ts|src/__tests__/auth_7a.test.ts|src/__tests__/auth_8c.test.ts
-=======
-          TEST_SUITE: src/__tests__/auth_7a.test.ts|src/__tests__/auth_8c.test.ts|src/__tests__/feature-flags.test.ts
->>>>>>> 244e0920
-          CLI_REGION: us-east-1
-      depend-on:
-        - upb
-    - identifier: l_geo_import_1b_global_sandbox_a_init_e
-      buildspec: codebuild_specs/run_e2e_tests_linux.yml
-      env:
-        variables:
-<<<<<<< HEAD
-          TEST_SUITE: src/__tests__/feature-flags.test.ts|src/__tests__/geo-import-1b.test.ts|src/__tests__/global_sandbox-a.test.ts
-          CLI_REGION: us-west-2
-=======
-          TEST_SUITE: src/__tests__/geo-import-1b.test.ts|src/__tests__/global_sandbox-a.test.ts|src/__tests__/init_e.test.ts
-          CLI_REGION: us-east-1
->>>>>>> 244e0920
-      depend-on:
-        - upb
-    - identifier: l_notifications_analytics_compatibility_in_app_2_schema_auth_11_c_schema_auth_2b
-      buildspec: codebuild_specs/run_e2e_tests_linux.yml
-      env:
-        variables:
-<<<<<<< HEAD
-          TEST_SUITE: src/__tests__/init_e.test.ts|src/__tests__/notifications-analytics-compatibility-in-app-2.test.ts|src/__tests__/schema-auth-11-c.test.ts
-          CLI_REGION: us-east-2
-=======
-          TEST_SUITE: src/__tests__/notifications-analytics-compatibility-in-app-2.test.ts|src/__tests__/schema-auth-11-c.test.ts|src/__tests__/schema-auth-2b.test.ts
-          CLI_REGION: ap-southeast-1
->>>>>>> 244e0920
-      depend-on:
-        - upb
-    - identifier: l_schema_auth_6c_schema_auth_6d_schema_auth_7c
-      buildspec: codebuild_specs/run_e2e_tests_linux.yml
-      env:
-        variables:
-<<<<<<< HEAD
+      depend-on:
+        - build_windows
+        - upb
+    - identifier: w_schema_auth_2b_schema_auth_6c_schema_auth_6d
+      buildspec: codebuild_specs/run_e2e_tests_windows.yml
+      env:
+        type: WINDOWS_SERVER_2019_CONTAINER
+        image: $WINDOWS_IMAGE_2019
+        variables:
           TEST_SUITE: src/__tests__/schema-auth-2b.test.ts|src/__tests__/schema-auth-6c.test.ts|src/__tests__/schema-auth-6d.test.ts
-=======
-          TEST_SUITE: src/__tests__/schema-auth-6c.test.ts|src/__tests__/schema-auth-6d.test.ts|src/__tests__/schema-auth-7c.test.ts
->>>>>>> 244e0920
-          CLI_REGION: eu-central-1
-      depend-on:
-        - upb
-    - identifier: l_schema_auth_8a_function_migration_api_10
-      buildspec: codebuild_specs/run_e2e_tests_linux.yml
-      env:
-        variables:
-<<<<<<< HEAD
+          CLI_REGION: us-east-2
+      depend-on:
+        - build_windows
+        - upb
+    - identifier: w_schema_auth_7c_schema_auth_8a_function_migration
+      buildspec: codebuild_specs/run_e2e_tests_windows.yml
+      env:
+        type: WINDOWS_SERVER_2019_CONTAINER
+        image: $WINDOWS_IMAGE_2019
+        variables:
           TEST_SUITE: src/__tests__/schema-auth-7c.test.ts|src/__tests__/schema-auth-8a.test.ts|src/__tests__/transformer-migrations/function-migration.test.ts
-=======
-          TEST_SUITE: src/__tests__/schema-auth-8a.test.ts|src/__tests__/transformer-migrations/function-migration.test.ts|src/__tests__/api_10.test.ts
->>>>>>> 244e0920
-          CLI_REGION: eu-central-1
-      depend-on:
-        - upb
-    - identifier: l_api_7_export_pull_a_function_9a
-      buildspec: codebuild_specs/run_e2e_tests_linux.yml
-      env:
-        variables:
-<<<<<<< HEAD
+          CLI_REGION: us-east-2
+      depend-on:
+        - build_windows
+        - upb
+    - identifier: w_api_10_api_7_export_pull_a
+      buildspec: codebuild_specs/run_e2e_tests_windows.yml
+      env:
+        type: WINDOWS_SERVER_2019_CONTAINER
+        image: $WINDOWS_IMAGE_2019
+        variables:
           TEST_SUITE: src/__tests__/api_10.test.ts|src/__tests__/api_7.test.ts|src/__tests__/export-pull-a.test.ts
           CLI_REGION: ap-southeast-1
-=======
-          TEST_SUITE: src/__tests__/api_7.test.ts|src/__tests__/export-pull-a.test.ts|src/__tests__/function_9a.test.ts
-          CLI_REGION: eu-west-2
->>>>>>> 244e0920
-      depend-on:
-        - upb
-    - identifier: l_geo_headless_api_key_migration5_schema_auth_1a
-      buildspec: codebuild_specs/run_e2e_tests_linux.yml
-      env:
-        variables:
-<<<<<<< HEAD
+      depend-on:
+        - build_windows
+        - upb
+    - identifier: w_function_9a_geo_headless_api_key_migration5
+      buildspec: codebuild_specs/run_e2e_tests_windows.yml
+      env:
+        type: WINDOWS_SERVER_2019_CONTAINER
+        image: $WINDOWS_IMAGE_2019
+        variables:
           TEST_SUITE: src/__tests__/function_9a.test.ts|src/__tests__/geo-headless.test.ts|src/__tests__/migration/api.key.migration5.test.ts
-          CLI_REGION: us-east-1
-=======
-          TEST_SUITE: src/__tests__/geo-headless.test.ts|src/__tests__/migration/api.key.migration5.test.ts|src/__tests__/schema-auth-1a.test.ts
-          CLI_REGION: eu-central-1
->>>>>>> 244e0920
-      depend-on:
-        - upb
-    - identifier: l_schema_auth_5b_schema_auth_8b_schema_auth_9_a
-      buildspec: codebuild_specs/run_e2e_tests_linux.yml
-      env:
-        variables:
-<<<<<<< HEAD
+          CLI_REGION: ap-southeast-1
+      depend-on:
+        - build_windows
+        - upb
+    - identifier: w_schema_auth_1a_schema_auth_5b_schema_auth_8b
+      buildspec: codebuild_specs/run_e2e_tests_windows.yml
+      env:
+        type: WINDOWS_SERVER_2019_CONTAINER
+        image: $WINDOWS_IMAGE_2019
+        variables:
           TEST_SUITE: src/__tests__/schema-auth-1a.test.ts|src/__tests__/schema-auth-5b.test.ts|src/__tests__/schema-auth-8b.test.ts
-          CLI_REGION: us-west-2
-=======
-          TEST_SUITE: src/__tests__/schema-auth-5b.test.ts|src/__tests__/schema-auth-8b.test.ts|src/__tests__/schema-auth-9-a.test.ts
-          CLI_REGION: ap-southeast-2
->>>>>>> 244e0920
-      depend-on:
-        - upb
-    - identifier: l_schema_auth_9_c_storage_3_auth_11
-      buildspec: codebuild_specs/run_e2e_tests_linux.yml
-      env:
-        variables:
-<<<<<<< HEAD
+          CLI_REGION: eu-west-2
+      depend-on:
+        - build_windows
+        - upb
+    - identifier: w_schema_auth_9_a_schema_auth_9_c_storage_3
+      buildspec: codebuild_specs/run_e2e_tests_windows.yml
+      env:
+        type: WINDOWS_SERVER_2019_CONTAINER
+        image: $WINDOWS_IMAGE_2019
+        variables:
           TEST_SUITE: src/__tests__/schema-auth-9-a.test.ts|src/__tests__/schema-auth-9-c.test.ts|src/__tests__/storage-3.test.ts
-          CLI_REGION: eu-west-2
-=======
-          TEST_SUITE: src/__tests__/schema-auth-9-c.test.ts|src/__tests__/storage-3.test.ts|src/__tests__/auth_11.test.ts
-          CLI_REGION: us-east-2
->>>>>>> 244e0920
-      depend-on:
-        - upb
-    - identifier: l_auth_1b_delete_geo_add_c
-      buildspec: codebuild_specs/run_e2e_tests_linux.yml
-      env:
-        variables:
-<<<<<<< HEAD
+          CLI_REGION: us-east-2
+      depend-on:
+        - build_windows
+        - upb
+    - identifier: w_auth_11_auth_1b_delete
+      buildspec: codebuild_specs/run_e2e_tests_windows.yml
+      env:
+        type: WINDOWS_SERVER_2019_CONTAINER
+        image: $WINDOWS_IMAGE_2019
+        variables:
           TEST_SUITE: src/__tests__/auth_11.test.ts|src/__tests__/auth_1b.test.ts|src/__tests__/delete.test.ts
-          CLI_REGION: ap-southeast-1
-=======
-          TEST_SUITE: src/__tests__/auth_1b.test.ts|src/__tests__/delete.test.ts|src/__tests__/geo-add-c.test.ts
-          CLI_REGION: us-east-2
->>>>>>> 244e0920
-      depend-on:
-        - upb
-    - identifier: l_geo_add_d_geo_import_3_hosting
-      buildspec: codebuild_specs/run_e2e_tests_linux.yml
-      env:
-        variables:
-<<<<<<< HEAD
+          CLI_REGION: ap-northeast-1
+      depend-on:
+        - build_windows
+        - upb
+    - identifier: w_geo_add_c_geo_add_d_geo_import_3
+      buildspec: codebuild_specs/run_e2e_tests_windows.yml
+      env:
+        type: WINDOWS_SERVER_2019_CONTAINER
+        image: $WINDOWS_IMAGE_2019
+        variables:
           TEST_SUITE: src/__tests__/geo-add-c.test.ts|src/__tests__/geo-add-d.test.ts|src/__tests__/geo-import-3.test.ts
-=======
-          TEST_SUITE: src/__tests__/geo-add-d.test.ts|src/__tests__/geo-import-3.test.ts|src/__tests__/hosting.test.ts
->>>>>>> 244e0920
-          CLI_REGION: eu-central-1
-      depend-on:
-        - upb
-    - identifier: l_layer_3_api_connection_migration_api_key_migration3
-      buildspec: codebuild_specs/run_e2e_tests_linux.yml
-      env:
-        variables:
-<<<<<<< HEAD
+          CLI_REGION: ap-northeast-1
+      depend-on:
+        - build_windows
+        - upb
+    - identifier: w_hosting_layer_3_api_connection_migration
+      buildspec: codebuild_specs/run_e2e_tests_windows.yml
+      env:
+        type: WINDOWS_SERVER_2019_CONTAINER
+        image: $WINDOWS_IMAGE_2019
+        variables:
           TEST_SUITE: src/__tests__/hosting.test.ts|src/__tests__/layer-3.test.ts|src/__tests__/migration/api.connection.migration.test.ts
-          CLI_REGION: us-west-2
-=======
-          TEST_SUITE: src/__tests__/layer-3.test.ts|src/__tests__/migration/api.connection.migration.test.ts|src/__tests__/migration/api.key.migration3.test.ts
-          CLI_REGION: ap-southeast-1
->>>>>>> 244e0920
-      depend-on:
-        - upb
-    - identifier: l_predictions_schema_auth_11_b_schema_auth_1b
-      buildspec: codebuild_specs/run_e2e_tests_linux.yml
-      env:
-        variables:
-<<<<<<< HEAD
+          CLI_REGION: ap-northeast-1
+      depend-on:
+        - build_windows
+        - upb
+    - identifier: w_api_key_migration3_predictions_schema_auth_11_b
+      buildspec: codebuild_specs/run_e2e_tests_windows.yml
+      env:
+        type: WINDOWS_SERVER_2019_CONTAINER
+        image: $WINDOWS_IMAGE_2019
+        variables:
           TEST_SUITE: src/__tests__/migration/api.key.migration3.test.ts|src/__tests__/predictions.test.ts|src/__tests__/schema-auth-11-b.test.ts
-          CLI_REGION: ap-southeast-1
-=======
-          TEST_SUITE: src/__tests__/predictions.test.ts|src/__tests__/schema-auth-11-b.test.ts|src/__tests__/schema-auth-1b.test.ts
-          CLI_REGION: eu-central-1
->>>>>>> 244e0920
-      depend-on:
-        - upb
-    - identifier: l_schema_auth_2a_schema_auth_7a_schema_auth_7b
-      buildspec: codebuild_specs/run_e2e_tests_linux.yml
-      env:
-        variables:
-<<<<<<< HEAD
+          CLI_REGION: eu-west-2
+      depend-on:
+        - build_windows
+        - upb
+    - identifier: w_schema_auth_1b_schema_auth_2a_schema_auth_7a
+      buildspec: codebuild_specs/run_e2e_tests_windows.yml
+      env:
+        type: WINDOWS_SERVER_2019_CONTAINER
+        image: $WINDOWS_IMAGE_2019
+        variables:
           TEST_SUITE: src/__tests__/schema-auth-1b.test.ts|src/__tests__/schema-auth-2a.test.ts|src/__tests__/schema-auth-7a.test.ts
-          CLI_REGION: us-east-2
-=======
-          TEST_SUITE: src/__tests__/schema-auth-2a.test.ts|src/__tests__/schema-auth-7a.test.ts|src/__tests__/schema-auth-7b.test.ts
-          CLI_REGION: ap-southeast-1
->>>>>>> 244e0920
-      depend-on:
-        - upb
-    - identifier: l_schema_auth_9_b_schema_iterative_rollback_1_predictions_migration
-      buildspec: codebuild_specs/run_e2e_tests_linux.yml
-      env:
-        variables:
-<<<<<<< HEAD
-          TEST_SUITE: src/__tests__/schema-auth-7b.test.ts|src/__tests__/schema-auth-9-b.test.ts|src/__tests__/schema-iterative-rollback-1.test.ts
-          CLI_REGION: us-east-2
-=======
-          TEST_SUITE: src/__tests__/schema-auth-9-b.test.ts|src/__tests__/schema-iterative-rollback-1.test.ts|src/__tests__/transformer-migrations/predictions-migration.test.ts
-          CLI_REGION: ap-southeast-1
->>>>>>> 244e0920
-      depend-on:
-        - upb
-    - identifier: l_api_6a_auth_7b_export_pull_b
-      buildspec: codebuild_specs/run_e2e_tests_linux.yml
-      env:
-        variables:
-<<<<<<< HEAD
-          TEST_SUITE: src/__tests__/transformer-migrations/predictions-migration.test.ts|src/__tests__/api_6a.test.ts|src/__tests__/auth_7b.test.ts
-          CLI_REGION: eu-west-2
-=======
+          CLI_REGION: us-east-1
+      depend-on:
+        - build_windows
+        - upb
+    - identifier: w_schema_auth_7b_schema_auth_9_b_predictions_migration
+      buildspec: codebuild_specs/run_e2e_tests_windows.yml
+      env:
+        type: WINDOWS_SERVER_2019_CONTAINER
+        image: $WINDOWS_IMAGE_2019
+        variables:
+          TEST_SUITE: src/__tests__/schema-auth-7b.test.ts|src/__tests__/schema-auth-9-b.test.ts|src/__tests__/transformer-migrations/predictions-migration.test.ts
+          CLI_REGION: ap-northeast-1
+      depend-on:
+        - build_windows
+        - upb
+    - identifier: w_api_6a_auth_7b_export_pull_b
+      buildspec: codebuild_specs/run_e2e_tests_windows.yml
+      env:
+        type: WINDOWS_SERVER_2019_CONTAINER
+        image: $WINDOWS_IMAGE_2019
+        variables:
           TEST_SUITE: src/__tests__/api_6a.test.ts|src/__tests__/auth_7b.test.ts|src/__tests__/export-pull-b.test.ts
           CLI_REGION: eu-central-1
->>>>>>> 244e0920
-      depend-on:
-        - upb
-    - identifier: l_function_3a_init_special_case_http_migration
-      buildspec: codebuild_specs/run_e2e_tests_linux.yml
-      env:
-        variables:
-<<<<<<< HEAD
-          TEST_SUITE: src/__tests__/export-pull-b.test.ts|src/__tests__/function_3a.test.ts|src/__tests__/init-special-case.test.ts
+      depend-on:
+        - build_windows
+        - upb
+    - identifier: w_init_special_case_http_migration_schema_auth_12
+      buildspec: codebuild_specs/run_e2e_tests_windows.yml
+      env:
+        type: WINDOWS_SERVER_2019_CONTAINER
+        image: $WINDOWS_IMAGE_2019
+        variables:
+          TEST_SUITE: src/__tests__/init-special-case.test.ts|src/__tests__/transformer-migrations/http-migration.test.ts|src/__tests__/schema-auth-12.test.ts
           CLI_REGION: eu-central-1
-=======
-          TEST_SUITE: src/__tests__/function_3a.test.ts|src/__tests__/init-special-case.test.ts|src/__tests__/transformer-migrations/http-migration.test.ts
-          CLI_REGION: eu-west-2
->>>>>>> 244e0920
-      depend-on:
-        - upb
-    - identifier: l_schema_auth_12_schema_auth_3_schema_function_2
-      buildspec: codebuild_specs/run_e2e_tests_linux.yml
-      env:
-        variables:
-          TEST_SUITE: src/__tests__/schema-auth-12.test.ts|src/__tests__/schema-auth-3.test.ts|src/__tests__/schema-function-2.test.ts
-          CLI_REGION: us-west-2
-      depend-on:
-        - upb
-    - identifier: l_auth_4b_auth_8a_export_pull_d
-      buildspec: codebuild_specs/run_e2e_tests_linux.yml
-      env:
-        variables:
-<<<<<<< HEAD
-          TEST_SUITE: src/__tests__/schema-function-2.test.ts|src/__tests__/auth_4b.test.ts|src/__tests__/auth_8a.test.ts
-          CLI_REGION: ap-southeast-1
-=======
-          TEST_SUITE: src/__tests__/auth_4b.test.ts|src/__tests__/auth_8a.test.ts|src/__tests__/export-pull-d.test.ts
-          CLI_REGION: us-east-2
->>>>>>> 244e0920
-      depend-on:
-        - upb
-    - identifier: l_schema_auth_5a_schema_iterative_rollback_2_schema_iterative_update_3
-      buildspec: codebuild_specs/run_e2e_tests_linux.yml
-      env:
-        variables:
-<<<<<<< HEAD
-          TEST_SUITE: src/__tests__/export-pull-d.test.ts|src/__tests__/schema-auth-5a.test.ts|src/__tests__/schema-iterative-rollback-2.test.ts
-          CLI_REGION: ap-northeast-1
-=======
-          TEST_SUITE: src/__tests__/schema-auth-5a.test.ts|src/__tests__/schema-iterative-rollback-2.test.ts|src/__tests__/schema-iterative-update-3.test.ts
+      depend-on:
+        - build_windows
+        - upb
+    - identifier: w_schema_auth_3_schema_function_2_auth_4b
+      buildspec: codebuild_specs/run_e2e_tests_windows.yml
+      env:
+        type: WINDOWS_SERVER_2019_CONTAINER
+        image: $WINDOWS_IMAGE_2019
+        variables:
+          TEST_SUITE: src/__tests__/schema-auth-3.test.ts|src/__tests__/schema-function-2.test.ts|src/__tests__/auth_4b.test.ts
+          CLI_REGION: us-west-2
+      depend-on:
+        - build_windows
+        - upb
+    - identifier: w_auth_8a_export_pull_d_schema_auth_5a
+      buildspec: codebuild_specs/run_e2e_tests_windows.yml
+      env:
+        type: WINDOWS_SERVER_2019_CONTAINER
+        image: $WINDOWS_IMAGE_2019
+        variables:
+          TEST_SUITE: src/__tests__/auth_8a.test.ts|src/__tests__/export-pull-d.test.ts|src/__tests__/schema-auth-5a.test.ts
+          CLI_REGION: ap-northeast-1
+      depend-on:
+        - build_windows
+        - upb
+    - identifier: w_schema_iterative_update_3_auth_migration_api_2a
+      buildspec: codebuild_specs/run_e2e_tests_windows.yml
+      env:
+        type: WINDOWS_SERVER_2019_CONTAINER
+        image: $WINDOWS_IMAGE_2019
+        variables:
+          TEST_SUITE: src/__tests__/schema-iterative-update-3.test.ts|src/__tests__/transformer-migrations/auth-migration.test.ts|src/__tests__/api_2a.test.ts
+          CLI_REGION: us-east-2
+      depend-on:
+        - build_windows
+        - upb
+    - identifier: w_api_2b_api_6c_api_9a
+      buildspec: codebuild_specs/run_e2e_tests_windows.yml
+      env:
+        type: WINDOWS_SERVER_2019_CONTAINER
+        image: $WINDOWS_IMAGE_2019
+        variables:
+          TEST_SUITE: src/__tests__/api_2b.test.ts|src/__tests__/api_6c.test.ts|src/__tests__/api_9a.test.ts
+          CLI_REGION: ap-southeast-1
+      depend-on:
+        - build_windows
+        - upb
+    - identifier: w_auth_2h_auth_5g_hosted_ui
+      buildspec: codebuild_specs/run_e2e_tests_windows.yml
+      env:
+        type: WINDOWS_SERVER_2019_CONTAINER
+        image: $WINDOWS_IMAGE_2019
+        variables:
+          TEST_SUITE: src/__tests__/auth_2h.test.ts|src/__tests__/auth_5g.test.ts|src/__tests__/auth/hosted-ui.test.ts
+          CLI_REGION: ap-northeast-1
+      depend-on:
+        - build_windows
+        - upb
+    - identifier: w_user_groups_s3_access_user_groups_build_function
+      buildspec: codebuild_specs/run_e2e_tests_windows.yml
+      env:
+        type: WINDOWS_SERVER_2019_CONTAINER
+        image: $WINDOWS_IMAGE_2019
+        variables:
+          TEST_SUITE: src/__tests__/auth/user-groups-s3-access.test.ts|src/__tests__/auth/user-groups.test.ts|src/__tests__/build-function.test.ts
+          CLI_REGION: us-east-1
+      depend-on:
+        - build_windows
+        - upb
+    - identifier: w_dynamodb_simulator_export_pull_c_function_12
+      buildspec: codebuild_specs/run_e2e_tests_windows.yml
+      env:
+        type: WINDOWS_SERVER_2019_CONTAINER
+        image: $WINDOWS_IMAGE_2019
+        variables:
+          TEST_SUITE: src/__tests__/dynamodb-simulator/dynamodb-simulator.test.ts|src/__tests__/export-pull-c.test.ts|src/__tests__/function_12.test.ts
+          CLI_REGION: us-east-1
+      depend-on:
+        - build_windows
+        - upb
+    - identifier: w_function_13_function_14_function_2d
+      buildspec: codebuild_specs/run_e2e_tests_windows.yml
+      env:
+        type: WINDOWS_SERVER_2019_CONTAINER
+        image: $WINDOWS_IMAGE_2019
+        variables:
+          TEST_SUITE: src/__tests__/function_13.test.ts|src/__tests__/function_14.test.ts|src/__tests__/function_2d.test.ts
+          CLI_REGION: us-west-2
+      depend-on:
+        - build_windows
+        - upb
+    - identifier: w_general_config_headless_init_help_init_force_push
+      buildspec: codebuild_specs/run_e2e_tests_windows.yml
+      env:
+        type: WINDOWS_SERVER_2019_CONTAINER
+        image: $WINDOWS_IMAGE_2019
+        variables:
+          TEST_SUITE: src/__tests__/general-config/general-config-headless-init.test.ts|src/__tests__/help.test.ts|src/__tests__/init-force-push.test.ts
+          CLI_REGION: us-east-1
+      depend-on:
+        - build_windows
+        - upb
+    - identifier: w_interactions_1_interactions_2_minify_cloudformation
+      buildspec: codebuild_specs/run_e2e_tests_windows.yml
+      env:
+        type: WINDOWS_SERVER_2019_CONTAINER
+        image: $WINDOWS_IMAGE_2019
+        variables:
+          TEST_SUITE: src/__tests__/interactions-1.test.ts|src/__tests__/interactions-2.test.ts|src/__tests__/minify-cloudformation.test.ts
+          CLI_REGION: us-west-2
+      depend-on:
+        - build_windows
+        - upb
+    - identifier: w_notifications_multi_env_notifications_sms_update_parameter_store_1
+      buildspec: codebuild_specs/run_e2e_tests_windows.yml
+      env:
+        type: WINDOWS_SERVER_2019_CONTAINER
+        image: $WINDOWS_IMAGE_2019
+        variables:
+          TEST_SUITE: src/__tests__/notifications-multi-env.test.ts|src/__tests__/notifications-sms-update.test.ts|src/__tests__/parameter-store-1.test.ts
+          CLI_REGION: us-west-2
+      depend-on:
+        - build_windows
+        - upb
+    - identifier: w_parameter_store_2_push_api_8
+      buildspec: codebuild_specs/run_e2e_tests_windows.yml
+      env:
+        type: WINDOWS_SERVER_2019_CONTAINER
+        image: $WINDOWS_IMAGE_2019
+        variables:
+          TEST_SUITE: src/__tests__/parameter-store-2.test.ts|src/__tests__/push.test.ts|src/__tests__/api_8.test.ts
+          CLI_REGION: us-west-2
+      depend-on:
+        - build_windows
+        - upb
+    - identifier: w_schema_iterative_update_locking_api_lambda_auth_2_schema_auth_13
+      buildspec: codebuild_specs/run_e2e_tests_windows.yml
+      env:
+        type: WINDOWS_SERVER_2019_CONTAINER
+        image: $WINDOWS_IMAGE_2019
+        variables:
+          TEST_SUITE: src/__tests__/schema-iterative-update-locking.test.ts|src/__tests__/graphql-v2/api_lambda_auth_2.test.ts|src/__tests__/schema-auth-13.test.ts
           CLI_REGION: eu-central-1
->>>>>>> 244e0920
-      depend-on:
-        - upb
-    - identifier: l_auth_migration_api_2a_api_2b
-      buildspec: codebuild_specs/run_e2e_tests_linux.yml
-      env:
-        variables:
-<<<<<<< HEAD
-          TEST_SUITE: src/__tests__/schema-iterative-update-3.test.ts|src/__tests__/transformer-migrations/auth-migration.test.ts|src/__tests__/api_2a.test.ts
-          CLI_REGION: ap-southeast-1
-=======
-          TEST_SUITE: src/__tests__/transformer-migrations/auth-migration.test.ts|src/__tests__/api_2a.test.ts|src/__tests__/api_2b.test.ts
-          CLI_REGION: us-east-1
->>>>>>> 244e0920
-      depend-on:
-        - upb
-    - identifier: l_api_6c_api_9a_auth_12
-      buildspec: codebuild_specs/run_e2e_tests_linux.yml
-      env:
-        variables:
-<<<<<<< HEAD
-          TEST_SUITE: src/__tests__/api_2b.test.ts|src/__tests__/api_6c.test.ts|src/__tests__/api_9a.test.ts
-          CLI_REGION: us-east-1
-=======
-          TEST_SUITE: src/__tests__/api_6c.test.ts|src/__tests__/api_9a.test.ts|src/__tests__/auth_12.test.ts
-          CLI_REGION: ap-northeast-1
->>>>>>> 244e0920
-      depend-on:
-        - upb
-    - identifier: l_auth_2g_auth_2h_auth_5g
-      buildspec: codebuild_specs/run_e2e_tests_linux.yml
-      env:
-        variables:
-<<<<<<< HEAD
-          TEST_SUITE: src/__tests__/auth_12.test.ts|src/__tests__/auth_2g.test.ts|src/__tests__/auth_2h.test.ts
+      depend-on:
+        - build_windows
+        - upb
+    - identifier: w_function_5_schema_iterative_update_1_auth_6
+      buildspec: codebuild_specs/run_e2e_tests_windows.yml
+      env:
+        type: WINDOWS_SERVER_2019_CONTAINER
+        image: $WINDOWS_IMAGE_2019
+        variables:
+          TEST_SUITE: src/__tests__/function_5.test.ts|src/__tests__/schema-iterative-update-1.test.ts|src/__tests__/auth_6.test.ts
+          CLI_REGION: us-east-2
+      depend-on:
+        - build_windows
+        - upb
+    - identifier: w_function_2a_schema_connection_2_schema_function_1
+      buildspec: codebuild_specs/run_e2e_tests_windows.yml
+      env:
+        type: WINDOWS_SERVER_2019_CONTAINER
+        image: $WINDOWS_IMAGE_2019
+        variables:
+          TEST_SUITE: src/__tests__/function_2a.test.ts|src/__tests__/schema-connection-2.test.ts|src/__tests__/schema-function-1.test.ts
+          CLI_REGION: us-east-2
+      depend-on:
+        - build_windows
+        - upb
+    - identifier: w_api_9b_custom_policies_container_function_9b
+      buildspec: codebuild_specs/run_e2e_tests_windows.yml
+      env:
+        type: WINDOWS_SERVER_2019_CONTAINER
+        image: $WINDOWS_IMAGE_2019
+        variables:
+          TEST_SUITE: src/__tests__/api_9b.test.ts|src/__tests__/custom_policies_container.test.ts|src/__tests__/function_9b.test.ts
+          CLI_REGION: us-east-2
+      depend-on:
+        - build_windows
+        - upb
+    - identifier: w_schema_iterative_update_2_storage_1a_storage_1b
+      buildspec: codebuild_specs/run_e2e_tests_windows.yml
+      env:
+        type: WINDOWS_SERVER_2019_CONTAINER
+        image: $WINDOWS_IMAGE_2019
+        variables:
+          TEST_SUITE: src/__tests__/schema-iterative-update-2.test.ts|src/__tests__/storage-1a.test.ts|src/__tests__/storage-1b.test.ts
+          CLI_REGION: us-west-2
+      depend-on:
+        - build_windows
+        - upb
+    - identifier: w_function_11_function_2b_api_connection_migration2
+      buildspec: codebuild_specs/run_e2e_tests_windows.yml
+      env:
+        type: WINDOWS_SERVER_2019_CONTAINER
+        image: $WINDOWS_IMAGE_2019
+        variables:
+          TEST_SUITE: src/__tests__/function_11.test.ts|src/__tests__/function_2b.test.ts|src/__tests__/migration/api.connection.migration2.test.ts
           CLI_REGION: eu-central-1
-=======
-          TEST_SUITE: src/__tests__/auth_2g.test.ts|src/__tests__/auth_2h.test.ts|src/__tests__/auth_5g.test.ts
-          CLI_REGION: ap-southeast-2
->>>>>>> 244e0920
-      depend-on:
-        - upb
-    - identifier: l_hosted_ui_user_groups_s3_access_user_groups
-      buildspec: codebuild_specs/run_e2e_tests_linux.yml
-      env:
-        variables:
-          TEST_SUITE: src/__tests__/auth/hosted-ui.test.ts|src/__tests__/auth/user-groups-s3-access.test.ts|src/__tests__/auth/user-groups.test.ts
-          CLI_REGION: eu-central-1
-      depend-on:
-        - upb
-    - identifier: l_build_function_custom_resource_with_storage_dynamodb_simulator
-      buildspec: codebuild_specs/run_e2e_tests_linux.yml
-      env:
-        variables:
-          TEST_SUITE: src/__tests__/build-function.test.ts|src/__tests__/custom-resource-with-storage.test.ts|src/__tests__/dynamodb-simulator/dynamodb-simulator.test.ts
-          CLI_REGION: us-west-2
-      depend-on:
-        - upb
-    - identifier: l_export_pull_c_function_12_function_13
-      buildspec: codebuild_specs/run_e2e_tests_linux.yml
-      env:
-        variables:
-          TEST_SUITE: src/__tests__/export-pull-c.test.ts|src/__tests__/function_12.test.ts|src/__tests__/function_13.test.ts
-          CLI_REGION: us-east-1
-      depend-on:
-        - upb
-    - identifier: l_function_14_function_15_function_2d
-      buildspec: codebuild_specs/run_e2e_tests_linux.yml
-      env:
-        variables:
-          TEST_SUITE: src/__tests__/function_14.test.ts|src/__tests__/function_15.test.ts|src/__tests__/function_2d.test.ts
-<<<<<<< HEAD
-          CLI_REGION: us-east-1
-=======
-          CLI_REGION: ap-southeast-2
->>>>>>> 244e0920
-      depend-on:
-        - upb
-    - identifier: l_general_config_headless_init_help_hooks_c
-      buildspec: codebuild_specs/run_e2e_tests_linux.yml
-      env:
-        variables:
-          TEST_SUITE: src/__tests__/general-config/general-config-headless-init.test.ts|src/__tests__/help.test.ts|src/__tests__/hooks-c.test.ts
-<<<<<<< HEAD
-          CLI_REGION: us-east-1
-=======
-          CLI_REGION: eu-west-2
->>>>>>> 244e0920
-      depend-on:
-        - upb
-    - identifier: l_init_force_push_interactions_1_interactions_2
-      buildspec: codebuild_specs/run_e2e_tests_linux.yml
-      env:
-        variables:
-          TEST_SUITE: src/__tests__/init-force-push.test.ts|src/__tests__/interactions-1.test.ts|src/__tests__/interactions-2.test.ts
-          CLI_REGION: us-west-2
-      depend-on:
-        - upb
-    - identifier: l_minify_cloudformation_notifications_multi_env_notifications_sms_update
-      buildspec: codebuild_specs/run_e2e_tests_linux.yml
-      env:
-        variables:
-          TEST_SUITE: src/__tests__/minify-cloudformation.test.ts|src/__tests__/notifications-multi-env.test.ts|src/__tests__/notifications-sms-update.test.ts
-          CLI_REGION: ap-southeast-1
-      depend-on:
-        - upb
-    - identifier: l_opensearch_simulator_parameter_store_1_parameter_store_2
-      buildspec: codebuild_specs/run_e2e_tests_linux.yml
-      env:
-        variables:
-          TEST_SUITE: src/__tests__/opensearch-simulator/opensearch-simulator.test.ts|src/__tests__/parameter-store-1.test.ts|src/__tests__/parameter-store-2.test.ts
-<<<<<<< HEAD
-          CLI_REGION: ap-southeast-2
-=======
-          CLI_REGION: ap-northeast-1
->>>>>>> 244e0920
-      depend-on:
-        - upb
-    - identifier: l_android_analytics_pinpoint_config_android_notifications_pinpoint_config_flutter_analytics_pinpoint_config
-      buildspec: codebuild_specs/run_e2e_tests_linux.yml
-      env:
-        variables:
-          TEST_SUITE: src/__tests__/pinpoint/android-analytics-pinpoint-config.test.ts|src/__tests__/pinpoint/android-notifications-pinpoint-config.test.ts|src/__tests__/pinpoint/flutter-analytics-pinpoint-config.test.ts
-          CLI_REGION: ap-southeast-1
-      depend-on:
-        - upb
-    - identifier: l_flutter_notifications_pinpoint_config_ios_analytics_pinpoint_config_ios_notifications_pinpoint_config
-      buildspec: codebuild_specs/run_e2e_tests_linux.yml
-      env:
-        variables:
-          TEST_SUITE: src/__tests__/pinpoint/flutter-notifications-pinpoint-config.test.ts|src/__tests__/pinpoint/ios-analytics-pinpoint-config.test.ts|src/__tests__/pinpoint/ios-notifications-pinpoint-config.test.ts
-<<<<<<< HEAD
-          CLI_REGION: us-east-2
-=======
-          CLI_REGION: us-west-2
->>>>>>> 244e0920
-      depend-on:
-        - upb
-    - identifier: l_javascript_analytics_pinpoint_config_javascript_notifications_pinpoint_config_pr_previews_multi_env_1
-      buildspec: codebuild_specs/run_e2e_tests_linux.yml
-      env:
-        variables:
-          TEST_SUITE: src/__tests__/pinpoint/javascript-analytics-pinpoint-config.test.ts|src/__tests__/pinpoint/javascript-notifications-pinpoint-config.test.ts|src/__tests__/pr-previews-multi-env-1.test.ts
-<<<<<<< HEAD
-          CLI_REGION: eu-central-1
-=======
-          CLI_REGION: eu-west-2
->>>>>>> 244e0920
-      depend-on:
-        - upb
-    - identifier: l_pull_2_push_smoketest
-      buildspec: codebuild_specs/run_e2e_tests_linux.yml
-      env:
-        variables:
-          TEST_SUITE: src/__tests__/pull-2.test.ts|src/__tests__/push.test.ts|src/__tests__/smoketest.test.ts
-<<<<<<< HEAD
-          CLI_REGION: ap-northeast-1
-=======
-          CLI_REGION: us-west-2
->>>>>>> 244e0920
-      depend-on:
-        - upb
-    - identifier: l_S3server_api_8_function_8
-      buildspec: codebuild_specs/run_e2e_tests_linux.yml
-      env:
-        variables:
-          TEST_SUITE: src/__tests__/storage-simulator/S3server.test.ts|src/__tests__/api_8.test.ts|src/__tests__/function_8.test.ts
-<<<<<<< HEAD
-          CLI_REGION: eu-central-1
-=======
-          CLI_REGION: ap-southeast-1
->>>>>>> 244e0920
-      depend-on:
-        - upb
-    - identifier: l_schema_iterative_update_locking_api_lambda_auth_2_layer_2
-      buildspec: codebuild_specs/run_e2e_tests_linux.yml
-      env:
-        variables:
-          TEST_SUITE: src/__tests__/schema-iterative-update-locking.test.ts|src/__tests__/graphql-v2/api_lambda_auth_2.test.ts|src/__tests__/layer-2.test.ts
-<<<<<<< HEAD
-          CLI_REGION: us-east-2
-=======
-          CLI_REGION: ap-southeast-1
->>>>>>> 244e0920
-      depend-on:
-        - upb
-    - identifier: l_schema_auth_13_function_5_schema_iterative_update_1
-      buildspec: codebuild_specs/run_e2e_tests_linux.yml
-      env:
-        variables:
-          TEST_SUITE: src/__tests__/schema-auth-13.test.ts|src/__tests__/function_5.test.ts|src/__tests__/schema-iterative-update-1.test.ts
-<<<<<<< HEAD
-          CLI_REGION: us-east-2
-=======
-          CLI_REGION: ap-southeast-2
->>>>>>> 244e0920
-      depend-on:
-        - upb
-    - identifier: l_auth_6_function_2a_schema_connection_2
-      buildspec: codebuild_specs/run_e2e_tests_linux.yml
-      env:
-        variables:
-          TEST_SUITE: src/__tests__/auth_6.test.ts|src/__tests__/function_2a.test.ts|src/__tests__/schema-connection-2.test.ts
-          CLI_REGION: us-east-1
-      depend-on:
-        - upb
-    - identifier: l_schema_function_1_api_9b_custom_policies_container
-      buildspec: codebuild_specs/run_e2e_tests_linux.yml
-      env:
-        variables:
-          TEST_SUITE: src/__tests__/schema-function-1.test.ts|src/__tests__/api_9b.test.ts|src/__tests__/custom_policies_container.test.ts
-          CLI_REGION: ap-northeast-1
-      depend-on:
-        - upb
-    - identifier: l_function_9b_schema_iterative_update_2_storage_1a
-      buildspec: codebuild_specs/run_e2e_tests_linux.yml
-      env:
-        variables:
-          TEST_SUITE: src/__tests__/function_9b.test.ts|src/__tests__/schema-iterative-update-2.test.ts|src/__tests__/storage-1a.test.ts
-<<<<<<< HEAD
-          CLI_REGION: us-west-2
-=======
-          CLI_REGION: eu-west-2
->>>>>>> 244e0920
-      depend-on:
-        - upb
-    - identifier: l_storage_1b_function_11_function_2b
-      buildspec: codebuild_specs/run_e2e_tests_linux.yml
-      env:
-        variables:
-          TEST_SUITE: src/__tests__/storage-1b.test.ts|src/__tests__/function_11.test.ts|src/__tests__/function_2b.test.ts
-          CLI_REGION: eu-west-2
-      depend-on:
-        - upb
-    - identifier: l_function_7_api_connection_migration2_api_4
-      buildspec: codebuild_specs/run_e2e_tests_linux.yml
-      env:
-        variables:
-          TEST_SUITE: src/__tests__/function_7.test.ts|src/__tests__/migration/api.connection.migration2.test.ts|src/__tests__/api_4.test.ts
-<<<<<<< HEAD
-          CLI_REGION: ap-southeast-2
-=======
-          CLI_REGION: ap-northeast-1
->>>>>>> 244e0920
-      depend-on:
-        - upb
-    - identifier: l_containers_api_secrets_storage_4_schema_auth_10
-      buildspec: codebuild_specs/run_e2e_tests_linux.yml
-      env:
-        variables:
-          TEST_SUITE: src/__tests__/containers-api-secrets.test.ts|src/__tests__/storage-4.test.ts|src/__tests__/schema-auth-10.test.ts
-          CLI_REGION: us-east-1
-      depend-on:
-        - upb
-    - identifier: l_geo_multi_env_searchable_datastore_resolvers
-      buildspec: codebuild_specs/run_e2e_tests_linux.yml
-      env:
-        variables:
-          TEST_SUITE: src/__tests__/geo-multi-env.test.ts|src/__tests__/graphql-v2/searchable-datastore.test.ts|src/__tests__/resolvers.test.ts
-<<<<<<< HEAD
-          CLI_REGION: us-west-2
-=======
-          CLI_REGION: ap-northeast-1
->>>>>>> 244e0920
-      depend-on:
-        - upb
-    - identifier: l_schema_key_api_5_apigw
-      buildspec: codebuild_specs/run_e2e_tests_linux.yml
-      env:
-        variables:
-          TEST_SUITE: src/__tests__/schema-key.test.ts|src/__tests__/api_5.test.ts|src/__tests__/apigw.test.ts
-<<<<<<< HEAD
-          CLI_REGION: ap-southeast-2
-=======
-          CLI_REGION: us-east-1
->>>>>>> 244e0920
-      depend-on:
-        - upb
-    - identifier: l_api_lambda_auth_1_api_key_migration2_schema_searchable
-      buildspec: codebuild_specs/run_e2e_tests_linux.yml
-      env:
-        variables:
-          TEST_SUITE: src/__tests__/graphql-v2/api_lambda_auth_1.test.ts|src/__tests__/migration/api.key.migration2.test.ts|src/__tests__/schema-searchable.test.ts
-<<<<<<< HEAD
-          CLI_REGION: us-east-2
-=======
-          CLI_REGION: eu-west-2
->>>>>>> 244e0920
-      depend-on:
-        - upb
-    - identifier: l_api_key_migration1_schema_auth_14_api_3
-      buildspec: codebuild_specs/run_e2e_tests_linux.yml
-      env:
-        variables:
-          TEST_SUITE: src/__tests__/migration/api.key.migration1.test.ts|src/__tests__/schema-auth-14.test.ts|src/__tests__/api_3.test.ts
-          CLI_REGION: ap-southeast-2
-      depend-on:
-        - upb
-    - identifier: l_api_6b_api_1_layer_1
-      buildspec: codebuild_specs/run_e2e_tests_linux.yml
-      env:
-        variables:
-          TEST_SUITE: src/__tests__/api_6b.test.ts|src/__tests__/api_1.test.ts|src/__tests__/layer-1.test.ts
-<<<<<<< HEAD
-          CLI_REGION: ap-northeast-1
-=======
-          CLI_REGION: ap-southeast-1
->>>>>>> 244e0920
-      depend-on:
-        - upb
-    - identifier: l_api_key_migration4_schema_iterative_update_4_function_1
-      buildspec: codebuild_specs/run_e2e_tests_linux.yml
-      env:
-        variables:
-          TEST_SUITE: src/__tests__/migration/api.key.migration4.test.ts|src/__tests__/schema-iterative-update-4.test.ts|src/__tests__/function_1.test.ts
-          CLI_REGION: ap-southeast-2
-      depend-on:
-        - upb
-    - identifier: l_storage_5
-      buildspec: codebuild_specs/run_e2e_tests_linux.yml
-      env:
-        variables:
-          compute-type: BUILD_GENERAL1_SMALL
-          TEST_SUITE: src/__tests__/storage-5.test.ts
-<<<<<<< HEAD
-          CLI_REGION: us-east-2
-=======
-          CLI_REGION: us-west-2
->>>>>>> 244e0920
-      depend-on:
-        - upb
-    - identifier: l_datastore_modelgen
-      buildspec: codebuild_specs/run_e2e_tests_linux.yml
-      env:
-        variables:
-          compute-type: BUILD_GENERAL1_SMALL
-          TEST_SUITE: src/__tests__/datastore-modelgen.test.ts
-<<<<<<< HEAD
-          CLI_REGION: ap-southeast-2
-=======
-          CLI_REGION: eu-west-2
->>>>>>> 244e0920
-          DISABLE_COVERAGE: 1
-      depend-on:
-        - upb
-    - identifier: l_amplify_app
-      buildspec: codebuild_specs/run_e2e_tests_linux.yml
-      env:
-        variables:
-          compute-type: BUILD_GENERAL1_SMALL
-          TEST_SUITE: src/__tests__/amplify-app.test.ts
-          CLI_REGION: us-east-1
-          DISABLE_COVERAGE: 1
-      depend-on:
-        - upb
-    - identifier: l_auth_2c
-      buildspec: codebuild_specs/run_e2e_tests_linux.yml
-      env:
-        variables:
-          compute-type: BUILD_GENERAL1_SMALL
+      depend-on:
+        - build_windows
+        - upb
+    - identifier: w_api_4_containers_api_secrets_storage_4
+      buildspec: codebuild_specs/run_e2e_tests_windows.yml
+      env:
+        type: WINDOWS_SERVER_2019_CONTAINER
+        image: $WINDOWS_IMAGE_2019
+        variables:
+          TEST_SUITE: src/__tests__/api_4.test.ts|src/__tests__/containers-api-secrets.test.ts|src/__tests__/storage-4.test.ts
+          CLI_REGION: ap-northeast-1
+      depend-on:
+        - build_windows
+        - upb
+    - identifier: w_schema_auth_10_geo_multi_env_searchable_datastore
+      buildspec: codebuild_specs/run_e2e_tests_windows.yml
+      env:
+        type: WINDOWS_SERVER_2019_CONTAINER
+        image: $WINDOWS_IMAGE_2019
+        variables:
+          TEST_SUITE: src/__tests__/schema-auth-10.test.ts|src/__tests__/geo-multi-env.test.ts|src/__tests__/graphql-v2/searchable-datastore.test.ts
+          CLI_REGION: ap-northeast-1
+      depend-on:
+        - build_windows
+        - upb
+    - identifier: w_resolvers_schema_key_api_5
+      buildspec: codebuild_specs/run_e2e_tests_windows.yml
+      env:
+        type: WINDOWS_SERVER_2019_CONTAINER
+        image: $WINDOWS_IMAGE_2019
+        variables:
+          TEST_SUITE: src/__tests__/resolvers.test.ts|src/__tests__/schema-key.test.ts|src/__tests__/api_5.test.ts
+          CLI_REGION: eu-west-2
+      depend-on:
+        - build_windows
+        - upb
+    - identifier: w_apigw_api_lambda_auth_1_api_key_migration2
+      buildspec: codebuild_specs/run_e2e_tests_windows.yml
+      env:
+        type: WINDOWS_SERVER_2019_CONTAINER
+        image: $WINDOWS_IMAGE_2019
+        variables:
+          TEST_SUITE: src/__tests__/apigw.test.ts|src/__tests__/graphql-v2/api_lambda_auth_1.test.ts|src/__tests__/migration/api.key.migration2.test.ts
+          CLI_REGION: ap-southeast-1
+      depend-on:
+        - build_windows
+        - upb
+    - identifier: w_schema_searchable_api_key_migration1_schema_auth_14
+      buildspec: codebuild_specs/run_e2e_tests_windows.yml
+      env:
+        type: WINDOWS_SERVER_2019_CONTAINER
+        image: $WINDOWS_IMAGE_2019
+        variables:
+          TEST_SUITE: src/__tests__/schema-searchable.test.ts|src/__tests__/migration/api.key.migration1.test.ts|src/__tests__/schema-auth-14.test.ts
+          CLI_REGION: ap-northeast-1
+      depend-on:
+        - build_windows
+        - upb
+    - identifier: w_api_3_api_6b_api_1
+      buildspec: codebuild_specs/run_e2e_tests_windows.yml
+      env:
+        type: WINDOWS_SERVER_2019_CONTAINER
+        image: $WINDOWS_IMAGE_2019
+        variables:
+          TEST_SUITE: src/__tests__/api_3.test.ts|src/__tests__/api_6b.test.ts|src/__tests__/api_1.test.ts
+          CLI_REGION: us-east-2
+      depend-on:
+        - build_windows
+        - upb
+    - identifier: w_layer_1_api_key_migration4_schema_iterative_update_4
+      buildspec: codebuild_specs/run_e2e_tests_windows.yml
+      env:
+        type: WINDOWS_SERVER_2019_CONTAINER
+        image: $WINDOWS_IMAGE_2019
+        variables:
+          TEST_SUITE: src/__tests__/layer-1.test.ts|src/__tests__/migration/api.key.migration4.test.ts|src/__tests__/schema-iterative-update-4.test.ts
+          CLI_REGION: ap-northeast-1
+      depend-on:
+        - build_windows
+        - upb
+    - identifier: w_function_1
+      buildspec: codebuild_specs/run_e2e_tests_windows.yml
+      env:
+        type: WINDOWS_SERVER_2019_CONTAINER
+        image: $WINDOWS_IMAGE_2019
+        variables:
+          TEST_SUITE: src/__tests__/function_1.test.ts
+          CLI_REGION: us-west-2
+      depend-on:
+        - build_windows
+        - upb
+    - identifier: w_auth_2c
+      buildspec: codebuild_specs/run_e2e_tests_windows.yml
+      env:
+        type: WINDOWS_SERVER_2019_CONTAINER
+        image: $WINDOWS_IMAGE_2019
+        variables:
           TEST_SUITE: src/__tests__/auth_2c.test.ts
-<<<<<<< HEAD
-          CLI_REGION: eu-west-2
-=======
-          CLI_REGION: ap-southeast-1
->>>>>>> 244e0920
-      depend-on:
-        - upb
-    - identifier: l_auth_2e
-      buildspec: codebuild_specs/run_e2e_tests_linux.yml
-      env:
-        variables:
-          compute-type: BUILD_GENERAL1_SMALL
+          CLI_REGION: us-west-2
+      depend-on:
+        - build_windows
+        - upb
+    - identifier: w_auth_2e
+      buildspec: codebuild_specs/run_e2e_tests_windows.yml
+      env:
+        type: WINDOWS_SERVER_2019_CONTAINER
+        image: $WINDOWS_IMAGE_2019
+        variables:
           TEST_SUITE: src/__tests__/auth_2e.test.ts
-          CLI_REGION: ap-southeast-1
-      depend-on:
-        - upb
-    - identifier: l_uibuilder
-      buildspec: codebuild_specs/run_e2e_tests_linux.yml
-      env:
-        variables:
-          compute-type: BUILD_GENERAL1_SMALL
-          TEST_SUITE: src/__tests__/uibuilder.test.ts
-          CLI_REGION: ap-southeast-2
-      depend-on:
-        - upb
-    - identifier: l_geo_remove_3
-      buildspec: codebuild_specs/run_e2e_tests_linux.yml
-      env:
-        variables:
-          compute-type: BUILD_GENERAL1_SMALL
-          TEST_SUITE: src/__tests__/geo-remove-3.test.ts
-<<<<<<< HEAD
-          CLI_REGION: us-east-1
-=======
-          CLI_REGION: ap-northeast-1
->>>>>>> 244e0920
-      depend-on:
-        - upb
-    - identifier: l_geo_add_f
-      buildspec: codebuild_specs/run_e2e_tests_linux.yml
-      env:
-        variables:
-          compute-type: BUILD_GENERAL1_SMALL
-          TEST_SUITE: src/__tests__/geo-add-f.test.ts
-<<<<<<< HEAD
-          CLI_REGION: us-east-2
-=======
-          CLI_REGION: us-west-2
->>>>>>> 244e0920
-      depend-on:
-        - upb
-    - identifier: l_geo_add_e
-      buildspec: codebuild_specs/run_e2e_tests_linux.yml
-      env:
-        variables:
-          compute-type: BUILD_GENERAL1_SMALL
-          TEST_SUITE: src/__tests__/geo-add-e.test.ts
-<<<<<<< HEAD
-          CLI_REGION: us-east-1
-=======
-          CLI_REGION: ap-northeast-1
->>>>>>> 244e0920
-      depend-on:
-        - upb
-    - identifier: l_import_dynamodb_2c
-      buildspec: codebuild_specs/run_e2e_tests_linux.yml
-      env:
-        variables:
-          compute-type: BUILD_GENERAL1_SMALL
-          TEST_SUITE: src/__tests__/import_dynamodb_2c.test.ts
-<<<<<<< HEAD
-          CLI_REGION: ap-southeast-1
-=======
-          CLI_REGION: eu-west-2
->>>>>>> 244e0920
-      depend-on:
-        - upb
-    - identifier: l_env_3
-      buildspec: codebuild_specs/run_e2e_tests_linux.yml
-      env:
-        variables:
-          compute-type: BUILD_GENERAL1_SMALL
+          CLI_REGION: ap-northeast-1
+      depend-on:
+        - build_windows
+        - upb
+    - identifier: w_env_3
+      buildspec: codebuild_specs/run_e2e_tests_windows.yml
+      env:
+        type: WINDOWS_SERVER_2019_CONTAINER
+        image: $WINDOWS_IMAGE_2019
+        variables:
           TEST_SUITE: src/__tests__/env-3.test.ts
-<<<<<<< HEAD
-          CLI_REGION: eu-central-1
-=======
-          CLI_REGION: eu-west-2
->>>>>>> 244e0920
-      depend-on:
-        - upb
-    - identifier: l_geo_remove_2
-      buildspec: codebuild_specs/run_e2e_tests_linux.yml
-      env:
-        variables:
-          compute-type: BUILD_GENERAL1_SMALL
-          TEST_SUITE: src/__tests__/geo-remove-2.test.ts
-<<<<<<< HEAD
-          CLI_REGION: us-east-2
-=======
-          CLI_REGION: ap-southeast-1
->>>>>>> 244e0920
-      depend-on:
-        - upb
-    - identifier: l_notifications_in_app_messaging
-      buildspec: codebuild_specs/run_e2e_tests_linux.yml
-      env:
-        variables:
-          compute-type: BUILD_GENERAL1_SMALL
+          CLI_REGION: us-west-2
+      depend-on:
+        - build_windows
+        - upb
+    - identifier: w_notifications_in_app_messaging
+      buildspec: codebuild_specs/run_e2e_tests_windows.yml
+      env:
+        type: WINDOWS_SERVER_2019_CONTAINER
+        image: $WINDOWS_IMAGE_2019
+        variables:
           TEST_SUITE: src/__tests__/notifications-in-app-messaging.test.ts
-<<<<<<< HEAD
-          CLI_REGION: us-east-1
-=======
-          CLI_REGION: us-west-2
->>>>>>> 244e0920
-      depend-on:
-        - upb
-    - identifier: l_import_auth_2a
-      buildspec: codebuild_specs/run_e2e_tests_linux.yml
-      env:
-        variables:
-          compute-type: BUILD_GENERAL1_SMALL
-          TEST_SUITE: src/__tests__/import_auth_2a.test.ts
-<<<<<<< HEAD
-          CLI_REGION: us-east-1
-=======
-          CLI_REGION: ap-northeast-1
->>>>>>> 244e0920
-      depend-on:
-        - upb
-    - identifier: l_import_auth_1a
-      buildspec: codebuild_specs/run_e2e_tests_linux.yml
-      env:
-        variables:
-          compute-type: BUILD_GENERAL1_SMALL
-          TEST_SUITE: src/__tests__/import_auth_1a.test.ts
-<<<<<<< HEAD
-          CLI_REGION: us-east-2
-=======
-          CLI_REGION: us-east-1
->>>>>>> 244e0920
-      depend-on:
-        - upb
-    - identifier: l_import_auth_2b
-      buildspec: codebuild_specs/run_e2e_tests_linux.yml
-      env:
-        variables:
-          compute-type: BUILD_GENERAL1_SMALL
-          TEST_SUITE: src/__tests__/import_auth_2b.test.ts
-<<<<<<< HEAD
-          CLI_REGION: eu-west-2
-=======
-          CLI_REGION: ap-southeast-2
->>>>>>> 244e0920
-      depend-on:
-        - upb
-    - identifier: l_import_s3_2a
-      buildspec: codebuild_specs/run_e2e_tests_linux.yml
-      env:
-        variables:
-          compute-type: BUILD_GENERAL1_SMALL
-          TEST_SUITE: src/__tests__/import_s3_2a.test.ts
-          CLI_REGION: us-west-2
-      depend-on:
-        - upb
-    - identifier: l_import_s3_2c
-      buildspec: codebuild_specs/run_e2e_tests_linux.yml
-      env:
-        variables:
-          compute-type: BUILD_GENERAL1_SMALL
-          TEST_SUITE: src/__tests__/import_s3_2c.test.ts
-<<<<<<< HEAD
-          CLI_REGION: ap-southeast-2
-=======
-          CLI_REGION: eu-west-2
->>>>>>> 244e0920
-      depend-on:
-        - upb
-    - identifier: l_import_auth_1b
-      buildspec: codebuild_specs/run_e2e_tests_linux.yml
-      env:
-        variables:
-          compute-type: BUILD_GENERAL1_SMALL
-          TEST_SUITE: src/__tests__/import_auth_1b.test.ts
-<<<<<<< HEAD
-          CLI_REGION: us-east-1
-=======
-          CLI_REGION: ap-northeast-1
->>>>>>> 244e0920
-      depend-on:
-        - upb
-    - identifier: l_schema_auth_11_a
-      buildspec: codebuild_specs/run_e2e_tests_linux.yml
-      env:
-        variables:
-          compute-type: BUILD_GENERAL1_SMALL
+          CLI_REGION: us-east-2
+      depend-on:
+        - build_windows
+        - upb
+    - identifier: w_schema_auth_11_a
+      buildspec: codebuild_specs/run_e2e_tests_windows.yml
+      env:
+        type: WINDOWS_SERVER_2019_CONTAINER
+        image: $WINDOWS_IMAGE_2019
+        variables:
           TEST_SUITE: src/__tests__/schema-auth-11-a.test.ts
-<<<<<<< HEAD
-          CLI_REGION: eu-central-1
-=======
-          CLI_REGION: us-east-2
->>>>>>> 244e0920
-      depend-on:
-        - upb
-    - identifier: l_geo_update_1
-      buildspec: codebuild_specs/run_e2e_tests_linux.yml
-      env:
-        variables:
-          compute-type: BUILD_GENERAL1_SMALL
-          TEST_SUITE: src/__tests__/geo-update-1.test.ts
-<<<<<<< HEAD
-          CLI_REGION: eu-central-1
-=======
-          CLI_REGION: ap-southeast-2
->>>>>>> 244e0920
-      depend-on:
-        - upb
-    - identifier: l_geo_update_2
-      buildspec: codebuild_specs/run_e2e_tests_linux.yml
-      env:
-        variables:
-          compute-type: BUILD_GENERAL1_SMALL
-          TEST_SUITE: src/__tests__/geo-update-2.test.ts
-          CLI_REGION: ap-southeast-1
-      depend-on:
-        - upb
-    - identifier: l_import_s3_3
-      buildspec: codebuild_specs/run_e2e_tests_linux.yml
-      env:
-        variables:
-          compute-type: BUILD_GENERAL1_SMALL
+          CLI_REGION: eu-west-2
+      depend-on:
+        - build_windows
+        - upb
+    - identifier: w_import_s3_3
+      buildspec: codebuild_specs/run_e2e_tests_windows.yml
+      env:
+        type: WINDOWS_SERVER_2019_CONTAINER
+        image: $WINDOWS_IMAGE_2019
+        variables:
           TEST_SUITE: src/__tests__/import_s3_3.test.ts
-<<<<<<< HEAD
-          CLI_REGION: eu-central-1
-=======
-          CLI_REGION: us-west-2
->>>>>>> 244e0920
-      depend-on:
-        - upb
-    - identifier: l_import_dynamodb_2b
-      buildspec: codebuild_specs/run_e2e_tests_linux.yml
-      env:
-        variables:
-          compute-type: BUILD_GENERAL1_SMALL
-          TEST_SUITE: src/__tests__/import_dynamodb_2b.test.ts
-          CLI_REGION: us-west-2
-      depend-on:
-        - upb
-    - identifier: l_hostingPROD
-      buildspec: codebuild_specs/run_e2e_tests_linux.yml
-      env:
-        variables:
-          compute-type: BUILD_GENERAL1_SMALL
+          CLI_REGION: ap-southeast-1
+      depend-on:
+        - build_windows
+        - upb
+    - identifier: w_hostingPROD
+      buildspec: codebuild_specs/run_e2e_tests_windows.yml
+      env:
+        type: WINDOWS_SERVER_2019_CONTAINER
+        image: $WINDOWS_IMAGE_2019
+        variables:
           TEST_SUITE: src/__tests__/hostingPROD.test.ts
-          CLI_REGION: eu-west-2
-      depend-on:
-        - upb
-    - identifier: l_import_s3_2b
-      buildspec: codebuild_specs/run_e2e_tests_linux.yml
-      env:
-        variables:
-          compute-type: BUILD_GENERAL1_SMALL
-          TEST_SUITE: src/__tests__/import_s3_2b.test.ts
-<<<<<<< HEAD
-          CLI_REGION: eu-west-2
-=======
-          CLI_REGION: ap-southeast-1
->>>>>>> 244e0920
-      depend-on:
-        - upb
-    - identifier: l_containers_api_1
-      buildspec: codebuild_specs/run_e2e_tests_linux.yml
-      env:
-        variables:
-          compute-type: BUILD_GENERAL1_SMALL
+          CLI_REGION: ap-southeast-1
+      depend-on:
+        - build_windows
+        - upb
+    - identifier: w_containers_api_1
+      buildspec: codebuild_specs/run_e2e_tests_windows.yml
+      env:
+        type: WINDOWS_SERVER_2019_CONTAINER
+        image: $WINDOWS_IMAGE_2019
+        variables:
           TEST_SUITE: src/__tests__/containers-api-1.test.ts
-<<<<<<< HEAD
-          CLI_REGION: eu-west-2
-=======
-          CLI_REGION: ap-southeast-2
->>>>>>> 244e0920
-      depend-on:
-        - upb
-    - identifier: l_schema_auth_15
-      buildspec: codebuild_specs/run_e2e_tests_linux.yml
-      env:
-        variables:
-          compute-type: BUILD_GENERAL1_SMALL
+          CLI_REGION: ap-southeast-1
+      depend-on:
+        - build_windows
+        - upb
+    - identifier: w_schema_auth_15
+      buildspec: codebuild_specs/run_e2e_tests_windows.yml
+      env:
+        type: WINDOWS_SERVER_2019_CONTAINER
+        image: $WINDOWS_IMAGE_2019
+        variables:
           TEST_SUITE: src/__tests__/schema-auth-15.test.ts
-<<<<<<< HEAD
-          CLI_REGION: ap-southeast-2
-=======
-          CLI_REGION: us-west-2
->>>>>>> 244e0920
-      depend-on:
-        - upb
-    - identifier: l_schema_connection_1
-      buildspec: codebuild_specs/run_e2e_tests_linux.yml
-      env:
-        variables:
-          compute-type: BUILD_GENERAL1_SMALL
+          CLI_REGION: us-west-2
+      depend-on:
+        - build_windows
+        - upb
+    - identifier: w_schema_connection_1
+      buildspec: codebuild_specs/run_e2e_tests_windows.yml
+      env:
+        type: WINDOWS_SERVER_2019_CONTAINER
+        image: $WINDOWS_IMAGE_2019
+        variables:
           TEST_SUITE: src/__tests__/schema-connection-1.test.ts
-<<<<<<< HEAD
-          CLI_REGION: eu-central-1
-=======
-          CLI_REGION: ap-northeast-1
->>>>>>> 244e0920
-      depend-on:
-        - upb
-    - identifier: l_import_auth_3
-      buildspec: codebuild_specs/run_e2e_tests_linux.yml
-      env:
-        variables:
-          compute-type: BUILD_GENERAL1_SMALL
-          TEST_SUITE: src/__tests__/import_auth_3.test.ts
-<<<<<<< HEAD
-          CLI_REGION: ap-northeast-1
-=======
-          CLI_REGION: eu-central-1
->>>>>>> 244e0920
-      depend-on:
-        - upb
-    - identifier: l_import_dynamodb_2a
-      buildspec: codebuild_specs/run_e2e_tests_linux.yml
-      env:
-        variables:
-          compute-type: BUILD_GENERAL1_SMALL
-          TEST_SUITE: src/__tests__/import_dynamodb_2a.test.ts
-<<<<<<< HEAD
-          CLI_REGION: ap-southeast-1
-=======
-          CLI_REGION: eu-west-2
->>>>>>> 244e0920
-      depend-on:
-        - upb
-    - identifier: l_containers_api_2
-      buildspec: codebuild_specs/run_e2e_tests_linux.yml
-      env:
-        variables:
-          compute-type: BUILD_GENERAL1_SMALL
+          CLI_REGION: ap-northeast-1
+      depend-on:
+        - build_windows
+        - upb
+    - identifier: w_containers_api_2
+      buildspec: codebuild_specs/run_e2e_tests_windows.yml
+      env:
+        type: WINDOWS_SERVER_2019_CONTAINER
+        image: $WINDOWS_IMAGE_2019
+        variables:
           TEST_SUITE: src/__tests__/containers-api-2.test.ts
-<<<<<<< HEAD
-          CLI_REGION: us-west-2
-=======
-          CLI_REGION: eu-west-2
->>>>>>> 244e0920
-      depend-on:
-        - upb
-    - identifier: l_import_s3_1
-      buildspec: codebuild_specs/run_e2e_tests_linux.yml
-      env:
-        variables:
-          compute-type: BUILD_GENERAL1_SMALL
+          CLI_REGION: us-west-2
+      depend-on:
+        - build_windows
+        - upb
+    - identifier: w_import_s3_1
+      buildspec: codebuild_specs/run_e2e_tests_windows.yml
+      env:
+        type: WINDOWS_SERVER_2019_CONTAINER
+        image: $WINDOWS_IMAGE_2019
+        variables:
           TEST_SUITE: src/__tests__/import_s3_1.test.ts
-          CLI_REGION: eu-west-2
+          CLI_REGION: us-west-2
           USE_PARENT_ACCOUNT: 1
       depend-on:
-        - upb
-    - identifier: l_searchable_migration
-      buildspec: codebuild_specs/run_e2e_tests_linux.yml
-      env:
-        variables:
-          compute-type: BUILD_GENERAL1_SMALL
+        - build_windows
+        - upb
+    - identifier: w_searchable_migration
+      buildspec: codebuild_specs/run_e2e_tests_windows.yml
+      env:
+        type: WINDOWS_SERVER_2019_CONTAINER
+        image: $WINDOWS_IMAGE_2019
+        variables:
           TEST_SUITE: src/__tests__/transformer-migrations/searchable-migration.test.ts
-          CLI_REGION: us-east-2
-          USE_PARENT_ACCOUNT: 1
-      depend-on:
-        - upb
-    - identifier: l_geo_remove_1
-      buildspec: codebuild_specs/run_e2e_tests_linux.yml
-      env:
-        variables:
-          compute-type: BUILD_GENERAL1_SMALL
-          TEST_SUITE: src/__tests__/geo-remove-1.test.ts
-          CLI_REGION: us-east-2
-      depend-on:
-        - upb
-    - identifier: l_import_dynamodb_1
-      buildspec: codebuild_specs/run_e2e_tests_linux.yml
-      env:
-        variables:
-          compute-type: BUILD_GENERAL1_SMALL
-          TEST_SUITE: src/__tests__/import_dynamodb_1.test.ts
           CLI_REGION: eu-central-1
           USE_PARENT_ACCOUNT: 1
       depend-on:
-        - upb
-    - identifier: w_analytics_kinesis_analytics_pinpoint_flutter_analytics_pinpoint_js
-      buildspec: codebuild_specs/run_e2e_tests_windows.yml
-      env:
-        type: WINDOWS_SERVER_2019_CONTAINER
-        image: $WINDOWS_IMAGE_2019
-        variables:
-          TEST_SUITE: src/__tests__/analytics-kinesis.test.ts|src/__tests__/analytics-pinpoint-flutter.test.ts|src/__tests__/analytics-pinpoint-js.test.ts
-<<<<<<< HEAD
-          CLI_REGION: us-east-1
-=======
-          CLI_REGION: ap-southeast-2
->>>>>>> 244e0920
-      depend-on:
-        - build_windows
-        - upb
-    - identifier: w_auth_2a_auth_2b_auth_2d
-      buildspec: codebuild_specs/run_e2e_tests_windows.yml
-      env:
-        type: WINDOWS_SERVER_2019_CONTAINER
-        image: $WINDOWS_IMAGE_2019
-        variables:
-          TEST_SUITE: src/__tests__/auth_2a.test.ts|src/__tests__/auth_2b.test.ts|src/__tests__/auth_2d.test.ts
-          CLI_REGION: eu-west-2
-      depend-on:
-        - build_windows
-        - upb
-    - identifier: w_auth_2f_notifications_lifecycle_notifications_analytics_compatibility_in_app_1
-      buildspec: codebuild_specs/run_e2e_tests_windows.yml
-      env:
-        type: WINDOWS_SERVER_2019_CONTAINER
-        image: $WINDOWS_IMAGE_2019
-        variables:
-          TEST_SUITE: src/__tests__/auth_2f.test.ts|src/__tests__/notifications-lifecycle.test.ts|src/__tests__/notifications-analytics-compatibility-in-app-1.test.ts
-<<<<<<< HEAD
-          CLI_REGION: eu-west-2
-=======
-          CLI_REGION: us-east-2
->>>>>>> 244e0920
-      depend-on:
-        - build_windows
-        - upb
-    - identifier: w_notifications_analytics_compatibility_sms_2_analytics_2_global_sandbox_c
-      buildspec: codebuild_specs/run_e2e_tests_windows.yml
-      env:
-        type: WINDOWS_SERVER_2019_CONTAINER
-        image: $WINDOWS_IMAGE_2019
-        variables:
-          TEST_SUITE: src/__tests__/notifications-analytics-compatibility-sms-2.test.ts|src/__tests__/analytics-2.test.ts|src/__tests__/global_sandbox-c.test.ts
+        - build_windows
+        - upb
+    - identifier: w_geo_remove_1
+      buildspec: codebuild_specs/run_e2e_tests_windows.yml
+      env:
+        type: WINDOWS_SERVER_2019_CONTAINER
+        image: $WINDOWS_IMAGE_2019
+        variables:
+          TEST_SUITE: src/__tests__/geo-remove-1.test.ts
           CLI_REGION: eu-central-1
       depend-on:
         - build_windows
         - upb
-    - identifier: w_hooks_b_notifications_analytics_compatibility_sms_1_plugin
-      buildspec: codebuild_specs/run_e2e_tests_windows.yml
-      env:
-        type: WINDOWS_SERVER_2019_CONTAINER
-        image: $WINDOWS_IMAGE_2019
-        variables:
-          TEST_SUITE: src/__tests__/hooks-b.test.ts|src/__tests__/notifications-analytics-compatibility-sms-1.test.ts|src/__tests__/plugin.test.ts
-<<<<<<< HEAD
-          CLI_REGION: us-west-2
-=======
-          CLI_REGION: us-east-2
->>>>>>> 244e0920
-      depend-on:
-        - build_windows
-        - upb
-    - identifier: w_studio_modelgen_custom_transformers_notifications_in_app_messaging_env_1
-      buildspec: codebuild_specs/run_e2e_tests_windows.yml
-      env:
-        type: WINDOWS_SERVER_2019_CONTAINER
-        image: $WINDOWS_IMAGE_2019
-        variables:
-          TEST_SUITE: src/__tests__/studio-modelgen.test.ts|src/__tests__/graphql-v2/custom-transformers.test.ts|src/__tests__/notifications-in-app-messaging-env-1.test.ts
-          CLI_REGION: ap-southeast-2
-      depend-on:
-        - build_windows
-        - upb
-    - identifier: w_notifications_sms_pull_auth_10_container_hosting
-      buildspec: codebuild_specs/run_e2e_tests_windows.yml
-      env:
-        type: WINDOWS_SERVER_2019_CONTAINER
-        image: $WINDOWS_IMAGE_2019
-        variables:
-          TEST_SUITE: src/__tests__/notifications-sms-pull.test.ts|src/__tests__/auth_10.test.ts|src/__tests__/container-hosting.test.ts
-<<<<<<< HEAD
-          CLI_REGION: us-west-2
-=======
-          CLI_REGION: eu-central-1
->>>>>>> 244e0920
-      depend-on:
-        - build_windows
-        - upb
-    - identifier: w_init_b_notifications_apns_notifications_fcm
-      buildspec: codebuild_specs/run_e2e_tests_windows.yml
-      env:
-        type: WINDOWS_SERVER_2019_CONTAINER
-        image: $WINDOWS_IMAGE_2019
-        variables:
-          TEST_SUITE: src/__tests__/init_b.test.ts|src/__tests__/notifications-apns.test.ts|src/__tests__/notifications-fcm.test.ts
-<<<<<<< HEAD
-          CLI_REGION: eu-central-1
-=======
-          CLI_REGION: us-west-2
->>>>>>> 244e0920
-      depend-on:
-        - build_windows
-        - upb
-    - identifier: w_notifications_in_app_messaging_env_2_with_babel_config_amplify_configure
-      buildspec: codebuild_specs/run_e2e_tests_windows.yml
-      env:
-        type: WINDOWS_SERVER_2019_CONTAINER
-        image: $WINDOWS_IMAGE_2019
-        variables:
-          TEST_SUITE: src/__tests__/notifications-in-app-messaging-env-2.test.ts|src/__tests__/with-babel-config.test.ts|src/__tests__/amplify-configure.test.ts
-<<<<<<< HEAD
-          CLI_REGION: us-east-1
-=======
-          CLI_REGION: eu-west-2
->>>>>>> 244e0920
-      depend-on:
-        - build_windows
-        - upb
-    - identifier: w_init_d_init_f_auth_5d
-      buildspec: codebuild_specs/run_e2e_tests_windows.yml
-      env:
-        type: WINDOWS_SERVER_2019_CONTAINER
-        image: $WINDOWS_IMAGE_2019
-        variables:
-          TEST_SUITE: src/__tests__/init_d.test.ts|src/__tests__/init_f.test.ts|src/__tests__/auth_5d.test.ts
-<<<<<<< HEAD
-          CLI_REGION: us-east-2
-=======
-          CLI_REGION: ap-southeast-2
->>>>>>> 244e0920
-      depend-on:
-        - build_windows
-        - upb
-    - identifier: w_configure_project_init_c_layer_4
-      buildspec: codebuild_specs/run_e2e_tests_windows.yml
-      env:
-        type: WINDOWS_SERVER_2019_CONTAINER
-        image: $WINDOWS_IMAGE_2019
-        variables:
-          TEST_SUITE: src/__tests__/configure-project.test.ts|src/__tests__/init_c.test.ts|src/__tests__/layer-4.test.ts
-<<<<<<< HEAD
-          CLI_REGION: us-west-2
-=======
-          CLI_REGION: us-east-2
->>>>>>> 244e0920
-      depend-on:
-        - build_windows
-        - upb
-    - identifier: w_function_2c_interactions_schema_model_a
-      buildspec: codebuild_specs/run_e2e_tests_windows.yml
-      env:
-        type: WINDOWS_SERVER_2019_CONTAINER
-        image: $WINDOWS_IMAGE_2019
-        variables:
-          TEST_SUITE: src/__tests__/function_2c.test.ts|src/__tests__/interactions.test.ts|src/__tests__/schema-model-a.test.ts
-          CLI_REGION: us-west-2
-      depend-on:
-        - build_windows
-        - upb
-    - identifier: w_tags_auth_1a_auth_trigger
-      buildspec: codebuild_specs/run_e2e_tests_windows.yml
-      env:
-        type: WINDOWS_SERVER_2019_CONTAINER
-        image: $WINDOWS_IMAGE_2019
-        variables:
-          TEST_SUITE: src/__tests__/tags.test.ts|src/__tests__/auth_1a.test.ts|src/__tests__/auth-trigger.test.ts
-<<<<<<< HEAD
-          CLI_REGION: us-east-2
-=======
-          CLI_REGION: eu-central-1
->>>>>>> 244e0920
-      depend-on:
-        - build_windows
-        - upb
-    - identifier: w_custom_policies_function_storage_2_iam_permissions_boundary
-      buildspec: codebuild_specs/run_e2e_tests_windows.yml
-      env:
-        type: WINDOWS_SERVER_2019_CONTAINER
-        image: $WINDOWS_IMAGE_2019
-        variables:
-          TEST_SUITE: src/__tests__/custom_policies_function.test.ts|src/__tests__/storage-2.test.ts|src/__tests__/iam-permissions-boundary.test.ts
-          CLI_REGION: ap-southeast-2
-      depend-on:
-        - build_windows
-        - upb
-    - identifier: w_node_function_notifications_sms_schema_auth_4b
-      buildspec: codebuild_specs/run_e2e_tests_windows.yml
-      env:
-        type: WINDOWS_SERVER_2019_CONTAINER
-        image: $WINDOWS_IMAGE_2019
-        variables:
-          TEST_SUITE: src/__tests__/migration/node.function.test.ts|src/__tests__/notifications-sms.test.ts|src/__tests__/schema-auth-4b.test.ts
-<<<<<<< HEAD
-          CLI_REGION: ap-southeast-1
-=======
-          CLI_REGION: ap-northeast-1
->>>>>>> 244e0920
-      depend-on:
-        - build_windows
-        - upb
-    - identifier: w_schema_model_e_schema_versioned_auth_1c
-      buildspec: codebuild_specs/run_e2e_tests_windows.yml
-      env:
-        type: WINDOWS_SERVER_2019_CONTAINER
-        image: $WINDOWS_IMAGE_2019
-        variables:
-          TEST_SUITE: src/__tests__/schema-model-e.test.ts|src/__tests__/schema-versioned.test.ts|src/__tests__/auth_1c.test.ts
-<<<<<<< HEAD
-          CLI_REGION: eu-central-1
-=======
-          CLI_REGION: ap-southeast-1
->>>>>>> 244e0920
-      depend-on:
-        - build_windows
-        - upb
-    - identifier: w_auth_5e_auth_8b_geo_add_b
-      buildspec: codebuild_specs/run_e2e_tests_windows.yml
-      env:
-        type: WINDOWS_SERVER_2019_CONTAINER
-        image: $WINDOWS_IMAGE_2019
-        variables:
-          TEST_SUITE: src/__tests__/auth_5e.test.ts|src/__tests__/auth_8b.test.ts|src/__tests__/geo-add-b.test.ts
-<<<<<<< HEAD
-          CLI_REGION: us-east-1
-=======
-          CLI_REGION: eu-west-2
->>>>>>> 244e0920
-      depend-on:
-        - build_windows
-        - upb
-    - identifier: w_s3_sse_schema_auth_4a_schema_model_b
-      buildspec: codebuild_specs/run_e2e_tests_windows.yml
-      env:
-        type: WINDOWS_SERVER_2019_CONTAINER
-        image: $WINDOWS_IMAGE_2019
-        variables:
-          TEST_SUITE: src/__tests__/s3-sse.test.ts|src/__tests__/schema-auth-4a.test.ts|src/__tests__/schema-model-b.test.ts
-          CLI_REGION: ap-southeast-2
-      depend-on:
-        - build_windows
-        - upb
-    - identifier: w_schema_model_d_auth_5f_env_4
-      buildspec: codebuild_specs/run_e2e_tests_windows.yml
-      env:
-        type: WINDOWS_SERVER_2019_CONTAINER
-        image: $WINDOWS_IMAGE_2019
-        variables:
-          TEST_SUITE: src/__tests__/schema-model-d.test.ts|src/__tests__/auth_5f.test.ts|src/__tests__/env-4.test.ts
-          CLI_REGION: ap-southeast-2
-      depend-on:
-        - build_windows
-        - upb
-    - identifier: w_frontend_config_drift_schema_auth_4d_schema_auth_6a
-      buildspec: codebuild_specs/run_e2e_tests_windows.yml
-      env:
-        type: WINDOWS_SERVER_2019_CONTAINER
-        image: $WINDOWS_IMAGE_2019
-        variables:
-          TEST_SUITE: src/__tests__/frontend_config_drift.test.ts|src/__tests__/schema-auth-4d.test.ts|src/__tests__/schema-auth-6a.test.ts
-          CLI_REGION: eu-west-2
-      depend-on:
-        - build_windows
-        - upb
-    - identifier: w_schema_data_access_patterns_schema_model_c_schema_predictions
-      buildspec: codebuild_specs/run_e2e_tests_windows.yml
-      env:
-        type: WINDOWS_SERVER_2019_CONTAINER
-        image: $WINDOWS_IMAGE_2019
-        variables:
-          TEST_SUITE: src/__tests__/schema-data-access-patterns.test.ts|src/__tests__/schema-model-c.test.ts|src/__tests__/schema-predictions.test.ts
-          CLI_REGION: ap-northeast-1
-      depend-on:
-        - build_windows
-        - upb
-    - identifier: w_model_migration_auth_3c_auth_4c
-      buildspec: codebuild_specs/run_e2e_tests_windows.yml
-      env:
-        type: WINDOWS_SERVER_2019_CONTAINER
-        image: $WINDOWS_IMAGE_2019
-        variables:
-          TEST_SUITE: src/__tests__/transformer-migrations/model-migration.test.ts|src/__tests__/auth_3c.test.ts|src/__tests__/auth_4c.test.ts
-          CLI_REGION: us-west-2
-      depend-on:
-        - build_windows
-        - upb
-    - identifier: w_auth_5a_auth_5c_env_1
-      buildspec: codebuild_specs/run_e2e_tests_windows.yml
-      env:
-        type: WINDOWS_SERVER_2019_CONTAINER
-        image: $WINDOWS_IMAGE_2019
-        variables:
-          TEST_SUITE: src/__tests__/auth_5a.test.ts|src/__tests__/auth_5c.test.ts|src/__tests__/env-1.test.ts
-<<<<<<< HEAD
-          CLI_REGION: ap-southeast-2
-=======
-          CLI_REGION: eu-central-1
->>>>>>> 244e0920
-      depend-on:
-        - build_windows
-        - upb
-    - identifier: w_geo_add_a_init_a_schema_auth_4c
-      buildspec: codebuild_specs/run_e2e_tests_windows.yml
-      env:
-        type: WINDOWS_SERVER_2019_CONTAINER
-        image: $WINDOWS_IMAGE_2019
-        variables:
-          TEST_SUITE: src/__tests__/geo-add-a.test.ts|src/__tests__/init_a.test.ts|src/__tests__/schema-auth-4c.test.ts
-<<<<<<< HEAD
-          CLI_REGION: ap-northeast-1
-=======
-          CLI_REGION: us-east-2
->>>>>>> 244e0920
-      depend-on:
-        - build_windows
-        - upb
-    - identifier: w_schema_auth_5c_auth_5b_auth_9
-      buildspec: codebuild_specs/run_e2e_tests_windows.yml
-      env:
-        type: WINDOWS_SERVER_2019_CONTAINER
-        image: $WINDOWS_IMAGE_2019
-        variables:
-          TEST_SUITE: src/__tests__/schema-auth-5c.test.ts|src/__tests__/auth_5b.test.ts|src/__tests__/auth_9.test.ts
-<<<<<<< HEAD
-          CLI_REGION: us-east-1
-=======
-          CLI_REGION: us-east-2
->>>>>>> 244e0920
-      depend-on:
-        - build_windows
-        - upb
-    - identifier: w_env_5_function_10_function_9c
-      buildspec: codebuild_specs/run_e2e_tests_windows.yml
-      env:
-        type: WINDOWS_SERVER_2019_CONTAINER
-        image: $WINDOWS_IMAGE_2019
-        variables:
-<<<<<<< HEAD
-          TEST_SUITE: src/__tests__/custom_resources.test.ts|src/__tests__/env-5.test.ts|src/__tests__/function_10.test.ts
-          CLI_REGION: ap-southeast-2
-=======
-          TEST_SUITE: src/__tests__/env-5.test.ts|src/__tests__/function_10.test.ts|src/__tests__/function_9c.test.ts
-          CLI_REGION: ap-southeast-1
->>>>>>> 244e0920
-      depend-on:
-        - build_windows
-        - upb
-    - identifier: w_function_permissions_geo_import_1a_geo_import_2
-      buildspec: codebuild_specs/run_e2e_tests_windows.yml
-      env:
-        type: WINDOWS_SERVER_2019_CONTAINER
-        image: $WINDOWS_IMAGE_2019
-        variables:
-<<<<<<< HEAD
-          TEST_SUITE: src/__tests__/function_9c.test.ts|src/__tests__/function-permissions.test.ts|src/__tests__/geo-import-1a.test.ts
-=======
-          TEST_SUITE: src/__tests__/function-permissions.test.ts|src/__tests__/geo-import-1a.test.ts|src/__tests__/geo-import-2.test.ts
->>>>>>> 244e0920
-          CLI_REGION: us-east-2
-      depend-on:
-        - build_windows
-        - upb
-    - identifier: w_global_sandbox_b_schema_auth_5d_schema_auth_6b
-      buildspec: codebuild_specs/run_e2e_tests_windows.yml
-      env:
-        type: WINDOWS_SERVER_2019_CONTAINER
-        image: $WINDOWS_IMAGE_2019
-        variables:
-<<<<<<< HEAD
-          TEST_SUITE: src/__tests__/geo-import-2.test.ts|src/__tests__/global_sandbox-b.test.ts|src/__tests__/schema-auth-5d.test.ts
-          CLI_REGION: ap-southeast-1
-=======
-          TEST_SUITE: src/__tests__/global_sandbox-b.test.ts|src/__tests__/schema-auth-5d.test.ts|src/__tests__/schema-auth-6b.test.ts
-          CLI_REGION: us-east-2
->>>>>>> 244e0920
-      depend-on:
-        - build_windows
-        - upb
-    - identifier: w_schema_auth_8c_auth_3a_auth_3b
-      buildspec: codebuild_specs/run_e2e_tests_windows.yml
-      env:
-        type: WINDOWS_SERVER_2019_CONTAINER
-        image: $WINDOWS_IMAGE_2019
-        variables:
-<<<<<<< HEAD
-          TEST_SUITE: src/__tests__/schema-auth-6b.test.ts|src/__tests__/schema-auth-8c.test.ts|src/__tests__/auth_3a.test.ts
-          CLI_REGION: us-west-2
-=======
-          TEST_SUITE: src/__tests__/schema-auth-8c.test.ts|src/__tests__/auth_3a.test.ts|src/__tests__/auth_3b.test.ts
-          CLI_REGION: ap-northeast-1
->>>>>>> 244e0920
-      depend-on:
-        - build_windows
-        - upb
-    - identifier: w_auth_4a_auth_7a_auth_8c
-      buildspec: codebuild_specs/run_e2e_tests_windows.yml
-      env:
-        type: WINDOWS_SERVER_2019_CONTAINER
-        image: $WINDOWS_IMAGE_2019
-        variables:
-<<<<<<< HEAD
-          TEST_SUITE: src/__tests__/auth_3b.test.ts|src/__tests__/auth_4a.test.ts|src/__tests__/auth_7a.test.ts
-          CLI_REGION: us-west-2
-=======
-          TEST_SUITE: src/__tests__/auth_4a.test.ts|src/__tests__/auth_7a.test.ts|src/__tests__/auth_8c.test.ts
-          CLI_REGION: eu-central-1
->>>>>>> 244e0920
-      depend-on:
-        - build_windows
-        - upb
-    - identifier: w_feature_flags_geo_import_1b_global_sandbox_a
-      buildspec: codebuild_specs/run_e2e_tests_windows.yml
-      env:
-        type: WINDOWS_SERVER_2019_CONTAINER
-        image: $WINDOWS_IMAGE_2019
-        variables:
-<<<<<<< HEAD
-          TEST_SUITE: src/__tests__/auth_8c.test.ts|src/__tests__/feature-flags.test.ts|src/__tests__/geo-import-1b.test.ts
-          CLI_REGION: us-east-2
-=======
-          TEST_SUITE: src/__tests__/feature-flags.test.ts|src/__tests__/geo-import-1b.test.ts|src/__tests__/global_sandbox-a.test.ts
-          CLI_REGION: eu-west-2
->>>>>>> 244e0920
-      depend-on:
-        - build_windows
-        - upb
-    - identifier: w_init_e_notifications_analytics_compatibility_in_app_2_schema_auth_11_c
-      buildspec: codebuild_specs/run_e2e_tests_windows.yml
-      env:
-        type: WINDOWS_SERVER_2019_CONTAINER
-        image: $WINDOWS_IMAGE_2019
-        variables:
-<<<<<<< HEAD
-          TEST_SUITE: src/__tests__/global_sandbox-a.test.ts|src/__tests__/init_e.test.ts|src/__tests__/notifications-analytics-compatibility-in-app-2.test.ts
-          CLI_REGION: ap-northeast-1
-=======
-          TEST_SUITE: src/__tests__/init_e.test.ts|src/__tests__/notifications-analytics-compatibility-in-app-2.test.ts|src/__tests__/schema-auth-11-c.test.ts
-          CLI_REGION: us-east-2
->>>>>>> 244e0920
-      depend-on:
-        - build_windows
-        - upb
-    - identifier: w_schema_auth_2b_schema_auth_6c_schema_auth_6d
-      buildspec: codebuild_specs/run_e2e_tests_windows.yml
-      env:
-        type: WINDOWS_SERVER_2019_CONTAINER
-        image: $WINDOWS_IMAGE_2019
-        variables:
-<<<<<<< HEAD
-          TEST_SUITE: src/__tests__/schema-auth-11-c.test.ts|src/__tests__/schema-auth-2b.test.ts|src/__tests__/schema-auth-6c.test.ts
-          CLI_REGION: ap-southeast-1
-=======
-          TEST_SUITE: src/__tests__/schema-auth-2b.test.ts|src/__tests__/schema-auth-6c.test.ts|src/__tests__/schema-auth-6d.test.ts
-          CLI_REGION: eu-west-2
->>>>>>> 244e0920
-      depend-on:
-        - build_windows
-        - upb
-    - identifier: w_schema_auth_7c_schema_auth_8a_function_migration
-      buildspec: codebuild_specs/run_e2e_tests_windows.yml
-      env:
-        type: WINDOWS_SERVER_2019_CONTAINER
-        image: $WINDOWS_IMAGE_2019
-        variables:
-<<<<<<< HEAD
-          TEST_SUITE: src/__tests__/schema-auth-6d.test.ts|src/__tests__/schema-auth-7c.test.ts|src/__tests__/schema-auth-8a.test.ts
-=======
-          TEST_SUITE: src/__tests__/schema-auth-7c.test.ts|src/__tests__/schema-auth-8a.test.ts|src/__tests__/transformer-migrations/function-migration.test.ts
->>>>>>> 244e0920
-          CLI_REGION: us-east-1
-      depend-on:
-        - build_windows
-        - upb
-    - identifier: w_api_10_api_7_export_pull_a
-      buildspec: codebuild_specs/run_e2e_tests_windows.yml
-      env:
-        type: WINDOWS_SERVER_2019_CONTAINER
-        image: $WINDOWS_IMAGE_2019
-        variables:
-<<<<<<< HEAD
-          TEST_SUITE: src/__tests__/transformer-migrations/function-migration.test.ts|src/__tests__/api_10.test.ts|src/__tests__/api_7.test.ts
-          CLI_REGION: ap-southeast-2
-=======
-          TEST_SUITE: src/__tests__/api_10.test.ts|src/__tests__/api_7.test.ts|src/__tests__/export-pull-a.test.ts
-          CLI_REGION: eu-central-1
->>>>>>> 244e0920
-      depend-on:
-        - build_windows
-        - upb
-    - identifier: w_function_9a_geo_headless_api_key_migration5
-      buildspec: codebuild_specs/run_e2e_tests_windows.yml
-      env:
-        type: WINDOWS_SERVER_2019_CONTAINER
-        image: $WINDOWS_IMAGE_2019
-        variables:
-          TEST_SUITE: src/__tests__/function_9a.test.ts|src/__tests__/geo-headless.test.ts|src/__tests__/migration/api.key.migration5.test.ts
-          CLI_REGION: eu-central-1
-      depend-on:
-        - build_windows
-        - upb
-    - identifier: w_schema_auth_1a_schema_auth_5b_schema_auth_8b
-      buildspec: codebuild_specs/run_e2e_tests_windows.yml
-      env:
-        type: WINDOWS_SERVER_2019_CONTAINER
-        image: $WINDOWS_IMAGE_2019
-        variables:
-<<<<<<< HEAD
-          TEST_SUITE: src/__tests__/migration/api.key.migration5.test.ts|src/__tests__/schema-auth-1a.test.ts|src/__tests__/schema-auth-5b.test.ts
-          CLI_REGION: eu-central-1
-=======
-          TEST_SUITE: src/__tests__/schema-auth-1a.test.ts|src/__tests__/schema-auth-5b.test.ts|src/__tests__/schema-auth-8b.test.ts
-          CLI_REGION: us-east-1
->>>>>>> 244e0920
-      depend-on:
-        - build_windows
-        - upb
-    - identifier: w_schema_auth_9_a_schema_auth_9_c_storage_3
-      buildspec: codebuild_specs/run_e2e_tests_windows.yml
-      env:
-        type: WINDOWS_SERVER_2019_CONTAINER
-        image: $WINDOWS_IMAGE_2019
-        variables:
-<<<<<<< HEAD
-          TEST_SUITE: src/__tests__/schema-auth-8b.test.ts|src/__tests__/schema-auth-9-a.test.ts|src/__tests__/schema-auth-9-c.test.ts
-          CLI_REGION: ap-northeast-1
-=======
-          TEST_SUITE: src/__tests__/schema-auth-9-a.test.ts|src/__tests__/schema-auth-9-c.test.ts|src/__tests__/storage-3.test.ts
-          CLI_REGION: eu-west-2
->>>>>>> 244e0920
-      depend-on:
-        - build_windows
-        - upb
-    - identifier: w_auth_11_auth_1b_delete
-      buildspec: codebuild_specs/run_e2e_tests_windows.yml
-      env:
-        type: WINDOWS_SERVER_2019_CONTAINER
-        image: $WINDOWS_IMAGE_2019
-        variables:
-<<<<<<< HEAD
-          TEST_SUITE: src/__tests__/storage-3.test.ts|src/__tests__/auth_11.test.ts|src/__tests__/auth_1b.test.ts
-          CLI_REGION: ap-southeast-1
-=======
-          TEST_SUITE: src/__tests__/auth_11.test.ts|src/__tests__/auth_1b.test.ts|src/__tests__/delete.test.ts
-          CLI_REGION: ap-northeast-1
->>>>>>> 244e0920
-      depend-on:
-        - build_windows
-        - upb
-    - identifier: w_geo_add_c_geo_add_d_geo_import_3
-      buildspec: codebuild_specs/run_e2e_tests_windows.yml
-      env:
-        type: WINDOWS_SERVER_2019_CONTAINER
-        image: $WINDOWS_IMAGE_2019
-        variables:
-<<<<<<< HEAD
-          TEST_SUITE: src/__tests__/delete.test.ts|src/__tests__/geo-add-c.test.ts|src/__tests__/geo-add-d.test.ts
-          CLI_REGION: us-east-1
-=======
-          TEST_SUITE: src/__tests__/geo-add-c.test.ts|src/__tests__/geo-add-d.test.ts|src/__tests__/geo-import-3.test.ts
-          CLI_REGION: eu-west-2
->>>>>>> 244e0920
-      depend-on:
-        - build_windows
-        - upb
-    - identifier: w_hosting_layer_3_api_connection_migration
-      buildspec: codebuild_specs/run_e2e_tests_windows.yml
-      env:
-        type: WINDOWS_SERVER_2019_CONTAINER
-        image: $WINDOWS_IMAGE_2019
-        variables:
-<<<<<<< HEAD
-          TEST_SUITE: src/__tests__/geo-import-3.test.ts|src/__tests__/hosting.test.ts|src/__tests__/layer-3.test.ts
-=======
-          TEST_SUITE: src/__tests__/hosting.test.ts|src/__tests__/layer-3.test.ts|src/__tests__/migration/api.connection.migration.test.ts
->>>>>>> 244e0920
-          CLI_REGION: us-east-2
-      depend-on:
-        - build_windows
-        - upb
-    - identifier: w_api_key_migration3_predictions_schema_auth_11_b
-      buildspec: codebuild_specs/run_e2e_tests_windows.yml
-      env:
-        type: WINDOWS_SERVER_2019_CONTAINER
-        image: $WINDOWS_IMAGE_2019
-        variables:
-<<<<<<< HEAD
-          TEST_SUITE: src/__tests__/migration/api.connection.migration.test.ts|src/__tests__/migration/api.key.migration3.test.ts|src/__tests__/predictions.test.ts
-          CLI_REGION: us-east-2
-=======
-          TEST_SUITE: src/__tests__/migration/api.key.migration3.test.ts|src/__tests__/predictions.test.ts|src/__tests__/schema-auth-11-b.test.ts
-          CLI_REGION: us-west-2
->>>>>>> 244e0920
-      depend-on:
-        - build_windows
-        - upb
-    - identifier: w_schema_auth_1b_schema_auth_2a_schema_auth_7a
-      buildspec: codebuild_specs/run_e2e_tests_windows.yml
-      env:
-        type: WINDOWS_SERVER_2019_CONTAINER
-        image: $WINDOWS_IMAGE_2019
-        variables:
-<<<<<<< HEAD
-          TEST_SUITE: src/__tests__/schema-auth-11-b.test.ts|src/__tests__/schema-auth-1b.test.ts|src/__tests__/schema-auth-2a.test.ts
-          CLI_REGION: us-east-1
-=======
-          TEST_SUITE: src/__tests__/schema-auth-1b.test.ts|src/__tests__/schema-auth-2a.test.ts|src/__tests__/schema-auth-7a.test.ts
-          CLI_REGION: eu-central-1
->>>>>>> 244e0920
-      depend-on:
-        - build_windows
-        - upb
-    - identifier: w_schema_auth_7b_schema_auth_9_b_predictions_migration
-      buildspec: codebuild_specs/run_e2e_tests_windows.yml
-      env:
-        type: WINDOWS_SERVER_2019_CONTAINER
-        image: $WINDOWS_IMAGE_2019
-        variables:
-<<<<<<< HEAD
-          TEST_SUITE: src/__tests__/schema-auth-7a.test.ts|src/__tests__/schema-auth-7b.test.ts|src/__tests__/schema-auth-9-b.test.ts
-          CLI_REGION: ap-southeast-2
-=======
-          TEST_SUITE: src/__tests__/schema-auth-7b.test.ts|src/__tests__/schema-auth-9-b.test.ts|src/__tests__/transformer-migrations/predictions-migration.test.ts
-          CLI_REGION: ap-southeast-1
->>>>>>> 244e0920
-      depend-on:
-        - build_windows
-        - upb
-    - identifier: w_api_6a_auth_7b_export_pull_b
-      buildspec: codebuild_specs/run_e2e_tests_windows.yml
-      env:
-        type: WINDOWS_SERVER_2019_CONTAINER
-        image: $WINDOWS_IMAGE_2019
-        variables:
-<<<<<<< HEAD
-          TEST_SUITE: src/__tests__/transformer-migrations/predictions-migration.test.ts|src/__tests__/api_6a.test.ts|src/__tests__/auth_7b.test.ts
-          CLI_REGION: ap-southeast-2
-=======
-          TEST_SUITE: src/__tests__/api_6a.test.ts|src/__tests__/auth_7b.test.ts|src/__tests__/export-pull-b.test.ts
-          CLI_REGION: ap-northeast-1
->>>>>>> 244e0920
-      depend-on:
-        - build_windows
-        - upb
-    - identifier: w_init_special_case_http_migration_schema_auth_12
-      buildspec: codebuild_specs/run_e2e_tests_windows.yml
-      env:
-        type: WINDOWS_SERVER_2019_CONTAINER
-        image: $WINDOWS_IMAGE_2019
-        variables:
-<<<<<<< HEAD
-          TEST_SUITE: src/__tests__/export-pull-b.test.ts|src/__tests__/init-special-case.test.ts|src/__tests__/transformer-migrations/http-migration.test.ts
-          CLI_REGION: eu-west-2
-=======
-          TEST_SUITE: src/__tests__/init-special-case.test.ts|src/__tests__/transformer-migrations/http-migration.test.ts|src/__tests__/schema-auth-12.test.ts
-          CLI_REGION: us-east-2
->>>>>>> 244e0920
-      depend-on:
-        - build_windows
-        - upb
-    - identifier: w_schema_auth_3_schema_function_2_auth_4b
-      buildspec: codebuild_specs/run_e2e_tests_windows.yml
-      env:
-        type: WINDOWS_SERVER_2019_CONTAINER
-        image: $WINDOWS_IMAGE_2019
-        variables:
-<<<<<<< HEAD
-          TEST_SUITE: src/__tests__/schema-auth-12.test.ts|src/__tests__/schema-auth-3.test.ts|src/__tests__/schema-function-2.test.ts
-          CLI_REGION: eu-west-2
-=======
-          TEST_SUITE: src/__tests__/schema-auth-3.test.ts|src/__tests__/schema-function-2.test.ts|src/__tests__/auth_4b.test.ts
-          CLI_REGION: us-east-2
->>>>>>> 244e0920
-      depend-on:
-        - build_windows
-        - upb
-    - identifier: w_auth_8a_export_pull_d_schema_auth_5a
-      buildspec: codebuild_specs/run_e2e_tests_windows.yml
-      env:
-        type: WINDOWS_SERVER_2019_CONTAINER
-        image: $WINDOWS_IMAGE_2019
-        variables:
-          TEST_SUITE: src/__tests__/auth_8a.test.ts|src/__tests__/export-pull-d.test.ts|src/__tests__/schema-auth-5a.test.ts
-          CLI_REGION: us-west-2
-      depend-on:
-        - build_windows
-        - upb
-    - identifier: w_schema_iterative_update_3_auth_migration_api_2a
-      buildspec: codebuild_specs/run_e2e_tests_windows.yml
-      env:
-        type: WINDOWS_SERVER_2019_CONTAINER
-        image: $WINDOWS_IMAGE_2019
-        variables:
-<<<<<<< HEAD
-          TEST_SUITE: src/__tests__/schema-auth-5a.test.ts|src/__tests__/schema-iterative-update-3.test.ts|src/__tests__/transformer-migrations/auth-migration.test.ts
-          CLI_REGION: eu-central-1
-=======
-          TEST_SUITE: src/__tests__/schema-iterative-update-3.test.ts|src/__tests__/transformer-migrations/auth-migration.test.ts|src/__tests__/api_2a.test.ts
-          CLI_REGION: ap-northeast-1
->>>>>>> 244e0920
-      depend-on:
-        - build_windows
-        - upb
-    - identifier: w_api_2b_api_6c_api_9a
-      buildspec: codebuild_specs/run_e2e_tests_windows.yml
-      env:
-        type: WINDOWS_SERVER_2019_CONTAINER
-        image: $WINDOWS_IMAGE_2019
-        variables:
-<<<<<<< HEAD
-          TEST_SUITE: src/__tests__/api_2a.test.ts|src/__tests__/api_2b.test.ts|src/__tests__/api_6c.test.ts
-=======
-          TEST_SUITE: src/__tests__/api_2b.test.ts|src/__tests__/api_6c.test.ts|src/__tests__/api_9a.test.ts
->>>>>>> 244e0920
-          CLI_REGION: ap-southeast-2
-      depend-on:
-        - build_windows
-        - upb
-    - identifier: w_auth_2h_auth_5g_hosted_ui
-      buildspec: codebuild_specs/run_e2e_tests_windows.yml
-      env:
-        type: WINDOWS_SERVER_2019_CONTAINER
-        image: $WINDOWS_IMAGE_2019
-        variables:
-<<<<<<< HEAD
-          TEST_SUITE: src/__tests__/api_9a.test.ts|src/__tests__/auth_2h.test.ts|src/__tests__/auth_5g.test.ts
-          CLI_REGION: eu-central-1
-=======
-          TEST_SUITE: src/__tests__/auth_2h.test.ts|src/__tests__/auth_5g.test.ts|src/__tests__/auth/hosted-ui.test.ts
-          CLI_REGION: us-west-2
->>>>>>> 244e0920
-      depend-on:
-        - build_windows
-        - upb
-    - identifier: w_user_groups_s3_access_user_groups_build_function
-      buildspec: codebuild_specs/run_e2e_tests_windows.yml
-      env:
-        type: WINDOWS_SERVER_2019_CONTAINER
-        image: $WINDOWS_IMAGE_2019
-        variables:
-<<<<<<< HEAD
-          TEST_SUITE: src/__tests__/auth/hosted-ui.test.ts|src/__tests__/auth/user-groups.test.ts|src/__tests__/build-function.test.ts
-          CLI_REGION: eu-west-2
-=======
-          TEST_SUITE: src/__tests__/auth/user-groups-s3-access.test.ts|src/__tests__/auth/user-groups.test.ts|src/__tests__/build-function.test.ts
-          CLI_REGION: eu-central-1
->>>>>>> 244e0920
-      depend-on:
-        - build_windows
-        - upb
-    - identifier: w_dynamodb_simulator_export_pull_c_function_12
-      buildspec: codebuild_specs/run_e2e_tests_windows.yml
-      env:
-        type: WINDOWS_SERVER_2019_CONTAINER
-        image: $WINDOWS_IMAGE_2019
-        variables:
-          TEST_SUITE: src/__tests__/dynamodb-simulator/dynamodb-simulator.test.ts|src/__tests__/export-pull-c.test.ts|src/__tests__/function_12.test.ts
-          CLI_REGION: ap-southeast-2
-      depend-on:
-        - build_windows
-        - upb
-    - identifier: w_function_13_function_14_function_2d
-      buildspec: codebuild_specs/run_e2e_tests_windows.yml
-      env:
-        type: WINDOWS_SERVER_2019_CONTAINER
-        image: $WINDOWS_IMAGE_2019
-        variables:
-<<<<<<< HEAD
-          TEST_SUITE: src/__tests__/function_12.test.ts|src/__tests__/function_13.test.ts|src/__tests__/function_14.test.ts
-          CLI_REGION: eu-west-2
-=======
-          TEST_SUITE: src/__tests__/function_13.test.ts|src/__tests__/function_14.test.ts|src/__tests__/function_2d.test.ts
-          CLI_REGION: ap-southeast-1
->>>>>>> 244e0920
-      depend-on:
-        - build_windows
-        - upb
-    - identifier: w_general_config_headless_init_help_init_force_push
-      buildspec: codebuild_specs/run_e2e_tests_windows.yml
-      env:
-        type: WINDOWS_SERVER_2019_CONTAINER
-        image: $WINDOWS_IMAGE_2019
-        variables:
-<<<<<<< HEAD
-          TEST_SUITE: src/__tests__/function_2d.test.ts|src/__tests__/general-config/general-config-headless-init.test.ts|src/__tests__/help.test.ts
-          CLI_REGION: ap-northeast-1
-=======
-          TEST_SUITE: src/__tests__/general-config/general-config-headless-init.test.ts|src/__tests__/help.test.ts|src/__tests__/init-force-push.test.ts
-          CLI_REGION: us-east-2
->>>>>>> 244e0920
-      depend-on:
-        - build_windows
-        - upb
-    - identifier: w_interactions_1_interactions_2_minify_cloudformation
-      buildspec: codebuild_specs/run_e2e_tests_windows.yml
-      env:
-        type: WINDOWS_SERVER_2019_CONTAINER
-        image: $WINDOWS_IMAGE_2019
-        variables:
-          TEST_SUITE: src/__tests__/interactions-1.test.ts|src/__tests__/interactions-2.test.ts|src/__tests__/minify-cloudformation.test.ts
-          CLI_REGION: us-west-2
-      depend-on:
-        - build_windows
-        - upb
-    - identifier: w_notifications_multi_env_notifications_sms_update_parameter_store_1
-      buildspec: codebuild_specs/run_e2e_tests_windows.yml
-      env:
-        type: WINDOWS_SERVER_2019_CONTAINER
-        image: $WINDOWS_IMAGE_2019
-        variables:
-<<<<<<< HEAD
-          TEST_SUITE: src/__tests__/minify-cloudformation.test.ts|src/__tests__/notifications-multi-env.test.ts|src/__tests__/notifications-sms-update.test.ts
-          CLI_REGION: us-east-1
-=======
-          TEST_SUITE: src/__tests__/notifications-multi-env.test.ts|src/__tests__/notifications-sms-update.test.ts|src/__tests__/parameter-store-1.test.ts
-          CLI_REGION: ap-southeast-1
->>>>>>> 244e0920
-      depend-on:
-        - build_windows
-        - upb
-    - identifier: w_parameter_store_2_push_api_8
-      buildspec: codebuild_specs/run_e2e_tests_windows.yml
-      env:
-        type: WINDOWS_SERVER_2019_CONTAINER
-        image: $WINDOWS_IMAGE_2019
-        variables:
-<<<<<<< HEAD
-          TEST_SUITE: src/__tests__/parameter-store-1.test.ts|src/__tests__/parameter-store-2.test.ts|src/__tests__/push.test.ts
-=======
-          TEST_SUITE: src/__tests__/parameter-store-2.test.ts|src/__tests__/push.test.ts|src/__tests__/api_8.test.ts
->>>>>>> 244e0920
-          CLI_REGION: ap-northeast-1
-      depend-on:
-        - build_windows
-        - upb
-    - identifier: w_schema_iterative_update_locking_api_lambda_auth_2_schema_auth_13
-      buildspec: codebuild_specs/run_e2e_tests_windows.yml
-      env:
-        type: WINDOWS_SERVER_2019_CONTAINER
-        image: $WINDOWS_IMAGE_2019
-        variables:
-<<<<<<< HEAD
-          TEST_SUITE: src/__tests__/api_8.test.ts|src/__tests__/schema-iterative-update-locking.test.ts|src/__tests__/graphql-v2/api_lambda_auth_2.test.ts
-          CLI_REGION: us-east-2
-=======
-          TEST_SUITE: src/__tests__/schema-iterative-update-locking.test.ts|src/__tests__/graphql-v2/api_lambda_auth_2.test.ts|src/__tests__/schema-auth-13.test.ts
-          CLI_REGION: us-east-1
->>>>>>> 244e0920
-      depend-on:
-        - build_windows
-        - upb
-    - identifier: w_function_5_schema_iterative_update_1_auth_6
-      buildspec: codebuild_specs/run_e2e_tests_windows.yml
-      env:
-        type: WINDOWS_SERVER_2019_CONTAINER
-        image: $WINDOWS_IMAGE_2019
-        variables:
-<<<<<<< HEAD
-          TEST_SUITE: src/__tests__/schema-auth-13.test.ts|src/__tests__/function_5.test.ts|src/__tests__/schema-iterative-update-1.test.ts
-          CLI_REGION: ap-northeast-1
-=======
-          TEST_SUITE: src/__tests__/function_5.test.ts|src/__tests__/schema-iterative-update-1.test.ts|src/__tests__/auth_6.test.ts
-          CLI_REGION: ap-southeast-1
->>>>>>> 244e0920
-      depend-on:
-        - build_windows
-        - upb
-    - identifier: w_function_2a_schema_connection_2_schema_function_1
-      buildspec: codebuild_specs/run_e2e_tests_windows.yml
-      env:
-        type: WINDOWS_SERVER_2019_CONTAINER
-        image: $WINDOWS_IMAGE_2019
-        variables:
-<<<<<<< HEAD
-          TEST_SUITE: src/__tests__/auth_6.test.ts|src/__tests__/function_2a.test.ts|src/__tests__/schema-connection-2.test.ts
-          CLI_REGION: ap-northeast-1
-=======
-          TEST_SUITE: src/__tests__/function_2a.test.ts|src/__tests__/schema-connection-2.test.ts|src/__tests__/schema-function-1.test.ts
-          CLI_REGION: us-west-2
->>>>>>> 244e0920
-      depend-on:
-        - build_windows
-        - upb
-    - identifier: w_api_9b_custom_policies_container_function_9b
-      buildspec: codebuild_specs/run_e2e_tests_windows.yml
-      env:
-        type: WINDOWS_SERVER_2019_CONTAINER
-        image: $WINDOWS_IMAGE_2019
-        variables:
-          TEST_SUITE: src/__tests__/api_9b.test.ts|src/__tests__/custom_policies_container.test.ts|src/__tests__/function_9b.test.ts
-          CLI_REGION: ap-northeast-1
-      depend-on:
-        - build_windows
-        - upb
-    - identifier: w_schema_iterative_update_2_storage_1a_storage_1b
-      buildspec: codebuild_specs/run_e2e_tests_windows.yml
-      env:
-        type: WINDOWS_SERVER_2019_CONTAINER
-        image: $WINDOWS_IMAGE_2019
-        variables:
-<<<<<<< HEAD
-          TEST_SUITE: src/__tests__/function_9b.test.ts|src/__tests__/schema-iterative-update-2.test.ts|src/__tests__/storage-1a.test.ts
-          CLI_REGION: ap-northeast-1
-=======
-          TEST_SUITE: src/__tests__/schema-iterative-update-2.test.ts|src/__tests__/storage-1a.test.ts|src/__tests__/storage-1b.test.ts
-          CLI_REGION: eu-central-1
->>>>>>> 244e0920
-      depend-on:
-        - build_windows
-        - upb
-    - identifier: w_function_11_function_2b_api_connection_migration2
-      buildspec: codebuild_specs/run_e2e_tests_windows.yml
-      env:
-        type: WINDOWS_SERVER_2019_CONTAINER
-        image: $WINDOWS_IMAGE_2019
-        variables:
-          TEST_SUITE: src/__tests__/function_11.test.ts|src/__tests__/function_2b.test.ts|src/__tests__/migration/api.connection.migration2.test.ts
-          CLI_REGION: us-west-2
-      depend-on:
-        - build_windows
-        - upb
-    - identifier: w_api_4_containers_api_secrets_storage_4
-      buildspec: codebuild_specs/run_e2e_tests_windows.yml
-      env:
-        type: WINDOWS_SERVER_2019_CONTAINER
-        image: $WINDOWS_IMAGE_2019
-        variables:
-<<<<<<< HEAD
-          TEST_SUITE: src/__tests__/migration/api.connection.migration2.test.ts|src/__tests__/api_4.test.ts|src/__tests__/containers-api-secrets.test.ts
-          CLI_REGION: us-west-2
-=======
-          TEST_SUITE: src/__tests__/api_4.test.ts|src/__tests__/containers-api-secrets.test.ts|src/__tests__/storage-4.test.ts
-          CLI_REGION: eu-central-1
->>>>>>> 244e0920
-      depend-on:
-        - build_windows
-        - upb
-    - identifier: w_schema_auth_10_geo_multi_env_searchable_datastore
-      buildspec: codebuild_specs/run_e2e_tests_windows.yml
-      env:
-        type: WINDOWS_SERVER_2019_CONTAINER
-        image: $WINDOWS_IMAGE_2019
-        variables:
-<<<<<<< HEAD
-          TEST_SUITE: src/__tests__/storage-4.test.ts|src/__tests__/schema-auth-10.test.ts|src/__tests__/geo-multi-env.test.ts
-          CLI_REGION: eu-west-2
-=======
-          TEST_SUITE: src/__tests__/schema-auth-10.test.ts|src/__tests__/geo-multi-env.test.ts|src/__tests__/graphql-v2/searchable-datastore.test.ts
-          CLI_REGION: us-east-1
->>>>>>> 244e0920
-      depend-on:
-        - build_windows
-        - upb
-    - identifier: w_resolvers_schema_key_api_5
-      buildspec: codebuild_specs/run_e2e_tests_windows.yml
-      env:
-        type: WINDOWS_SERVER_2019_CONTAINER
-        image: $WINDOWS_IMAGE_2019
-        variables:
-<<<<<<< HEAD
-          TEST_SUITE: src/__tests__/graphql-v2/searchable-datastore.test.ts|src/__tests__/resolvers.test.ts|src/__tests__/schema-key.test.ts
-          CLI_REGION: ap-southeast-2
-=======
-          TEST_SUITE: src/__tests__/resolvers.test.ts|src/__tests__/schema-key.test.ts|src/__tests__/api_5.test.ts
-          CLI_REGION: ap-southeast-1
->>>>>>> 244e0920
-      depend-on:
-        - build_windows
-        - upb
-    - identifier: w_apigw_api_lambda_auth_1_api_key_migration2
-      buildspec: codebuild_specs/run_e2e_tests_windows.yml
-      env:
-        type: WINDOWS_SERVER_2019_CONTAINER
-        image: $WINDOWS_IMAGE_2019
-        variables:
-<<<<<<< HEAD
-          TEST_SUITE: src/__tests__/api_5.test.ts|src/__tests__/apigw.test.ts|src/__tests__/graphql-v2/api_lambda_auth_1.test.ts
-          CLI_REGION: us-east-2
-=======
-          TEST_SUITE: src/__tests__/apigw.test.ts|src/__tests__/graphql-v2/api_lambda_auth_1.test.ts|src/__tests__/migration/api.key.migration2.test.ts
-          CLI_REGION: eu-central-1
->>>>>>> 244e0920
-      depend-on:
-        - build_windows
-        - upb
-    - identifier: w_schema_searchable_api_key_migration1_schema_auth_14
-      buildspec: codebuild_specs/run_e2e_tests_windows.yml
-      env:
-        type: WINDOWS_SERVER_2019_CONTAINER
-        image: $WINDOWS_IMAGE_2019
-        variables:
-<<<<<<< HEAD
-          TEST_SUITE: src/__tests__/migration/api.key.migration2.test.ts|src/__tests__/schema-searchable.test.ts|src/__tests__/migration/api.key.migration1.test.ts
-          CLI_REGION: eu-west-2
-=======
-          TEST_SUITE: src/__tests__/schema-searchable.test.ts|src/__tests__/migration/api.key.migration1.test.ts|src/__tests__/schema-auth-14.test.ts
-          CLI_REGION: us-east-2
->>>>>>> 244e0920
-      depend-on:
-        - build_windows
-        - upb
-    - identifier: w_api_3_api_6b_api_1
-      buildspec: codebuild_specs/run_e2e_tests_windows.yml
-      env:
-        type: WINDOWS_SERVER_2019_CONTAINER
-        image: $WINDOWS_IMAGE_2019
-        variables:
-<<<<<<< HEAD
-          TEST_SUITE: src/__tests__/schema-auth-14.test.ts|src/__tests__/api_3.test.ts|src/__tests__/api_6b.test.ts
-          CLI_REGION: eu-central-1
-=======
-          TEST_SUITE: src/__tests__/api_3.test.ts|src/__tests__/api_6b.test.ts|src/__tests__/api_1.test.ts
-          CLI_REGION: ap-southeast-2
->>>>>>> 244e0920
-      depend-on:
-        - build_windows
-        - upb
-    - identifier: w_layer_1_api_key_migration4_schema_iterative_update_4
-      buildspec: codebuild_specs/run_e2e_tests_windows.yml
-      env:
-        type: WINDOWS_SERVER_2019_CONTAINER
-        image: $WINDOWS_IMAGE_2019
-        variables:
-<<<<<<< HEAD
-          TEST_SUITE: src/__tests__/api_1.test.ts|src/__tests__/layer-1.test.ts|src/__tests__/migration/api.key.migration4.test.ts
-          CLI_REGION: ap-northeast-1
-=======
-          TEST_SUITE: src/__tests__/layer-1.test.ts|src/__tests__/migration/api.key.migration4.test.ts|src/__tests__/schema-iterative-update-4.test.ts
-          CLI_REGION: ap-southeast-1
->>>>>>> 244e0920
-      depend-on:
-        - build_windows
-        - upb
-    - identifier: w_function_1
-      buildspec: codebuild_specs/run_e2e_tests_windows.yml
-      env:
-        type: WINDOWS_SERVER_2019_CONTAINER
-        image: $WINDOWS_IMAGE_2019
-        variables:
-<<<<<<< HEAD
-          TEST_SUITE: src/__tests__/schema-iterative-update-4.test.ts|src/__tests__/function_1.test.ts
-          CLI_REGION: us-east-2
-=======
-          TEST_SUITE: src/__tests__/function_1.test.ts
-          CLI_REGION: us-west-2
->>>>>>> 244e0920
-      depend-on:
-        - build_windows
-        - upb
-    - identifier: w_auth_2c
-      buildspec: codebuild_specs/run_e2e_tests_windows.yml
-      env:
-        type: WINDOWS_SERVER_2019_CONTAINER
-        image: $WINDOWS_IMAGE_2019
-        variables:
-          TEST_SUITE: src/__tests__/auth_2c.test.ts
-          CLI_REGION: ap-southeast-2
-      depend-on:
-        - build_windows
-        - upb
-    - identifier: w_auth_2e
-      buildspec: codebuild_specs/run_e2e_tests_windows.yml
-      env:
-        type: WINDOWS_SERVER_2019_CONTAINER
-        image: $WINDOWS_IMAGE_2019
-        variables:
-          TEST_SUITE: src/__tests__/auth_2e.test.ts
-          CLI_REGION: us-west-2
-      depend-on:
-        - build_windows
-        - upb
-    - identifier: w_env_3
-      buildspec: codebuild_specs/run_e2e_tests_windows.yml
-      env:
-        type: WINDOWS_SERVER_2019_CONTAINER
-        image: $WINDOWS_IMAGE_2019
-        variables:
-          TEST_SUITE: src/__tests__/env-3.test.ts
-<<<<<<< HEAD
-          CLI_REGION: ap-northeast-1
-=======
-          CLI_REGION: us-east-1
->>>>>>> 244e0920
-      depend-on:
-        - build_windows
-        - upb
-    - identifier: w_notifications_in_app_messaging
-      buildspec: codebuild_specs/run_e2e_tests_windows.yml
-      env:
-        type: WINDOWS_SERVER_2019_CONTAINER
-        image: $WINDOWS_IMAGE_2019
-        variables:
-          TEST_SUITE: src/__tests__/notifications-in-app-messaging.test.ts
-<<<<<<< HEAD
-          CLI_REGION: ap-southeast-2
-=======
-          CLI_REGION: eu-west-2
->>>>>>> 244e0920
-      depend-on:
-        - build_windows
-        - upb
-    - identifier: w_schema_auth_11_a
-      buildspec: codebuild_specs/run_e2e_tests_windows.yml
-      env:
-        type: WINDOWS_SERVER_2019_CONTAINER
-        image: $WINDOWS_IMAGE_2019
-        variables:
-          TEST_SUITE: src/__tests__/schema-auth-11-a.test.ts
-<<<<<<< HEAD
-          CLI_REGION: eu-central-1
-=======
-          CLI_REGION: ap-southeast-2
->>>>>>> 244e0920
-      depend-on:
-        - build_windows
-        - upb
-    - identifier: w_import_s3_3
-      buildspec: codebuild_specs/run_e2e_tests_windows.yml
-      env:
-        type: WINDOWS_SERVER_2019_CONTAINER
-        image: $WINDOWS_IMAGE_2019
-        variables:
-          TEST_SUITE: src/__tests__/import_s3_3.test.ts
-<<<<<<< HEAD
-          CLI_REGION: eu-central-1
-=======
-          CLI_REGION: ap-southeast-2
->>>>>>> 244e0920
-      depend-on:
-        - build_windows
-        - upb
-    - identifier: w_hostingPROD
-      buildspec: codebuild_specs/run_e2e_tests_windows.yml
-      env:
-        type: WINDOWS_SERVER_2019_CONTAINER
-        image: $WINDOWS_IMAGE_2019
-        variables:
-          TEST_SUITE: src/__tests__/hostingPROD.test.ts
-<<<<<<< HEAD
-          CLI_REGION: us-east-2
-=======
-          CLI_REGION: ap-southeast-1
->>>>>>> 244e0920
-      depend-on:
-        - build_windows
-        - upb
-    - identifier: w_containers_api_1
-      buildspec: codebuild_specs/run_e2e_tests_windows.yml
-      env:
-        type: WINDOWS_SERVER_2019_CONTAINER
-        image: $WINDOWS_IMAGE_2019
-        variables:
-          TEST_SUITE: src/__tests__/containers-api-1.test.ts
-          CLI_REGION: us-east-1
-      depend-on:
-        - build_windows
-        - upb
-    - identifier: w_schema_auth_15
-      buildspec: codebuild_specs/run_e2e_tests_windows.yml
-      env:
-        type: WINDOWS_SERVER_2019_CONTAINER
-        image: $WINDOWS_IMAGE_2019
-        variables:
-          TEST_SUITE: src/__tests__/schema-auth-15.test.ts
-<<<<<<< HEAD
-          CLI_REGION: eu-west-2
-=======
-          CLI_REGION: us-west-2
->>>>>>> 244e0920
-      depend-on:
-        - build_windows
-        - upb
-    - identifier: w_schema_connection_1
-      buildspec: codebuild_specs/run_e2e_tests_windows.yml
-      env:
-        type: WINDOWS_SERVER_2019_CONTAINER
-        image: $WINDOWS_IMAGE_2019
-        variables:
-          TEST_SUITE: src/__tests__/schema-connection-1.test.ts
-          CLI_REGION: ap-northeast-1
-      depend-on:
-        - build_windows
-        - upb
-    - identifier: w_containers_api_2
-      buildspec: codebuild_specs/run_e2e_tests_windows.yml
-      env:
-        type: WINDOWS_SERVER_2019_CONTAINER
-        image: $WINDOWS_IMAGE_2019
-        variables:
-          TEST_SUITE: src/__tests__/containers-api-2.test.ts
-<<<<<<< HEAD
-          CLI_REGION: us-east-1
-=======
-          CLI_REGION: us-west-2
->>>>>>> 244e0920
-      depend-on:
-        - build_windows
-        - upb
-    - identifier: w_import_s3_1
-      buildspec: codebuild_specs/run_e2e_tests_windows.yml
-      env:
-        type: WINDOWS_SERVER_2019_CONTAINER
-        image: $WINDOWS_IMAGE_2019
-        variables:
-          TEST_SUITE: src/__tests__/import_s3_1.test.ts
-<<<<<<< HEAD
-          CLI_REGION: ap-southeast-1
-=======
-          CLI_REGION: ap-southeast-2
->>>>>>> 244e0920
-          USE_PARENT_ACCOUNT: 1
-      depend-on:
-        - build_windows
-        - upb
-    - identifier: w_searchable_migration
-      buildspec: codebuild_specs/run_e2e_tests_windows.yml
-      env:
-        type: WINDOWS_SERVER_2019_CONTAINER
-        image: $WINDOWS_IMAGE_2019
-        variables:
-          TEST_SUITE: src/__tests__/transformer-migrations/searchable-migration.test.ts
-          CLI_REGION: us-west-2
-          USE_PARENT_ACCOUNT: 1
-      depend-on:
-        - build_windows
-        - upb
-    - identifier: w_geo_remove_1
-      buildspec: codebuild_specs/run_e2e_tests_windows.yml
-      env:
-        type: WINDOWS_SERVER_2019_CONTAINER
-        image: $WINDOWS_IMAGE_2019
-        variables:
-          TEST_SUITE: src/__tests__/geo-remove-1.test.ts
-<<<<<<< HEAD
-          CLI_REGION: us-east-2
-=======
-          CLI_REGION: ap-southeast-2
->>>>>>> 244e0920
-      depend-on:
-        - build_windows
-        - upb
     - identifier: w_import_dynamodb_1
       buildspec: codebuild_specs/run_e2e_tests_windows.yml
       env:
@@ -2765,11 +2088,7 @@
         image: $WINDOWS_IMAGE_2019
         variables:
           TEST_SUITE: src/__tests__/import_dynamodb_1.test.ts
-<<<<<<< HEAD
-          CLI_REGION: eu-west-2
-=======
-          CLI_REGION: ap-southeast-1
->>>>>>> 244e0920
+          CLI_REGION: us-west-2
           USE_PARENT_ACCOUNT: 1
       depend-on:
         - build_windows
@@ -2780,11 +2099,7 @@
         variables:
           compute-type: BUILD_GENERAL1_SMALL
           TEST_SUITE: src/__tests__/migration_tests/notifications-migration/notifications-migration-4.test.ts
-<<<<<<< HEAD
-          CLI_REGION: ap-southeast-2
-=======
-          CLI_REGION: us-east-1
->>>>>>> 244e0920
+          CLI_REGION: ap-southeast-2
       depend-on:
         - upb
     - identifier: l_api_key_migration_v8
@@ -2793,11 +2108,7 @@
         variables:
           compute-type: BUILD_GENERAL1_SMALL
           TEST_SUITE: src/__tests__/migration_tests/transformer_migration/api.key.migration.test.ts
-<<<<<<< HEAD
-          CLI_REGION: ap-southeast-1
-=======
-          CLI_REGION: eu-central-1
->>>>>>> 244e0920
+          CLI_REGION: us-east-2
       depend-on:
         - upb
     - identifier: l_notifications_migration_v8
@@ -2806,11 +2117,7 @@
         variables:
           compute-type: BUILD_GENERAL1_SMALL
           TEST_SUITE: src/__tests__/migration_tests/notifications-migration/notifications-migration.test.ts
-<<<<<<< HEAD
-          CLI_REGION: ap-southeast-2
-=======
-          CLI_REGION: us-west-2
->>>>>>> 244e0920
+          CLI_REGION: eu-central-1
       depend-on:
         - upb
     - identifier: l_api_key_migration_2_v8
@@ -2819,11 +2126,7 @@
         variables:
           compute-type: BUILD_GENERAL1_SMALL
           TEST_SUITE: src/__tests__/migration_tests/transformer_migration/api.key.migration-2.test.ts
-<<<<<<< HEAD
-          CLI_REGION: us-west-2
-=======
-          CLI_REGION: eu-west-2
->>>>>>> 244e0920
+          CLI_REGION: eu-west-2
       depend-on:
         - upb
     - identifier: l_notifications_migration_2_v8
@@ -2832,11 +2135,7 @@
         variables:
           compute-type: BUILD_GENERAL1_SMALL
           TEST_SUITE: src/__tests__/migration_tests/notifications-migration/notifications-migration-2.test.ts
-<<<<<<< HEAD
-          CLI_REGION: us-west-2
-=======
-          CLI_REGION: eu-west-2
->>>>>>> 244e0920
+          CLI_REGION: eu-west-2
       depend-on:
         - upb
     - identifier: l_function_migration_update_v8
@@ -2845,11 +2144,7 @@
         variables:
           compute-type: BUILD_GENERAL1_SMALL
           TEST_SUITE: src/__tests__/update_tests/function_migration_update.test.ts
-<<<<<<< HEAD
-          CLI_REGION: eu-west-2
-=======
-          CLI_REGION: ap-northeast-1
->>>>>>> 244e0920
+          CLI_REGION: eu-west-2
       depend-on:
         - upb
     - identifier: l_notifications_migration_3_v8
@@ -2858,7 +2153,7 @@
         variables:
           compute-type: BUILD_GENERAL1_SMALL
           TEST_SUITE: src/__tests__/migration_tests/notifications-migration/notifications-migration-3.test.ts
-          CLI_REGION: eu-central-1
+          CLI_REGION: ap-southeast-2
       depend-on:
         - upb
     - identifier: l_scaffold_v10
@@ -2876,11 +2171,7 @@
         variables:
           compute-type: BUILD_GENERAL1_SMALL
           TEST_SUITE: src/__tests__/migration_tests_v10/api-graphql-v2.migration.test.ts
-<<<<<<< HEAD
           CLI_REGION: eu-central-1
-=======
-          CLI_REGION: ap-northeast-1
->>>>>>> 244e0920
       depend-on:
         - upb
     - identifier: l_api_rest_basic_migration_v10
@@ -2889,11 +2180,7 @@
         variables:
           compute-type: BUILD_GENERAL1_SMALL
           TEST_SUITE: src/__tests__/migration_tests_v10/api-rest-basic.migration.test.ts
-<<<<<<< HEAD
-          CLI_REGION: eu-central-1
-=======
-          CLI_REGION: ap-southeast-1
->>>>>>> 244e0920
+          CLI_REGION: us-east-1
       depend-on:
         - upb
     - identifier: l_api_rest_lambda_migration_v10
@@ -2902,7 +2189,7 @@
         variables:
           compute-type: BUILD_GENERAL1_SMALL
           TEST_SUITE: src/__tests__/migration_tests_v10/api-rest-lambda.migration.test.ts
-          CLI_REGION: ap-southeast-1
+          CLI_REGION: us-east-1
       depend-on:
         - upb
     - identifier: l_api_rest_serverless_migration_v10
@@ -2911,7 +2198,7 @@
         variables:
           compute-type: BUILD_GENERAL1_SMALL
           TEST_SUITE: src/__tests__/migration_tests_v10/api-rest-serverless.migration.test.ts
-          CLI_REGION: eu-central-1
+          CLI_REGION: us-east-1
       depend-on:
         - upb
     - identifier: l_auth_add_all_migration_v10
@@ -2920,11 +2207,7 @@
         variables:
           compute-type: BUILD_GENERAL1_SMALL
           TEST_SUITE: src/__tests__/migration_tests_v10/auth-add-all.migration.test.ts
-<<<<<<< HEAD
-          CLI_REGION: ap-northeast-1
-=======
-          CLI_REGION: eu-central-1
->>>>>>> 244e0920
+          CLI_REGION: us-east-2
       depend-on:
         - upb
     - identifier: l_auth_override_migration_v10
@@ -2933,11 +2216,7 @@
         variables:
           compute-type: BUILD_GENERAL1_SMALL
           TEST_SUITE: src/__tests__/migration_tests_v10/auth-override.migration.test.ts
-<<<<<<< HEAD
-          CLI_REGION: eu-west-2
-=======
-          CLI_REGION: us-east-1
->>>>>>> 244e0920
+          CLI_REGION: ap-southeast-1
       depend-on:
         - upb
     - identifier: l_custom_stack_migration_v10
@@ -2946,11 +2225,7 @@
         variables:
           compute-type: BUILD_GENERAL1_SMALL
           TEST_SUITE: src/__tests__/migration_tests_v10/custom-stack.migration.test.ts
-<<<<<<< HEAD
-          CLI_REGION: ap-northeast-1
-=======
-          CLI_REGION: us-east-2
->>>>>>> 244e0920
+          CLI_REGION: eu-central-1
       depend-on:
         - upb
     - identifier: l_geo_migration_v10
@@ -2959,11 +2234,7 @@
         variables:
           compute-type: BUILD_GENERAL1_SMALL
           TEST_SUITE: src/__tests__/migration_tests_v10/geo.migration.test.ts
-<<<<<<< HEAD
-          CLI_REGION: us-east-2
-=======
-          CLI_REGION: eu-central-1
->>>>>>> 244e0920
+          CLI_REGION: us-east-2
       depend-on:
         - upb
     - identifier: l_git_clone_migration_tests_v10
@@ -2972,7 +2243,7 @@
         variables:
           compute-type: BUILD_GENERAL1_SMALL
           TEST_SUITE: src/__tests__/migration_tests_v10/git-clone-migration-tests.test.ts
-          CLI_REGION: us-west-2
+          CLI_REGION: eu-west-2
       depend-on:
         - upb
     - identifier: l_pinpoint_region_migration_v10
@@ -2990,7 +2261,7 @@
         variables:
           compute-type: BUILD_GENERAL1_SMALL
           TEST_SUITE: src/__tests__/migration_tests_v10/storage.migration.test.ts
-          CLI_REGION: ap-southeast-2
+          CLI_REGION: us-west-2
       depend-on:
         - upb
     - identifier: l_auth_app_client_secret_migration_v12
@@ -2999,7 +2270,7 @@
         variables:
           compute-type: BUILD_GENERAL1_SMALL
           TEST_SUITE: src/__tests__/migration_tests_v12/auth-app-client-secret-migration.test.ts
-          CLI_REGION: eu-west-2
+          CLI_REGION: ap-southeast-2
       depend-on:
         - upb
     - identifier: l_auth_hosted_ui_lambda_migration_v12
@@ -3008,11 +2279,7 @@
         variables:
           compute-type: BUILD_GENERAL1_SMALL
           TEST_SUITE: src/__tests__/migration_tests_v12/auth-hosted-ui-lambda-migration.test.ts
-<<<<<<< HEAD
-          CLI_REGION: eu-west-2
-=======
-          CLI_REGION: ap-northeast-1
->>>>>>> 244e0920
+          CLI_REGION: ap-southeast-2
       depend-on:
         - upb
     - identifier: l_auth_lambda_callout_migration_rollback_v12
@@ -3021,11 +2288,7 @@
         variables:
           compute-type: BUILD_GENERAL1_SMALL
           TEST_SUITE: src/__tests__/migration_tests_v12/auth-lambda-callout-migration-rollback.test.ts
-<<<<<<< HEAD
-          CLI_REGION: ap-northeast-1
-=======
-          CLI_REGION: eu-central-1
->>>>>>> 244e0920
+          CLI_REGION: ap-southeast-2
       depend-on:
         - upb
     - identifier: l_auth_lambda_callout_migration_v12
@@ -3034,7 +2297,7 @@
         variables:
           compute-type: BUILD_GENERAL1_SMALL
           TEST_SUITE: src/__tests__/migration_tests_v12/auth-lambda-callout-migration.test.ts
-          CLI_REGION: us-west-2
+          CLI_REGION: us-east-2
       depend-on:
         - upb
     - identifier: l_auth_oauth_lambda_migration_v12
@@ -3043,7 +2306,7 @@
         variables:
           compute-type: BUILD_GENERAL1_SMALL
           TEST_SUITE: src/__tests__/migration_tests_v12/auth-oauth-lambda-migration.test.ts
-          CLI_REGION: ap-southeast-1
+          CLI_REGION: ap-northeast-1
       depend-on:
         - upb
     - identifier: l_auth_migration_v12
@@ -3052,11 +2315,7 @@
         variables:
           compute-type: BUILD_GENERAL1_SMALL
           TEST_SUITE: src/__tests__/migration_tests_v12/auth.migration.test.ts
-<<<<<<< HEAD
-          CLI_REGION: ap-southeast-2
-=======
-          CLI_REGION: us-east-1
->>>>>>> 244e0920
+          CLI_REGION: us-east-1
       depend-on:
         - upb
     - identifier: aggregate_e2e_reports
