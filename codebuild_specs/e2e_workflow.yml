--- conflicted
+++ resolved
@@ -60,13 +60,7 @@
       buildspec: codebuild_specs/build_pkg_binaries_win.yml
       env:
         compute-type: BUILD_GENERAL1_LARGE
-<<<<<<< HEAD
-      depend-on:
-        - publish_to_local_registry
     - identifier: upb
-=======
-    - identifier: upload_pkg_binaries
->>>>>>> de252df8
       buildspec: codebuild_specs/upload_pkg_binaries.yml
       env:
         compute-type: BUILD_GENERAL1_LARGE
@@ -116,9 +110,6 @@
       buildspec: codebuild_specs/integration_test.yml
       env:
         compute-type: BUILD_GENERAL1_LARGE
-      debug-session: true
-      depend-on:
-        - build_linux
     - identifier: amplify_sudo_install_test
       buildspec: codebuild_specs/amplify_sudo_install_test.yml
       env:
