version: 0.2
env:
  shell: bash
  compute-type: BUILD_GENERAL1_MEDIUM
  variables:
    AWS_DEFAULT_REGION: us-east-1
    AWS_REGION: us-east-1
    CDK_DEFAULT_REGION: us-east-1
    CLI_REGION: us-east-1
    TEST_SUITE: src/__tests__/auth_2b.test.ts
    AMPLIFY_DIR: '$CODEBUILD_SRC_DIR/out'
    AMPLIFY_PATH: '$CODEBUILD_SRC_DIR/out/amplify-pkg-linux-x64'

batch:
  fast-fail: false
  build-graph:
    - identifier: build_linux
      buildspec: codebuild_specs/build_linux.yml
      env:
        compute-type: BUILD_GENERAL1_LARGE

    # - identifier: build_windows
    #   buildspec: codebuild_specs/build_windows.yml
    #   env:
    #     type: WINDOWS_SERVER_2019_CONTAINER
    #     compute-type: BUILD_GENERAL1_LARGE
    #     image: $WINDOWS_IMAGE_2019
    # - identifier: test
    #   buildspec: codebuild_specs/test.yml
    #   env:
    #     compute-type: BUILD_GENERAL1_LARGE
    #   depend-on:
    #     - build_linux
    # - identifier: mock_e2e_tests
    #   buildspec: codebuild_specs/mock_e2e_tests.yml
    #   env:
    #     compute-type: BUILD_GENERAL1_LARGE
    #   depend-on:
    #     - build_linux
    # - identifier: validate_cdk_version
    #   buildspec: codebuild_specs/validate_cdk_version.yml
    #   depend-on:
    #     - build_linux
    # - identifier: verify_api_extract
    #   buildspec: codebuild_specs/verify_api_extract.yml
    #   env:
    #     compute-type: BUILD_GENERAL1_LARGE
    #   depend-on:
    #     - build_linux
    # - identifier: verify_yarn_lock
    #   buildspec: codebuild_specs/verify_yarn_lock.yml
    #   depend-on:
    #     - build_linux

    - identifier: publish_to_local_registry
      buildspec: codebuild_specs/publish_to_local_registry.yml
      env:
        compute-type: BUILD_GENERAL1_LARGE
      depend-on:
        - build_linux
    - identifier: build_pkg_binaries_arm
      buildspec: codebuild_specs/build_pkg_binaries_arm.yml
      env:
        compute-type: BUILD_GENERAL1_LARGE
      depend-on:
        - publish_to_local_registry
    - identifier: build_pkg_binaries_linux
      buildspec: codebuild_specs/build_pkg_binaries_linux.yml
      env:
        compute-type: BUILD_GENERAL1_LARGE
      depend-on:
        - publish_to_local_registry
    - identifier: build_pkg_binaries_macos
      buildspec: codebuild_specs/build_pkg_binaries_macos.yml
      env:
        compute-type: BUILD_GENERAL1_LARGE
      depend-on:
        - publish_to_local_registry
    - identifier: build_pkg_binaries_win
      buildspec: codebuild_specs/build_pkg_binaries_win.yml
      env:
        compute-type: BUILD_GENERAL1_LARGE
      depend-on:
        - publish_to_local_registry
    - identifier: upload_pkg_binaries
      buildspec: codebuild_specs/upload_pkg_binaries.yml
      env:
        compute-type: BUILD_GENERAL1_LARGE
      depend-on:
        - build_pkg_binaries_arm
        - build_pkg_binaries_linux
        - build_pkg_binaries_macos
        - build_pkg_binaries_win

    # - identifier: verify_versions_match
    #   buildspec: codebuild_specs/verify_versions_match.yml
    #   depend-on:
    #     - publish_to_local_registry

    - identifier: run_e2e_tests_linux_1
      buildspec: codebuild_specs/run_e2e_tests_linux.yml
      env:
        compute-type: BUILD_GENERAL1_LARGE
        variables:
<<<<<<< HEAD
          CLI_REGION: us-east-1
          TEST_SUITE: src/__tests__/auth_2a.test.ts|src/__tests__/auth_2b.test.ts|src/__tests__/auth_2d.test.ts|src/__tests__/auth_2f.test.ts
      debug-session: true
      depend-on:
        - upload_pkg_binaries
    - identifier: run_coverage_linux
      buildspec: codebuild_specs/run_coverage_linux.yml
      env:
        compute-type: BUILD_GENERAL1_MEDIUM
      debug-session: true
      depend-on:
        - run_e2e_tests_linux
    - identifier: run_e2e_tests_windows
      buildspec: codebuild_specs/run_e2e_tests_windows.yml
=======
          TEST_SUITE: src/__tests__/fake-test-remember-to-delete.test.ts
      debug-session: true
      depend-on:
        - upload_pkg_binaries

    - identifier: run_e2e_tests_linux_2
      buildspec: codebuild_specs/run_e2e_tests_linux.yml
>>>>>>> b40831a9
      env:
        compute-type: BUILD_GENERAL1_LARGE
<<<<<<< HEAD
        image: $WINDOWS_IMAGE_2019
        variables:
          CLI_REGION: us-east-1
          TEST_SUITE: src/__tests__/auth_2a.test.ts|src/__tests__/auth_2b.test.ts|src/__tests__/auth_2d.test.ts|src/__tests__/auth_2f.test.ts
=======
        variables:
          TEST_SUITE: src/__tests__/fake-test-remember-to-delete-2.test.ts
      debug-session: true
>>>>>>> b40831a9
      depend-on:
        - upload_pkg_binaries

    - identifier: aggregate_e2e_reports
      buildspec: codebuild_specs/aggregate_e2e_reports.yml
      env:
        compute-type: BUILD_GENERAL1_LARGE
      debug-session: true
      depend-on:
        - run_e2e_tests_linux_1
        - run_e2e_tests_linux_2

    # - identifier: run_e2e_tests_windows
    #   buildspec: codebuild_specs/run_e2e_tests_windows.yml
    #   env:
    #     type: WINDOWS_SERVER_2019_CONTAINER
    #     compute-type: BUILD_GENERAL1_LARGE
    #     image: $WINDOWS_IMAGE_2019
    #   depend-on:
    #     - build_windows
    #     - upload_pkg_binaries
    # - identifier: integration_test
    #   buildspec: codebuild_specs/integration_test.yml
    #   env:
    #     compute-type: BUILD_GENERAL1_LARGE
    #   debug-session: true
    #   depend-on:
    #     - build_linux<|MERGE_RESOLUTION|>--- conflicted
+++ resolved
@@ -102,7 +102,6 @@
       env:
         compute-type: BUILD_GENERAL1_LARGE
         variables:
-<<<<<<< HEAD
           CLI_REGION: us-east-1
           TEST_SUITE: src/__tests__/auth_2a.test.ts|src/__tests__/auth_2b.test.ts|src/__tests__/auth_2d.test.ts|src/__tests__/auth_2f.test.ts
       debug-session: true
@@ -117,27 +116,12 @@
         - run_e2e_tests_linux
     - identifier: run_e2e_tests_windows
       buildspec: codebuild_specs/run_e2e_tests_windows.yml
-=======
-          TEST_SUITE: src/__tests__/fake-test-remember-to-delete.test.ts
-      debug-session: true
-      depend-on:
-        - upload_pkg_binaries
-
-    - identifier: run_e2e_tests_linux_2
-      buildspec: codebuild_specs/run_e2e_tests_linux.yml
->>>>>>> b40831a9
       env:
         compute-type: BUILD_GENERAL1_LARGE
-<<<<<<< HEAD
         image: $WINDOWS_IMAGE_2019
         variables:
           CLI_REGION: us-east-1
           TEST_SUITE: src/__tests__/auth_2a.test.ts|src/__tests__/auth_2b.test.ts|src/__tests__/auth_2d.test.ts|src/__tests__/auth_2f.test.ts
-=======
-        variables:
-          TEST_SUITE: src/__tests__/fake-test-remember-to-delete-2.test.ts
-      debug-session: true
->>>>>>> b40831a9
       depend-on:
         - upload_pkg_binaries
 
