--- conflicted
+++ resolved
@@ -726,7 +726,6 @@
     _loadTestAccountCredentials
     retry yarn general-config-e2e --no-cache --maxWorkers=3 --forceExit $TEST_SUITE
 }
-<<<<<<< HEAD
 
 
 function _cleanUpResources {
@@ -736,7 +735,7 @@
     yarn install
     ts-node ./src/cleanup-codebuild-resources.ts
     _unassumeTestAccountCredentials
-=======
+}
 function _deploymentVerificationPostRelease {
     loadCache repo $CODEBUILD_SRC_DIR
     loadCacheFile .amplify-pkg-version $CODEBUILD_SRC_DIR/.amplify-pkg-version
@@ -750,5 +749,4 @@
     echo Verify Tagged or RC Deployment
     version=$(cat .amplify-pkg-version)
     yarn ts-node scripts/verify-deployment.ts --version $version --exclude-github
->>>>>>> 244e0920
 }