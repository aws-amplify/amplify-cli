--- conflicted
+++ resolved
@@ -153,13 +153,9 @@
     loadCache repo $CODEBUILD_SRC_DIR
     loadCache .cache $HOME/.cache
 
-<<<<<<< HEAD
-    source .circleci/local_publish_helpers_codebuild.sh
-=======
     # make repo directory accessible to codebuild-user
     chown -R codebuild-user .
-    source .circleci/local_publish_helpers.sh
->>>>>>> e2ed2552
+    source .circleci/local_publish_helpers_codebuild.sh
     cd packages/amplify-util-mock/
     # run mock e2e tests as codebuild-user, root can't run open search
     sudo -u codebuild-user bash -c 'export NODE_OPTIONS=--max-old-space-size=4096 && yarn e2e'
