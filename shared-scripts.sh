--- conflicted
+++ resolved
@@ -600,7 +600,6 @@
     ts-node ./wait-for-all-codebuild.ts $CODEBUILD_RESOLVED_SOURCE_VERSION $file_path $PROJECT_NAME $account_for_failures
     cd ..
 }
-<<<<<<< HEAD
 function _verifyPkgCLI {
     loadCache repo $CODEBUILD_SRC_DIR
     loadCache repo-out-arm $CODEBUILD_SRC_DIR/out
@@ -657,8 +656,7 @@
     commit=$(git rev-parse HEAD)
     version=$(cat .amplify-pkg-version)
     yarn ts-node scripts/github-release.ts $version $commit
-=======
-
+}
 function _amplifyGeneralConfigTests {
     _loadE2ECache
     _install_packaged_cli_linux
@@ -670,5 +668,4 @@
     cd packages/amplify-e2e-tests
     _loadTestAccountCredentials
     retry yarn general-config-e2e --no-cache --maxWorkers=3 --forceExit $TEST_SUITE
->>>>>>> 7a597193
 }