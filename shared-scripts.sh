--- conflicted
+++ resolved
@@ -237,14 +237,8 @@
     export PATH=$AMPLIFY_DIR:$PATH
     cd $CODEBUILD_SRC_DIR
 }
-<<<<<<< HEAD
 function _convertCoverage {
     echo Convert Coverage
-=======
-function _runE2ETestsLinux {
-    echo 'here v2'
-    echo RUN E2E Tests Linux
->>>>>>> b40831a9
     
     source .circleci/local_publish_helpers.sh && startLocalRegistry "$CODEBUILD_SRC_DIR/.circleci/verdaccio.yaml"
     setNpmRegistryUrlToLocal
@@ -296,7 +290,6 @@
     cd packages/amplify-e2e-tests
     _loadTestAccountCredentials
     retry runE2eTest
-    codebuild-breakpoint
 }
 function _unassumeTestAccountCredentials {
     echo "Unassume Role"
