#!/bin/bash

# set exit on error to true
set -e

# We have custom caching for our CodeBuild pipelines
# which allows us to share caches with jobs in the same batch

# storeCache <local path> <cache location>
function storeCache {
    localPath="$1"
    alias="$2"
    s3Path="s3://$CACHE_BUCKET_NAME/$CODEBUILD_SOURCE_VERSION/$alias"
    echo writing cache to $s3Path
    # zip contents and upload to s3
    if ! (cd $localPath && tar cz . | aws s3 cp - $s3Path); then
        echo Something went wrong storing the cache.
    fi
    echo done writing cache
    cd $CODEBUILD_SRC_DIR
}
function storeCacheFile {
    localFilePath="$1"
    alias="$2"
    s3Path="s3://$CACHE_BUCKET_NAME/$CODEBUILD_SOURCE_VERSION/$alias"
    echo writing cache to $s3Path
    # zip contents and upload to s3
    if ! (aws s3 cp $localFilePath $s3Path); then
        echo Something went wrong storing the cache.
    fi
    echo done writing cache
    cd $CODEBUILD_SRC_DIR
}
# loadCache <cache location> <local path>
function loadCache {
    alias="$1"
    localPath="$2"
    s3Path="s3://$CACHE_BUCKET_NAME/$CODEBUILD_SOURCE_VERSION/$alias"
    echo loading cache from $s3Path
    # create directory if it doesn't exist yet
    mkdir -p $localPath
    # check if cache exists in s3
    if ! aws s3 ls $s3Path >/dev/null; then
        echo "Cache not found."
        exit 0
    fi
    # load cache and unzip it
    if ! (cd $localPath && aws s3 cp $s3Path - | tar xz); then
        echo "Something went wrong fetching the cache. Continuing anyway."
    fi
    echo done loading cache
    cd $CODEBUILD_SRC_DIR
}
function loadCacheFile {
    alias="$1"
    localFilePath="$2"
    s3Path="s3://$CACHE_BUCKET_NAME/$CODEBUILD_SOURCE_VERSION/$alias"
    echo loading cache file from $s3Path
    # check if cache file exists in s3
    if ! aws s3 ls $s3Path >/dev/null; then
        echo "Cache file not found."
        exit 0
    fi
    # load cache file
    if ! (aws s3 cp $s3Path $localFilePath); then
        echo "Something went wrong fetching the cache file. Continuing anyway."
    fi
    echo done loading cache
    cd $CODEBUILD_SRC_DIR
}
function _loadTestAccountCredentials {
    echo ASSUMING PARENT TEST ACCOUNT credentials
    session_id=$((1 + $RANDOM % 10000))
    creds=$(aws sts assume-role --role-arn $TEST_ACCOUNT_ROLE --role-session-name testSession${session_id} --duration-seconds 3600)
    if [ -z $(echo $creds | jq -c -r '.AssumedRoleUser.Arn') ]; then
        echo "Unable to assume parent e2e account role."
        return
    fi
    echo "Using account credentials for $(echo $creds | jq -c -r '.AssumedRoleUser.Arn')"
    export AWS_ACCESS_KEY_ID=$(echo $creds | jq -c -r ".Credentials.AccessKeyId")
    export AWS_SECRET_ACCESS_KEY=$(echo $creds | jq -c -r ".Credentials.SecretAccessKey")
    export AWS_SESSION_TOKEN=$(echo $creds | jq -c -r ".Credentials.SessionToken")
}

<<<<<<< HEAD
=======
# Installs and caches dependencies
# Use this in workflows that do not require building from CLI sources
function _installAndCacheDependencies {
    echo Install Dependencies
    yarn --immutable
    storeCache $CODEBUILD_SRC_DIR repo
    storeCache $HOME/.cache .cache
}
>>>>>>> cba0396b
function _buildLinux {
    echo Linux Build
    yarn --immutable
    yarn production-build
    yarn build-tests
    ./.circleci/cb-publish-step-1-set-versions.sh
    storeCache $CODEBUILD_SRC_DIR repo
    storeCache $HOME/.cache .cache
}
function _testLinux {
    echo Run Test
    # download [repo, .cache from s3]
    loadCache repo $CODEBUILD_SRC_DIR
    loadCache .cache $HOME/.cache
    # run tests
    yarn test-ci
    # echo collecting coverage
    # yarn coverage
}
function _validateRollbackTargetVersion {
    echo Validate Rollback Target Version
    # download [repo, .cache from s3]
    loadCache repo $CODEBUILD_SRC_DIR
    loadCache .cache $HOME/.cache
    if [ -z "$ROLLBACK_TARGET_VERSION" ]; then
      echo "Rollback target version is missing. Make sure CodeBuild workflow was started with ROLLBACK_TARGET_VERSION environment variable"
      exit 1
    fi
    yarn ts-node scripts/verify-deployment.ts -v $ROLLBACK_TARGET_VERSION
}
function _validateCDKVersion {
    echo Validate CDK Version
    # download [repo, .cache from s3]
    loadCache repo $CODEBUILD_SRC_DIR
    loadCache .cache $HOME/.cache
    yarn ts-node .circleci/validate_cdk_version.ts
}
function _lint {
    echo Linting
    # download [repo, .cache from s3]
    loadCache repo $CODEBUILD_SRC_DIR
    loadCache .cache $HOME/.cache

    export NODE_OPTIONS=--max-old-space-size=8096

    yarn lint-check
    yarn lint-check-package-json
    yarn prettier-check
}
function _verifyAPIExtract {
    echo Verify API Extract
    # download [repo, .cache from s3]
    loadCache repo $CODEBUILD_SRC_DIR
    loadCache .cache $HOME/.cache
    unset IS_AMPLIFY_CI
    yarn verify-api-extract
}
function _verifyGeneratedE2EWorkflow {
    echo "Verify Generated E2E Workflow"
    # download [repo, .cache from s3]
    loadCache repo $CODEBUILD_SRC_DIR
    loadCache .cache $HOME/.cache

    # backup current file and remove regions, they are not deterministic
    cat codebuild_specs/e2e_workflow_generated.yml | grep -v "CLI_REGION:" >codebuild_specs/e2e_workflow_generated.yml.old.trimmed

    # regenerate e2e workflow
    yarn split-e2e-tests-codebuild

    # remove regions from generated file, they are not deterministic
    cat codebuild_specs/e2e_workflow_generated.yml | grep -v "CLI_REGION:" >codebuild_specs/e2e_workflow_generated.yml.trimmed

    changed_lines_in_e2e_workflow_generated=$(diff codebuild_specs/e2e_workflow_generated.yml.old.trimmed codebuild_specs/e2e_workflow_generated.yml.trimmed | wc -l)

    if [[ changed_lines_in_e2e_workflow_generated -gt 0 ]]; then
        echo "Fail! An uncommitted drift in E2E workflow has been detected - e2e_workflow_generated.yml. Please run 'yarn split-e2e-tests-codebuild' and commit the result."
        diff codebuild_specs/e2e_workflow_generated.yml.old.trimmed codebuild_specs/e2e_workflow_generated.yml.trimmed
        exit 1
    fi

    # check if wait_for_ids.json changed.
    changed_wait_for_ids_manifest=$(git status | grep -F wait_for_ids.json | wc -l)

    if [[ changed_wait_for_ids_manifest -gt 0 ]]; then
        echo "Fail! An uncommitted drift in E2E workflow has been detected - wait_for_ids.json. Please run 'yarn split-e2e-tests-codebuild' and commit the result."
        exit 1
    fi

    echo "Success! No drift detected in E2E workflow."
}
function _verifyYarnLock {
    echo "Verify Yarn Lock"
    # download [repo, .cache from s3]
    loadCache repo $CODEBUILD_SRC_DIR
    loadCache .cache $HOME/.cache
    yarn verify-yarn-lock
}
function _verifyVersionsMatch {
    echo Verify Versions Match
    # download [repo, .cache, verdaccio-cache from s3]
    loadCache repo $CODEBUILD_SRC_DIR
    loadCache .cache $HOME/.cache
    loadCache verdaccio-cache $CODEBUILD_SRC_DIR/../verdaccio-cache

    source .circleci/local_publish_helpers_codebuild.sh && startLocalRegistry "$CODEBUILD_SRC_DIR/.circleci/verdaccio.yaml"
    setNpmRegistryUrlToLocal
    changeNpmGlobalPath
    checkPackageVersionsInLocalNpmRegistry
}
function _mockE2ETests {
    # download [repo, .cache from s3]
    loadCache repo $CODEBUILD_SRC_DIR
    loadCache .cache $HOME/.cache

    # make repo directory accessible to codebuild-user
    chown -R codebuild-user .
    source .circleci/local_publish_helpers_codebuild.sh
    cd packages/amplify-util-mock/
    # run mock e2e tests as codebuild-user, root can't run open search
    sudo -u codebuild-user bash -c 'export NODE_OPTIONS=--max-old-space-size=4096 && yarn e2e'
}
function _publishToLocalRegistry {
    echo "Publish To Local Registry"
    # download [repo, .cache from s3]
    loadCache repo $CODEBUILD_SRC_DIR
    loadCache .cache $HOME/.cache

    source ./.circleci/local_publish_helpers_codebuild.sh && startLocalRegistry "$CODEBUILD_SRC_DIR/.circleci/verdaccio.yaml"
    setNpmRegistryUrlToLocal
    ./.circleci/cb-publish-step-2-verdaccio.sh
    unsetNpmRegistryUrl

    echo Generate Change Log
    # Leaving this breadcrumb here "git reset --soft HEAD~1"
    # we commented this out previously because the publish script is now checking out the current branch, and this started to fail as a result
    # if we run into problems in the future, we should revisit this
    git reset --soft HEAD~1
    yarn ts-node scripts/unified-changelog.ts
    cat UNIFIED_CHANGELOG.md

    echo Save new amplify Github tag
    node scripts/echo-current-cli-version.js >.amplify-pkg-version

    echo LS HOME
    ls $CODEBUILD_SRC_DIR/..

    echo LS REPO
    ls $CODEBUILD_SRC_DIR

    # copy [verdaccio-cache, changelog, pkgtag to s3]
    storeCache $CODEBUILD_SRC_DIR/../verdaccio-cache verdaccio-cache

    storeCacheFile $CODEBUILD_SRC_DIR/UNIFIED_CHANGELOG.md UNIFIED_CHANGELOG.md
    storeCacheFile $CODEBUILD_SRC_DIR/.amplify-pkg-version .amplify-pkg-version
}
function _uploadPkgBinaries {
    echo Consolidate binaries cache and upload

    loadCache repo $CODEBUILD_SRC_DIR
    loadCache repo-out-arm $CODEBUILD_SRC_DIR/out
    loadCache repo-out-linux $CODEBUILD_SRC_DIR/out
    loadCache repo-out-macos $CODEBUILD_SRC_DIR/out
    loadCache repo-out-win $CODEBUILD_SRC_DIR/out

    echo Done loading binaries
    ls $CODEBUILD_SRC_DIR/out

    source .circleci/local_publish_helpers_codebuild.sh
    uploadPkgCliCodeBuild

    storeCache $CODEBUILD_SRC_DIR/out all-binaries
}
function _buildBinaries {
    echo Start verdaccio and package CLI
    binaryType="$1"
    # download [repo, yarn, verdaccio from s3]
    loadCache repo $CODEBUILD_SRC_DIR
    loadCache .cache $HOME/.cache
    loadCache verdaccio-cache $CODEBUILD_SRC_DIR/../verdaccio-cache

    loadCacheFile .amplify-pkg-version $CODEBUILD_SRC_DIR/.amplify-pkg-version
    loadCacheFile UNIFIED_CHANGELOG.md $CODEBUILD_SRC_DIR/UNIFIED_CHANGELOG.md

    source .circleci/local_publish_helpers_codebuild.sh
    startLocalRegistry "$CODEBUILD_SRC_DIR/.circleci/verdaccio.yaml"
    setNpmRegistryUrlToLocal
    generatePkgCli $binaryType
    unsetNpmRegistryUrl

    # copy [repo/out to s3]
    storeCache $CODEBUILD_SRC_DIR/out repo-out-$binaryType
}
function _install_packaged_cli_linux {
    echo INSTALL PACKAGED CLI TO PATH

    cd $CODEBUILD_SRC_DIR/out
    ln -sf amplify-pkg-linux-x64 amplify
    export PATH=$AMPLIFY_DIR:$PATH:$CODEBUILD_SRC_DIR/node_modules/.bin/
    cd $CODEBUILD_SRC_DIR
}
function _convertCoverage {
    echo Convert Coverage

    source .circleci/local_publish_helpers_codebuild.sh && startLocalRegistry "$CODEBUILD_SRC_DIR/.circleci/verdaccio.yaml"
    setNpmRegistryUrlToLocal
    changeNpmGlobalPath

    # assuming e2e tests are run from the amplify-e2e-tests directory:
    # .../amplify-e2e-tests/$NODE_V8_COVERAGE - generated with setting NODE_V8_COVERAGE env var
    # .../amplify-e2e-tests/coverage/<reporter> - generated with c8 command
    pushd packages/amplify-e2e-tests
    npx c8 report --temp-directory $E2E_TEST_COVERAGE_DIR --all --src ./packages -x "**/node_modules/**" -x "**/__tests__/**" --exclude-after-remap "**/node_modules/**" -x "**/amplify-e2e-*/**" -x "**/.yarn/**" --allow-external --reporter clover
    popd
}
# https://docs.codecov.com/docs/codecov-uploader#integrity-checking-the-uploader
function _uploadCoverageLinux {
    if [ -z ${CODECOV_TOKEN+x} ]; then
        echo "CODECOV_TOKEN not set: No coverage will be uploaded."
    else
        curl https://keybase.io/codecovsecurity/pgp_keys.asc | gpg --no-default-keyring --keyring trustedkeys.gpg --import # One-time step
        curl -Os https://uploader.codecov.io/latest/linux/codecov
        curl -Os https://uploader.codecov.io/latest/linux/codecov.SHA256SUM
        curl -Os https://uploader.codecov.io/latest/linux/codecov.SHA256SUM.sig
        gpgv codecov.SHA256SUM.sig codecov.SHA256SUM
        shasum -a 256 -c codecov.SHA256SUM

        chmod +x codecov
        ./codecov -t ${CODECOV_TOKEN}
    fi
}

# END COVERAGE FUNCTIONS
function _loadE2ECache {
    loadCache repo $CODEBUILD_SRC_DIR
    loadCache .cache $HOME/.cache
    loadCache verdaccio-cache $CODEBUILD_SRC_DIR/../verdaccio-cache

    loadCache all-binaries $CODEBUILD_SRC_DIR/out
    loadCacheFile .amplify-pkg-version $CODEBUILD_SRC_DIR/.amplify-pkg-version
    loadCacheFile UNIFIED_CHANGELOG.md $CODEBUILD_SRC_DIR/UNIFIED_CHANGELOG.md
}
function _runE2ETestsLinux {
    echo RUN E2E Tests Linux
    _loadE2ECache
    _install_packaged_cli_linux
    # select region
    export CLI_REGION=$(yarn ts-node ./scripts/select-region-for-e2e-test.ts)
    echo "Test will run in $CLI_REGION"
    # verify installation
    which amplify
    amplify version
    source .circleci/local_publish_helpers_codebuild.sh && startLocalRegistry "$CODEBUILD_SRC_DIR/.circleci/verdaccio.yaml"
    setNpmRegistryUrlToLocal
    changeNpmGlobalPath
    amplify version
    cd packages/amplify-e2e-tests
    _loadTestAccountCredentials
    retry runE2eTestCb
}
function _unassumeTestAccountCredentials {
    echo "Unassume Role"
    unset AWS_ACCESS_KEY_ID
    unset AWS_SECRET_ACCESS_KEY
    unset AWS_SESSION_TOKEN
}
function _runMigrationMultiEnvLayersTest {
    echo RUN E2E Tests Linux
    _loadE2ECache
    source .circleci/local_publish_helpers_codebuild.sh
    changeNpmGlobalPath
    cd packages/amplify-migration-tests
    _loadTestAccountCredentials
    retry yarn migration_v4.52.0_multienv_layers --no-cache --maxWorkers=4 --forceExit $TEST_SUITE
}
function _runMigrationNonMultiEnvLayersTest {
    echo RUN E2E Tests Linux
    _loadE2ECache
    source .circleci/local_publish_helpers_codebuild.sh
    changeNpmGlobalPath
    cd packages/amplify-migration-tests
    _loadTestAccountCredentials
    retry yarn migration_v4.28.2_nonmultienv_layers --no-cache --maxWorkers=4 --forceExit $TEST_SUITE
}
function _runMigrationV8Test {
    echo RUN E2E Tests Linux
    _loadE2ECache
    source .circleci/local_publish_helpers_codebuild.sh
    changeNpmGlobalPath
    cd packages/amplify-migration-tests
    unset IS_AMPLIFY_CI
    echo $IS_AMPLIFY_CI
    _loadTestAccountCredentials
    retry yarn run migration_v8.2.0 --no-cache --maxWorkers=4 --forceExit $TEST_SUITE
}
function _runMigrationV10Test {
    echo RUN E2E Tests Linux
    _loadE2ECache
    source .circleci/local_publish_helpers_codebuild.sh
    changeNpmGlobalPath
    cd packages/amplify-migration-tests
    unset IS_AMPLIFY_CI
    echo $IS_AMPLIFY_CI
    _loadTestAccountCredentials
    retry yarn run migration_v10.5.1 --no-cache --maxWorkers=4 --forceExit $TEST_SUITE
}
function _runMigrationV12Test {
    echo RUN E2E Tests Linux
    _loadE2ECache
    source .circleci/local_publish_helpers_codebuild.sh
    changeNpmGlobalPath
    cd packages/amplify-migration-tests
    unset IS_AMPLIFY_CI
    echo $IS_AMPLIFY_CI
    _loadTestAccountCredentials
    retry yarn run migration_v12.0.3 --no-cache --maxWorkers=4 --forceExit $TEST_SUITE
}

function _scanArtifacts {
    if ! yarn ts-node .circleci/scan_artifacts_codebuild.ts; then
        echo "Cleaning the repository"
        git clean -fdx
        exit 1
    fi
}

function _putCredsInProfile {
    mkdir -p ~/.aws
    touch ~/.aws/config ~/.aws/credentials
    ts-node scripts/aws-configure-credentials.ts
}

function _installIntegTestsDependencies {
    apt-get update
    apt-get install -y sudo
    sudo apt-get install -y lsof
    sudo apt-get install -y python3 python3-pip libpython3-dev
    sudo apt-get install -y libgbm-dev
    # pip install awscli
}

function _integTestAmplifyInit {
    export REACTCONFIG="{\"SourceDir\":\"src\",\"DistributionDir\":\"build\",\"BuildCommand\":\"npm run-script build\",\"StartCommand\":\"npm run-script start\"}"
    export FRONTEND="{\"frontend\":\"javascript\",\"framework\":\"react\",\"config\":$REACTCONFIG}"
    export AMPLIFY_INIT_CONFIG="{\"projectName\":\"unauth\",\"envName\":\"integtest\",\"defaultEditor\":\"code\"}"
    export PROVIDERS="{\"awscloudformation\":$AWSCLOUDFORMATIONCONFIG}"
    amplify-dev init --amplify $AMPLIFY_INIT_CONFIG --frontend $FRONTEND --providers $PROVIDERS --yes
}

function _addAndPushAuth {
    chmod +x ../amplify-cli/codebuild_specs/sh-files/auth.sh
    chmod +x ../amplify-cli/codebuild_specs/exp-files/enable_auth.exp
    expect ../amplify-cli/codebuild_specs/exp-files/enable_auth.exp
    amplify-dev push --yes
    amplify-dev status
}

function _addAndPushApi {
    chmod +x ../amplify-cli/codebuild_specs/sh-files/api.sh
    chmod +x ../amplify-cli/codebuild_specs/exp-files/enable_api.exp
    expect ../amplify-cli/codebuild_specs/exp-files/enable_api.exp
    amplify-dev push --yes
    amplify-dev status
}

function _prepareAuthServer {
    yarn --frozen-lockfile --cache-folder ~/.cache/yarn
    cd src && cat $(find . -type f -name 'aws-exports*') && pwd
    cd .. && pwd
}

function _prepareApiServer {
    yarn --frozen-lockfile --cache-folder ~/.cache/yarn
    cd src && cat $(find . -type f -name 'aws-exports*') && pwd
    cd .. && pwd
}

function _runIntegAuthTests {
    cp ../amplify-cli/cypress.json .
    cp -R ../amplify-cli/cypress .
    yarn cypress run --spec $(find . -type f -name 'auth_spec*')
}

function _runIntegApiTests {
    cp ../amplify-cli/cypress.json .
    cp -R ../amplify-cli/cypress .
    yarn cypress run --spec $(find . -type f -name 'api_spec*')
}

function _amplifySudoInstallTestSetup {
    loadCache repo $CODEBUILD_SRC_DIR
    loadCache verdaccio-cache $CODEBUILD_SRC_DIR/../verdaccio-cache
    loadCache all-binaries $CODEBUILD_SRC_DIR/out
    source .circleci/local_publish_helpers_codebuild.sh && startLocalRegistry "$CODEBUILD_SRC_DIR/.circleci/verdaccio.yaml"
    setSudoNpmRegistryUrlToLocal
    changeSudoNpmGlobalPath
    # sudo npm install -g @aws-amplify/cli
    # unsetSudoNpmRegistryUrl
    # amplify version
}
function _amplifyInstallTestSetup {
    loadCache repo $CODEBUILD_SRC_DIR
    loadCache verdaccio-cache $CODEBUILD_SRC_DIR/../verdaccio-cache
    loadCache all-binaries $CODEBUILD_SRC_DIR/out
    source .circleci/local_publish_helpers_codebuild.sh && startLocalRegistry "$CODEBUILD_SRC_DIR/.circleci/verdaccio.yaml"
    setNpmRegistryUrlToLocal
    changeNpmGlobalPath
    # limit memory for new processes to 1GB
    # this is to make sure that install can work on small VMs
    # i.e. not buffer content in memory while installing binary
    # ulimit -Sv 1000000
    # npm install -g @aws-amplify/cli
    # unsetNpmRegistryUrl
    # amplify version
}
function _amplifyConsoleIntegrationTests {
    loadCache repo $CODEBUILD_SRC_DIR
    loadCache verdaccio-cache $CODEBUILD_SRC_DIR/../verdaccio-cache
    source .circleci/local_publish_helpers_codebuild.sh && startLocalRegistry "$CODEBUILD_SRC_DIR/.circleci/verdaccio.yaml"
    setNpmRegistryUrlToLocal
    changeNpmGlobalPath
    npm install -g @aws-amplify/cli
    npm install -g amplify-app
    unsetNpmRegistryUrl
    export PATH=$CODEBUILD_SRC_DIR/../.npm-global/bin:$PATH
    amplify -v
    cd packages/amplify-console-integration-tests
    _loadTestAccountCredentials
    retry yarn console-integration --no-cache --maxWorkers=4 --forceExit
}
function _integrationTest {
    npm install -g ts-node

    echo "Restoring Cache"
    loadCache repo $CODEBUILD_SRC_DIR

    echo "Loading test account credentials"
    _loadTestAccountCredentials

    echo "Running aws_configure.sh"
    chmod +x ./codebuild_specs/sh-files/aws.sh
    expect ./codebuild_specs/exp-files/aws_configure.exp

    echo "Adding credentials to default aws profile"
    _putCredsInProfile

    echo "Setting Up Dependencies"
    _installIntegTestsDependencies

    echo "Configuring Amplify CLI"
    yarn rm-dev-link && yarn link-dev && yarn rm-aa-dev-link && yarn link-aa-dev
    export PATH=$(pwd)/.bin:$PATH
    amplify-dev

    echo "Cloning auth test package"
    cd .. && pwd
    git clone $AUTH_CLONE_URL
    cd aws-amplify-cypress-auth && pwd
    yarn --cache-folder ~/.cache/yarn
    yarn add cypress@6.8.0 --save

    echo "Initializing new amplify project for auth"
    pwd
    _integTestAmplifyInit

    echo "Adding auth and pushing"
    _addAndPushAuth
    echo "end push"

    echo "preparing auth server"
    _prepareAuthServer

    echo "running auth server in background"
    export NODE_OPTIONS=--openssl-legacy-provider
    nohup yarn start >server_output.txt &
    disown $!
    echo "Polling for server ready message"
    while ! grep -Fxq "You can now view aws-amplify-cypress-auth in the browser." server_output.txt; do echo "Waiting for server to start" && sleep 1; done
    echo "server started"

    echo "Running auth tests now"
    cat $(find . -type f -name 'auth_spec*')
    export NODE_OPTIONS=--max-old-space-size=5120
    _runIntegAuthTests
    echo "Finished auth tests"

    echo "Killing server"
    sudo kill -9 $(lsof -t -i:3000)

    echo "Deleting amplify app"
    export DEPLOYMENT_BUCKET="s3://$(jq -r '.providers.awscloudformation.DeploymentBucketName' amplify/backend/amplify-meta.json)"
    chmod +x ../amplify-cli/codebuild_specs/sh-files/delete.sh
    expect ../amplify-cli/codebuild_specs/exp-files/delete.exp
    aws s3 rb "$DEPLOYMENT_BUCKET" --force

    echo "Clone API test package"
    cd .. && pwd
    git clone $API_CLONE_URL
    cd aws-amplify-cypress-api
    yarn --cache-folder ~/.cache/yarn
    yarn add cypress@6.8.0 --save

    echo "Initializing new amplify project for api"
    cd ../aws-amplify-cypress-api && pwd
    _integTestAmplifyInit

    echo "Adding api and pushing"
    _addAndPushApi
    echo "end push"

    echo "preparing api server"
    _prepareApiServer

    echo "running api server in background"
    export NODE_OPTIONS=--openssl-legacy-provider
    nohup yarn start >server_output.txt &
    disown $!
    echo "Polling for server ready message"
    while ! grep -Fxq "You can now view aws-amplify-cypress-api in the browser." server_output.txt; do echo "Waiting for server to start" && sleep 1; done
    echo "server started"

    echo "Running auth tests now"
    export NODE_OPTIONS=--max-old-space-size=5120
    _runIntegApiTests
    echo "Finished api tests"

    echo "Killing server"
    sudo kill -9 $(lsof -t -i:3000)

    echo "Deleting amplify app"
    export DEPLOYMENT_BUCKET="s3://$(jq -r '.providers.awscloudformation.DeploymentBucketName' amplify/backend/amplify-meta.json)"
    chmod +x ../amplify-cli/codebuild_specs/sh-files/delete.sh
    expect ../amplify-cli/codebuild_specs/exp-files/delete.exp
    aws s3 rb "$DEPLOYMENT_BUCKET" --force

    echo "Ensuring that some artifacts exist"
    export artifact_path=$CODEBUILD_SRC_DIR/../aws-amplify-cypress-auth/cypress/videos
    mkdir -p $artifact_path && touch $artifact_path/empty.txt
    export artifact_path=$CODEBUILD_SRC_DIR/../aws-amplify-cypress-auth/cypress/screenshots
    mkdir -p $artifact_path && touch $artifact_path/empty.txt
    export artifact_path=$CODEBUILD_SRC_DIR/../aws-amplify-cypress-api/cypress/videos
    mkdir -p $artifact_path && touch $artifact_path/empty.txt
    export artifact_path=$CODEBUILD_SRC_DIR/../aws-amplify-cypress-api/cypress/screenshots
    mkdir -p $artifact_path && touch $artifact_path/empty.txt
}

function _uploadReportsToS3 {
    source_version=$1
    build_identifier=$2
    test_package=$3
    reports_dir=packages/$test_package/reports/junit
    cd $reports_dir
    for filename in $(ls); do aws s3 cp "$filename" "s3://$AGGREGATED_REPORTS_BUCKET_NAME/$source_version/$build_identifier-$filename"; done
}

function _downloadReportsFromS3 {
    source_version=$1
    test_package=$2
    aggregate_reports_dir="$CODEBUILD_SRC_DIR/aggregate_reports"
    mkdir $aggregate_reports_dir
    cd $aggregate_reports_dir
    aws s3 ls "s3://$AGGREGATED_REPORTS_BUCKET_NAME"
    aws s3 sync "s3://$AGGREGATED_REPORTS_BUCKET_NAME/$source_version" .
    for file in $(find . -mindepth 2 -type f); do mv $file ./$(dirname $file).xml; done #This line moves all files into the top level directory so that the reports can be consumed by CB
}

function _buildTestsStandalone {
    echo "Running yarn install --immutable"
    yarn install --immutable
    echo "Running yarn build-tests"
    yarn build-tests
}

function _buildTestsStandaloneYarn3 {
    echo "Checking Yarn version"
    yarn --version
    echo "Set Yarn version to 3"
    yarn set version stable
    echo "Checking Yarn version"
    yarn --version
    echo "Running yarn install --immutable"
    yarn install --immutable
    echo "Running yarn build-tests"
    yarn build-tests
}

function _waitForJobs {
    file_path=$1
    account_for_failures=$2
    echo "file_path" $file_path
    cd ./scripts
    npm install -g ts-node
    npm install aws-sdk
    ts-node ./wait-for-all-codebuild.ts $CODEBUILD_RESOLVED_SOURCE_VERSION $file_path $PROJECT_NAME $account_for_failures
    cd ..
}
function _verifyPkgCLI {
    loadCache repo $CODEBUILD_SRC_DIR
    loadCache repo-out-arm $CODEBUILD_SRC_DIR/out
    loadCache repo-out-linux $CODEBUILD_SRC_DIR/out
    loadCache repo-out-macos $CODEBUILD_SRC_DIR/out
    loadCache repo-out-win $CODEBUILD_SRC_DIR/out
    source .circleci/local_publish_helpers_codebuild.sh && verifyPkgCli
}
function _githubPrerelease {
    loadCache repo $CODEBUILD_SRC_DIR
    loadCache all-binaries $CODEBUILD_SRC_DIR/out
    loadCacheFile .amplify-pkg-version $CODEBUILD_SRC_DIR/.amplify-pkg-version
    loadCacheFile UNIFIED_CHANGELOG.md $CODEBUILD_SRC_DIR/UNIFIED_CHANGELOG.md
    cd out
    mv amplify-pkg-macos-x64 amplify-pkg-macos
    mv amplify-pkg-linux-x64 amplify-pkg-linux
    mv amplify-pkg-win-x64.exe amplify-pkg-win.exe
    tar zcvf amplify-pkg-macos.tgz amplify-pkg-macos
    tar zcvf amplify-pkg-linux.tgz amplify-pkg-linux
    tar zcvf amplify-pkg-win.exe.tgz amplify-pkg-win.exe
    cd $CODEBUILD_SRC_DIR
    echo Publish Amplify CLI GitHub prerelease
    commit=$(git rev-parse HEAD~1)
    version=$(cat .amplify-pkg-version)
    yarn ts-node scripts/github-prerelease.ts $version $commit
}
function _githubPrereleaseInstallSanityCheck {
    loadCache repo $CODEBUILD_SRC_DIR
    loadCacheFile .amplify-pkg-version $CODEBUILD_SRC_DIR/.amplify-pkg-version
    echo Install packaged Amplify CLI
    version=$(cat .amplify-pkg-version)
    curl -sL https://aws-amplify.github.io/amplify-cli/install | version=v$version bash
    export PATH=$PATH:$HOME/.amplify/bin
    echo Sanity check install
    amplify version
}
function _publishToNpm {
    loadCache repo $CODEBUILD_SRC_DIR
    loadCache all-binaries $CODEBUILD_SRC_DIR/out

    ./out/amplify-pkg-linux-x64 --version
    echo Authenticate with npm
    echo "//registry.npmjs.org/:_authToken=$NPM_PUBLISH_TOKEN" >~/.npmrc

    source ./.circleci/cb-publish-step-3-npm.sh
}
function _rollbackNpm {
    loadCache repo $CODEBUILD_SRC_DIR

    if [ -z "$ROLLBACK_TARGET_VERSION" ]; then
      echo "Rollback target version is missing. Make sure CodeBuild workflow was started with ROLLBACK_TARGET_VERSION environment variable"
      exit 1
    fi

    echo Authenticate with npm
    echo "//registry.npmjs.org/:_authToken=$NPM_PUBLISH_TOKEN" > ~/.npmrc

    npm dist-tag add @aws-amplify/cli@$ROLLBACK_TARGET_VERSION "latest"
}
function _postPublishPushToGit {
    loadCache repo $CODEBUILD_SRC_DIR
    loadCache all-binaries $CODEBUILD_SRC_DIR/out
    echo Push release commit and tags
    source ./.circleci/cb-publish-step-4-push-to-git.sh
}
function _githubRelease {
    loadCache repo $CODEBUILD_SRC_DIR
    loadCache all-binaries $CODEBUILD_SRC_DIR/out
    loadCacheFile .amplify-pkg-version $CODEBUILD_SRC_DIR/.amplify-pkg-version
    echo Publish Amplify CLI GitHub release
    commit=$(git rev-parse HEAD~1)
    version=$(cat .amplify-pkg-version)
    yarn ts-node scripts/github-release.ts $version $commit
}
function _githubRollback {
    loadCache repo $CODEBUILD_SRC_DIR
    echo Rollback Amplify CLI GitHub release
    if [ -z "$ROLLBACK_TARGET_VERSION" ]; then
      echo "Rollback target version is missing. Make sure CodeBuild workflow was started with ROLLBACK_TARGET_VERSION environment variable"
      exit 1
    fi
    yarn ts-node scripts/github-rollback.ts $ROLLBACK_TARGET_VERSION
}
function _amplifyGeneralConfigTests {
    _loadE2ECache
    _install_packaged_cli_linux
    amplify version
    source .circleci/local_publish_helpers_codebuild.sh && startLocalRegistry "$CODEBUILD_SRC_DIR/.circleci/verdaccio.yaml"
    setNpmRegistryUrlToLocal
    changeNpmGlobalPath
    amplify version
    cd packages/amplify-e2e-tests
    _loadTestAccountCredentials
    retry yarn general-config-e2e --no-cache --maxWorkers=3 --forceExit $TEST_SUITE
}

function _cleanUpResources {
    _loadTestAccountCredentials
    echo "Executing resource cleanup"
    cd packages/amplify-e2e-tests
    yarn install
    ts-node ./src/cleanup-codebuild-resources.ts
    _unassumeTestAccountCredentials
}
function _deploymentVerificationPostRelease {
    loadCache repo $CODEBUILD_SRC_DIR
    loadCacheFile .amplify-pkg-version $CODEBUILD_SRC_DIR/.amplify-pkg-version
    echo Verify Release Deployment
    version=$(cat .amplify-pkg-version)
    yarn ts-node scripts/verify-deployment.ts -v $version
}
function _deploymentVerificationRCOrTagged {
    loadCache repo $CODEBUILD_SRC_DIR
    loadCacheFile .amplify-pkg-version $CODEBUILD_SRC_DIR/.amplify-pkg-version
    echo Verify Tagged or RC Deployment
    version=$(cat .amplify-pkg-version)
    yarn ts-node scripts/verify-deployment.ts --version $version --exclude-github
}<|MERGE_RESOLUTION|>--- conflicted
+++ resolved
@@ -82,8 +82,6 @@
     export AWS_SESSION_TOKEN=$(echo $creds | jq -c -r ".Credentials.SessionToken")
 }
 
-<<<<<<< HEAD
-=======
 # Installs and caches dependencies
 # Use this in workflows that do not require building from CLI sources
 function _installAndCacheDependencies {
@@ -92,7 +90,6 @@
     storeCache $CODEBUILD_SRC_DIR repo
     storeCache $HOME/.cache .cache
 }
->>>>>>> cba0396b
 function _buildLinux {
     echo Linux Build
     yarn --immutable
@@ -118,8 +115,8 @@
     loadCache repo $CODEBUILD_SRC_DIR
     loadCache .cache $HOME/.cache
     if [ -z "$ROLLBACK_TARGET_VERSION" ]; then
-      echo "Rollback target version is missing. Make sure CodeBuild workflow was started with ROLLBACK_TARGET_VERSION environment variable"
-      exit 1
+        echo "Rollback target version is missing. Make sure CodeBuild workflow was started with ROLLBACK_TARGET_VERSION environment variable"
+        exit 1
     fi
     yarn ts-node scripts/verify-deployment.ts -v $ROLLBACK_TARGET_VERSION
 }
@@ -738,12 +735,12 @@
     loadCache repo $CODEBUILD_SRC_DIR
 
     if [ -z "$ROLLBACK_TARGET_VERSION" ]; then
-      echo "Rollback target version is missing. Make sure CodeBuild workflow was started with ROLLBACK_TARGET_VERSION environment variable"
-      exit 1
+        echo "Rollback target version is missing. Make sure CodeBuild workflow was started with ROLLBACK_TARGET_VERSION environment variable"
+        exit 1
     fi
 
     echo Authenticate with npm
-    echo "//registry.npmjs.org/:_authToken=$NPM_PUBLISH_TOKEN" > ~/.npmrc
+    echo "//registry.npmjs.org/:_authToken=$NPM_PUBLISH_TOKEN" >~/.npmrc
 
     npm dist-tag add @aws-amplify/cli@$ROLLBACK_TARGET_VERSION "latest"
 }
@@ -766,8 +763,8 @@
     loadCache repo $CODEBUILD_SRC_DIR
     echo Rollback Amplify CLI GitHub release
     if [ -z "$ROLLBACK_TARGET_VERSION" ]; then
-      echo "Rollback target version is missing. Make sure CodeBuild workflow was started with ROLLBACK_TARGET_VERSION environment variable"
-      exit 1
+        echo "Rollback target version is missing. Make sure CodeBuild workflow was started with ROLLBACK_TARGET_VERSION environment variable"
+        exit 1
     fi
     yarn ts-node scripts/github-rollback.ts $ROLLBACK_TARGET_VERSION
 }
