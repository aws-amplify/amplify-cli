--- conflicted
+++ resolved
@@ -314,17 +314,12 @@
     changeNpmGlobalPath
     amplify version
     
-<<<<<<< HEAD
-    # cd packages/amplify-e2e-tests
-    # retry runE2eTest
+    cd packages/amplify-e2e-tests
+
+    _loadTestAccountCredentials
+
+    #retry runE2eTest
     NODE_V8_COVERAGE=$E2E_TEST_COVERAGE_DIR yarn run e2e --forceExit --no-cache --maxWorkers=4 $TEST_SUITE
-=======
-    cd packages/amplify-e2e-tests
-
-    _loadTestAccountCredentials
-
-    retry runE2eTest
->>>>>>> 5c700107
 }
 function _runE2ETestsWin {
     echo RUN E2E Tests Windows
