import {
  DirectiveWrapper,
  InvalidDirectiveError,
  getFieldNameFor,
  MappingTemplate,
  TransformerPluginBase,
} from '@aws-amplify/graphql-transformer-core';
import {
  TransformerContextProvider,
  TransformerResolversManagerProvider,
  TransformerResourceHelperProvider,
  TransformerSchemaVisitStepContextProvider,
  TransformerTransformSchemaStepContextProvider,
} from '@aws-amplify/graphql-transformer-interfaces';
import { isListType } from 'graphql-transformer-common';
import { DirectiveNode, FieldDefinitionNode, InterfaceTypeDefinitionNode, ObjectTypeDefinitionNode } from 'graphql';
import { makeQueryConnectionWithKeyResolver, updateTableForConnection } from './resolvers';
import { ensureHasManyConnectionField, extendTypeWithConnection } from './schema';
import { HasManyDirectiveConfiguration } from './types';
import {
  ensureFieldsArray,
  getConnectionAttributeName,
  getFieldsNodes,
  getRelatedType,
  getRelatedTypeIndex,
<<<<<<< HEAD
  isThisTypeRenamed,
=======
  validateDisallowedDataStoreRelationships,
>>>>>>> bdef672e
  validateModelDirective,
  validateRelatedModelDirective,
} from './utils';
import { createMutationMapping, createPostDataLoadMapping } from '@aws-amplify/graphql-maps-to-transformer';

const directiveName = 'hasMany';
const defaultLimit = 100;
const directiveDefinition = `
  directive @${directiveName}(indexName: String, fields: [String!], limit: Int = ${defaultLimit}) on FIELD_DEFINITION
`;

export class HasManyTransformer extends TransformerPluginBase {
  private directiveList: HasManyDirectiveConfiguration[] = [];

  constructor() {
    super('amplify-has-many-transformer', directiveDefinition);
  }

  field = (
    parent: ObjectTypeDefinitionNode | InterfaceTypeDefinitionNode,
    definition: FieldDefinitionNode,
    directive: DirectiveNode,
    context: TransformerSchemaVisitStepContextProvider,
  ): void => {
    const directiveWrapped = new DirectiveWrapper(directive);
    const args = directiveWrapped.getArguments({
      directiveName,
      object: parent as ObjectTypeDefinitionNode,
      field: definition,
      directive,
      limit: defaultLimit,
    } as HasManyDirectiveConfiguration);

    validate(args, context as TransformerContextProvider);
    this.directiveList.push(args);
  };

  transformSchema = (ctx: TransformerTransformSchemaStepContextProvider): void => {
    const context = ctx as TransformerContextProvider;

    for (const config of this.directiveList) {
      config.relatedTypeIndex = getRelatedTypeIndex(config, context, config.indexName);
      ensureHasManyConnectionField(config, context);
      extendTypeWithConnection(config, context);
    }
  };

  generateResolvers = (ctx: TransformerContextProvider): void => {
    const context = ctx as TransformerContextProvider;

    for (const config of this.directiveList) {
      updateTableForConnection(config, context);
      makeQueryConnectionWithKeyResolver(config, context);
      if (isThisTypeRenamed(config.object.name.value, context.resourceHelper)) {
        makeForeignKeyMappingResolvers(
          config.relatedType.name.value,
          context.resolvers,
          context.resourceHelper,
          config.object.name.value,
          config.field.name.value,
        );
      }
    }
  };
}

function makeForeignKeyMappingResolvers(
  relatedTypeName: string,
  resolvers: TransformerResolversManagerProvider,
  resourceHelper: TransformerResourceHelperProvider,
  thisTypeName: string,
  thisFieldName: string,
): void {
  const currAttrName = getConnectionAttributeName(thisTypeName, thisFieldName);
  const origAttrName = getConnectionAttributeName(resourceHelper.getModelNameMapping(thisTypeName), thisFieldName);

  (['create', 'update'] as const).forEach(op => {
    const mutationFieldName = getFieldNameFor(op, relatedTypeName);
    const mutationResolver = resolvers.getResolver('Mutation', mutationFieldName);
    if (!mutationResolver) {
      return;
    }
    createMutationMapping({ mutationResolver, mutationFieldName, origAttrName, currAttrName });
  });

  (['get', 'list'] as const).forEach(op => {
    const resolverFieldName = getFieldNameFor(op, relatedTypeName);
    const resolverTypeName = 'Query';
    const resolver = resolvers.getResolver(resolverTypeName, resolverFieldName);
    if (!resolver) {
      return;
    }
    createPostDataLoadMapping({ resolver, resolverTypeName, resolverFieldName, currAttrName, origAttrName, isList: op === 'list' });
  });

  const fieldResolver = resolvers.getResolver(thisTypeName, thisFieldName);
  if (!fieldResolver) {
    return;
  }
  createPostDataLoadMapping({
    resolver: fieldResolver,
    resolverTypeName: thisTypeName,
    resolverFieldName: thisFieldName,
    currAttrName,
    origAttrName,
    isList: true,
  });
}

function validate(config: HasManyDirectiveConfiguration, ctx: TransformerContextProvider): void {
  const { field } = config;

  ensureFieldsArray(config);
  validateModelDirective(config);

  if (!isListType(field.type)) {
    throw new InvalidDirectiveError(`@${directiveName} must be used with a list. Use @hasOne for non-list types.`);
  }

  config.fieldNodes = getFieldsNodes(config, ctx);
  config.relatedType = getRelatedType(config, ctx);
  config.connectionFields = [];
  validateRelatedModelDirective(config);
  validateDisallowedDataStoreRelationships(config, ctx);
}<|MERGE_RESOLUTION|>--- conflicted
+++ resolved
@@ -23,11 +23,8 @@
   getFieldsNodes,
   getRelatedType,
   getRelatedTypeIndex,
-<<<<<<< HEAD
   isThisTypeRenamed,
-=======
   validateDisallowedDataStoreRelationships,
->>>>>>> bdef672e
   validateModelDirective,
   validateRelatedModelDirective,
 } from './utils';
