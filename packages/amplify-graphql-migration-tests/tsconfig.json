--- conflicted
+++ resolved
@@ -4,11 +4,5 @@
     "outDir": "./lib",
     "rootDir": "./src"
   },
-<<<<<<< HEAD
-  "references": [
-    {"path": "../amplify-function-plugin-interface"},
-  ]
-=======
-  "references": [{ "path": "../amplify-function-plugin-interface" }, { "path": "../graphql-transformer-core" }]
->>>>>>> 7fb5d63e
+  "references": [{ "path": "../amplify-function-plugin-interface" }]
 }