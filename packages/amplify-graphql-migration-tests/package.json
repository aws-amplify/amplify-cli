--- conflicted
+++ resolved
@@ -41,7 +41,6 @@
     ]
   },
   "devDependencies": {
-<<<<<<< HEAD
     "@aws-amplify/graphql-auth-transformer": "^1.2.7",
     "@aws-amplify/graphql-default-value-transformer": "^0.7.8",
     "@aws-amplify/graphql-function-transformer": "^0.7.36",
@@ -67,32 +66,5 @@
     "graphql-predictions-transformer": "^3.2.47",
     "graphql-transformer-core": "^7.6.10",
     "graphql-versioned-transformer": "^5.2.47"
-=======
-    "@aws-amplify/graphql-auth-transformer": "1.2.8-alhotpatchfeb.0",
-    "@aws-amplify/graphql-default-value-transformer": "0.7.9-alhotpatchfeb.0",
-    "@aws-amplify/graphql-function-transformer": "0.7.37-alhotpatchfeb.0",
-    "@aws-amplify/graphql-http-transformer": "0.8.37-alhotpatchfeb.0",
-    "@aws-amplify/graphql-index-transformer": "0.14.10-alhotpatchfeb.0",
-    "@aws-amplify/graphql-model-transformer": "0.16.9-alhotpatchfeb.0",
-    "@aws-amplify/graphql-predictions-transformer": "0.6.37-alhotpatchfeb.0",
-    "@aws-amplify/graphql-relational-transformer": "0.12.11-alhotpatchfeb.0",
-    "@aws-amplify/graphql-searchable-transformer": "0.16.10-alhotpatchfeb.0",
-    "@aws-amplify/graphql-transformer-core": "0.18.5-alhotpatchfeb.0",
-    "@aws-amplify/graphql-transformer-interfaces": "1.14.13-alhotpatchfeb.0",
-    "@aws-amplify/graphql-transformer-migrator": "1.4.17-alhotpatchfeb.0",
-    "@aws-cdk/cloudformation-diff": "~1.172.0",
-    "amplify-prompts": "2.6.3",
-    "fs-extra": "^8.1.0",
-    "graphql-auth-transformer": "7.2.49-alhotpatchfeb.0",
-    "graphql-connection-transformer": "5.2.48-alhotpatchfeb.0",
-    "graphql-dynamodb-transformer": "7.2.48-alhotpatchfeb.0",
-    "graphql-elasticsearch-transformer": "5.2.49-alhotpatchfeb.0",
-    "graphql-function-transformer": "3.3.39-alhotpatchfeb.0",
-    "graphql-http-transformer": "5.2.48-alhotpatchfeb.0",
-    "graphql-key-transformer": "3.2.48-alhotpatchfeb.0",
-    "graphql-predictions-transformer": "3.2.48-alhotpatchfeb.0",
-    "graphql-transformer-core": "7.6.11-alhotpatchfeb.0",
-    "graphql-versioned-transformer": "5.2.48-alhotpatchfeb.0"
->>>>>>> 0340048d
   }
 }