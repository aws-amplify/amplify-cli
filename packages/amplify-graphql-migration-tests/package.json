{
  "name": "amplify-graphql-migration-tests",
  "version": "2.4.4",
  "description": "Tests migration from v1 to v2 of the Amplify GraphQL transformer",
  "main": "lib/index.js",
  "private": true,
  "scripts": {
    "test": "jest --logHeapUsage"
  },
  "repository": {
    "type": "git",
    "url": "https://github.com/aws-amplify/amplify-cli.git",
    "directory": "packages/amplify-schema-migrator-tests"
  },
  "keywords": [
    "graphql",
    "transformer",
    "migration",
    "test"
  ],
  "author": "Amazon Web Services",
  "license": "Apache-2.0",
  "jest": {
    "collectCoverage": true,
    "collectCoverageFrom": [
      "src/**/*.{ts,tsx,js,jsx}",
      "!src/__tests__/"
    ],
    "transform": {
      "^.+\\.tsx?$": "ts-jest"
    },
    "testURL": "http://localhost",
    "testRegex": "((\\.|/)(test|spec))\\.(jsx?|tsx?)$",
    "moduleFileExtensions": [
      "ts",
      "tsx",
      "js",
      "jsx",
      "json",
      "node"
    ]
  },
  "devDependencies": {
    "@aws-amplify/amplify-prompts": "2.6.8",
    "@aws-amplify/graphql-auth-transformer": "^2.1.3-ownerfield-pk-fix.0",
    "@aws-amplify/graphql-default-value-transformer": "^1.1.3-ownerfield-pk-fix.0",
    "@aws-amplify/graphql-function-transformer": "^1.2.1-ownerfield-pk-fix.0",
    "@aws-amplify/graphql-http-transformer": "^1.2.1-ownerfield-pk-fix.0",
    "@aws-amplify/graphql-index-transformer": "^1.1.3-ownerfield-pk-fix.0",
    "@aws-amplify/graphql-model-transformer": "^1.2.1-ownerfield-pk-fix.0",
    "@aws-amplify/graphql-predictions-transformer": "^1.2.1-ownerfield-pk-fix.0",
    "@aws-amplify/graphql-relational-transformer": "^1.1.3-ownerfield-pk-fix.0",
    "@aws-amplify/graphql-searchable-transformer": "^1.2.1-ownerfield-pk-fix.0",
    "@aws-amplify/graphql-transformer-core": "^1.2.1-ownerfield-pk-fix.0",
    "@aws-amplify/graphql-transformer-interfaces": "2.1.1",
    "@aws-amplify/graphql-transformer-migrator": "^2.1.3-ownerfield-pk-fix.0",
    "@aws-cdk/cloudformation-diff": "~2.68.0",
    "fs-extra": "^8.1.0",
<<<<<<< HEAD
    "graphql-auth-transformer": "^7.2.52",
    "graphql-connection-transformer": "^5.2.51",
    "graphql-dynamodb-transformer": "^7.2.51",
    "graphql-elasticsearch-transformer": "^5.2.52",
    "graphql-function-transformer": "^3.3.42",
    "graphql-http-transformer": "^5.2.51",
    "graphql-key-transformer": "^3.2.51",
    "graphql-predictions-transformer": "^3.2.51",
    "graphql-transformer-core": "^8.0.2",
    "graphql-versioned-transformer": "^5.2.51"
=======
    "graphql-auth-transformer": "7.2.51",
    "graphql-connection-transformer": "5.2.50",
    "graphql-dynamodb-transformer": "7.2.50",
    "graphql-elasticsearch-transformer": "5.2.51",
    "graphql-function-transformer": "3.3.41",
    "graphql-http-transformer": "5.2.50",
    "graphql-key-transformer": "3.2.50",
    "graphql-predictions-transformer": "3.2.50",
    "graphql-transformer-core": "8.0.1",
    "graphql-versioned-transformer": "5.2.50"
>>>>>>> b0093195
  }
}<|MERGE_RESOLUTION|>--- conflicted
+++ resolved
@@ -56,7 +56,6 @@
     "@aws-amplify/graphql-transformer-migrator": "^2.1.3-ownerfield-pk-fix.0",
     "@aws-cdk/cloudformation-diff": "~2.68.0",
     "fs-extra": "^8.1.0",
-<<<<<<< HEAD
     "graphql-auth-transformer": "^7.2.52",
     "graphql-connection-transformer": "^5.2.51",
     "graphql-dynamodb-transformer": "^7.2.51",
@@ -67,17 +66,5 @@
     "graphql-predictions-transformer": "^3.2.51",
     "graphql-transformer-core": "^8.0.2",
     "graphql-versioned-transformer": "^5.2.51"
-=======
-    "graphql-auth-transformer": "7.2.51",
-    "graphql-connection-transformer": "5.2.50",
-    "graphql-dynamodb-transformer": "7.2.50",
-    "graphql-elasticsearch-transformer": "5.2.51",
-    "graphql-function-transformer": "3.3.41",
-    "graphql-http-transformer": "5.2.50",
-    "graphql-key-transformer": "3.2.50",
-    "graphql-predictions-transformer": "3.2.50",
-    "graphql-transformer-core": "8.0.1",
-    "graphql-versioned-transformer": "5.2.50"
->>>>>>> b0093195
   }
 }