{
  "name": "amplify-graphql-migration-tests",
  "version": "2.3.6",
  "description": "Tests migration from v1 to v2 of the Amplify GraphQL transformer",
  "main": "lib/index.js",
  "private": true,
  "scripts": {
    "test": "jest --logHeapUsage"
  },
  "repository": {
    "type": "git",
    "url": "https://github.com/aws-amplify/amplify-cli.git",
    "directory": "packages/amplify-schema-migrator-tests"
  },
  "keywords": [
    "graphql",
    "transformer",
    "migration",
    "test"
  ],
  "author": "Amazon Web Services",
  "license": "Apache-2.0",
  "jest": {
    "collectCoverage": true,
    "transform": {
      "^.+\\.tsx?$": "ts-jest"
    },
    "testURL": "http://localhost",
    "testRegex": "((\\.|/)(test|spec))\\.(jsx?|tsx?)$",
    "moduleFileExtensions": [
      "ts",
      "tsx",
      "js",
      "jsx",
      "json",
      "node"
    ]
  },
  "devDependencies": {
<<<<<<< HEAD
    "@aws-amplify/graphql-auth-transformer": "^1.2.2",
    "@aws-amplify/graphql-default-value-transformer": "^0.7.4",
    "@aws-amplify/graphql-function-transformer": "^0.7.32",
    "@aws-amplify/graphql-http-transformer": "^0.8.32",
    "@aws-amplify/graphql-index-transformer": "^0.14.5",
    "@aws-amplify/graphql-model-transformer": "^0.16.4",
    "@aws-amplify/graphql-predictions-transformer": "^0.6.32",
    "@aws-amplify/graphql-relational-transformer": "^0.12.6",
    "@aws-amplify/graphql-searchable-transformer": "^0.16.5",
    "@aws-amplify/graphql-transformer-core": "^0.18.0",
    "@aws-amplify/graphql-transformer-interfaces": "^1.14.9",
    "@aws-amplify/graphql-transformer-migrator": "^1.4.12",
=======
    "@aws-amplify/graphql-auth-transformer": "^1.2.4",
    "@aws-amplify/graphql-default-value-transformer": "^0.7.6",
    "@aws-amplify/graphql-function-transformer": "^0.7.34",
    "@aws-amplify/graphql-http-transformer": "^0.8.34",
    "@aws-amplify/graphql-index-transformer": "^0.14.7",
    "@aws-amplify/graphql-model-transformer": "^0.16.6",
    "@aws-amplify/graphql-predictions-transformer": "^0.6.34",
    "@aws-amplify/graphql-relational-transformer": "^0.12.8",
    "@aws-amplify/graphql-searchable-transformer": "^0.16.7",
    "@aws-amplify/graphql-transformer-core": "^0.18.2",
    "@aws-amplify/graphql-transformer-interfaces": "^1.14.11",
    "@aws-amplify/graphql-transformer-migrator": "^1.4.14",
>>>>>>> 705d2234
    "@aws-cdk/cloudformation-diff": "~1.172.0",
    "amplify-prompts": "2.6.2",
    "fs-extra": "^8.1.0",
    "graphql-auth-transformer": "^7.2.47",
    "graphql-connection-transformer": "^5.2.46",
    "graphql-dynamodb-transformer": "^7.2.46",
    "graphql-elasticsearch-transformer": "^5.2.47",
    "graphql-function-transformer": "^3.3.37",
    "graphql-http-transformer": "^5.2.46",
    "graphql-key-transformer": "^3.2.46",
    "graphql-predictions-transformer": "^3.2.46",
    "graphql-transformer-core": "^7.6.9",
    "graphql-versioned-transformer": "^5.2.46"
  }
}<|MERGE_RESOLUTION|>--- conflicted
+++ resolved
@@ -37,20 +37,6 @@
     ]
   },
   "devDependencies": {
-<<<<<<< HEAD
-    "@aws-amplify/graphql-auth-transformer": "^1.2.2",
-    "@aws-amplify/graphql-default-value-transformer": "^0.7.4",
-    "@aws-amplify/graphql-function-transformer": "^0.7.32",
-    "@aws-amplify/graphql-http-transformer": "^0.8.32",
-    "@aws-amplify/graphql-index-transformer": "^0.14.5",
-    "@aws-amplify/graphql-model-transformer": "^0.16.4",
-    "@aws-amplify/graphql-predictions-transformer": "^0.6.32",
-    "@aws-amplify/graphql-relational-transformer": "^0.12.6",
-    "@aws-amplify/graphql-searchable-transformer": "^0.16.5",
-    "@aws-amplify/graphql-transformer-core": "^0.18.0",
-    "@aws-amplify/graphql-transformer-interfaces": "^1.14.9",
-    "@aws-amplify/graphql-transformer-migrator": "^1.4.12",
-=======
     "@aws-amplify/graphql-auth-transformer": "^1.2.4",
     "@aws-amplify/graphql-default-value-transformer": "^0.7.6",
     "@aws-amplify/graphql-function-transformer": "^0.7.34",
@@ -63,7 +49,6 @@
     "@aws-amplify/graphql-transformer-core": "^0.18.2",
     "@aws-amplify/graphql-transformer-interfaces": "^1.14.11",
     "@aws-amplify/graphql-transformer-migrator": "^1.4.14",
->>>>>>> 705d2234
     "@aws-cdk/cloudformation-diff": "~1.172.0",
     "amplify-prompts": "2.6.2",
     "fs-extra": "^8.1.0",
