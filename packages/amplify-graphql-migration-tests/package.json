{
  "name": "amplify-graphql-migration-tests",
<<<<<<< HEAD
  "version": "2.4.0-cdkv2.7",
=======
  "version": "2.4.0-beta.5",
>>>>>>> b9b00d04
  "description": "Tests migration from v1 to v2 of the Amplify GraphQL transformer",
  "main": "lib/index.js",
  "private": true,
  "scripts": {
    "test": "jest --logHeapUsage"
  },
  "repository": {
    "type": "git",
    "url": "https://github.com/aws-amplify/amplify-cli.git",
    "directory": "packages/amplify-schema-migrator-tests"
  },
  "keywords": [
    "graphql",
    "transformer",
    "migration",
    "test"
  ],
  "author": "Amazon Web Services",
  "license": "Apache-2.0",
  "jest": {
    "collectCoverage": true,
    "collectCoverageFrom": [
      "src/**/*.{ts,tsx,js,jsx}",
      "!src/__tests__/"
    ],
    "transform": {
      "^.+\\.tsx?$": "ts-jest"
    },
    "testURL": "http://localhost",
    "testRegex": "((\\.|/)(test|spec))\\.(jsx?|tsx?)$",
    "moduleFileExtensions": [
      "ts",
      "tsx",
      "js",
      "jsx",
      "json",
      "node"
    ]
  },
  "devDependencies": {
    "@aws-amplify/graphql-auth-transformer": "2.1.0-beta.5",
    "@aws-amplify/graphql-default-value-transformer": "1.1.0-beta.5",
    "@aws-amplify/graphql-function-transformer": "1.1.0-beta.5",
    "@aws-amplify/graphql-http-transformer": "1.1.0-beta.5",
    "@aws-amplify/graphql-index-transformer": "1.1.0-beta.5",
    "@aws-amplify/graphql-model-transformer": "1.1.0-beta.5",
    "@aws-amplify/graphql-predictions-transformer": "1.1.0-beta.5",
    "@aws-amplify/graphql-relational-transformer": "1.1.0-beta.5",
    "@aws-amplify/graphql-searchable-transformer": "1.1.0-beta.5",
    "@aws-amplify/graphql-transformer-core": "1.1.0-beta.5",
    "@aws-amplify/graphql-transformer-interfaces": "2.1.0-beta.5",
    "@aws-amplify/graphql-transformer-migrator": "2.1.0-beta.5",
    "@aws-cdk/cloudformation-diff": "~2.53.0",
<<<<<<< HEAD
    "amplify-prompts": "2.6.4-cdkv2.0",
=======
    "amplify-prompts": "2.6.4-beta.0",
>>>>>>> b9b00d04
    "fs-extra": "^8.1.0",
    "graphql-auth-transformer": "7.2.49-beta.1",
    "graphql-connection-transformer": "5.2.48-beta.1",
    "graphql-dynamodb-transformer": "7.2.48-beta.1",
    "graphql-elasticsearch-transformer": "5.2.49-beta.1",
    "graphql-function-transformer": "3.3.39-beta.1",
    "graphql-http-transformer": "5.2.48-beta.1",
    "graphql-key-transformer": "3.2.48-beta.1",
    "graphql-predictions-transformer": "3.2.48-beta.1",
    "graphql-transformer-core": "8.0.0-beta.5",
    "graphql-versioned-transformer": "5.2.48-beta.1"
  }
}<|MERGE_RESOLUTION|>--- conflicted
+++ resolved
@@ -1,10 +1,6 @@
 {
   "name": "amplify-graphql-migration-tests",
-<<<<<<< HEAD
   "version": "2.4.0-cdkv2.7",
-=======
-  "version": "2.4.0-beta.5",
->>>>>>> b9b00d04
   "description": "Tests migration from v1 to v2 of the Amplify GraphQL transformer",
   "main": "lib/index.js",
   "private": true,
@@ -58,11 +54,7 @@
     "@aws-amplify/graphql-transformer-interfaces": "2.1.0-beta.5",
     "@aws-amplify/graphql-transformer-migrator": "2.1.0-beta.5",
     "@aws-cdk/cloudformation-diff": "~2.53.0",
-<<<<<<< HEAD
     "amplify-prompts": "2.6.4-cdkv2.0",
-=======
-    "amplify-prompts": "2.6.4-beta.0",
->>>>>>> b9b00d04
     "fs-extra": "^8.1.0",
     "graphql-auth-transformer": "7.2.49-beta.1",
     "graphql-connection-transformer": "5.2.48-beta.1",
