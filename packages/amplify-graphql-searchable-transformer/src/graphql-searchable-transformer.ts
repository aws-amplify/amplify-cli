import { TransformerPluginBase, InvalidDirectiveError, MappingTemplate, DirectiveWrapper } from '@aws-amplify/graphql-transformer-core';
import {
  DataSourceProvider,
  TransformerContextProvider,
  TransformerSchemaVisitStepContextProvider,
} from '@aws-amplify/graphql-transformer-interfaces';
import { DynamoDbDataSource } from '@aws-cdk/aws-appsync';
import { Table } from '@aws-cdk/aws-dynamodb';
import { CfnCondition, CfnParameter, Fn, IConstruct } from '@aws-cdk/core';
import { DirectiveNode, InputObjectTypeDefinitionNode, ObjectTypeDefinitionNode } from 'graphql';
import { Expression, str } from 'graphql-mapping-template';
import {
  ResourceConstants,
  getBaseType,
  ModelResourceIDs,
  STANDARD_SCALARS,
  blankObject,
  blankObjectExtension,
  defineUnionType,
  extensionWithFields,
  makeField,
  makeListType,
  makeNamedType,
  makeNonNullType,
  makeInputValueDefinition,
  graphqlName,
  plurality,
  toUpper,
} from 'graphql-transformer-common';
import { createParametersStack as createParametersInStack } from './cdk/create-cfnParameters';
import { requestTemplate, responseTemplate, sandboxMappingTemplate } from './generate-resolver-vtl';
import {
  makeSearchableScalarInputObject,
  makeSearchableSortDirectionEnumObject,
  makeSearchableXFilterInputObject,
  makeSearchableXSortableFieldsEnumObject,
  makeSearchableXAggregateFieldEnumObject,
  makeSearchableXSortInputObject,
  makeSearchableXAggregationInputObject,
  makeSearchableAggregateTypeEnumObject,
} from './definitions';
import assert from 'assert';
import { setMappings } from './cdk/create-layer-cfnMapping';
import { createSearchableDomain, createSearchableDomainRole } from './cdk/create-searchable-domain';
import { createSearchableDataSource } from './cdk/create-searchable-datasource';
import { createEventSourceMapping, createLambda, createLambdaRole } from './cdk/create-streaming-lambda';
import { createStackOutputs } from './cdk/create-cfnOutput';

const nonKeywordTypes = ['Int', 'Float', 'Boolean', 'AWSTimestamp', 'AWSDate', 'AWSDateTime'];
const STACK_NAME = 'SearchableStack';
export class SearchableModelTransformer extends TransformerPluginBase {
  searchableObjectTypeDefinitions: { node: ObjectTypeDefinitionNode; fieldName: string }[];
  constructor() {
    super(
      'amplify-searchable-transformer',
      /* GraphQL */ `
        directive @searchable(queries: SearchableQueryMap) on OBJECT
        input SearchableQueryMap {
          search: String
        }
      `,
    );
    this.searchableObjectTypeDefinitions = [];
  }

  generateResolvers = (context: TransformerContextProvider): void => {
    const { Env } = ResourceConstants.PARAMETERS;

    const { HasEnvironmentParameter } = ResourceConstants.CONDITIONS;

    const stack = context.stackManager.createStack(STACK_NAME);

    setMappings(stack);

    const envParam = context.stackManager.getParameter(Env) as CfnParameter;

    new CfnCondition(stack, HasEnvironmentParameter, {
      expression: Fn.conditionNot(Fn.conditionEquals(envParam, ResourceConstants.NONE)),
    });

    const isProjectUsingDataStore = context.isProjectUsingDataStore();

    stack.templateOptions.description = 'An auto-generated nested stack for searchable.';
    stack.templateOptions.templateFormatVersion = '2010-09-09';

    const parameterMap = createParametersInStack(stack);

    const domain = createSearchableDomain(stack, parameterMap, context.api.apiId);

    const openSearchRole = createSearchableDomainRole(context, stack, parameterMap);

    domain.grantReadWrite(openSearchRole);

    const datasource = createSearchableDataSource(
      stack,
      context.api,
      domain.domainEndpoint,
      openSearchRole,
      stack.parseArn(domain.domainArn).region,
    );

    // streaming lambda role
    const lambdaRole = createLambdaRole(context, stack, parameterMap);
    domain.grantWrite(lambdaRole);

    // creates streaming lambda
    const lambda = createLambda(
      stack,
      context.api,
      parameterMap,
      lambdaRole,
      domain.domainEndpoint,
      isProjectUsingDataStore,
      stack.parseArn(domain.domainArn).region,
    );

    for (const def of this.searchableObjectTypeDefinitions) {
      const type = def.node.name.value;
<<<<<<< HEAD
      const openSearchIndexName = context.resourceHelper.getModelNameMapping(type);
=======
      const fields = def.node.fields?.map(f => f.name.value) ?? [];
>>>>>>> 39fbe6f6
      const typeName = context.output.getQueryTypeName();
      const table = getTable(context, def.node);
      const ddbTable = table as Table;
      assert(ddbTable);

      ddbTable.grantStreamRead(lambdaRole);

      // creates event source mapping from ddb to lambda
      createEventSourceMapping(stack, openSearchIndexName, lambda, parameterMap, ddbTable.tableStreamArn);

      const { attributeName } = (table as any).keySchema.find((att: any) => att.keyType === 'HASH');
      assert(typeName);
      const resolver = context.resolvers.generateQueryResolver(
        typeName,
        def.fieldName,
        datasource as DataSourceProvider,
        MappingTemplate.s3MappingTemplateFromString(
          requestTemplate(attributeName, getNonKeywordFields(def.node), false, openSearchIndexName),
          `${typeName}.${def.fieldName}.req.vtl`,
        ),
        MappingTemplate.s3MappingTemplateFromString(responseTemplate(false), `${typeName}.${def.fieldName}.res.vtl`),
      );
      resolver.addToSlot(
        'postAuth',
        MappingTemplate.s3MappingTemplateFromString(
          sandboxMappingTemplate((context as any).resourceHelper.api.sandboxModeEnabled, fields),
          `${typeName}.${def.fieldName}.{slotName}.{slotIndex}.res.vtl`,
        ),
      );
      resolver.mapToStack(stack);
      context.resolvers.addResolver(typeName, def.fieldName, resolver);
    }

    createStackOutputs(stack, domain.domainEndpoint, context.api.apiId, domain.domainArn);
  };

  object = (definition: ObjectTypeDefinitionNode, directive: DirectiveNode, ctx: TransformerSchemaVisitStepContextProvider): void => {
    const modelDirective = definition?.directives?.find(dir => dir.name.value === 'model');
    if (!modelDirective) {
      throw new InvalidDirectiveError('Types annotated with @searchable must also be annotated with @model.');
    }

    const directiveWrapped = new DirectiveWrapper(directive);
    const directiveArguments = directiveWrapped.getArguments({}) as any;
    let shouldMakeSearch = true;
    let searchFieldNameOverride = undefined;

    if (directiveArguments.queries) {
      if (!directiveArguments.queries.search) {
        shouldMakeSearch = false;
      } else {
        searchFieldNameOverride = directiveArguments.queries.search;
      }
    }
    const fieldName = searchFieldNameOverride
      ? searchFieldNameOverride
      : graphqlName(`search${plurality(toUpper(definition.name.value), true)}`);
    this.searchableObjectTypeDefinitions.push({
      node: definition,
      fieldName,
    });

    if (shouldMakeSearch) {
      this.generateSearchableInputs(ctx, definition);
      this.generateSearchableXConnectionType(ctx, definition);
      this.generateSearchableAggregateTypes(ctx);
      const queryField = makeField(
        fieldName,
        [
          makeInputValueDefinition('filter', makeNamedType(`Searchable${definition.name.value}FilterInput`)),
          makeInputValueDefinition('sort', makeListType(makeNamedType(`Searchable${definition.name.value}SortInput`))),
          makeInputValueDefinition('limit', makeNamedType('Int')),
          makeInputValueDefinition('nextToken', makeNamedType('String')),
          makeInputValueDefinition('from', makeNamedType('Int')),
          makeInputValueDefinition('aggregates', makeListType(makeNamedType(`Searchable${definition.name.value}AggregationInput`))),
        ],
        makeNamedType(`Searchable${definition.name.value}Connection`),
      );

      ctx.output.addQueryFields([queryField]);
    }
  };

  private generateSearchableXConnectionType(ctx: TransformerSchemaVisitStepContextProvider, definition: ObjectTypeDefinitionNode): void {
    const searchableXConnectionName = `Searchable${definition.name.value}Connection`;
    if (ctx.output.hasType(searchableXConnectionName)) {
      return;
    }

    // Create the TableXConnection
    const connectionType = blankObject(searchableXConnectionName);
    ctx.output.addObject(connectionType);

    // Create TableXConnection type with items and nextToken
    let connectionTypeExtension = blankObjectExtension(searchableXConnectionName);
    connectionTypeExtension = extensionWithFields(connectionTypeExtension, [
      makeField('items', [], makeNonNullType(makeListType(makeNonNullType(makeNamedType(definition.name.value))))),
    ]);
    connectionTypeExtension = extensionWithFields(connectionTypeExtension, [
      makeField('nextToken', [], makeNamedType('String')),
      makeField('total', [], makeNamedType('Int')),
      makeField('aggregateItems', [], makeNonNullType(makeListType(makeNonNullType(makeNamedType(`SearchableAggregateResult`))))),
    ]);
    ctx.output.addObjectExtension(connectionTypeExtension);
  }

  private generateSearchableAggregateTypes(ctx: TransformerSchemaVisitStepContextProvider): void {
    this.generateSearchableAggregateResultType(ctx);
    this.generateSearchableGenericResultType(ctx);
  }

  private generateSearchableGenericResultType(ctx: TransformerSchemaVisitStepContextProvider): void {
    const searchableAggregateGenericResult = `SearchableAggregateGenericResult`;
    if (ctx.output.hasType(searchableAggregateGenericResult)) {
      return;
    }

    let searchableAggregateGenericResultNode = defineUnionType(searchableAggregateGenericResult, [
      makeNamedType(this.generateSearchableAggregateScalarResultType(ctx)),
      makeNamedType(this.generateSearchableAggregateBucketResultType(ctx)),
    ]);

    ctx.output.addUnion(searchableAggregateGenericResultNode);
  }

  private generateSearchableAggregateScalarResultType(ctx: TransformerSchemaVisitStepContextProvider): string {
    const searchableAggregateScalarResult = `SearchableAggregateScalarResult`;
    if (ctx.output.hasType(searchableAggregateScalarResult)) {
      return searchableAggregateScalarResult;
    }

    // Create the SearchableAggregateScalarResult
    const aggregateScalarType = blankObject(searchableAggregateScalarResult);
    ctx.output.addObject(aggregateScalarType);

    // Create SearchableAggregateScalarResult type with value
    let aggregateScalarTypeExtension = blankObjectExtension(searchableAggregateScalarResult);
    aggregateScalarTypeExtension = extensionWithFields(aggregateScalarTypeExtension, [
      makeField('value', [], makeNonNullType(makeNamedType('Float'))),
    ]);
    ctx.output.addObjectExtension(aggregateScalarTypeExtension);
    return searchableAggregateScalarResult;
  }

  private generateSearchableAggregateBucketResultItemType(ctx: TransformerSchemaVisitStepContextProvider): string {
    const searchableAggregateBucketResultItem = `SearchableAggregateBucketResultItem`;
    if (ctx.output.hasType(searchableAggregateBucketResultItem)) {
      return searchableAggregateBucketResultItem;
    }

    // Create the SearchableAggregateBucketResultItem
    const aggregateBucketResultItemType = blankObject(searchableAggregateBucketResultItem);
    ctx.output.addObject(aggregateBucketResultItemType);

    // Create SearchableAggregateBucketResultItem type with key and doc_count
    let aggregateBucketResultItemTypeExtension = blankObjectExtension(searchableAggregateBucketResultItem);
    aggregateBucketResultItemTypeExtension = extensionWithFields(aggregateBucketResultItemTypeExtension, [
      makeField('key', [], makeNonNullType(makeNamedType('String'))),
      makeField('doc_count', [], makeNonNullType(makeNamedType('Int'))),
    ]);
    ctx.output.addObjectExtension(aggregateBucketResultItemTypeExtension);
    return searchableAggregateBucketResultItem;
  }

  private generateSearchableAggregateBucketResultType(ctx: TransformerSchemaVisitStepContextProvider): string {
    const searchableAggregateBucketResult = `SearchableAggregateBucketResult`;
    if (ctx.output.hasType(searchableAggregateBucketResult)) {
      return searchableAggregateBucketResult;
    }

    // Create the SearchableAggregateBucketResultItem
    const aggregateBucketResultType = blankObject(searchableAggregateBucketResult);
    ctx.output.addObject(aggregateBucketResultType);
    this.generateSearchableAggregateBucketResultItemType(ctx);

    // Create SearchableAggregateBucketResultItem type with buckets
    let aggregateBucketResultTypeExtension = blankObjectExtension(searchableAggregateBucketResult);
    aggregateBucketResultTypeExtension = extensionWithFields(aggregateBucketResultTypeExtension, [
      makeField('buckets', [], makeListType(makeNamedType('SearchableAggregateBucketResultItem'))),
    ]);
    ctx.output.addObjectExtension(aggregateBucketResultTypeExtension);
    return searchableAggregateBucketResult;
  }

  private generateSearchableAggregateResultType(ctx: TransformerSchemaVisitStepContextProvider): string {
    const searchableAggregateResult = `SearchableAggregateResult`;
    if (ctx.output.hasType(searchableAggregateResult)) {
      return searchableAggregateResult;
    }

    // Create the SearchableAggregateResult
    const aggregateResultType = blankObject(searchableAggregateResult);
    ctx.output.addObject(aggregateResultType);

    // Create SearchableAggregateResult type with name and result
    let aggregateResultTypeExtension = blankObjectExtension(searchableAggregateResult);
    aggregateResultTypeExtension = extensionWithFields(aggregateResultTypeExtension, [
      makeField('name', [], makeNonNullType(makeNamedType('String'))),
      makeField('result', [], makeNamedType('SearchableAggregateGenericResult')),
    ]);
    ctx.output.addObjectExtension(aggregateResultTypeExtension);
    return searchableAggregateResult;
  }

  private generateSearchableInputs(ctx: TransformerSchemaVisitStepContextProvider, definition: ObjectTypeDefinitionNode): void {
    const inputs: string[] = Object.keys(STANDARD_SCALARS);
    inputs
      .filter(input => !ctx.output.hasType(`Searchable${input}FilterInput`))
      .map(makeSearchableScalarInputObject)
      .forEach((node: InputObjectTypeDefinitionNode) => ctx.output.addInput(node));

    const searchableXQueryFilterInput = makeSearchableXFilterInputObject(definition, ctx.inputDocument);
    if (!ctx.output.hasType(searchableXQueryFilterInput.name.value)) {
      ctx.output.addInput(searchableXQueryFilterInput);
    }

    if (!ctx.output.hasType('SearchableSortDirection')) {
      const searchableSortDirection = makeSearchableSortDirectionEnumObject();
      ctx.output.addEnum(searchableSortDirection);
    }

    if (!ctx.output.hasType(`Searchable${definition.name.value}SortableFields`)) {
      const searchableXSortableFieldsDirection = makeSearchableXSortableFieldsEnumObject(definition);
      ctx.output.addEnum(searchableXSortableFieldsDirection);
    }

    if (!ctx.output.hasType(`Searchable${definition.name.value}SortInput`)) {
      const searchableXSortableInputDirection = makeSearchableXSortInputObject(definition);
      ctx.output.addInput(searchableXSortableInputDirection);
    }

    if (!ctx.output.hasType('SearchableAggregateType')) {
      const searchableAggregateTypeEnum = makeSearchableAggregateTypeEnumObject();
      ctx.output.addEnum(searchableAggregateTypeEnum);
    }

    if (!ctx.output.hasType(`Searchable${definition.name.value}AggregateField`)) {
      const searchableXAggregationField = makeSearchableXAggregateFieldEnumObject(definition);
      ctx.output.addEnum(searchableXAggregationField);
    }

    if (!ctx.output.hasType(`Searchable${definition.name.value}AggregationInput`)) {
      const searchableXAggregationInput = makeSearchableXAggregationInputObject(definition);
      ctx.output.addInput(searchableXAggregationInput);
    }
  }
}

function getTable(context: TransformerContextProvider, definition: ObjectTypeDefinitionNode): IConstruct {
  const ddbDataSource = context.dataSources.get(definition) as DynamoDbDataSource;
  const tableName = ModelResourceIDs.ModelTableResourceID(definition.name.value);
  const table = ddbDataSource.ds.stack.node.findChild(tableName);
  return table;
}

function getNonKeywordFields(def: ObjectTypeDefinitionNode): Expression[] {
  const nonKeywordTypeSet = new Set(nonKeywordTypes);

  return def.fields?.filter(field => nonKeywordTypeSet.has(getBaseType(field.type))).map(field => str(field.name.value)) || [];
}

interface SearchableQueryMap {
  search?: string;
}

interface SearchableDirectiveArgs {
  queries?: SearchableQueryMap;
}<|MERGE_RESOLUTION|>--- conflicted
+++ resolved
@@ -116,11 +116,8 @@
 
     for (const def of this.searchableObjectTypeDefinitions) {
       const type = def.node.name.value;
-<<<<<<< HEAD
       const openSearchIndexName = context.resourceHelper.getModelNameMapping(type);
-=======
       const fields = def.node.fields?.map(f => f.name.value) ?? [];
->>>>>>> 39fbe6f6
       const typeName = context.output.getQueryTypeName();
       const table = getTable(context, def.node);
       const ddbTable = table as Table;
