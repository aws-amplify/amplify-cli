--- conflicted
+++ resolved
@@ -27,12 +27,8 @@
         "test": "jest"
     },
     "dependencies": {
-<<<<<<< HEAD
         "@aws-amplify/graphql-maps-to-transformer": "1.0.0",
-        "@aws-amplify/graphql-transformer-core": "0.15.0",
-=======
         "@aws-amplify/graphql-transformer-core": "0.15.1",
->>>>>>> 85486b25
         "@aws-amplify/graphql-transformer-interfaces": "1.12.3",
         "@aws-cdk/aws-appsync": "~1.124.0",
         "@aws-cdk/aws-dynamodb": "~1.124.0",
