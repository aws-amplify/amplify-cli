<<<<<<< HEAD
import { AmplifyError } from 'amplify-cli-core';
=======
import { $TSContext } from '@aws-amplify/amplify-cli-core';
>>>>>>> 2a63df05
import execa from 'execa';
import * as fs from 'fs-extra';
import { buildCustomResources } from '../../utils/build-custom-resources';
import type { $TSContext } from 'amplify-cli-core';

jest.mock('@aws-amplify/amplify-cli-core');
jest.mock('@aws-amplify/amplify-prompts');
jest.mock('../../utils/dependency-management-utils');
jest.mock('../../utils/generate-cfn-from-cdk');
jest.mock('execa');
jest.mock('ora');

jest.mock('fs-extra', () => ({
  readFileSync: jest.fn().mockReturnValue('mockCode'),
  existsSync: jest.fn().mockReturnValue(true),
  ensureDirSync: jest.fn().mockReturnValue(true),
  ensureDir: jest.fn(),
  writeFileSync: jest.fn().mockReturnValue(true),
  writeFile: jest.fn(),
}));

jest.mock('ora', () => () => ({
  start: jest.fn(),
  fail: jest.fn(),
  succeed: jest.fn(),
  stop: jest.fn(),
}));

jest.mock('../../utils/dependency-management-utils', () => ({
  getAllResources: jest.fn().mockResolvedValue({ mockedvalue: 'mockedkey' }),
}));

jest.mock('../../utils/generate-cfn-from-cdk', () => ({
  generateCloudFormationFromCDK: jest.fn(),
}));

<<<<<<< HEAD
jest.mock('amplify-cli-core', () => ({
  AmplifyError: Error,
=======
jest.mock('@aws-amplify/amplify-cli-core', () => ({
>>>>>>> 2a63df05
  getPackageManager: jest.fn().mockResolvedValue('npm'),
  pathManager: {
    getBackendDirPath: jest.fn().mockReturnValue('mockTargetDir'),
  },
  JSONUtilities: {
    writeJson: jest.fn(),
    readJson: jest.fn(),
    stringify: jest.fn(),
  },
}));

describe('build custom resources scenarios', () => {
  let mockContext: $TSContext;

  beforeEach(() => {
    jest.clearAllMocks();
    mockContext = {
      amplify: {
        openEditor: jest.fn(),
        updateamplifyMetaAfterResourceAdd: jest.fn(),
        copyBatch: jest.fn(),
        getResourceStatus: jest.fn().mockResolvedValue({
          allResources: [
            {
              resourceName: 'mockresource1',
              service: 'customCDK',
            },
            {
              resourceName: 'mockresource2',
              service: 'customCDK',
            },
          ],
        }),
      },
    } as unknown as $TSContext;
  });

  it('build all resources', async () => {
    await buildCustomResources(mockContext);

    // 2 for npm install and 2 for tsc build (1 per resource)
    expect(execa.sync).toBeCalledTimes(4);
  });

  it('should error if resource directory does not exist', async () => {
    jest.spyOn(fs, 'existsSync').mockReturnValue(false);
    const error = new AmplifyError('MissingResourceDirectoryError', {
      message: 'Could not find the directory for the resource "mockresource1" at mockTargetDir/mockresource1.',
    });
    const wrapped = new AmplifyError(
      'InvalidCustomResourceError',
      {
        details: error.message,
        message: `There was an error building the custom resources`,
        resolution: 'There may be errors in your custom resource file. If so, fix the errors and try again.',
      },
      error,
    );

    await expect(buildCustomResources(mockContext, 'mockresource1')).rejects.toStrictEqual(wrapped);
  });

  it('should error if tsc is not found', async () => {
    // First call to existsSync returns true, second call returns false
    jest.spyOn(fs, 'existsSync').mockReturnValueOnce(true).mockReturnValueOnce(false);
    const error = new AmplifyError('MissingOverridesInstallationRequirementsError', {
      message: 'TypeScript executable not found.',
      resolution: 'Please add it as a dev-dependency in the package.json file for this resource.',
    });
    const wrapped = new AmplifyError(
      'InvalidCustomResourceError',
      {
        details: error.message,
        message: `There was an error building the custom resources`,
        resolution: 'There may be errors in your custom resource file. If so, fix the errors and try again.',
      },
      error,
    );

    await expect(buildCustomResources(mockContext, 'mockresource1')).rejects.toStrictEqual(wrapped);
  });
});<|MERGE_RESOLUTION|>--- conflicted
+++ resolved
@@ -1,12 +1,8 @@
-<<<<<<< HEAD
-import { AmplifyError } from 'amplify-cli-core';
-=======
-import { $TSContext } from '@aws-amplify/amplify-cli-core';
->>>>>>> 2a63df05
+import { AmplifyError } from '@aws-amplify/amplify-cli-core';
 import execa from 'execa';
 import * as fs from 'fs-extra';
 import { buildCustomResources } from '../../utils/build-custom-resources';
-import type { $TSContext } from 'amplify-cli-core';
+import type { $TSContext } from '@aws-amplify/amplify-cli-core';
 
 jest.mock('@aws-amplify/amplify-cli-core');
 jest.mock('@aws-amplify/amplify-prompts');
@@ -39,12 +35,7 @@
   generateCloudFormationFromCDK: jest.fn(),
 }));
 
-<<<<<<< HEAD
-jest.mock('amplify-cli-core', () => ({
-  AmplifyError: Error,
-=======
 jest.mock('@aws-amplify/amplify-cli-core', () => ({
->>>>>>> 2a63df05
   getPackageManager: jest.fn().mockResolvedValue('npm'),
   pathManager: {
     getBackendDirPath: jest.fn().mockReturnValue('mockTargetDir'),
