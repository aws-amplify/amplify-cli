<<<<<<< HEAD
import * as path from 'path';
import * as cdk from 'aws-cdk-lib';
=======
import * as cdk from '@aws-cdk/core';
>>>>>>> 24a811d9
import { JSONUtilities, pathManager } from 'amplify-cli-core';
import * as path from 'path';
import { categoryName } from './constants';

export type AmplifyResourceProps = {
  category: string;
  resourceName: string;
};

export async function generateCloudFormationFromCDK(resourceName: string) {
  const targetDir = pathManager.getResourceDirectoryPath(undefined, categoryName, resourceName);
  const { cdkStack } = await import(path.resolve(path.join(targetDir, 'build', 'cdk-stack.js')));

  const amplifyResourceProps: AmplifyResourceProps = { category: categoryName, resourceName };

  const customStack: cdk.Stack = new cdkStack(undefined, undefined, undefined, amplifyResourceProps);

  // @ts-ignore
  JSONUtilities.writeJson(path.join(targetDir, 'build', `${resourceName}-cloudformation-template.json`), customStack._toCloudFormation());
}<|MERGE_RESOLUTION|>--- conflicted
+++ resolved
@@ -1,10 +1,5 @@
-<<<<<<< HEAD
-import * as path from 'path';
+import { JSONUtilities, pathManager } from 'amplify-cli-core';
 import * as cdk from 'aws-cdk-lib';
-=======
-import * as cdk from '@aws-cdk/core';
->>>>>>> 24a811d9
-import { JSONUtilities, pathManager } from 'amplify-cli-core';
 import * as path from 'path';
 import { categoryName } from './constants';
 
