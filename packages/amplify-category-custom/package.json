--- conflicted
+++ resolved
@@ -1,10 +1,6 @@
 {
   "name": "@aws-amplify/amplify-category-custom",
-<<<<<<< HEAD
-  "version": "3.1.25-gen2-migration-test-alpha.0",
-=======
   "version": "3.1.25",
->>>>>>> 9d1bb1a3
   "description": "amplify-cli custom resources plugin",
   "repository": {
     "type": "git",
@@ -30,11 +26,7 @@
     "access": "public"
   },
   "dependencies": {
-<<<<<<< HEAD
-    "@aws-amplify/amplify-cli-core": "4.4.0-gen2-migration-test-alpha.0",
-=======
     "@aws-amplify/amplify-cli-core": "4.3.11",
->>>>>>> 9d1bb1a3
     "@aws-amplify/amplify-prompts": "2.8.6",
     "aws-cdk-lib": "~2.177.0",
     "execa": "^5.1.1",
