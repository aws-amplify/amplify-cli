{
  "name": "@aws-amplify/amplify-category-custom",
<<<<<<< HEAD
  "version": "3.1.26-beta-latest.0",
=======
  "version": "3.1.27",
>>>>>>> 9cd70227
  "description": "amplify-cli custom resources plugin",
  "repository": {
    "type": "git",
    "url": "https://github.com/aws-amplify/amplify-cli.git",
    "directory": "packages/amplify-category-custom"
  },
  "author": "Amazon Web Services",
  "license": "Apache-2.0",
  "main": "lib/index.js",
  "types": "lib/index.d.ts",
  "scripts": {
    "build": "tsc",
    "test": "jest --logHeapUsage",
    "clean": "rimraf lib tsconfig.tsbuildinfo node_modules",
    "watch": "tsc -w",
    "extract-api": "ts-node ../../scripts/extract-api.ts"
  },
  "keywords": [
    "amplify",
    "aws"
  ],
  "publishConfig": {
    "access": "public"
  },
  "dependencies": {
<<<<<<< HEAD
    "@aws-amplify/amplify-cli-core": "4.4.0-beta-latest.0",
=======
    "@aws-amplify/amplify-cli-core": "4.4.0",
>>>>>>> 9cd70227
    "@aws-amplify/amplify-prompts": "2.8.6",
    "aws-cdk-lib": "~2.177.0",
    "execa": "^5.1.1",
    "fs-extra": "^8.1.0",
    "glob": "^7.2.0",
    "ora": "^4.0.3",
    "uuid": "^8.3.2"
  },
  "devDependencies": {
    "@types/lodash": "^4.14.149",
    "jest": "^29.5.0",
    "rimraf": "^3.0.2"
  },
  "jest": {
    "testEnvironmentOptions": {
      "url": "http://localhost"
    },
    "transform": {
      "^.+\\.tsx?$": "ts-jest"
    },
    "testRegex": "((\\.|/)(test|spec))\\.tsx?$",
    "moduleFileExtensions": [
      "ts",
      "tsx",
      "js",
      "jsx",
      "json",
      "node"
    ],
    "collectCoverage": true,
    "collectCoverageFrom": [
      "src/**/*.ts",
      "!**/*.d.ts"
    ]
  },
  "berry": {
    "plugins": [
      "@yarn/plugin-typescript"
    ]
  }
}<|MERGE_RESOLUTION|>--- conflicted
+++ resolved
@@ -1,10 +1,6 @@
 {
   "name": "@aws-amplify/amplify-category-custom",
-<<<<<<< HEAD
-  "version": "3.1.26-beta-latest.0",
-=======
   "version": "3.1.27",
->>>>>>> 9cd70227
   "description": "amplify-cli custom resources plugin",
   "repository": {
     "type": "git",
@@ -30,11 +26,7 @@
     "access": "public"
   },
   "dependencies": {
-<<<<<<< HEAD
-    "@aws-amplify/amplify-cli-core": "4.4.0-beta-latest.0",
-=======
     "@aws-amplify/amplify-cli-core": "4.4.0",
->>>>>>> 9cd70227
     "@aws-amplify/amplify-prompts": "2.8.6",
     "aws-cdk-lib": "~2.177.0",
     "execa": "^5.1.1",
