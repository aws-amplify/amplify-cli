{
  "name": "@aws-amplify/amplify-category-custom",
<<<<<<< HEAD
  "version": "3.0.4",
=======
  "version": "3.0.5",
>>>>>>> a758c6b6
  "description": "amplify-cli custom resources plugin",
  "repository": {
    "type": "git",
    "url": "https://github.com/aws-amplify/amplify-cli.git",
    "directory": "packages/amplify-category-custom"
  },
  "author": "Amazon Web Services",
  "license": "Apache-2.0",
  "main": "lib/index.js",
  "types": "lib/index.d.ts",
  "scripts": {
    "build": "tsc",
    "test": "jest --logHeapUsage",
    "clean": "rimraf lib tsconfig.tsbuildinfo node_modules",
    "watch": "tsc -w",
    "extract-api": "ts-node ../../scripts/extract-api.ts"
  },
  "keywords": [
    "amplify",
    "aws"
  ],
  "publishConfig": {
    "access": "public"
  },
  "dependencies": {
<<<<<<< HEAD
    "@aws-amplify/amplify-cli-core": "4.0.4",
    "@aws-amplify/amplify-prompts": "2.6.8",
=======
    "@aws-amplify/amplify-cli-core": "4.0.5",
    "@aws-amplify/amplify-prompts": "2.7.0",
>>>>>>> a758c6b6
    "aws-cdk-lib": "~2.68.0",
    "execa": "^5.1.1",
    "fs-extra": "^8.1.0",
    "glob": "^7.2.0",
    "ora": "^4.0.3",
    "uuid": "^8.3.2"
  },
  "devDependencies": {
    "@types/lodash": "^4.14.149",
    "rimraf": "^3.0.2"
  },
  "jest": {
    "testURL": "http://localhost",
    "transform": {
      "^.+\\.tsx?$": "ts-jest"
    },
    "testRegex": "((\\.|/)(test|spec))\\.tsx?$",
    "moduleFileExtensions": [
      "ts",
      "tsx",
      "js",
      "jsx",
      "json",
      "node"
    ],
    "collectCoverage": true,
    "collectCoverageFrom": [
      "src/**/*.ts",
      "!**/*.d.ts"
    ]
  }
}<|MERGE_RESOLUTION|>--- conflicted
+++ resolved
@@ -1,10 +1,6 @@
 {
   "name": "@aws-amplify/amplify-category-custom",
-<<<<<<< HEAD
-  "version": "3.0.4",
-=======
   "version": "3.0.5",
->>>>>>> a758c6b6
   "description": "amplify-cli custom resources plugin",
   "repository": {
     "type": "git",
@@ -30,13 +26,8 @@
     "access": "public"
   },
   "dependencies": {
-<<<<<<< HEAD
-    "@aws-amplify/amplify-cli-core": "4.0.4",
-    "@aws-amplify/amplify-prompts": "2.6.8",
-=======
     "@aws-amplify/amplify-cli-core": "4.0.5",
     "@aws-amplify/amplify-prompts": "2.7.0",
->>>>>>> a758c6b6
     "aws-cdk-lib": "~2.68.0",
     "execa": "^5.1.1",
     "fs-extra": "^8.1.0",
