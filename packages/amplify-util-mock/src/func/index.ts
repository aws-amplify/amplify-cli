import * as path from 'path';
<<<<<<< HEAD
import { BuildType } from '@aws-amplify/amplify-function-plugin-interface';
import { getInvoker, category, isMockable, getBuilder } from '@aws-amplify/amplify-category-function';
import { prompter, printer } from '@aws-amplify/amplify-prompts';
import { $TSContext, JSONUtilities, pathManager, stateManager } from 'amplify-cli-core';
=======
import * as inquirer from 'inquirer';
import { $TSContext, JSONUtilities, pathManager, stateManager } from '@aws-amplify/amplify-cli-core';
>>>>>>> 4ea7d1ff
import _ from 'lodash';
import { loadLambdaConfig } from '../utils/lambda/load-lambda-config';

const DEFAULT_TIMEOUT_SECONDS = 10;

export async function start(context: $TSContext): Promise<void> {
  const ampMeta = stateManager.getMeta();
  const resourceNameInput = context?.input?.subCommands?.[0];
  const resourceNames = [resourceNameInput];
  if (!resourceNameInput) {
    const choices = _.keys(_.get(ampMeta, ['function'])).filter((resourceName) => isMockable(context, resourceName).isMockable);
    if (choices.length < 1) {
      throw new Error('There are no mockable functions in the project. Use `amplify add function` to create one.');
    } else if (choices.length === 1) {
      resourceNames.push(choices[0]);
    } else {
      // prompt for functions
      resourceNames.push(
        ...(await prompter.pick<'many', string>('Select the Function', choices, {
          returnSize: 'many',
        })),
      );
    }
  } else {
    const mockable = isMockable(context, resourceNameInput);
    if (!mockable.isMockable) {
      throw new Error(`Unable to mock ${resourceNameInput}. ${mockable.reason}`);
    }
  }

  // iterate over each of the selected functions, removing any `undefined` results
  for (const resourceName of resourceNames.filter(Boolean)) {
    const event = await resolveEvent(context, resourceName);
    const lambdaConfig = await loadLambdaConfig(context, resourceName);
    if (!lambdaConfig?.handler) {
      throw new Error(`Could not parse handler for ${resourceName} from cloudformation file`);
    }
    printer.info('Ensuring latest function changes are built...');
    await getBuilder(context, resourceName, BuildType.DEV)();
    const invoker = await getInvoker(context, {
      resourceName,
      handler: lambdaConfig.handler,
      envVars: lambdaConfig.environment,
    });
    printer.info('Starting execution...');
    try {
      const result = await timeConstrainedInvoker(invoker({ event }), context.input.options as InvokerOptions);
      const stringResult =
        typeof result === 'object' ? JSON.stringify(result, undefined, 2) : typeof result === 'undefined' ? 'undefined' : result;
      printer.success('Result:');
      printer.info(typeof result === 'undefined' ? '' : stringResult);
    } catch (err) {
      printer.error(`${resourceName} failed with the following error:`);
      printer.info(err);
    } finally {
      printer.info('Finished execution.');
    }
  }
}

export interface InvokerOptions {
  timeout?: string;
}
export const timeConstrainedInvoker = async <T>(promise: Promise<T>, options?: InvokerOptions): Promise<T> => {
  const { timer, cancel } = getCancellableTimer(options);
  try {
    return await Promise.race([promise, timer]);
  } finally {
    cancel();
  }
};

const getCancellableTimer = ({ timeout }: InvokerOptions = {}) => {
  const inputTimeout = Number.parseInt(timeout, 10);
  const lambdaTimeoutSeconds = !!inputTimeout && inputTimeout > 0 ? inputTimeout : DEFAULT_TIMEOUT_SECONDS;
  const timeoutErrorMessage = `Lambda execution timed out after ${lambdaTimeoutSeconds} seconds. Press ctrl + C to exit the process.
    To increase the lambda timeout use the --timeout parameter to set a value in seconds.
    Note that the maximum Lambda execution time is 15 minutes:
    https://aws.amazon.com/about-aws/whats-new/2018/10/aws-lambda-supports-functions-that-can-run-up-to-15-minutes/\n`;
  let timeoutObj;
  const timer = new Promise<never>((_, reject) => {
    timeoutObj = setTimeout(() => reject(new Error(timeoutErrorMessage)), lambdaTimeoutSeconds * 1000);
  });
  const cancel = () => clearTimeout(timeoutObj);
  return { timer, cancel };
};

const resolveEvent = async (context: $TSContext, resourceName: string): Promise<unknown> => {
  const { amplify } = context;
  const resourcePath = path.join(pathManager.getBackendDirPath(), category, resourceName);
  const eventNameValidator = amplify.inputValidation({
    operator: 'regex',
    value: '^[a-zA-Z0-9/._-]+?\\.json$',
    onErrorMsg: 'Provide a valid unix-like path to a .json file',
    required: true,
  });
  let eventName: string = context.input.options?.event;
  let promptForEvent = true;
  if (eventName) {
    const validatorOutput = eventNameValidator(eventName);
    const isValid = typeof validatorOutput !== 'string';
    if (!isValid) {
      printer.warn(validatorOutput as string);
    } else {
      promptForEvent = false;
    }
  }

  if (promptForEvent) {
    const question = `Provide the path to the event JSON object relative to ${resourcePath}`;
    eventName = await prompter.input(question, {
      validate: (value) => {
        const validatorOutput = eventNameValidator(value);
        return typeof validatorOutput === 'string' ? validatorOutput : true;
      },
      initial: 'src/event.json',
    });
  }

  return JSONUtilities.readJson(path.resolve(path.join(resourcePath, eventName)));
};<|MERGE_RESOLUTION|>--- conflicted
+++ resolved
@@ -1,13 +1,12 @@
 import * as path from 'path';
-<<<<<<< HEAD
+
 import { BuildType } from '@aws-amplify/amplify-function-plugin-interface';
 import { getInvoker, category, isMockable, getBuilder } from '@aws-amplify/amplify-category-function';
 import { prompter, printer } from '@aws-amplify/amplify-prompts';
 import { $TSContext, JSONUtilities, pathManager, stateManager } from 'amplify-cli-core';
-=======
 import * as inquirer from 'inquirer';
 import { $TSContext, JSONUtilities, pathManager, stateManager } from '@aws-amplify/amplify-cli-core';
->>>>>>> 4ea7d1ff
+
 import _ from 'lodash';
 import { loadLambdaConfig } from '../utils/lambda/load-lambda-config';
 
