--- conflicted
+++ resolved
@@ -151,18 +151,6 @@
     const result = populateCfnParams('func1');
     expect(typeof result).toBe('object');
     expect(result.apimyApiGraphQLAPIEndpointOutput).toBeUndefined();
-<<<<<<< HEAD
-    expect(warningMock.mock.calls).toMatchInlineSnapshot(`
-      [
-        [
-          "No output found for attribute 'GraphQLAPIEndpointOutput' on resource 'myApi' in category 'api'",
-        ],
-        [
-          "This attribute will be undefined in the mock environment until you run \`amplify push\`",
-        ],
-      ]
-    `);
-=======
     expect(warningSpy.mock.calls).toMatchInlineSnapshot(`
     [
       [
@@ -173,7 +161,6 @@
       ],
     ]
   `);
->>>>>>> 26f422c8
   });
 
   it('includes params from parameters.json', async () => {
