import * as fs from 'fs-extra';
import * as path from 'path';
import { $TSContext, AmplifyError, pathManager } from '@aws-amplify/amplify-cli-core';
import { APITest } from '../../api/api';
import * as lambdaInvoke from '../../api/lambda-invoke';
import { getMockSearchableTriggerDirectory } from '../../utils';
import { ConfigOverrideManager } from '../../utils/config-override';
import { run } from '../../commands/mock/api';

jest.mock('@aws-amplify/amplify-cli-core', () => ({
  ...(jest.requireActual('@aws-amplify/amplify-cli-core') as Record<string, unknown>),
  pathManager: {
    getAmplifyMetaFilePath: jest.fn(),
    getAWSCredentialsFilePath: jest.fn(),
    getAWSConfigFilePath: jest.fn(),
  },
  FeatureFlags: {
    getNumber: jest.fn(),
  },
  stateManager: {
    getLocalEnvInfo: jest.fn(),
    localEnvInfoExists: jest.fn(),
  },
}));
jest.mock('amplify-dynamodb-simulator', () => jest.fn());
jest.mock('fs-extra');

const mockProjectRoot = 'mock-app';
const mockContext = {
  amplify: {
    getEnvInfo: jest.fn().mockReturnValue({ projectPath: mockProjectRoot }),
    loadRuntimePlugin: jest.fn().mockReturnValue({}),
  },
} as unknown as $TSContext;

describe('Test Mock API methods', () => {
  beforeEach(() => {
    jest.clearAllMocks();
    pathManager.getAmplifyPackageLibDirPath = jest.fn().mockReturnValue('backend');
  });

  it('attempts to copy searchable lambda trigger artifacts correctly', async () => {
    const mockContext = {
      amplify: {
        getEnvInfo: jest.fn().mockReturnValue({ projectPath: mockProjectRoot }),
        loadRuntimePlugin: jest.fn().mockReturnValue({}),
      },
    } as unknown as $TSContext;
    const searchableLambdaResourceDir = path.resolve(__dirname, '..', '..', '..', 'resources', 'mock-searchable-lambda-trigger');
    const mockSearchableTriggerDirectory = getMockSearchableTriggerDirectory(mockContext);

    const testApi = new APITest();
    const testApiProto = Object.getPrototypeOf(testApi);
    jest.spyOn(lambdaInvoke, 'buildLambdaTrigger').mockResolvedValueOnce();
    await testApiProto.createMockSearchableArtifacts(mockContext);

    expect(fs.copySync).toBeCalledTimes(2);

    // copies the pipfile artifact from correct location
    expect(fs.copySync).toBeCalledWith(
      path.join(searchableLambdaResourceDir, 'Pipfile'),
      path.join(mockSearchableTriggerDirectory, 'Pipfile'),
      { overwrite: true },
    );

    // copies the source files artifacts from correct location
    expect(fs.copySync).toBeCalledWith(
      path.join(searchableLambdaResourceDir, 'source-files'),
      path.join(mockSearchableTriggerDirectory, 'src'),
      { overwrite: true },
    );
  });

  it('Shows the error message, resolution & link to docs when no appsync api exist', async () => {
    ConfigOverrideManager.getInstance = jest.fn().mockReturnValue(jest.fn);
    const mockContext = {
      print: {
        red: jest.fn(),
        green: jest.fn(),
        error: jest.fn(),
      },
      amplify: {
        addCleanUpTask: jest.fn,
        pathManager: {
          getAmplifyMetaFilePath: jest.fn(),
        },
        readJsonFile: jest.fn().mockReturnValue({ api: {} }),
      },
    } as unknown as $TSContext;

    const testApi = new APITest();
<<<<<<< HEAD

    const testApiStartPromise = testApi.start(mockContext);
    await expect(testApiStartPromise).rejects.toThrow(
      new AmplifyFault('MockProcessFault', {
        message: 'Failed to start API Mocking.. Reason: No AppSync API is added to the project',
=======
    await testApi.start(mockContext);

    await expect(testApi['getAppSyncAPI'](mockContext)).rejects.toThrow(
      new AmplifyError('MockProcessError', {
        message: 'No AppSync API is added to the project',
        resolution: `Use 'amplify add api' in the root of your app directory to create a GraphQL API.`,
        link: 'https://docs.amplify.aws/cli/graphql/troubleshooting/',
>>>>>>> 0d6bca41
      }),
    );
    expect(mockContext.print.green).toHaveBeenCalledWith(
      '\n For troubleshooting the GraphQL API, visit https://docs.amplify.aws/cli/graphql/troubleshooting/ ',
    );
  });

  it('shows error message & resolution when amplify environment is not initialized', async () => {
    ConfigOverrideManager.getInstance = jest.fn().mockReturnValue(jest.fn);
    const mockContext = {
      print: {
        red: jest.fn(),
        green: jest.fn(),
        error: jest.fn(),
      },
      parameters: {
        options: {
          help: false,
        },
      },
      amplify: {
        getEnvInfo: jest.fn(() => {
          throw new AmplifyError('EnvironmentNotInitializedError', {
            message: 'Current environment cannot be determined.',
            resolution: `Use 'amplify init' in the root of your app directory to create a new environment.`,
          });
        }),
        loadRuntimePlugin: jest.fn().mockReturnValue({}),
        addCleanUpTask: jest.fn,
        pathManager: {
          getAmplifyMetaFilePath: jest.fn(),
          getGitIgnoreFilePath: jest.fn(),
        },
        stateManager: {
          localEnvInfoExists: false,
        },
        readJsonFile: jest.fn().mockReturnValue({ api: {} }),
        getProjectDetails: {},
      },
    } as unknown as $TSContext;
    await run(mockContext);
    await expect(mockContext.print.error).toHaveBeenCalledWith('Failed to start API Mocking.');
  });
});<|MERGE_RESOLUTION|>--- conflicted
+++ resolved
@@ -89,13 +89,6 @@
     } as unknown as $TSContext;
 
     const testApi = new APITest();
-<<<<<<< HEAD
-
-    const testApiStartPromise = testApi.start(mockContext);
-    await expect(testApiStartPromise).rejects.toThrow(
-      new AmplifyFault('MockProcessFault', {
-        message: 'Failed to start API Mocking.. Reason: No AppSync API is added to the project',
-=======
     await testApi.start(mockContext);
 
     await expect(testApi['getAppSyncAPI'](mockContext)).rejects.toThrow(
@@ -103,7 +96,6 @@
         message: 'No AppSync API is added to the project',
         resolution: `Use 'amplify add api' in the root of your app directory to create a GraphQL API.`,
         link: 'https://docs.amplify.aws/cli/graphql/troubleshooting/',
->>>>>>> 0d6bca41
       }),
     );
     expect(mockContext.print.green).toHaveBeenCalledWith(
