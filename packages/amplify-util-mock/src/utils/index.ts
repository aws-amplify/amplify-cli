export { addCleanupTask } from './cleanup-task';
export { getMockDataDirectory } from './mock-data-directory';
export { addMockDataToGitIgnore } from './git-ignore';
export async function getAmplifyMeta(context: any) {
  const amplifyMetaFilePath = context.amplify.pathManager.getAmplifyMetaFilePath();
  return context.amplify.readJsonFile(amplifyMetaFilePath);
}
export { hydrateAllEnvVars } from './lambda/hydrate-env-vars';

import * as which from 'which';
import * as execa from 'execa';
import * as semver from 'semver';
<<<<<<< HEAD
=======

>>>>>>> 68315350
const minJavaVersion = '>=1.8 <= 2.0 ||  >=8.0';

export const checkJavaVersion = async context => {
  const executablePath = which.sync('java', {
    nothrow: true,
  });

  if (executablePath === null) {
    context.print.error(`Unable to find Java version ${minJavaVersion} on the path. Download link: https://amzn.to/2UUljp9`);
  }

  const result = execa.sync('java', ['-version']);

  if (result.exitCode !== 0) {
    context.print.error(`java failed, exit code was ${result.exitCode}`);
  }

<<<<<<< HEAD
  const regex = /(\d+\.)(\d+\.)(\d)/g;
  // Java prints version to stderr
  const versionString: string = result.stderr ? result.stderr.split(/\r?\n/)[0] : '';
  const version = versionString.match(regex);

  if (version == null && !semver.satisfies(version[0], minJavaVersion)) {
    context.print.warning(`Update java to 8+`);
  }
};
=======
  // Java prints version to stderr
  if (isUnsupportedJavaVersion(result.stderr)) {
    context.print.warning(`Update java to 8+`);
  }
};

function isUnsupportedJavaVersion(stderr: string | null): boolean {
  const regex = /version "(\d+)(\.(\d+\.)(\d))?/g;
  const versionStrings: Array<string> = stderr ? stderr.split(/\r?\n/) : [''];
  const mayVersion = versionStrings.map(line => line.match(regex)).find(v => v != null);
  if (mayVersion === undefined) {
    return true;
  }
  const version = mayVersion[0].replace('version "', '');
  const semVer = version.match(/^\d+$/g) === null ? version : `${version}.0.0`;
  return !semver.satisfies(semVer, minJavaVersion);
}

export const _isUnsupportedJavaVersion: (stderr: string | null) => boolean = isUnsupportedJavaVersion;
>>>>>>> 68315350
<|MERGE_RESOLUTION|>--- conflicted
+++ resolved
@@ -10,10 +10,7 @@
 import * as which from 'which';
 import * as execa from 'execa';
 import * as semver from 'semver';
-<<<<<<< HEAD
-=======
 
->>>>>>> 68315350
 const minJavaVersion = '>=1.8 <= 2.0 ||  >=8.0';
 
 export const checkJavaVersion = async context => {
@@ -31,17 +28,6 @@
     context.print.error(`java failed, exit code was ${result.exitCode}`);
   }
 
-<<<<<<< HEAD
-  const regex = /(\d+\.)(\d+\.)(\d)/g;
-  // Java prints version to stderr
-  const versionString: string = result.stderr ? result.stderr.split(/\r?\n/)[0] : '';
-  const version = versionString.match(regex);
-
-  if (version == null && !semver.satisfies(version[0], minJavaVersion)) {
-    context.print.warning(`Update java to 8+`);
-  }
-};
-=======
   // Java prints version to stderr
   if (isUnsupportedJavaVersion(result.stderr)) {
     context.print.warning(`Update java to 8+`);
@@ -60,5 +46,4 @@
   return !semver.satisfies(semVer, minJavaVersion);
 }
 
-export const _isUnsupportedJavaVersion: (stderr: string | null) => boolean = isUnsupportedJavaVersion;
->>>>>>> 68315350
+export const _isUnsupportedJavaVersion: (stderr: string | null) => boolean = isUnsupportedJavaVersion;