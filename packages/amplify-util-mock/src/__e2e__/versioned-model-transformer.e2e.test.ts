<<<<<<< HEAD
import { DynamoDBModelTransformer } from 'graphql-dynamodb-transformer';
import { GraphQLTransform } from 'graphql-transformer-core';
=======
import DynamoDBModelTransformer from 'graphql-dynamodb-transformer';
import GraphQLTransform from 'graphql-transformer-core';
>>>>>>> 7de38459
import { VersionedModelTransformer } from 'graphql-versioned-transformer';
import { GraphQLClient } from './utils/graphql-client';
import { deploy, launchDDBLocal, terminateDDB, logDebug } from './utils/index';

jest.setTimeout(20000);

let GRAPHQL_CLIENT = undefined;
let ddbEmulator = null;
let dbPath = null;
let server;

beforeAll(async () => {
  const validSchema = `
    type Post @model @versioned {
        id: ID!
        title: String!
        version: Int!
        createdAt: String
        updatedAt: String
    }
    `;

  try {
    const transformer = new GraphQLTransform({
      transformers: [
        new DynamoDBModelTransformer(),
<<<<<<< HEAD
        // new ModelAuthTransformer({
        //   authConfig: {
        //     defaultAuthentication: {
        //       authenticationType: 'API_KEY',
        //     },
        //     additionalAuthenticationProviders: [],
        //   },
        // }),
=======
>>>>>>> 7de38459
        new VersionedModelTransformer(),
      ],
    });
    const out = transformer.transform(validSchema);

    let ddbClient;
    ({ dbPath, emulator: ddbEmulator, client: ddbClient } = await launchDDBLocal());

    const result = await deploy(out, ddbClient);
    server = result.simulator;

    const endpoint = server.url + '/graphql';
    logDebug(`Using graphql url: ${endpoint}`);

    const apiKey = result.config.appSync.apiKey;
    expect(apiKey).toBeDefined();
    expect(endpoint).toBeDefined();
    GRAPHQL_CLIENT = new GraphQLClient(endpoint, { 'x-api-key': apiKey });
  } catch (e) {
    console.error(e);
    expect(true).toEqual(false);
  }
});

afterAll(async () => {
  try {
    if (server) {
      await server.stop();
    }
    await terminateDDB(ddbEmulator, dbPath);
  } catch (e) {
    console.error(e);
    expect(true).toEqual(false);
  }
});

/**
 * Test queries below
 */
test('Test createPost mutation', async () => {
  const response = await GRAPHQL_CLIENT.query(
    `mutation {
        createPost(input: { title: "Hello, World!" }) {
            id
            title
            createdAt
            updatedAt
            version
        }
    }`,
    {}
  );
  expect(response.data.createPost.id).toBeDefined();
  expect(response.data.createPost.title).toEqual('Hello, World!');
  expect(response.data.createPost.createdAt).toBeDefined();
  expect(response.data.createPost.updatedAt).toBeDefined();
  expect(response.data.createPost.version).toEqual(1);
});

test('Test updatePost mutation', async () => {
  const createResponse = await GRAPHQL_CLIENT.query(
    `mutation {
        createPost(input: { title: "Test Update" }) {
            id
            title
            createdAt
            updatedAt
            version
        }
    }`,
    {}
  );
  expect(createResponse.data.createPost.id).toBeDefined();
  expect(createResponse.data.createPost.title).toEqual('Test Update');
  expect(createResponse.data.createPost.version).toEqual(1);
  const updateResponse = await GRAPHQL_CLIENT.query(
    `mutation {
        updatePost(input: {
            id: "${createResponse.data.createPost.id}",
            title: "Bye, World!",
            expectedVersion: ${createResponse.data.createPost.version}
        }) {
            id
            title
            version
        }
    }`,
    {}
  );
  expect(updateResponse.data.updatePost.title).toEqual('Bye, World!');
  expect(updateResponse.data.updatePost.version).toEqual(2);
});

test('Test failed updatePost mutation with wrong version', async () => {
  const createResponse = await GRAPHQL_CLIENT.query(
    `mutation {
        createPost(input: { title: "Test Update" }) {
            id
            title
            createdAt
            updatedAt
            version
        }
    }`,
    {}
  );
  expect(createResponse.data.createPost.id).toBeDefined();
  expect(createResponse.data.createPost.title).toEqual('Test Update');
  expect(createResponse.data.createPost.version).toEqual(1);
  const updateResponse = await GRAPHQL_CLIENT.query(
    `mutation {
        updatePost(input: {
            id: "${createResponse.data.createPost.id}",
            title: "Bye, World!",
            expectedVersion: 3
        }) {
            id
            title
            version
        }
    }`,
    {}
  );
  expect(updateResponse.errors.length).toEqual(1);
  expect((updateResponse.errors[0] as any).errorType).toEqual('DynamoDB:ConditionalCheckFailedException');
});

test('Test deletePost mutation', async () => {
  const createResponse = await GRAPHQL_CLIENT.query(
    `mutation {
        createPost(input: { title: "Test Delete" }) {
            id
            title
            version
            createdAt
            updatedAt
        }
    }`,
    {}
  );
  expect(createResponse.data.createPost.id).toBeDefined();
  expect(createResponse.data.createPost.title).toEqual('Test Delete');
  expect(createResponse.data.createPost.version).toBeDefined();
  const deleteResponse = await GRAPHQL_CLIENT.query(
    `mutation {
        deletePost(input: { id: "${createResponse.data.createPost.id}", expectedVersion: ${createResponse.data.createPost.version} }) {
            id
            title
            version
        }
    }`,
    {}
  );
  expect(deleteResponse.data.deletePost.title).toEqual('Test Delete');
  expect(deleteResponse.data.deletePost.version).toEqual(createResponse.data.createPost.version);
});

test('Test deletePost mutation with wrong version', async () => {
  const createResponse = await GRAPHQL_CLIENT.query(
    `mutation {
        createPost(input: { title: "Test Delete" }) {
            id
            title
            version
            createdAt
            updatedAt
        }
    }`,
    {}
  );
  expect(createResponse.data.createPost.id).toBeDefined();
  expect(createResponse.data.createPost.title).toEqual('Test Delete');
  expect(createResponse.data.createPost.version).toBeDefined();
  const deleteResponse = await GRAPHQL_CLIENT.query(
    `mutation {
        deletePost(input: { id: "${createResponse.data.createPost.id}", expectedVersion: 3 }) {
            id
            title
            version
        }
    }`,
    {}
  );
  expect(deleteResponse.errors.length).toEqual(1);
  expect((deleteResponse.errors[0] as any).errorType).toEqual('DynamoDB:ConditionalCheckFailedException');
});<|MERGE_RESOLUTION|>--- conflicted
+++ resolved
@@ -1,10 +1,5 @@
-<<<<<<< HEAD
 import { DynamoDBModelTransformer } from 'graphql-dynamodb-transformer';
 import { GraphQLTransform } from 'graphql-transformer-core';
-=======
-import DynamoDBModelTransformer from 'graphql-dynamodb-transformer';
-import GraphQLTransform from 'graphql-transformer-core';
->>>>>>> 7de38459
 import { VersionedModelTransformer } from 'graphql-versioned-transformer';
 import { GraphQLClient } from './utils/graphql-client';
 import { deploy, launchDDBLocal, terminateDDB, logDebug } from './utils/index';
@@ -31,17 +26,6 @@
     const transformer = new GraphQLTransform({
       transformers: [
         new DynamoDBModelTransformer(),
-<<<<<<< HEAD
-        // new ModelAuthTransformer({
-        //   authConfig: {
-        //     defaultAuthentication: {
-        //       authenticationType: 'API_KEY',
-        //     },
-        //     additionalAuthenticationProviders: [],
-        //   },
-        // }),
-=======
->>>>>>> 7de38459
         new VersionedModelTransformer(),
       ],
     });
