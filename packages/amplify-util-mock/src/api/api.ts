import * as fs from 'fs-extra';
import * as dynamoEmulator from 'amplify-dynamodb-simulator';
import { AmplifyAppSyncSimulator, AmplifyAppSyncSimulatorConfig } from 'amplify-appsync-simulator';
import { add, generate, isCodegenConfigured, switchToSDLSchema } from 'amplify-codegen';
import * as path from 'path';
import * as chokidar from 'chokidar';

import { getAmplifyMeta, addCleanupTask, getMockDataDirectory, hydrateAllEnvVars } from '../utils';
import { checkJavaVersion } from '../utils/index';
import { runTransformer } from './run-graphql-transformer';
import { processAppSyncResources } from '../CFNParser';
import { ResolverOverrides } from './resolver-overrides';
import { ConfigOverrideManager } from '../utils/config-override';
import { configureDDBDataSource, createAndUpdateTable } from '../utils/dynamo-db';
import { getMockConfig } from '../utils/mock-config-file';
import { getAllLambdaFunctions } from '../utils/lambda/load';
import { getInvoker } from 'amplify-category-function';
import { keys } from 'lodash';
import { LambdaFunctionConfig } from '../CFNParser/lambda-resource-processor';
import { lambdaArnToConfig } from './lambda-arn-to-config';
import { timeConstrainedInvoker } from '../func';

export class APITest {
  private apiName: string;
  private transformerResult: any;
  private ddbClient;
  private appSyncSimulator: AmplifyAppSyncSimulator;
  private resolverOverrideManager: ResolverOverrides;
  private watcher: chokidar.FSWatcher;
  private ddbEmulator;
  private configOverrideManager: ConfigOverrideManager;

  private projectRoot: string;
  private apiParameters: object = {};

  async start(context, port: number = 20002, wsPort: number = 20003) {
    try {
      addCleanupTask(context, async context => {
        await this.stop(context);
      });
      this.projectRoot = context.amplify.getEnvInfo().projectPath;
      this.configOverrideManager = ConfigOverrideManager.getInstance(context);
      // check java version
      await checkJavaVersion(context);
      this.apiName = await this.getAppSyncAPI(context);
      this.ddbClient = await this.startDynamoDBLocalServer(context);
      const resolverDirectory = await this.getResolverTemplateDirectory(context);
      this.resolverOverrideManager = new ResolverOverrides(resolverDirectory);
      this.apiParameters = await this.loadAPIParameters(context);
      this.appSyncSimulator = new AmplifyAppSyncSimulator({
        port,
        wsPort,
      });
      await this.appSyncSimulator.start();
      await this.resolverOverrideManager.start();
      await this.watch(context);
      const appSyncConfig: AmplifyAppSyncSimulatorConfig = await this.runTransformer(context, this.apiParameters);
      this.appSyncSimulator.init(appSyncConfig);

      await this.generateTestFrontendExports(context);
      await this.generateCode(context, appSyncConfig);

      context.print.info(`AppSync Mock endpoint is running at ${this.appSyncSimulator.url}`);
    } catch (e) {
      context.print.error(`Failed to start API Mock endpoint ${e}`);
    }
  }

  async stop(context) {
    this.ddbClient = null;
    if (this.watcher) {
      this.watcher.close();
      this.watcher = null;
    }
    try {
      if (this.ddbEmulator) {
        await this.ddbEmulator.terminate();
        this.ddbEmulator = null;
      }
    } catch (e) {
      // failed to stop DDB emulator
      context.print.error(`Failed to stop DynamoDB Local Server ${e.message}`);
    }

    await this.appSyncSimulator.stop();
    this.resolverOverrideManager.stop();
  }

  private async runTransformer(context, parameters = {}) {
    const { transformerOutput } = await runTransformer(context);
    let config: any = processAppSyncResources(transformerOutput, parameters);
    await this.ensureDDBTables(config);
    config = this.configureDDBDataSource(config);
    this.transformerResult = await this.configureLambdaDataSource(context, config);
    const overriddenTemplates = await this.resolverOverrideManager.sync(this.transformerResult.mappingTemplates);
    return { ...this.transformerResult, mappingTemplates: overriddenTemplates };
  }

  private async generateCode(context: any, config: AmplifyAppSyncSimulatorConfig = null) {
    try {
      context.print.info('Running GraphQL codegen');
      const { projectPath } = context.amplify.getEnvInfo();
      const schemaPath = path.join(projectPath, 'amplify', 'backend', 'api', this.apiName, 'build', 'schema.graphql');
      if (config && config.schema) {
        fs.writeFileSync(schemaPath, config.schema.content);
      }
      if (!isCodegenConfigured(context, this.apiName)) {
        await add(context);
      } else {
        switchToSDLSchema(context, this.apiName);
        await generate(context);
      }
    } catch (e) {
      context.print.info(`Failed to run GraphQL codegen with following error:\n${e.message}`);
    }
  }

  private async reload(context, filePath, action) {
    const apiDir = await this.getAPIBackendDirectory(context);
    const inputSchemaPath = path.join(apiDir, 'schema');
    const customStackPath = path.join(apiDir, 'stacks');
    const parameterFilePath = await this.getAPIParameterFilePath(context);
    try {
      let shouldReload;
      if (this.resolverOverrideManager.isTemplateFile(filePath, action === 'unlink' ? true : false)) {
        switch (action) {
          case 'add':
            shouldReload = this.resolverOverrideManager.onAdd(filePath);
            break;
          case 'change':
            shouldReload = this.resolverOverrideManager.onChange(filePath);
            break;
          case 'unlink':
            shouldReload = this.resolverOverrideManager.onUnlink(filePath);
            break;
        }

        if (shouldReload) {
          context.print.info('Mapping template change detected. Reloading...');
          const mappingTemplates = this.resolverOverrideManager.sync(this.transformerResult.mappingTemplates);
          await this.appSyncSimulator.reload({
            ...this.transformerResult,
            mappingTemplates,
          });
        }
      } else if (filePath.includes(inputSchemaPath)) {
        context.print.info('GraphQL Schema change detected. Reloading...');
        const config: AmplifyAppSyncSimulatorConfig = await this.runTransformer(context, this.apiParameters);
        await this.appSyncSimulator.reload(config);
        await this.generateCode(context, config);
      } else if (filePath.includes(parameterFilePath)) {
        const apiParameters = await this.loadAPIParameters(context);
        if (JSON.stringify(apiParameters) !== JSON.stringify(this.apiParameters)) {
          context.print.info('API Parameter change detected. Reloading...');
          this.apiParameters = apiParameters;
          const config = await this.runTransformer(context, this.apiParameters);
          await this.appSyncSimulator.reload(config);
<<<<<<< HEAD
          await this.generateCode(context);
=======
          await this.generateCode(context, config);
>>>>>>> 68315350
        }
      } else if (filePath.includes(customStackPath)) {
        context.print.info('Custom stack change detected. Reloading...');
        const config = await this.runTransformer(context, this.apiParameters);
        await this.appSyncSimulator.reload(config);
        await this.generateCode(context, config);
      }
    } catch (e) {
      context.print.info(`Reloading failed with error\n${e}`);
    }
  }

  private async generateTestFrontendExports(context) {
    await this.generateFrontendExports(context, {
      endpoint: `${this.appSyncSimulator.url}/graphql`,
      name: this.apiName,
      GraphQLAPIKeyOutput: this.transformerResult.appSync.apiKey,
      additionalAuthenticationProviders: [],
      securityType: this.transformerResult.appSync.authenticationType,
      testMode: true,
    });
  }
  private async ensureDDBTables(config) {
    const tables = config.tables.map(t => t.Properties);
    await createAndUpdateTable(this.ddbClient, config);
  }

  private async configureLambdaDataSource(context, config) {
    const lambdaDataSources = config.dataSources.filter(d => d.type === 'AWS_LAMBDA');
    if (lambdaDataSources.length === 0) {
      return config;
    }
    const provisionedLambdas = getAllLambdaFunctions(context, path.join(this.projectRoot, 'amplify', 'backend'));

    return {
      ...config,
      dataSources: await Promise.all(
        config.dataSources.map(async d => {
          if (d.type !== 'AWS_LAMBDA') {
            return d;
          }
          const lambdaConfig = lambdaArnToConfig(d.LambdaFunctionArn, provisionedLambdas);
          const envVars = await this.hydrateLambdaEnvVars(context, lambdaConfig.environment, config);
          const invoker = await getInvoker(context, {
            resourceName: lambdaConfig.name,
            handler: lambdaConfig.handler,
            envVars,
          });
          return {
            ...d,
            invoke: payload => {
              return timeConstrainedInvoker(
                invoker({
                  event: payload,
                }),
                context.input.options,
              );
            },
          };
        }),
      ),
    };
  }

  private async watch(context) {
    this.watcher = await this.registerWatcher(context);
    this.watcher
      .on('add', path => {
        this.reload(context, path, 'add');
      })
      .on('change', path => {
        this.reload(context, path, 'change');
      })
      .on('unlink', path => {
        this.reload(context, path, 'unlink');
      });
  }

  private configureDDBDataSource(config) {
    const ddbConfig = this.ddbClient.config;
    return configureDDBDataSource(config, ddbConfig);
  }
  private async getAppSyncAPI(context) {
    const currentMeta = await getAmplifyMeta(context);
    const { api: apis = {} } = currentMeta;
    let appSyncApi = null;
    let name = null;
    Object.entries(apis).some((entry: any) => {
      if (entry[1].service === 'AppSync' && entry[1].providerPlugin === 'awscloudformation') {
        appSyncApi = entry[1];
        name = entry[0];
        return true;
      }
    });
    if (!name) {
      throw new Error('No AppSync API is added to the project');
    }
    return name;
  }

  private async startDynamoDBLocalServer(context) {
    const { projectPath } = context.amplify.getEnvInfo();
    const dbPath = path.join(await getMockDataDirectory(context), 'dynamodb');
    fs.ensureDirSync(dbPath);
    const mockConfig = await getMockConfig(context);
    this.ddbEmulator = await dynamoEmulator.launch({
      dbPath,
      port: null,
      ...mockConfig,
    });
    return dynamoEmulator.getClient(this.ddbEmulator);
  }

  private async getAPIBackendDirectory(context) {
    const { projectPath } = context.amplify.getEnvInfo();
    return path.join(projectPath, 'amplify', 'backend', 'api', this.apiName);
  }

  private async getAPIParameterFilePath(context): Promise<string> {
    const backendPath = await this.getAPIBackendDirectory(context);
    return path.join(backendPath, 'parameters.json');
  }

  private async loadAPIParameters(context): Promise<object> {
    const paramPath = await this.getAPIParameterFilePath(context);
    if (!fs.existsSync(paramPath)) {
      return {};
    }
    try {
      return JSON.parse(fs.readFileSync(paramPath, 'utf8'));
    } catch (e) {
      e.message = `Failed to load API parameters.json \n ${e.message}`;
      throw e;
    }
  }

  private async getResolverTemplateDirectory(context) {
    const apiDirectory = await this.getAPIBackendDirectory(context);
    return apiDirectory;
  }
  private async registerWatcher(context: any): Promise<chokidar.FSWatcher> {
    const watchDir = await this.getAPIBackendDirectory(context);
    return chokidar.watch(watchDir, {
      interval: 100,
      ignoreInitial: true,
      followSymlinks: false,
      ignored: '**/build/**',
      awaitWriteFinish: true,
    });
  }
  private async generateFrontendExports(
    context: any,
    localAppSyncDetails: {
      name: string;
      endpoint: string;
      securityType: string;
      additionalAuthenticationProviders: string[];
      GraphQLAPIKeyOutput?: string;
      region?: string;
      testMode: boolean;
    },
  ) {
    const currentMeta = await getAmplifyMeta(context);
    const override = currentMeta.api || {};
    if (localAppSyncDetails) {
      const appSyncApi = override[localAppSyncDetails.name] || { output: {} };
      override[localAppSyncDetails.name] = {
        service: 'AppSync',
        ...appSyncApi,
        output: {
          ...appSyncApi.output,
          GraphQLAPIEndpointOutput: localAppSyncDetails.endpoint,
          projectRegion: localAppSyncDetails.region,
          aws_appsync_authenticationType: localAppSyncDetails.securityType,
          GraphQLAPIKeyOutput: localAppSyncDetails.GraphQLAPIKeyOutput,
        },
        testMode: localAppSyncDetails.testMode,
        lastPushTimeStamp: new Date(),
      };
    }

    this.configOverrideManager.addOverride('api', override);
    await this.configOverrideManager.generateOverriddenFrontendExports(context);
  }

  private async hydrateLambdaEnvVars(context, sourceEnvVars: Record<string, any>, config): Promise<Record<string, any>> {
    const resources = await context.amplify.getResourceStatus();
    const allResources = resources.allResources;
    return hydrateAllEnvVars(allResources, sourceEnvVars, {
      apiId: 'fake-api-id',
      apiKey: config.appSync.apiKey,
      apiName: this.apiName,
      url: `${this.appSyncSimulator.url}/graphql`,
      dataSources: config.dataSources,
    });
  }
}<|MERGE_RESOLUTION|>--- conflicted
+++ resolved
@@ -155,11 +155,7 @@
           this.apiParameters = apiParameters;
           const config = await this.runTransformer(context, this.apiParameters);
           await this.appSyncSimulator.reload(config);
-<<<<<<< HEAD
-          await this.generateCode(context);
-=======
           await this.generateCode(context, config);
->>>>>>> 68315350
         }
       } else if (filePath.includes(customStackPath)) {
         context.print.info('Custom stack change detected. Reloading...');
