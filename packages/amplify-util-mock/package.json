--- conflicted
+++ resolved
@@ -36,12 +36,8 @@
     "@aws-amplify/amplify-category-function": "5.1.0",
     "@aws-amplify/amplify-environment-parameters": "1.4.0",
     "@aws-amplify/amplify-opensearch-simulator": "1.2.2",
-<<<<<<< HEAD
     "@aws-amplify/amplify-prompts": "2.6.5",
-    "@aws-amplify/amplify-provider-awscloudformation": "8.0.0",
-=======
     "@aws-amplify/amplify-provider-awscloudformation": "8.0.1",
->>>>>>> ae201214
     "@hapi/topo": "^5.0.0",
     "amplify-cli-core": "4.0.0",
     "amplify-codegen": "^3.4.0",
