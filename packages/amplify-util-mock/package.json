{
<<<<<<< HEAD
  "name": "amplify-util-mock",
  "version": "4.8.2-beta.1",
=======
  "name": "@aws-amplify/amplify-util-mock",
  "version": "4.8.1",
>>>>>>> 7fb5d63e
  "description": "amplify cli plugin providing local testing",
  "repository": {
    "type": "git",
    "url": "https://github.com/aws-amplify/amplify-cli.git",
    "directory": "packages/amplify-util-mock"
  },
  "author": "Amazon Web Services",
  "license": "Apache-2.0",
  "main": "lib/index.js",
  "keywords": [
    "graphql",
    "appsync",
    "aws"
  ],
  "publishConfig": {
    "access": "public"
  },
  "scripts": {
    "e2e": "yarn run e2e_v1 && yarn run e2e_v2",
    "e2e_v2": "jest --runInBand --forceExit ./src/__e2e_v2__/*.test.ts",
    "e2e_v1": "jest --runInBand --forceExit ./src/__e2e__/*.test.ts",
    "test": "jest --logHeapUsage src/__tests__/**/*.test.ts",
    "test-watch": "jest --watch",
    "build": "tsc",
    "watch": "tsc -w",
    "clean": "rimraf lib tsconfig.tsbuildinfo node_modules",
    "velocity": "jest ./src/__tests__/velocity/*.test.ts",
    "jest": "jest",
    "extract-api": "ts-node ../../scripts/extract-api.ts"
  },
  "dependencies": {
    "@aws-amplify/amplify-appsync-simulator": "2.10.0-beta.1",
    "@aws-amplify/amplify-category-function": "5.0.0-beta.0",
    "@aws-amplify/amplify-opensearch-simulator": "1.2.2-beta.1",
    "@hapi/topo": "^5.0.0",
    "amplify-cli-core": "4.0.0-beta.6",
    "amplify-codegen": "^3.3.6",
<<<<<<< HEAD
    "amplify-dynamodb-simulator": "2.5.6-beta.1",
    "amplify-prompts": "2.6.4-beta.1",
    "amplify-provider-awscloudformation": "7.0.0-beta.6",
    "amplify-storage-simulator": "1.7.3-beta.1",
=======
    "@aws-amplify/amplify-category-function": "4.3.1",
    "amplify-cli-core": "3.6.1",
    "amplify-dynamodb-simulator": "2.5.5",
    "amplify-prompts": "2.6.3",
    "@aws-amplify/amplify-provider-awscloudformation": "6.10.3",
    "amplify-storage-simulator": "1.7.2",
>>>>>>> 7fb5d63e
    "chokidar": "^3.5.3",
    "detect-port": "^1.3.0",
    "dotenv": "^8.2.0",
    "execa": "^5.1.1",
    "fs-extra": "^8.1.0",
    "inquirer": "^7.3.3",
    "lodash": "^4.17.21",
    "node-fetch": "^2.6.7",
    "semver": "^7.3.5",
    "which": "^2.0.2"
  },
  "devDependencies": {
<<<<<<< HEAD
    "@aws-amplify/graphql-auth-transformer": "2.1.0-beta.5",
    "@aws-amplify/graphql-default-value-transformer": "1.1.0-beta.5",
    "@aws-amplify/graphql-function-transformer": "1.1.0-beta.5",
    "@aws-amplify/graphql-http-transformer": "1.1.0-beta.5",
    "@aws-amplify/graphql-index-transformer": "1.1.0-beta.5",
    "@aws-amplify/graphql-maps-to-transformer": "2.1.0-beta.5",
    "@aws-amplify/graphql-model-transformer": "1.1.0-beta.5",
    "@aws-amplify/graphql-predictions-transformer": "1.1.0-beta.5",
    "@aws-amplify/graphql-relational-transformer": "1.1.0-beta.5",
    "@aws-amplify/graphql-searchable-transformer": "1.1.0-beta.5",
    "@aws-amplify/graphql-transformer-core": "1.1.0-beta.5",
    "@aws-amplify/graphql-transformer-interfaces": "2.1.0-beta.5",
    "@aws-amplify/graphql-transformer-migrator": "2.1.0-beta.5",
=======
    "@aws-amplify/graphql-auth-transformer": "^1.2.7",
    "@aws-amplify/graphql-default-value-transformer": "^0.7.8",
    "@aws-amplify/graphql-function-transformer": "^0.7.36",
    "@aws-amplify/graphql-http-transformer": "^0.8.36",
    "@aws-amplify/graphql-index-transformer": "^0.14.9",
    "@aws-amplify/graphql-maps-to-transformer": "^1.1.42",
    "@aws-amplify/graphql-model-transformer": "^0.16.8",
    "@aws-amplify/graphql-predictions-transformer": "^0.6.36",
    "@aws-amplify/graphql-relational-transformer": "^0.12.10",
    "@aws-amplify/graphql-searchable-transformer": "^0.16.9",
    "@aws-amplify/graphql-transformer-core": "^0.18.4",
    "@aws-amplify/graphql-transformer-interfaces": "^1.14.12",
    "@aws-amplify/graphql-transformer-migrator": "^1.4.16",
>>>>>>> 7fb5d63e
    "@types/detect-port": "^1.3.0",
    "@types/lodash": "^4.14.149",
    "@types/node": "^12.12.6",
    "@types/semver": "^7.1.0",
    "@types/which": "^1.3.2",
    "amplify-function-plugin-interface": "1.9.6-beta.4",
    "amplify-nodejs-function-runtime-provider": "2.3.10-beta.1",
    "aws-appsync": "^4.1.4",
    "aws-sdk": "^2.1233.0",
    "aws-sdk-mock": "^5.8.0",
    "axios": "^0.26.0",
    "graphql-auth-transformer": "7.2.49-beta.1",
    "graphql-connection-transformer": "5.2.48-beta.1",
    "graphql-dynamodb-transformer": "7.2.48-beta.1",
    "graphql-function-transformer": "3.3.39-beta.1",
    "graphql-key-transformer": "3.2.48-beta.1",
    "graphql-tag": "^2.10.1",
    "graphql-transformer-core": "8.0.0-beta.5",
    "graphql-versioned-transformer": "5.2.48-beta.1",
    "isomorphic-fetch": "^3.0.0",
    "jsonwebtoken": "^9.0.0",
    "uuid": "^8.3.2",
    "ws": "^7.5.7"
  },
  "jest": {
    "testRunner": "jest-circus/runner",
    "preset": "ts-jest",
    "transform": {
      "^.+\\.tsx?$": "ts-jest"
    },
    "collectCoverage": true,
    "collectCoverageFrom": [
      "src/**/*.ts",
      "!**/node_modules/**",
      "!src/__tests__/**",
      "!lib/**"
    ],
    "reporters": [
      "default",
      "jest-junit"
    ],
    "testEnvironment": "node",
    "testURL": "http://localhost/",
    "testRegex": "(src/(__tests__|__e2e__|__e2e_v2__)/.*.test.ts)$",
    "moduleFileExtensions": [
      "ts",
      "tsx",
      "js",
      "jsx",
      "json",
      "node"
    ]
  },
  "jest-junit": {
    "outputDirectory": "reports/junit/",
    "outputName": "js-test-results.xml",
    "usePathForSuiteName": "true",
    "addFileAttribute": "true"
  }
}<|MERGE_RESOLUTION|>--- conflicted
+++ resolved
@@ -1,11 +1,6 @@
 {
-<<<<<<< HEAD
-  "name": "amplify-util-mock",
+  "name": "@aws-amplify/amplify-util-mock",
   "version": "4.8.2-beta.1",
-=======
-  "name": "@aws-amplify/amplify-util-mock",
-  "version": "4.8.1",
->>>>>>> 7fb5d63e
   "description": "amplify cli plugin providing local testing",
   "repository": {
     "type": "git",
@@ -38,24 +33,15 @@
   },
   "dependencies": {
     "@aws-amplify/amplify-appsync-simulator": "2.10.0-beta.1",
-    "@aws-amplify/amplify-category-function": "5.0.0-beta.0",
     "@aws-amplify/amplify-opensearch-simulator": "1.2.2-beta.1",
     "@hapi/topo": "^5.0.0",
+    "amplify-codegen": "^3.3.6",
+    "@aws-amplify/amplify-category-function": "5.0.0-beta.0",
     "amplify-cli-core": "4.0.0-beta.6",
-    "amplify-codegen": "^3.3.6",
-<<<<<<< HEAD
     "amplify-dynamodb-simulator": "2.5.6-beta.1",
     "amplify-prompts": "2.6.4-beta.1",
-    "amplify-provider-awscloudformation": "7.0.0-beta.6",
+    "@aws-amplify/amplify-provider-awscloudformation": "7.0.0-beta.6",
     "amplify-storage-simulator": "1.7.3-beta.1",
-=======
-    "@aws-amplify/amplify-category-function": "4.3.1",
-    "amplify-cli-core": "3.6.1",
-    "amplify-dynamodb-simulator": "2.5.5",
-    "amplify-prompts": "2.6.3",
-    "@aws-amplify/amplify-provider-awscloudformation": "6.10.3",
-    "amplify-storage-simulator": "1.7.2",
->>>>>>> 7fb5d63e
     "chokidar": "^3.5.3",
     "detect-port": "^1.3.0",
     "dotenv": "^8.2.0",
@@ -68,7 +54,6 @@
     "which": "^2.0.2"
   },
   "devDependencies": {
-<<<<<<< HEAD
     "@aws-amplify/graphql-auth-transformer": "2.1.0-beta.5",
     "@aws-amplify/graphql-default-value-transformer": "1.1.0-beta.5",
     "@aws-amplify/graphql-function-transformer": "1.1.0-beta.5",
@@ -82,21 +67,6 @@
     "@aws-amplify/graphql-transformer-core": "1.1.0-beta.5",
     "@aws-amplify/graphql-transformer-interfaces": "2.1.0-beta.5",
     "@aws-amplify/graphql-transformer-migrator": "2.1.0-beta.5",
-=======
-    "@aws-amplify/graphql-auth-transformer": "^1.2.7",
-    "@aws-amplify/graphql-default-value-transformer": "^0.7.8",
-    "@aws-amplify/graphql-function-transformer": "^0.7.36",
-    "@aws-amplify/graphql-http-transformer": "^0.8.36",
-    "@aws-amplify/graphql-index-transformer": "^0.14.9",
-    "@aws-amplify/graphql-maps-to-transformer": "^1.1.42",
-    "@aws-amplify/graphql-model-transformer": "^0.16.8",
-    "@aws-amplify/graphql-predictions-transformer": "^0.6.36",
-    "@aws-amplify/graphql-relational-transformer": "^0.12.10",
-    "@aws-amplify/graphql-searchable-transformer": "^0.16.9",
-    "@aws-amplify/graphql-transformer-core": "^0.18.4",
-    "@aws-amplify/graphql-transformer-interfaces": "^1.14.12",
-    "@aws-amplify/graphql-transformer-migrator": "^1.4.16",
->>>>>>> 7fb5d63e
     "@types/detect-port": "^1.3.0",
     "@types/lodash": "^4.14.149",
     "@types/node": "^12.12.6",
