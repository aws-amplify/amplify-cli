--- conflicted
+++ resolved
@@ -1,10 +1,6 @@
 {
   "name": "@aws-amplify/amplify-util-mock",
-<<<<<<< HEAD
-  "version": "5.1.0",
-=======
   "version": "5.2.0",
->>>>>>> a758c6b6
   "description": "amplify cli plugin providing local testing",
   "repository": {
     "type": "git",
@@ -36,19 +32,6 @@
     "extract-api": "ts-node ../../scripts/extract-api.ts"
   },
   "dependencies": {
-<<<<<<< HEAD
-    "@aws-amplify/amplify-appsync-simulator": "2.11.0",
-    "@aws-amplify/amplify-category-function": "5.2.0",
-    "@aws-amplify/amplify-cli-core": "4.0.4",
-    "@aws-amplify/amplify-environment-parameters": "1.5.0",
-    "@aws-amplify/amplify-opensearch-simulator": "1.3.0",
-    "@aws-amplify/amplify-prompts": "2.6.8",
-    "@aws-amplify/amplify-provider-awscloudformation": "8.1.0",
-    "@hapi/topo": "^5.0.0",
-    "amplify-codegen": "^3.4.3",
-    "amplify-dynamodb-simulator": "2.6.0",
-    "amplify-storage-simulator": "1.8.0",
-=======
     "@aws-amplify/amplify-appsync-simulator": "2.12.0",
     "@aws-amplify/amplify-category-function": "5.3.0",
     "@aws-amplify/amplify-cli-core": "4.0.5",
@@ -60,7 +43,6 @@
     "amplify-codegen": "^3.4.4",
     "amplify-dynamodb-simulator": "2.7.0",
     "amplify-storage-simulator": "1.9.0",
->>>>>>> a758c6b6
     "chokidar": "^3.5.3",
     "detect-port": "^1.3.0",
     "dotenv": "^8.2.0",
@@ -92,11 +74,7 @@
     "@types/node": "^12.12.6",
     "@types/semver": "^7.1.0",
     "@types/which": "^1.3.2",
-<<<<<<< HEAD
-    "amplify-nodejs-function-runtime-provider": "2.3.17",
-=======
     "amplify-nodejs-function-runtime-provider": "2.4.0",
->>>>>>> a758c6b6
     "aws-appsync": "^4.1.4",
     "aws-sdk": "^2.1354.0",
     "aws-sdk-mock": "^5.8.0",
