--- conflicted
+++ resolved
@@ -30,15 +30,6 @@
   "dependencies": {
     "@aws-amplify/amplify-appsync-simulator": "2.6.2",
     "@hapi/topo": "^5.0.0",
-<<<<<<< HEAD
-    "amplify-category-function": "4.1.2",
-    "amplify-cli-core": "3.2.1",
-    "amplify-codegen": "^3.2.0",
-    "amplify-dynamodb-simulator": "2.4.2",
-    "amplify-prompts": "2.5.0",
-    "amplify-provider-awscloudformation": "6.7.2",
-    "amplify-storage-simulator": "1.6.7",
-=======
     "amplify-category-function": "4.1.3",
     "amplify-cli-core": "3.2.2",
     "amplify-codegen": "^3.1.0",
@@ -46,7 +37,6 @@
     "amplify-prompts": "2.6.0",
     "amplify-provider-awscloudformation": "6.8.0",
     "amplify-storage-simulator": "1.6.8",
->>>>>>> c4f1e5f3
     "chokidar": "^3.5.3",
     "detect-port": "^1.3.0",
     "dotenv": "^8.2.0",
