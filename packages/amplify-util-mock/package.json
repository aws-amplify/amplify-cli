--- conflicted
+++ resolved
@@ -1,10 +1,6 @@
 {
   "name": "amplify-util-mock",
-<<<<<<< HEAD
   "version": "4.6.0-cdkv2.1",
-=======
-  "version": "4.6.0",
->>>>>>> a8fad872
   "description": "amplify cli plugin providing local testing",
   "repository": {
     "type": "git",
@@ -32,7 +28,6 @@
     "jest": "jest"
   },
   "dependencies": {
-<<<<<<< HEAD
     "@aws-amplify/amplify-appsync-simulator": "2.7.0-cdkv2.0",
     "@hapi/topo": "^5.0.0",
     "amplify-category-function": "4.2.0-cdkv2.0",
@@ -42,18 +37,6 @@
     "amplify-prompts": "2.6.0",
     "amplify-provider-awscloudformation": "7.0.0-cdkv2.0",
     "amplify-storage-simulator": "1.7.0-cdkv2.0",
-=======
-    "@aws-amplify/amplify-appsync-simulator": "2.7.0",
-    "@hapi/topo": "^5.0.0",
-    "amplify-category-function": "4.2.0",
-    "amplify-cli-core": "3.3.0",
-    "amplify-codegen": "^3.3.1",
-    "amplify-dynamodb-simulator": "2.5.0",
-    "@aws-amplify/amplify-opensearch-simulator": "1.0.0",
-    "amplify-prompts": "2.6.0",
-    "amplify-provider-awscloudformation": "6.9.0",
-    "amplify-storage-simulator": "1.7.0",
->>>>>>> a8fad872
     "chokidar": "^3.5.3",
     "detect-port": "^1.3.0",
     "dotenv": "^8.2.0",
@@ -85,11 +68,7 @@
     "@types/semver": "^7.1.0",
     "@types/which": "^1.3.2",
     "amplify-function-plugin-interface": "1.9.5",
-<<<<<<< HEAD
     "amplify-nodejs-function-runtime-provider": "2.3.4-cdkv2.0",
-=======
-    "amplify-nodejs-function-runtime-provider": "2.3.4",
->>>>>>> a8fad872
     "aws-appsync": "^4.1.4",
     "aws-sdk": "^2.1233.0",
     "aws-sdk-mock": "^5.8.0",
