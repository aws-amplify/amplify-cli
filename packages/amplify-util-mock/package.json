{
  "name": "@aws-amplify/amplify-util-mock",
  "version": "5.1.0",
  "description": "amplify cli plugin providing local testing",
  "repository": {
    "type": "git",
    "url": "https://github.com/aws-amplify/amplify-cli.git",
    "directory": "packages/amplify-util-mock"
  },
  "author": "Amazon Web Services",
  "license": "Apache-2.0",
  "main": "lib/index.js",
  "keywords": [
    "graphql",
    "appsync",
    "aws"
  ],
  "publishConfig": {
    "access": "public"
  },
  "scripts": {
    "e2e": "yarn run e2e_v1 && yarn run e2e_v2",
    "e2e_v2": "jest --runInBand --forceExit ./src/__e2e_v2__/*.test.ts",
    "e2e_v1": "jest --runInBand --forceExit ./src/__e2e__/*.test.ts",
    "test": "jest --logHeapUsage src/__tests__/**/*.test.ts",
    "test-watch": "jest --watch",
    "build": "tsc",
    "watch": "tsc -w",
    "clean": "rimraf lib tsconfig.tsbuildinfo node_modules",
    "velocity": "jest ./src/__tests__/velocity/*.test.ts",
    "jest": "jest",
    "extract-api": "ts-node ../../scripts/extract-api.ts"
  },
  "dependencies": {
<<<<<<< HEAD
    "@aws-amplify/amplify-appsync-simulator": "2.10.5",
    "@aws-amplify/amplify-category-function": "5.1.3",
    "@aws-amplify/amplify-cli-core": "4.0.3",
    "@aws-amplify/amplify-environment-parameters": "1.4.3",
    "@aws-amplify/amplify-opensearch-simulator": "1.2.5",
=======
    "@aws-amplify/amplify-appsync-simulator": "2.11.0",
    "@aws-amplify/amplify-category-function": "5.2.0",
    "@aws-amplify/amplify-environment-parameters": "1.5.0",
    "@aws-amplify/amplify-opensearch-simulator": "1.3.0",
>>>>>>> b0093195
    "@aws-amplify/amplify-prompts": "2.6.8",
    "@aws-amplify/amplify-provider-awscloudformation": "8.1.0",
    "@hapi/topo": "^5.0.0",
<<<<<<< HEAD
    "amplify-codegen": "^3.4.2",
    "amplify-dynamodb-simulator": "2.5.12",
    "amplify-storage-simulator": "1.7.6",
=======
    "amplify-cli-core": "4.0.4",
    "amplify-codegen": "3.4.2",
    "amplify-dynamodb-simulator": "2.6.0",
    "amplify-storage-simulator": "1.8.0",
>>>>>>> b0093195
    "chokidar": "^3.5.3",
    "detect-port": "^1.3.0",
    "dotenv": "^8.2.0",
    "execa": "^5.1.1",
    "fs-extra": "^8.1.0",
    "inquirer": "^7.3.3",
    "lodash": "^4.17.21",
    "node-fetch": "^2.6.7",
    "semver": "^7.3.5",
    "which": "^2.0.2"
  },
  "devDependencies": {
    "@aws-amplify/amplify-function-plugin-interface": "1.10.2",
    "@aws-amplify/graphql-auth-transformer": "^2.1.3-ownerfield-pk-fix.0",
    "@aws-amplify/graphql-default-value-transformer": "^1.1.3-ownerfield-pk-fix.0",
    "@aws-amplify/graphql-function-transformer": "^1.2.1-ownerfield-pk-fix.0",
    "@aws-amplify/graphql-http-transformer": "1.2.1-ownerfield-pk-fix.0",
    "@aws-amplify/graphql-index-transformer": "^1.1.3-ownerfield-pk-fix.0",
    "@aws-amplify/graphql-maps-to-transformer": "^2.1.3-ownerfield-pk-fix.0",
    "@aws-amplify/graphql-model-transformer": "^1.2.1-ownerfield-pk-fix.0",
    "@aws-amplify/graphql-predictions-transformer": "^1.2.1-ownerfield-pk-fix.0",
    "@aws-amplify/graphql-relational-transformer": "^1.1.3-ownerfield-pk-fix.0",
    "@aws-amplify/graphql-searchable-transformer": "^1.2.1-ownerfield-pk-fix.0",
    "@aws-amplify/graphql-transformer-core": "^1.2.1-ownerfield-pk-fix.0",
    "@aws-amplify/graphql-transformer-interfaces": "^2.1.1",
    "@aws-amplify/graphql-transformer-migrator": "^2.1.3-ownerfield-pk-fix.0",
    "@types/detect-port": "^1.3.0",
    "@types/lodash": "^4.14.149",
    "@types/node": "^12.12.6",
    "@types/semver": "^7.1.0",
    "@types/which": "^1.3.2",
    "amplify-nodejs-function-runtime-provider": "2.3.17",
    "aws-appsync": "^4.1.4",
<<<<<<< HEAD
    "aws-sdk": "^2.1354.0",
    "aws-sdk-mock": "^5.8.0",
    "axios": "^0.26.0",
    "graphql": "^15.5.0",
    "graphql-auth-transformer": "^7.2.52",
    "graphql-connection-transformer": "^5.2.51",
    "graphql-dynamodb-transformer": "^7.2.51",
    "graphql-function-transformer": "^3.3.42",
    "graphql-key-transformer": "^3.2.51",
    "graphql-tag": "^2.10.1",
    "graphql-transformer-core": "^8.0.2",
    "graphql-versioned-transformer": "^5.2.51",
=======
    "aws-sdk": "^2.1350.0",
    "aws-sdk-mock": "^5.8.0",
    "axios": "^0.26.0",
    "graphql": "^15.5.0",
    "graphql-auth-transformer": "7.2.51",
    "graphql-connection-transformer": "5.2.50",
    "graphql-dynamodb-transformer": "7.2.50",
    "graphql-function-transformer": "3.3.41",
    "graphql-key-transformer": "3.2.50",
    "graphql-tag": "^2.10.1",
    "graphql-transformer-core": "8.0.1",
    "graphql-versioned-transformer": "5.2.50",
>>>>>>> b0093195
    "isomorphic-fetch": "^3.0.0",
    "jsonwebtoken": "^9.0.0",
    "uuid": "^8.3.2",
    "ws": "^7.5.7"
  },
  "jest": {
    "testRunner": "jest-circus/runner",
    "preset": "ts-jest",
    "transform": {
      "^.+\\.tsx?$": "ts-jest"
    },
    "collectCoverage": true,
    "collectCoverageFrom": [
      "src/**/*.ts",
      "!**/node_modules/**",
      "!src/__tests__/**",
      "!lib/**"
    ],
    "reporters": [
      "default",
      "jest-junit"
    ],
    "testEnvironment": "node",
    "testURL": "http://localhost/",
    "testRegex": "(src/(__tests__|__e2e__|__e2e_v2__)/.*.test.ts)$",
    "moduleFileExtensions": [
      "ts",
      "tsx",
      "js",
      "jsx",
      "json",
      "node"
    ]
  },
  "jest-junit": {
    "outputDirectory": "reports/junit/",
    "outputName": "js-test-results.xml",
    "usePathForSuiteName": "true",
    "addFileAttribute": "true"
  }
}<|MERGE_RESOLUTION|>--- conflicted
+++ resolved
@@ -32,31 +32,17 @@
     "extract-api": "ts-node ../../scripts/extract-api.ts"
   },
   "dependencies": {
-<<<<<<< HEAD
-    "@aws-amplify/amplify-appsync-simulator": "2.10.5",
-    "@aws-amplify/amplify-category-function": "5.1.3",
-    "@aws-amplify/amplify-cli-core": "4.0.3",
-    "@aws-amplify/amplify-environment-parameters": "1.4.3",
-    "@aws-amplify/amplify-opensearch-simulator": "1.2.5",
-=======
     "@aws-amplify/amplify-appsync-simulator": "2.11.0",
     "@aws-amplify/amplify-category-function": "5.2.0",
+    "@aws-amplify/amplify-cli-core": "4.0.4",
     "@aws-amplify/amplify-environment-parameters": "1.5.0",
     "@aws-amplify/amplify-opensearch-simulator": "1.3.0",
->>>>>>> b0093195
     "@aws-amplify/amplify-prompts": "2.6.8",
     "@aws-amplify/amplify-provider-awscloudformation": "8.1.0",
     "@hapi/topo": "^5.0.0",
-<<<<<<< HEAD
     "amplify-codegen": "^3.4.2",
-    "amplify-dynamodb-simulator": "2.5.12",
-    "amplify-storage-simulator": "1.7.6",
-=======
-    "amplify-cli-core": "4.0.4",
-    "amplify-codegen": "3.4.2",
     "amplify-dynamodb-simulator": "2.6.0",
     "amplify-storage-simulator": "1.8.0",
->>>>>>> b0093195
     "chokidar": "^3.5.3",
     "detect-port": "^1.3.0",
     "dotenv": "^8.2.0",
@@ -90,7 +76,6 @@
     "@types/which": "^1.3.2",
     "amplify-nodejs-function-runtime-provider": "2.3.17",
     "aws-appsync": "^4.1.4",
-<<<<<<< HEAD
     "aws-sdk": "^2.1354.0",
     "aws-sdk-mock": "^5.8.0",
     "axios": "^0.26.0",
@@ -103,20 +88,6 @@
     "graphql-tag": "^2.10.1",
     "graphql-transformer-core": "^8.0.2",
     "graphql-versioned-transformer": "^5.2.51",
-=======
-    "aws-sdk": "^2.1350.0",
-    "aws-sdk-mock": "^5.8.0",
-    "axios": "^0.26.0",
-    "graphql": "^15.5.0",
-    "graphql-auth-transformer": "7.2.51",
-    "graphql-connection-transformer": "5.2.50",
-    "graphql-dynamodb-transformer": "7.2.50",
-    "graphql-function-transformer": "3.3.41",
-    "graphql-key-transformer": "3.2.50",
-    "graphql-tag": "^2.10.1",
-    "graphql-transformer-core": "8.0.1",
-    "graphql-versioned-transformer": "5.2.50",
->>>>>>> b0093195
     "isomorphic-fetch": "^3.0.0",
     "jsonwebtoken": "^9.0.0",
     "uuid": "^8.3.2",
