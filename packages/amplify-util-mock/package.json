{
  "name": "amplify-util-mock",
  "version": "4.7.0",
  "description": "amplify cli plugin providing local testing",
  "repository": {
    "type": "git",
    "url": "https://github.com/aws-amplify/amplify-cli.git",
    "directory": "packages/amplify-util-mock"
  },
  "author": "Amazon Web Services",
  "license": "Apache-2.0",
  "main": "lib/index.js",
  "keywords": [
    "graphql",
    "appsync",
    "aws"
  ],
  "scripts": {
    "e2e": "yarn run e2e_v1 && yarn run e2e_v2",
    "e2e_v2": "jest --runInBand --forceExit ./src/__e2e_v2__/*.test.ts",
    "e2e_v1": "jest --runInBand --forceExit ./src/__e2e__/*.test.ts",
    "test": "jest --logHeapUsage src/__tests__/**/*.test.ts",
    "test-watch": "jest --watch",
    "build": "tsc",
    "watch": "tsc -w",
    "clean": "rimraf lib tsconfig.tsbuildinfo node_modules",
    "velocity": "jest ./src/__tests__/velocity/*.test.ts",
    "jest": "jest",
    "extract-api": "ts-node ../../scripts/extract-api.ts"
  },
  "dependencies": {
    "@aws-amplify/amplify-appsync-simulator": "2.8.0",
    "@aws-amplify/amplify-opensearch-simulator": "1.1.0",
    "@hapi/topo": "^5.0.0",
    "amplify-category-function": "4.2.1",
    "amplify-cli-core": "3.4.0",
<<<<<<< HEAD
    "amplify-codegen": "^3.3.3",
=======
    "amplify-codegen": "^3.3.4",
>>>>>>> 930a7ca3
    "amplify-dynamodb-simulator": "2.5.1",
    "amplify-prompts": "2.6.1",
    "amplify-provider-awscloudformation": "6.9.1",
    "amplify-storage-simulator": "1.7.0",
    "chokidar": "^3.5.3",
    "detect-port": "^1.3.0",
    "dotenv": "^8.2.0",
    "execa": "^5.1.1",
    "fs-extra": "^8.1.0",
    "inquirer": "^7.3.3",
    "lodash": "^4.17.21",
    "node-fetch": "^2.6.7",
    "semver": "^7.3.5",
    "which": "^2.0.2"
  },
  "devDependencies": {
    "@aws-amplify/graphql-auth-transformer": "^1.2.2",
    "@aws-amplify/graphql-default-value-transformer": "^0.7.4",
    "@aws-amplify/graphql-function-transformer": "^0.7.32",
    "@aws-amplify/graphql-http-transformer": "^0.8.32",
    "@aws-amplify/graphql-index-transformer": "^0.14.5",
    "@aws-amplify/graphql-maps-to-transformer": "^1.1.38",
    "@aws-amplify/graphql-model-transformer": "^0.16.4",
    "@aws-amplify/graphql-predictions-transformer": "^0.6.32",
    "@aws-amplify/graphql-relational-transformer": "^0.12.6",
    "@aws-amplify/graphql-searchable-transformer": "^0.16.5",
    "@aws-amplify/graphql-transformer-core": "^0.18.0",
    "@aws-amplify/graphql-transformer-interfaces": "^1.14.9",
    "@aws-amplify/graphql-transformer-migrator": "^1.4.12",
    "@types/detect-port": "^1.3.0",
    "@types/lodash": "^4.14.149",
    "@types/node": "^12.12.6",
    "@types/semver": "^7.1.0",
    "@types/which": "^1.3.2",
    "amplify-function-plugin-interface": "1.9.5",
    "amplify-nodejs-function-runtime-provider": "2.3.5",
    "aws-appsync": "^4.1.4",
    "aws-sdk": "^2.1233.0",
    "aws-sdk-mock": "^5.8.0",
    "axios": "^0.26.0",
    "graphql-auth-transformer": "^7.2.45",
    "graphql-connection-transformer": "^5.2.44",
    "graphql-dynamodb-transformer": "^7.2.44",
    "graphql-function-transformer": "^3.3.35",
    "graphql-key-transformer": "^3.2.44",
    "graphql-tag": "^2.10.1",
    "graphql-transformer-core": "^7.6.7",
    "graphql-versioned-transformer": "^5.2.44",
    "isomorphic-fetch": "^3.0.0",
    "jsonwebtoken": "^8.5.1",
    "uuid": "^8.3.2",
    "ws": "^7.5.7"
  },
  "jest": {
    "testRunner": "jest-circus/runner",
    "preset": "ts-jest",
    "transform": {
      "^.+\\.tsx?$": "ts-jest"
    },
    "collectCoverage": true,
    "collectCoverageFrom": [
      "src/**/*.ts",
      "!**/node_modules/**",
      "!src/__tests__/**",
      "!lib/**"
    ],
    "reporters": [
      "default",
      "jest-junit"
    ],
    "testEnvironment": "node",
    "testURL": "http://localhost/",
    "testRegex": "(src/(__tests__|__e2e__|__e2e_v2__)/.*.test.ts)$",
    "moduleFileExtensions": [
      "ts",
      "tsx",
      "js",
      "jsx",
      "json",
      "node"
    ]
  },
  "jest-junit": {
    "outputDirectory": "reports/junit/",
    "outputName": "js-test-results.xml",
    "usePathForSuiteName": "true",
    "addFileAttribute": "true"
  }
}<|MERGE_RESOLUTION|>--- conflicted
+++ resolved
@@ -34,11 +34,7 @@
     "@hapi/topo": "^5.0.0",
     "amplify-category-function": "4.2.1",
     "amplify-cli-core": "3.4.0",
-<<<<<<< HEAD
-    "amplify-codegen": "^3.3.3",
-=======
     "amplify-codegen": "^3.3.4",
->>>>>>> 930a7ca3
     "amplify-dynamodb-simulator": "2.5.1",
     "amplify-prompts": "2.6.1",
     "amplify-provider-awscloudformation": "6.9.1",
