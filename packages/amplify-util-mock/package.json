{
  "name": "@aws-amplify/amplify-util-mock",
<<<<<<< HEAD
  "version": "5.10.7-gen2-migration-test-alpha.0",
=======
  "version": "5.10.7",
>>>>>>> 265726dd
  "description": "amplify cli plugin providing local testing",
  "repository": {
    "type": "git",
    "url": "https://github.com/aws-amplify/amplify-cli.git",
    "directory": "packages/amplify-util-mock"
  },
  "author": "Amazon Web Services",
  "license": "Apache-2.0",
  "main": "lib/index.js",
  "keywords": [
    "graphql",
    "appsync",
    "aws"
  ],
  "publishConfig": {
    "access": "public"
  },
  "scripts": {
    "e2e": "yarn e2e_v1 && yarn e2e_v2",
    "e2e_v2": "jest --runInBand --forceExit ./src/__e2e_v2__/*.test.ts",
    "e2e_v1": "jest --runInBand --forceExit ./src/__e2e__/*.test.ts",
    "test": "jest --logHeapUsage src/__tests__/**/*.test.ts",
    "test-watch": "jest --watch",
    "build": "tsc",
    "watch": "tsc -w",
    "clean": "rimraf lib tsconfig.tsbuildinfo node_modules",
    "velocity": "jest ./src/__tests__/velocity/*.test.ts",
    "extract-api": "ts-node ../../scripts/extract-api.ts"
  },
  "dependencies": {
<<<<<<< HEAD
    "@aws-amplify/amplify-appsync-simulator": "2.16.6-gen2-migration-test-alpha.0",
    "@aws-amplify/amplify-category-function": "5.7.11-gen2-migration-test-alpha.0",
    "@aws-amplify/amplify-cli-core": "4.4.0-gen2-migration-test-alpha.0",
    "@aws-amplify/amplify-environment-parameters": "1.9.16-gen2-migration-test-alpha.0",
    "@aws-amplify/amplify-opensearch-simulator": "1.7.16-gen2-migration-test-alpha.0",
    "@aws-amplify/amplify-prompts": "2.8.6",
    "@aws-amplify/amplify-provider-awscloudformation": "8.10.14-gen2-migration-test-alpha.0",
    "@hapi/topo": "^5.0.0",
    "amplify-codegen": "^4.9.4",
    "amplify-dynamodb-simulator": "2.9.20-gen2-migration-test-alpha.0",
    "amplify-storage-simulator": "1.11.3",
=======
    "@aws-amplify/amplify-appsync-simulator": "2.16.6",
    "@aws-amplify/amplify-category-function": "5.7.10",
    "@aws-amplify/amplify-cli-core": "4.3.10",
    "@aws-amplify/amplify-environment-parameters": "1.9.15",
    "@aws-amplify/amplify-opensearch-simulator": "1.7.15",
    "@aws-amplify/amplify-prompts": "2.8.6",
    "@aws-amplify/amplify-provider-awscloudformation": "8.11.0",
    "@hapi/topo": "^5.0.0",
    "amplify-codegen": "^4.9.7",
    "amplify-dynamodb-simulator": "2.9.19",
    "amplify-storage-simulator": "1.11.4",
>>>>>>> 265726dd
    "axios": "^1.6.7",
    "chokidar": "^3.5.3",
    "detect-port": "^1.3.0",
    "dotenv": "^8.2.0",
    "execa": "^5.1.1",
    "fs-extra": "^8.1.0",
    "inquirer": "^7.3.3",
    "lodash": "^4.17.21",
    "node-fetch": "^2.6.7",
    "semver": "^7.5.4",
    "which": "^2.0.2"
  },
  "devDependencies": {
    "@aws-amplify/amplify-function-plugin-interface": "1.12.1",
    "@aws-amplify/graphql-auth-transformer": "3.6.6-gen1-migration-0924.0",
    "@aws-amplify/graphql-default-value-transformer": "2.3.14-gen1-migration-0924.0",
    "@aws-amplify/graphql-function-transformer": "2.1.27-gen1-migration-0924.0",
    "@aws-amplify/graphql-http-transformer": "2.1.27-gen1-migration-0924.0",
    "@aws-amplify/graphql-index-transformer": "2.4.10-gen1-migration-0924.0",
    "@aws-amplify/graphql-maps-to-transformer": "3.4.24-gen1-migration-0924.0",
    "@aws-amplify/graphql-model-transformer": "2.12.0-gen1-migration-0924.0",
    "@aws-amplify/graphql-predictions-transformer": "2.1.27-gen1-migration-0924.0",
    "@aws-amplify/graphql-relational-transformer": "2.5.12-gen1-migration-0924.0",
    "@aws-amplify/graphql-searchable-transformer": "2.7.10-gen1-migration-0924.0",
    "@aws-amplify/graphql-transformer": "1.7.0-gen1-migration-0924.0",
    "@aws-amplify/graphql-transformer-core": "2.10.0-gen1-migration-0924.0",
    "@aws-amplify/graphql-transformer-interfaces": "3.11.0-gen1-migration-0924.0",
    "@aws-amplify/graphql-transformer-migrator": "2.2.28-gen1-migration-0924.0",
    "@types/detect-port": "^1.3.0",
    "@types/jest": "^29.0.0",
    "@types/lodash": "^4.14.149",
    "@types/node": "^12.12.6",
    "@types/semver": "^7.1.0",
    "@types/which": "^1.3.2",
    "amplify-nodejs-function-runtime-provider": "2.5.25-gen2-migration-test-alpha.0",
    "aws-appsync": "^4.1.4",
    "aws-cdk-lib": "~2.129.0",
    "aws-sdk": "^2.1464.0",
    "aws-sdk-mock": "^5.8.0",
    "axios": "^1.6.7",
    "constructs": "^10.0.5",
    "graphql": "^15.5.0",
    "graphql-auth-transformer": "7.2.83-gen1-migration-0924.0",
    "graphql-connection-transformer": "5.2.81-gen1-migration-0924.0",
    "graphql-dynamodb-transformer": "7.2.81-gen1-migration-0924.0",
    "graphql-function-transformer": "3.3.72-gen1-migration-0924.0",
    "graphql-key-transformer": "3.2.81-gen1-migration-0924.0",
    "graphql-tag": "^2.10.1",
    "graphql-transformer-core": "8.2.14-gen1-migration-0924.0",
    "graphql-versioned-transformer": "5.2.81-gen1-migration-0924.0",
    "isomorphic-fetch": "^3.0.0",
    "jest": "^29.0.0",
    "jose": "^5.2.0",
    "uuid": "^8.3.2",
    "ws": "^7.5.7"
  },
  "jest": {
    "testRunner": "jest-circus/runner",
    "preset": "ts-jest",
    "transform": {
      "^.+\\.tsx?$": "ts-jest"
    },
    "collectCoverage": true,
    "collectCoverageFrom": [
      "src/**/*.ts",
      "!**/node_modules/**",
      "!src/__tests__/**",
      "!lib/**"
    ],
    "reporters": [
      "default",
      "jest-junit"
    ],
    "testEnvironmentOptions": {
      "url": "http://localhost"
    },
    "testRegex": "(src/(__tests__|__e2e__|__e2e_v2__)/.*.test.ts)$",
    "moduleFileExtensions": [
      "ts",
      "tsx",
      "js",
      "jsx",
      "json",
      "node"
    ]
  },
  "jest-junit": {
    "outputDirectory": "reports/junit/",
    "outputName": "js-test-results.xml",
    "usePathForSuiteName": "true",
    "addFileAttribute": "true"
  }
}<|MERGE_RESOLUTION|>--- conflicted
+++ resolved
@@ -1,10 +1,6 @@
 {
   "name": "@aws-amplify/amplify-util-mock",
-<<<<<<< HEAD
-  "version": "5.10.7-gen2-migration-test-alpha.0",
-=======
   "version": "5.10.7",
->>>>>>> 265726dd
   "description": "amplify cli plugin providing local testing",
   "repository": {
     "type": "git",
@@ -35,19 +31,6 @@
     "extract-api": "ts-node ../../scripts/extract-api.ts"
   },
   "dependencies": {
-<<<<<<< HEAD
-    "@aws-amplify/amplify-appsync-simulator": "2.16.6-gen2-migration-test-alpha.0",
-    "@aws-amplify/amplify-category-function": "5.7.11-gen2-migration-test-alpha.0",
-    "@aws-amplify/amplify-cli-core": "4.4.0-gen2-migration-test-alpha.0",
-    "@aws-amplify/amplify-environment-parameters": "1.9.16-gen2-migration-test-alpha.0",
-    "@aws-amplify/amplify-opensearch-simulator": "1.7.16-gen2-migration-test-alpha.0",
-    "@aws-amplify/amplify-prompts": "2.8.6",
-    "@aws-amplify/amplify-provider-awscloudformation": "8.10.14-gen2-migration-test-alpha.0",
-    "@hapi/topo": "^5.0.0",
-    "amplify-codegen": "^4.9.4",
-    "amplify-dynamodb-simulator": "2.9.20-gen2-migration-test-alpha.0",
-    "amplify-storage-simulator": "1.11.3",
-=======
     "@aws-amplify/amplify-appsync-simulator": "2.16.6",
     "@aws-amplify/amplify-category-function": "5.7.10",
     "@aws-amplify/amplify-cli-core": "4.3.10",
@@ -59,7 +42,6 @@
     "amplify-codegen": "^4.9.7",
     "amplify-dynamodb-simulator": "2.9.19",
     "amplify-storage-simulator": "1.11.4",
->>>>>>> 265726dd
     "axios": "^1.6.7",
     "chokidar": "^3.5.3",
     "detect-port": "^1.3.0",
