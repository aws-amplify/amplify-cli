--- conflicted
+++ resolved
@@ -37,13 +37,9 @@
     "@aws-amplify/amplify-environment-parameters": "1.9.21",
     "@aws-amplify/amplify-opensearch-simulator": "1.7.21",
     "@aws-amplify/amplify-prompts": "2.8.7",
-<<<<<<< HEAD
-    "@aws-amplify/amplify-provider-awscloudformation": "8.11.11",
+    "@aws-amplify/amplify-provider-awscloudformation": "8.11.13",
     "@aws-sdk/client-dynamodb": "^3.624.0",
     "@aws-sdk/client-dynamodb-streams": "^3.624.0",
-=======
-    "@aws-amplify/amplify-provider-awscloudformation": "8.11.13",
->>>>>>> 3f4d4ba4
     "@hapi/topo": "^5.0.0",
     "amplify-codegen": "^4.10.3",
     "amplify-dynamodb-simulator": "2.9.25",
