{
  "name": "@aws-amplify/amplify-util-mock",
<<<<<<< HEAD
  "version": "5.0.0-beta.1",
=======
  "version": "4.8.2",
>>>>>>> f03d170a
  "description": "amplify cli plugin providing local testing",
  "repository": {
    "type": "git",
    "url": "https://github.com/aws-amplify/amplify-cli.git",
    "directory": "packages/amplify-util-mock"
  },
  "author": "Amazon Web Services",
  "license": "Apache-2.0",
  "main": "lib/index.js",
  "keywords": [
    "graphql",
    "appsync",
    "aws"
  ],
  "publishConfig": {
    "access": "public"
  },
  "scripts": {
    "e2e": "yarn run e2e_v1 && yarn run e2e_v2",
    "e2e_v2": "jest --runInBand --forceExit ./src/__e2e_v2__/*.test.ts",
    "e2e_v1": "jest --runInBand --forceExit ./src/__e2e__/*.test.ts",
    "test": "jest --logHeapUsage src/__tests__/**/*.test.ts",
    "test-watch": "jest --watch",
    "build": "tsc",
    "watch": "tsc -w",
    "clean": "rimraf lib tsconfig.tsbuildinfo node_modules",
    "velocity": "jest ./src/__tests__/velocity/*.test.ts",
    "jest": "jest",
    "extract-api": "ts-node ../../scripts/extract-api.ts"
  },
  "dependencies": {
<<<<<<< HEAD
    "@aws-amplify/amplify-appsync-simulator": "2.10.0-beta.3",
    "@aws-amplify/amplify-category-function": "5.0.0-beta.2",
    "@aws-amplify/amplify-opensearch-simulator": "1.2.2-beta.3",
    "@aws-amplify/amplify-provider-awscloudformation": "7.0.0-beta.8",
    "@hapi/topo": "^5.0.0",
    "amplify-cli-core": "4.0.0-beta.8",
    "amplify-codegen": "^3.3.6",
    "amplify-dynamodb-simulator": "2.5.6-beta.3",
    "amplify-prompts": "2.6.4-beta.3",
    "amplify-storage-simulator": "1.7.3-beta.3",
=======
    "@aws-amplify/amplify-appsync-simulator": "2.9.4",
    "@aws-amplify/amplify-category-function": "4.3.2",
    "@aws-amplify/amplify-opensearch-simulator": "1.1.5",
    "@aws-amplify/amplify-provider-awscloudformation": "6.10.4",
    "@hapi/topo": "^5.0.0",
    "amplify-cli-core": "3.6.2",
    "amplify-codegen": "^3.3.6",
    "amplify-dynamodb-simulator": "2.5.6",
    "amplify-prompts": "2.6.3",
    "amplify-storage-simulator": "1.7.2",
>>>>>>> f03d170a
    "chokidar": "^3.5.3",
    "detect-port": "^1.3.0",
    "dotenv": "^8.2.0",
    "execa": "^5.1.1",
    "fs-extra": "^8.1.0",
    "inquirer": "^7.3.3",
    "lodash": "^4.17.21",
    "node-fetch": "^2.6.7",
    "semver": "^7.3.5",
    "which": "^2.0.2"
  },
  "devDependencies": {
    "@aws-amplify/graphql-auth-transformer": "2.1.0-beta.6",
    "@aws-amplify/graphql-default-value-transformer": "1.1.0-beta.6",
    "@aws-amplify/graphql-function-transformer": "1.1.0-beta.6",
    "@aws-amplify/graphql-http-transformer": "1.1.0-beta.6",
    "@aws-amplify/graphql-index-transformer": "1.1.0-beta.6",
    "@aws-amplify/graphql-maps-to-transformer": "2.1.0-beta.6",
    "@aws-amplify/graphql-model-transformer": "1.1.0-beta.6",
    "@aws-amplify/graphql-predictions-transformer": "1.1.0-beta.6",
    "@aws-amplify/graphql-relational-transformer": "1.1.0-beta.6",
    "@aws-amplify/graphql-searchable-transformer": "1.1.0-beta.6",
    "@aws-amplify/graphql-transformer-core": "1.1.0-beta.6",
    "@aws-amplify/graphql-transformer-interfaces": "2.1.0-beta.6",
    "@aws-amplify/graphql-transformer-migrator": "2.1.0-beta.6",
    "@types/detect-port": "^1.3.0",
    "@types/lodash": "^4.14.149",
    "@types/node": "^12.12.6",
    "@types/semver": "^7.1.0",
    "@types/which": "^1.3.2",
<<<<<<< HEAD
    "amplify-function-plugin-interface": "1.9.6-beta.6",
    "amplify-nodejs-function-runtime-provider": "2.3.10-beta.3",
=======
    "amplify-function-plugin-interface": "1.9.6",
    "amplify-nodejs-function-runtime-provider": "2.3.10",
>>>>>>> f03d170a
    "aws-appsync": "^4.1.4",
    "aws-sdk": "^2.1233.0",
    "aws-sdk-mock": "^5.8.0",
    "axios": "^0.26.0",
    "graphql-auth-transformer": "7.2.49-beta.2",
    "graphql-connection-transformer": "5.2.48-beta.2",
    "graphql-dynamodb-transformer": "7.2.48-beta.2",
    "graphql-function-transformer": "3.3.39-beta.2",
    "graphql-key-transformer": "3.2.48-beta.2",
    "graphql-tag": "^2.10.1",
    "graphql-transformer-core": "8.0.0-beta.6",
    "graphql-versioned-transformer": "5.2.48-beta.2",
    "isomorphic-fetch": "^3.0.0",
    "jsonwebtoken": "^9.0.0",
    "uuid": "^8.3.2",
    "ws": "^7.5.7"
  },
  "jest": {
    "testRunner": "jest-circus/runner",
    "preset": "ts-jest",
    "transform": {
      "^.+\\.tsx?$": "ts-jest"
    },
    "collectCoverage": true,
    "collectCoverageFrom": [
      "src/**/*.ts",
      "!**/node_modules/**",
      "!src/__tests__/**",
      "!lib/**"
    ],
    "reporters": [
      "default",
      "jest-junit"
    ],
    "testEnvironment": "node",
    "testURL": "http://localhost/",
    "testRegex": "(src/(__tests__|__e2e__|__e2e_v2__)/.*.test.ts)$",
    "moduleFileExtensions": [
      "ts",
      "tsx",
      "js",
      "jsx",
      "json",
      "node"
    ]
  },
  "jest-junit": {
    "outputDirectory": "reports/junit/",
    "outputName": "js-test-results.xml",
    "usePathForSuiteName": "true",
    "addFileAttribute": "true"
  }
}<|MERGE_RESOLUTION|>--- conflicted
+++ resolved
@@ -1,10 +1,6 @@
 {
   "name": "@aws-amplify/amplify-util-mock",
-<<<<<<< HEAD
   "version": "5.0.0-beta.1",
-=======
-  "version": "4.8.2",
->>>>>>> f03d170a
   "description": "amplify cli plugin providing local testing",
   "repository": {
     "type": "git",
@@ -36,7 +32,6 @@
     "extract-api": "ts-node ../../scripts/extract-api.ts"
   },
   "dependencies": {
-<<<<<<< HEAD
     "@aws-amplify/amplify-appsync-simulator": "2.10.0-beta.3",
     "@aws-amplify/amplify-category-function": "5.0.0-beta.2",
     "@aws-amplify/amplify-opensearch-simulator": "1.2.2-beta.3",
@@ -44,21 +39,9 @@
     "@hapi/topo": "^5.0.0",
     "amplify-cli-core": "4.0.0-beta.8",
     "amplify-codegen": "^3.3.6",
-    "amplify-dynamodb-simulator": "2.5.6-beta.3",
+    "amplify-dynamodb-simulator": "2.5.6",
     "amplify-prompts": "2.6.4-beta.3",
     "amplify-storage-simulator": "1.7.3-beta.3",
-=======
-    "@aws-amplify/amplify-appsync-simulator": "2.9.4",
-    "@aws-amplify/amplify-category-function": "4.3.2",
-    "@aws-amplify/amplify-opensearch-simulator": "1.1.5",
-    "@aws-amplify/amplify-provider-awscloudformation": "6.10.4",
-    "@hapi/topo": "^5.0.0",
-    "amplify-cli-core": "3.6.2",
-    "amplify-codegen": "^3.3.6",
-    "amplify-dynamodb-simulator": "2.5.6",
-    "amplify-prompts": "2.6.3",
-    "amplify-storage-simulator": "1.7.2",
->>>>>>> f03d170a
     "chokidar": "^3.5.3",
     "detect-port": "^1.3.0",
     "dotenv": "^8.2.0",
@@ -89,13 +72,8 @@
     "@types/node": "^12.12.6",
     "@types/semver": "^7.1.0",
     "@types/which": "^1.3.2",
-<<<<<<< HEAD
-    "amplify-function-plugin-interface": "1.9.6-beta.6",
-    "amplify-nodejs-function-runtime-provider": "2.3.10-beta.3",
-=======
     "amplify-function-plugin-interface": "1.9.6",
     "amplify-nodejs-function-runtime-provider": "2.3.10",
->>>>>>> f03d170a
     "aws-appsync": "^4.1.4",
     "aws-sdk": "^2.1233.0",
     "aws-sdk-mock": "^5.8.0",
