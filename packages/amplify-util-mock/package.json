--- conflicted
+++ resolved
@@ -32,17 +32,6 @@
     "extract-api": "ts-node ../../scripts/extract-api.ts"
   },
   "dependencies": {
-<<<<<<< HEAD
-    "@aws-amplify/amplify-appsync-simulator": "2.9.3",
-    "@aws-amplify/amplify-category-function": "4.3.1",
-    "@aws-amplify/amplify-opensearch-simulator": "1.1.4",
-    "@aws-amplify/amplify-provider-awscloudformation": "6.10.3",
-    "@hapi/topo": "^5.0.0",
-    "amplify-cli-core": "3.6.1",
-    "amplify-codegen": "^3.3.6",
-    "amplify-dynamodb-simulator": "2.5.5",
-    "amplify-prompts": "2.6.3",
-=======
     "@aws-amplify/amplify-appsync-simulator": "2.9.4",
     "@aws-amplify/amplify-opensearch-simulator": "1.1.5",
     "@hapi/topo": "^5.0.0",
@@ -52,7 +41,6 @@
     "amplify-dynamodb-simulator": "2.5.6",
     "amplify-prompts": "2.6.3",
     "@aws-amplify/amplify-provider-awscloudformation": "6.10.4",
->>>>>>> b8057174
     "amplify-storage-simulator": "1.7.2",
     "chokidar": "^3.5.3",
     "detect-port": "^1.3.0",
