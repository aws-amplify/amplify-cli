--- conflicted
+++ resolved
@@ -1,10 +1,6 @@
 {
   "name": "@aws-amplify/amplify-util-mock",
-<<<<<<< HEAD
-  "version": "5.0.0-beta.1",
-=======
   "version": "5.0.1",
->>>>>>> c80c86e3
   "description": "amplify cli plugin providing local testing",
   "repository": {
     "type": "git",
@@ -36,29 +32,16 @@
     "extract-api": "ts-node ../../scripts/extract-api.ts"
   },
   "dependencies": {
-<<<<<<< HEAD
-    "@aws-amplify/amplify-appsync-simulator": "2.10.0-beta.3",
-    "@aws-amplify/amplify-category-function": "5.0.0-beta.2",
+    "@aws-amplify/amplify-appsync-simulator": "2.10.1",
+    "@aws-amplify/amplify-category-function": "5.0.1",
     "@aws-amplify/amplify-opensearch-simulator": "1.2.2-beta.3",
-    "@aws-amplify/amplify-provider-awscloudformation": "7.0.0-beta.8",
+    "@aws-amplify/amplify-provider-awscloudformation": "7.0.1",
     "@hapi/topo": "^5.0.0",
     "amplify-cli-core": "4.0.0-beta.8",
-    "amplify-codegen": "^3.3.6",
-    "amplify-dynamodb-simulator": "2.5.6",
-    "amplify-prompts": "2.6.4-beta.3",
-    "amplify-storage-simulator": "1.7.3-beta.3",
-=======
-    "@aws-amplify/amplify-appsync-simulator": "2.10.1",
-    "@aws-amplify/amplify-category-function": "5.0.1",
-    "@aws-amplify/amplify-opensearch-simulator": "1.1.7",
-    "@aws-amplify/amplify-provider-awscloudformation": "7.0.1",
-    "@hapi/topo": "^5.0.0",
-    "amplify-cli-core": "3.7.1",
     "amplify-codegen": "^3.3.6",
     "amplify-dynamodb-simulator": "2.5.8",
     "amplify-prompts": "2.6.4",
     "amplify-storage-simulator": "1.7.3",
->>>>>>> c80c86e3
     "chokidar": "^3.5.3",
     "detect-port": "^1.3.0",
     "dotenv": "^8.2.0",
@@ -71,7 +54,6 @@
     "which": "^2.0.2"
   },
   "devDependencies": {
-<<<<<<< HEAD
     "@aws-amplify/graphql-auth-transformer": "2.1.0-beta.6",
     "@aws-amplify/graphql-default-value-transformer": "1.1.0-beta.6",
     "@aws-amplify/graphql-function-transformer": "1.1.0-beta.6",
@@ -85,21 +67,6 @@
     "@aws-amplify/graphql-transformer-core": "1.1.0-beta.6",
     "@aws-amplify/graphql-transformer-interfaces": "2.1.0-beta.6",
     "@aws-amplify/graphql-transformer-migrator": "2.1.0-beta.6",
-=======
-    "@aws-amplify/graphql-auth-transformer": "^1.2.8",
-    "@aws-amplify/graphql-default-value-transformer": "^0.7.9",
-    "@aws-amplify/graphql-function-transformer": "^0.7.37",
-    "@aws-amplify/graphql-http-transformer": "^0.8.37",
-    "@aws-amplify/graphql-index-transformer": "^0.14.10",
-    "@aws-amplify/graphql-maps-to-transformer": "^1.1.43",
-    "@aws-amplify/graphql-model-transformer": "^0.16.9",
-    "@aws-amplify/graphql-predictions-transformer": "^0.6.37",
-    "@aws-amplify/graphql-relational-transformer": "^0.12.11",
-    "@aws-amplify/graphql-searchable-transformer": "^0.16.10",
-    "@aws-amplify/graphql-transformer-core": "^0.18.5",
-    "@aws-amplify/graphql-transformer-interfaces": "^1.14.12",
-    "@aws-amplify/graphql-transformer-migrator": "^1.4.17",
->>>>>>> c80c86e3
     "@types/detect-port": "^1.3.0",
     "@types/lodash": "^4.14.149",
     "@types/node": "^12.12.6",
@@ -111,7 +78,6 @@
     "aws-sdk": "^2.1233.0",
     "aws-sdk-mock": "^5.8.0",
     "axios": "^0.26.0",
-<<<<<<< HEAD
     "graphql-auth-transformer": "7.2.49-beta.2",
     "graphql-connection-transformer": "5.2.48-beta.2",
     "graphql-dynamodb-transformer": "7.2.48-beta.2",
@@ -120,16 +86,6 @@
     "graphql-tag": "^2.10.1",
     "graphql-transformer-core": "8.0.0-beta.6",
     "graphql-versioned-transformer": "5.2.48-beta.2",
-=======
-    "graphql-auth-transformer": "^7.2.49",
-    "graphql-connection-transformer": "^5.2.48",
-    "graphql-dynamodb-transformer": "^7.2.48",
-    "graphql-function-transformer": "^3.3.39",
-    "graphql-key-transformer": "^3.2.48",
-    "graphql-tag": "^2.10.1",
-    "graphql-transformer-core": "^7.6.11",
-    "graphql-versioned-transformer": "^5.2.48",
->>>>>>> c80c86e3
     "isomorphic-fetch": "^3.0.0",
     "jsonwebtoken": "^9.0.0",
     "uuid": "^8.3.2",
