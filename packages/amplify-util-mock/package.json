{
  "name": "@aws-amplify/amplify-util-mock",
  "version": "5.10.22",
  "description": "amplify cli plugin providing local testing",
  "repository": {
    "type": "git",
    "url": "https://github.com/aws-amplify/amplify-cli.git",
    "directory": "packages/amplify-util-mock"
  },
  "author": "Amazon Web Services",
  "license": "Apache-2.0",
  "main": "lib/index.js",
  "keywords": [
    "graphql",
    "appsync",
    "aws"
  ],
  "publishConfig": {
    "access": "public"
  },
  "scripts": {
    "e2e": "yarn e2e_v1 && yarn e2e_v2",
    "e2e_v2": "jest --runInBand --forceExit ./src/__e2e_v2__/*.test.ts",
    "e2e_v1": "jest --runInBand --forceExit ./src/__e2e__/*.test.ts",
    "test": "jest --logHeapUsage src/__tests__/**/*.test.ts",
    "test-watch": "jest --watch",
    "build": "tsc",
    "watch": "tsc -w",
    "clean": "rimraf lib tsconfig.tsbuildinfo node_modules",
    "velocity": "jest ./src/__tests__/velocity/*.test.ts",
    "extract-api": "ts-node ../../scripts/extract-api.ts"
  },
  "dependencies": {
    "@aws-amplify/amplify-appsync-simulator": "2.16.16",
    "@aws-amplify/amplify-category-function": "5.7.17",
    "@aws-amplify/amplify-cli-core": "4.4.3",
    "@aws-amplify/amplify-environment-parameters": "1.9.22",
    "@aws-amplify/amplify-opensearch-simulator": "1.7.22",
    "@aws-amplify/amplify-prompts": "2.8.7",
    "@aws-amplify/amplify-provider-awscloudformation": "8.11.14",
    "@aws-sdk/client-dynamodb": "^3.919.0",
<<<<<<< HEAD
    "@aws-sdk/client-dynamodb-streams": "^3.624.0",
=======
    "@aws-sdk/client-dynamodb-streams": "^3.919.0",
>>>>>>> faca7400
    "@hapi/topo": "^5.0.0",
    "amplify-codegen": "^4.10.3",
    "amplify-dynamodb-simulator": "2.9.26",
    "amplify-storage-simulator": "1.11.8",
    "axios": "^1.11.0",
    "chokidar": "^3.5.3",
    "detect-port": "^1.3.0",
    "dotenv": "^8.2.0",
    "execa": "^5.1.1",
    "fs-extra": "^8.1.0",
    "inquirer": "^7.3.3",
    "lodash": "^4.17.21",
    "node-fetch": "^2.6.7",
    "semver": "^7.5.4",
    "which": "^2.0.2"
  },
  "devDependencies": {
    "@aws-amplify/amplify-function-plugin-interface": "1.12.1",
    "@aws-amplify/graphql-auth-transformer": "^3.6.13",
    "@aws-amplify/graphql-default-value-transformer": "^2.3.21",
    "@aws-amplify/graphql-function-transformer": "^2.1.33",
    "@aws-amplify/graphql-http-transformer": "^2.1.33",
    "@aws-amplify/graphql-index-transformer": "^2.4.17",
    "@aws-amplify/graphql-maps-to-transformer": "^3.5.1",
    "@aws-amplify/graphql-model-transformer": "^2.14.1",
    "@aws-amplify/graphql-predictions-transformer": "^2.2.1",
    "@aws-amplify/graphql-relational-transformer": "^2.5.19",
    "@aws-amplify/graphql-searchable-transformer": "^2.7.17",
    "@aws-amplify/graphql-transformer": "^1.1.0",
    "@aws-amplify/graphql-transformer-core": "^2.11.2",
    "@aws-amplify/graphql-transformer-interfaces": "^3.12.1",
    "@aws-amplify/graphql-transformer-migrator": "^2.2.33",
    "@types/detect-port": "^1.3.0",
    "@types/jest": "^29.0.0",
    "@types/lodash": "^4.14.149",
    "@types/node": "^20.9.0",
    "@types/semver": "^7.1.0",
    "@types/which": "^1.3.2",
    "amplify-nodejs-function-runtime-provider": "2.5.31",
    "aws-appsync": "^4.1.4",
    "aws-cdk-lib": "~2.189.1",
    "aws-sdk-client-mock": "^4.1.0",
    "aws-sdk-client-mock-jest": "^4.1.0",
    "axios": "^1.11.0",
    "constructs": "^10.0.5",
    "graphql": "^15.5.0",
    "graphql-auth-transformer": "^7.2.87",
    "graphql-connection-transformer": "^5.2.84",
    "graphql-dynamodb-transformer": "^7.2.84",
    "graphql-function-transformer": "^3.3.75",
    "graphql-key-transformer": "^3.2.84",
    "graphql-tag": "^2.10.1",
    "graphql-transformer-core": "^8.2.17",
    "graphql-versioned-transformer": "^5.2.84",
    "isomorphic-fetch": "^3.0.0",
    "jest": "^29.7.0",
    "jose": "^5.2.0",
    "uuid": "^8.3.2",
    "ws": "^7.5.7"
  },
  "jest": {
    "testRunner": "jest-circus/runner",
    "preset": "ts-jest",
    "transform": {
      "^.+\\.tsx?$": "ts-jest"
    },
    "collectCoverage": true,
    "collectCoverageFrom": [
      "src/**/*.ts",
      "!**/node_modules/**",
      "!src/__tests__/**",
      "!lib/**"
    ],
    "reporters": [
      "default",
      "jest-junit"
    ],
    "testEnvironmentOptions": {
      "url": "http://localhost"
    },
    "testRegex": "(src/(__tests__|__e2e__|__e2e_v2__)/.*.test.ts)$",
    "moduleFileExtensions": [
      "ts",
      "tsx",
      "js",
      "jsx",
      "json",
      "node"
    ]
  },
  "jest-junit": {
    "outputDirectory": "reports/junit/",
    "outputName": "js-test-results.xml",
    "usePathForSuiteName": "true",
    "addFileAttribute": "true"
  }
}<|MERGE_RESOLUTION|>--- conflicted
+++ resolved
@@ -39,11 +39,7 @@
     "@aws-amplify/amplify-prompts": "2.8.7",
     "@aws-amplify/amplify-provider-awscloudformation": "8.11.14",
     "@aws-sdk/client-dynamodb": "^3.919.0",
-<<<<<<< HEAD
-    "@aws-sdk/client-dynamodb-streams": "^3.624.0",
-=======
     "@aws-sdk/client-dynamodb-streams": "^3.919.0",
->>>>>>> faca7400
     "@hapi/topo": "^5.0.0",
     "amplify-codegen": "^4.10.3",
     "amplify-dynamodb-simulator": "2.9.26",
