--- conflicted
+++ resolved
@@ -1,10 +1,6 @@
 {
   "name": "amplify-util-mock",
-<<<<<<< HEAD
-  "version": "3.21.2",
-=======
   "version": "3.21.3",
->>>>>>> 11978cb4
   "description": "amplify cli plugin providing local testing",
   "repository": {
     "type": "git",
@@ -32,11 +28,7 @@
   "dependencies": {
     "@hapi/topo": "^5.0.0",
     "amplify-appsync-simulator": "1.20.3",
-<<<<<<< HEAD
-    "amplify-category-function": "2.20.7",
-=======
     "amplify-category-function": "2.20.8",
->>>>>>> 11978cb4
     "amplify-codegen": "2.15.11",
     "amplify-dynamodb-simulator": "1.14.0",
     "amplify-storage-simulator": "1.4.0",
@@ -56,16 +48,6 @@
     "aws-sdk": "^2.608.0",
     "aws-sdk-mock": "^5.1.0",
     "axios": "^0.19.2",
-<<<<<<< HEAD
-    "graphql-auth-transformer": "6.18.2",
-    "graphql-connection-transformer": "4.18.2",
-    "graphql-dynamodb-transformer": "6.19.3",
-    "graphql-function-transformer": "2.3.10",
-    "graphql-key-transformer": "2.19.2",
-    "graphql-tag": "^2.10.1",
-    "graphql-transformer-core": "6.19.2",
-    "graphql-versioned-transformer": "4.15.10",
-=======
     "graphql-auth-transformer": "6.18.3",
     "graphql-connection-transformer": "4.18.3",
     "graphql-dynamodb-transformer": "6.19.4",
@@ -74,7 +56,6 @@
     "graphql-tag": "^2.10.1",
     "graphql-transformer-core": "6.19.3",
     "graphql-versioned-transformer": "4.15.11",
->>>>>>> 11978cb4
     "isomorphic-fetch": "^2.2.1",
     "jsonwebtoken": "^8.5.1",
     "node-fetch": "^2.6.0",
