{
  "name": "amplify-util-mock",
<<<<<<< HEAD
  "version": "4.6.0-cdkv2.3",
=======
  "version": "4.6.1",
>>>>>>> 6e02691a
  "description": "amplify cli plugin providing local testing",
  "repository": {
    "type": "git",
    "url": "https://github.com/aws-amplify/amplify-cli.git",
    "directory": "packages/amplify-util-mock"
  },
  "author": "Amazon Web Services",
  "license": "Apache-2.0",
  "main": "lib/index.js",
  "keywords": [
    "graphql",
    "appsync",
    "aws"
  ],
  "scripts": {
    "e2e": "yarn run e2e_v1 && yarn run e2e_v2",
    "e2e_v2": "jest --runInBand --forceExit ./src/__e2e_v2__/*.test.ts",
    "e2e_v1": "jest --runInBand --forceExit ./src/__e2e__/*.test.ts",
    "test": "jest --logHeapUsage src/__tests__/**/*.test.ts",
    "test-watch": "jest --watch",
    "build": "tsc",
    "watch": "tsc -w",
    "clean": "rimraf lib tsconfig.tsbuildinfo node_modules",
    "velocity": "jest ./src/__tests__/velocity/*.test.ts",
    "jest": "jest"
  },
  "dependencies": {
    "@aws-amplify/amplify-appsync-simulator": "2.7.0-cdkv2.2",
    "@aws-amplify/amplify-opensearch-simulator": "1.2.0-cdkv2.0",
    "@hapi/topo": "^5.0.0",
<<<<<<< HEAD
    "amplify-category-function": "4.2.0-cdkv2.2",
    "amplify-cli-core": "4.0.0-cdkv2.2",
    "amplify-codegen": "^3.2.0",
    "amplify-dynamodb-simulator": "2.5.0-cdkv2.2",
    "amplify-prompts": "2.6.2-cdkv2.0",
    "amplify-provider-awscloudformation": "7.0.0-cdkv2.2",
    "amplify-storage-simulator": "1.7.0-cdkv2.0",
=======
    "amplify-category-function": "4.2.0",
    "amplify-cli-core": "3.3.0",
    "amplify-codegen": "^3.3.2",
    "amplify-dynamodb-simulator": "2.5.0",
    "@aws-amplify/amplify-opensearch-simulator": "1.0.0",
    "amplify-prompts": "2.6.0",
    "amplify-provider-awscloudformation": "6.9.0",
    "amplify-storage-simulator": "1.7.0",
>>>>>>> 6e02691a
    "chokidar": "^3.5.3",
    "detect-port": "^1.3.0",
    "dotenv": "^8.2.0",
    "execa": "^5.1.1",
    "fs-extra": "^8.1.0",
    "inquirer": "^7.3.3",
    "lodash": "^4.17.21",
    "node-fetch": "^2.6.7",
    "semver": "^7.3.5",
    "which": "^2.0.2"
  },
  "devDependencies": {
<<<<<<< HEAD
    "@aws-amplify/graphql-auth-transformer": "^2.1.0-cdkv2.2",
    "@aws-amplify/graphql-default-value-transformer": "^1.1.0-cdkv2.1",
    "@aws-amplify/graphql-function-transformer": "^1.1.0-cdkv2.1",
    "@aws-amplify/graphql-http-transformer": "^1.1.0-cdkv2.1",
    "@aws-amplify/graphql-index-transformer": "^1.1.0-cdkv2.2",
    "@aws-amplify/graphql-maps-to-transformer": "^2.1.0-cdkv2.2",
    "@aws-amplify/graphql-model-transformer": "^1.1.0-cdkv2.1",
    "@aws-amplify/graphql-predictions-transformer": "^1.1.0-cdkv2.1",
    "@aws-amplify/graphql-relational-transformer": "^1.1.0-cdkv2.2",
    "@aws-amplify/graphql-searchable-transformer": "^1.1.0-cdkv2.1",
    "@aws-amplify/graphql-transformer-core": "^1.1.0-cdkv2.1",
    "@aws-amplify/graphql-transformer-interfaces": "^2.1.0-cdkv2.1",
    "@aws-amplify/graphql-transformer-migrator": "^2.1.0-cdkv2.2",
=======
    "@aws-amplify/graphql-auth-transformer": "^1.1.4",
    "@aws-amplify/graphql-default-value-transformer": "^0.7.3",
    "@aws-amplify/graphql-function-transformer": "^0.7.31",
    "@aws-amplify/graphql-http-transformer": "^0.8.31",
    "@aws-amplify/graphql-index-transformer": "^0.14.3",
    "@aws-amplify/graphql-maps-to-transformer": "^1.1.35",
    "@aws-amplify/graphql-model-transformer": "^0.16.3",
    "@aws-amplify/graphql-predictions-transformer": "^0.6.31",
    "@aws-amplify/graphql-relational-transformer": "^0.12.4",
    "@aws-amplify/graphql-searchable-transformer": "^0.16.3",
    "@aws-amplify/graphql-transformer-core": "^0.17.15",
    "@aws-amplify/graphql-transformer-interfaces": "^1.14.9",
    "@aws-amplify/graphql-transformer-migrator": "^1.4.10",
>>>>>>> 6e02691a
    "@types/detect-port": "^1.3.0",
    "@types/lodash": "^4.14.149",
    "@types/node": "^12.12.6",
    "@types/semver": "^7.1.0",
    "@types/which": "^1.3.2",
    "amplify-function-plugin-interface": "1.9.5",
    "amplify-nodejs-function-runtime-provider": "2.3.4-cdkv2.2",
    "aws-appsync": "^4.1.4",
    "aws-sdk": "^2.1233.0",
    "aws-sdk-mock": "^5.8.0",
    "axios": "^0.26.0",
    "graphql-auth-transformer": "^7.2.44",
    "graphql-connection-transformer": "^5.2.43",
    "graphql-dynamodb-transformer": "^7.2.43",
    "graphql-function-transformer": "^3.3.34",
    "graphql-key-transformer": "^3.2.43",
    "graphql-tag": "^2.10.1",
    "graphql-transformer-core": "^7.6.6",
    "graphql-versioned-transformer": "^5.2.43",
    "isomorphic-fetch": "^3.0.0",
    "jsonwebtoken": "^8.5.1",
    "uuid": "^8.3.2",
    "ws": "^7.5.7"
  },
  "jest": {
    "testRunner": "jest-circus/runner",
    "preset": "ts-jest",
    "transform": {
      "^.+\\.tsx?$": "ts-jest"
    },
    "collectCoverage": true,
    "collectCoverageFrom": [
      "src/**/*.ts",
      "!**/node_modules/**",
      "!src/__tests__/**",
      "!lib/**"
    ],
    "reporters": [
      "default",
      "jest-junit"
    ],
    "testEnvironment": "node",
    "testURL": "http://localhost/",
    "testRegex": "(src/(__tests__|__e2e__|__e2e_v2__)/.*.test.ts)$",
    "moduleFileExtensions": [
      "ts",
      "tsx",
      "js",
      "jsx",
      "json",
      "node"
    ]
  },
  "jest-junit": {
    "outputDirectory": "reports/junit/",
    "outputName": "js-test-results.xml",
    "usePathForSuiteName": "true",
    "addFileAttribute": "true"
  }
}<|MERGE_RESOLUTION|>--- conflicted
+++ resolved
@@ -1,10 +1,6 @@
 {
   "name": "amplify-util-mock",
-<<<<<<< HEAD
   "version": "4.6.0-cdkv2.3",
-=======
-  "version": "4.6.1",
->>>>>>> 6e02691a
   "description": "amplify cli plugin providing local testing",
   "repository": {
     "type": "git",
@@ -33,26 +29,15 @@
   },
   "dependencies": {
     "@aws-amplify/amplify-appsync-simulator": "2.7.0-cdkv2.2",
-    "@aws-amplify/amplify-opensearch-simulator": "1.2.0-cdkv2.0",
     "@hapi/topo": "^5.0.0",
-<<<<<<< HEAD
     "amplify-category-function": "4.2.0-cdkv2.2",
     "amplify-cli-core": "4.0.0-cdkv2.2",
     "amplify-codegen": "^3.2.0",
     "amplify-dynamodb-simulator": "2.5.0-cdkv2.2",
+    "@aws-amplify/amplify-opensearch-simulator": "1.2.0-cdkv2.0",
     "amplify-prompts": "2.6.2-cdkv2.0",
     "amplify-provider-awscloudformation": "7.0.0-cdkv2.2",
     "amplify-storage-simulator": "1.7.0-cdkv2.0",
-=======
-    "amplify-category-function": "4.2.0",
-    "amplify-cli-core": "3.3.0",
-    "amplify-codegen": "^3.3.2",
-    "amplify-dynamodb-simulator": "2.5.0",
-    "@aws-amplify/amplify-opensearch-simulator": "1.0.0",
-    "amplify-prompts": "2.6.0",
-    "amplify-provider-awscloudformation": "6.9.0",
-    "amplify-storage-simulator": "1.7.0",
->>>>>>> 6e02691a
     "chokidar": "^3.5.3",
     "detect-port": "^1.3.0",
     "dotenv": "^8.2.0",
@@ -65,7 +50,6 @@
     "which": "^2.0.2"
   },
   "devDependencies": {
-<<<<<<< HEAD
     "@aws-amplify/graphql-auth-transformer": "^2.1.0-cdkv2.2",
     "@aws-amplify/graphql-default-value-transformer": "^1.1.0-cdkv2.1",
     "@aws-amplify/graphql-function-transformer": "^1.1.0-cdkv2.1",
@@ -79,21 +63,6 @@
     "@aws-amplify/graphql-transformer-core": "^1.1.0-cdkv2.1",
     "@aws-amplify/graphql-transformer-interfaces": "^2.1.0-cdkv2.1",
     "@aws-amplify/graphql-transformer-migrator": "^2.1.0-cdkv2.2",
-=======
-    "@aws-amplify/graphql-auth-transformer": "^1.1.4",
-    "@aws-amplify/graphql-default-value-transformer": "^0.7.3",
-    "@aws-amplify/graphql-function-transformer": "^0.7.31",
-    "@aws-amplify/graphql-http-transformer": "^0.8.31",
-    "@aws-amplify/graphql-index-transformer": "^0.14.3",
-    "@aws-amplify/graphql-maps-to-transformer": "^1.1.35",
-    "@aws-amplify/graphql-model-transformer": "^0.16.3",
-    "@aws-amplify/graphql-predictions-transformer": "^0.6.31",
-    "@aws-amplify/graphql-relational-transformer": "^0.12.4",
-    "@aws-amplify/graphql-searchable-transformer": "^0.16.3",
-    "@aws-amplify/graphql-transformer-core": "^0.17.15",
-    "@aws-amplify/graphql-transformer-interfaces": "^1.14.9",
-    "@aws-amplify/graphql-transformer-migrator": "^1.4.10",
->>>>>>> 6e02691a
     "@types/detect-port": "^1.3.0",
     "@types/lodash": "^4.14.149",
     "@types/node": "^12.12.6",
