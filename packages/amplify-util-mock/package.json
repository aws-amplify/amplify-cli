{
  "name": "amplify-util-mock",
<<<<<<< HEAD
  "version": "4.3.15-beta.5",
=======
  "version": "4.3.15",
>>>>>>> fd2e4ff7
  "description": "amplify cli plugin providing local testing",
  "repository": {
    "type": "git",
    "url": "https://github.com/aws-amplify/amplify-cli.git",
    "directory": "packages/amplify-util-mock"
  },
  "author": "Amazon Web Services",
  "license": "Apache-2.0",
  "main": "lib/index.js",
  "keywords": [
    "graphql",
    "appsync",
    "aws"
  ],
  "scripts": {
    "e2e": "yarn run e2e_v1 && yarn run e2e_v2",
    "e2e_v2": "jest --runInBand --forceExit ./src/__e2e_v2__/*.test.ts",
    "e2e_v1": "jest --runInBand --forceExit ./src/__e2e__/*.test.ts",
    "test": "jest src/__tests__/**/*.test.ts",
    "test-watch": "jest --watch",
    "build": "tsc",
    "watch": "tsc -w",
    "clean": "rimraf lib tsconfig.tsbuildinfo"
  },
  "dependencies": {
    "@hapi/topo": "^5.0.0",
<<<<<<< HEAD
    "amplify-appsync-simulator": "2.3.11-beta.4",
=======
    "amplify-appsync-simulator": "2.3.11",
>>>>>>> fd2e4ff7
    "amplify-category-function": "4.0.1",
    "amplify-cli-core": "2.5.2",
    "amplify-codegen": "2.28.1",
    "amplify-dynamodb-simulator": "2.2.26",
<<<<<<< HEAD
    "amplify-provider-awscloudformation": "6.1.1-beta.5",
=======
    "amplify-provider-awscloudformation": "6.1.1",
>>>>>>> fd2e4ff7
    "amplify-storage-simulator": "1.6.6",
    "chokidar": "^3.5.3",
    "detect-port": "^1.3.0",
    "dotenv": "^8.2.0",
    "execa": "^5.1.1",
    "fs-extra": "^8.1.0",
    "inquirer": "^7.3.3",
    "lodash": "^4.17.21",
    "semver": "^7.3.5",
    "which": "^2.0.2"
  },
  "devDependencies": {
<<<<<<< HEAD
    "@aws-amplify/graphql-auth-transformer": "0.8.0-beta.4",
    "@aws-amplify/graphql-default-value-transformer": "0.5.20-beta.4",
    "@aws-amplify/graphql-function-transformer": "0.7.14-beta.4",
    "@aws-amplify/graphql-http-transformer": "0.8.14-beta.4",
    "@aws-amplify/graphql-index-transformer": "0.11.5-beta.4",
    "@aws-amplify/graphql-maps-to-transformer": "1.1.12-beta.4",
    "@aws-amplify/graphql-model-transformer": "0.13.5-beta.4",
    "@aws-amplify/graphql-predictions-transformer": "0.6.14-beta.4",
    "@aws-amplify/graphql-relational-transformer": "0.8.0-beta.4",
    "@aws-amplify/graphql-searchable-transformer": "0.13.7-beta.4",
    "@aws-amplify/graphql-transformer-core": "0.16.5-beta.4",
    "@aws-amplify/graphql-transformer-interfaces": "1.13.1-beta.4",
=======
    "@aws-amplify/graphql-auth-transformer": "0.8.0",
    "@aws-amplify/graphql-default-value-transformer": "0.5.20",
    "@aws-amplify/graphql-function-transformer": "0.7.14",
    "@aws-amplify/graphql-http-transformer": "0.8.14",
    "@aws-amplify/graphql-index-transformer": "0.11.5",
    "@aws-amplify/graphql-maps-to-transformer": "1.1.12",
    "@aws-amplify/graphql-model-transformer": "0.13.5",
    "@aws-amplify/graphql-predictions-transformer": "0.6.14",
    "@aws-amplify/graphql-relational-transformer": "0.8.0",
    "@aws-amplify/graphql-searchable-transformer": "0.13.7",
    "@aws-amplify/graphql-transformer-core": "0.16.5",
    "@aws-amplify/graphql-transformer-interfaces": "1.13.1",
>>>>>>> fd2e4ff7
    "@types/detect-port": "^1.3.0",
    "@types/lodash": "^4.14.149",
    "@types/node": "^12.12.6",
    "@types/semver": "^7.1.0",
    "@types/which": "^1.3.2",
    "amplify-function-plugin-interface": "1.9.4",
    "amplify-nodejs-function-runtime-provider": "2.2.26",
    "aws-appsync": "^2.0.2",
    "aws-sdk": "^2.1113.0",
    "aws-sdk-mock": "^5.6.2",
    "axios": "^0.26.0",
    "graphql-auth-transformer": "7.2.30",
    "graphql-connection-transformer": "5.2.30",
    "graphql-dynamodb-transformer": "7.2.30",
    "graphql-function-transformer": "3.3.21",
    "graphql-key-transformer": "3.2.30",
    "graphql-tag": "^2.10.1",
    "graphql-transformer-core": "7.4.13",
    "graphql-versioned-transformer": "5.2.30",
    "isomorphic-fetch": "^3.0.0",
    "jsonwebtoken": "^8.5.1",
    "uuid": "^8.3.2",
    "ws": "^7.5.7"
  },
  "jest": {
    "testRunner": "jest-circus/runner",
    "preset": "ts-jest",
    "transform": {
      "^.+\\.tsx?$": "ts-jest"
    },
    "collectCoverage": true,
    "collectCoverageFrom": [
      "src/**/*.ts",
      "!**/node_modules/**",
      "!src/__tests__/**",
      "!lib/**"
    ],
    "reporters": [
      "default",
      "jest-junit"
    ],
    "testEnvironment": "node",
    "testURL": "http://localhost/",
    "testRegex": "(src/(__tests__|__e2e__|__e2e_v2__)/.*.test.ts)$",
    "moduleFileExtensions": [
      "ts",
      "tsx",
      "js",
      "jsx",
      "json",
      "node"
    ]
  },
  "jest-junit": {
    "outputDirectory": "reports/junit/",
    "outputName": "js-test-results.xml",
    "usePathForSuiteName": "true",
    "addFileAttribute": "true"
  },
  "gitHead": "0225c2acf42cfd767812c3c7d7744bf9fd7d4607"
}<|MERGE_RESOLUTION|>--- conflicted
+++ resolved
@@ -1,10 +1,6 @@
 {
   "name": "amplify-util-mock",
-<<<<<<< HEAD
   "version": "4.3.15-beta.5",
-=======
-  "version": "4.3.15",
->>>>>>> fd2e4ff7
   "description": "amplify cli plugin providing local testing",
   "repository": {
     "type": "git",
@@ -31,20 +27,12 @@
   },
   "dependencies": {
     "@hapi/topo": "^5.0.0",
-<<<<<<< HEAD
     "amplify-appsync-simulator": "2.3.11-beta.4",
-=======
-    "amplify-appsync-simulator": "2.3.11",
->>>>>>> fd2e4ff7
     "amplify-category-function": "4.0.1",
     "amplify-cli-core": "2.5.2",
     "amplify-codegen": "2.28.1",
     "amplify-dynamodb-simulator": "2.2.26",
-<<<<<<< HEAD
     "amplify-provider-awscloudformation": "6.1.1-beta.5",
-=======
-    "amplify-provider-awscloudformation": "6.1.1",
->>>>>>> fd2e4ff7
     "amplify-storage-simulator": "1.6.6",
     "chokidar": "^3.5.3",
     "detect-port": "^1.3.0",
@@ -57,7 +45,6 @@
     "which": "^2.0.2"
   },
   "devDependencies": {
-<<<<<<< HEAD
     "@aws-amplify/graphql-auth-transformer": "0.8.0-beta.4",
     "@aws-amplify/graphql-default-value-transformer": "0.5.20-beta.4",
     "@aws-amplify/graphql-function-transformer": "0.7.14-beta.4",
@@ -70,20 +57,6 @@
     "@aws-amplify/graphql-searchable-transformer": "0.13.7-beta.4",
     "@aws-amplify/graphql-transformer-core": "0.16.5-beta.4",
     "@aws-amplify/graphql-transformer-interfaces": "1.13.1-beta.4",
-=======
-    "@aws-amplify/graphql-auth-transformer": "0.8.0",
-    "@aws-amplify/graphql-default-value-transformer": "0.5.20",
-    "@aws-amplify/graphql-function-transformer": "0.7.14",
-    "@aws-amplify/graphql-http-transformer": "0.8.14",
-    "@aws-amplify/graphql-index-transformer": "0.11.5",
-    "@aws-amplify/graphql-maps-to-transformer": "1.1.12",
-    "@aws-amplify/graphql-model-transformer": "0.13.5",
-    "@aws-amplify/graphql-predictions-transformer": "0.6.14",
-    "@aws-amplify/graphql-relational-transformer": "0.8.0",
-    "@aws-amplify/graphql-searchable-transformer": "0.13.7",
-    "@aws-amplify/graphql-transformer-core": "0.16.5",
-    "@aws-amplify/graphql-transformer-interfaces": "1.13.1",
->>>>>>> fd2e4ff7
     "@types/detect-port": "^1.3.0",
     "@types/lodash": "^4.14.149",
     "@types/node": "^12.12.6",
