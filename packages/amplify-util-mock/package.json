--- conflicted
+++ resolved
@@ -1,10 +1,6 @@
 {
   "name": "@aws-amplify/amplify-util-mock",
-<<<<<<< HEAD
-  "version": "5.0.5",
-=======
   "version": "5.0.7",
->>>>>>> b289cbc0
   "description": "amplify cli plugin providing local testing",
   "repository": {
     "type": "git",
@@ -36,19 +32,6 @@
     "extract-api": "ts-node ../../scripts/extract-api.ts"
   },
   "dependencies": {
-<<<<<<< HEAD
-    "@aws-amplify/amplify-appsync-simulator": "2.10.3",
-    "@aws-amplify/amplify-category-function": "5.1.1",
-    "@aws-amplify/amplify-environment-parameters": "1.4.1",
-    "@aws-amplify/amplify-opensearch-simulator": "1.2.3",
-    "@aws-amplify/amplify-prompts": "2.6.6",
-    "@aws-amplify/amplify-provider-awscloudformation": "8.0.3",
-    "@hapi/topo": "^5.0.0",
-    "amplify-cli-core": "4.0.1",
-    "amplify-codegen": "^3.4.1",
-    "amplify-dynamodb-simulator": "2.5.10",
-    "amplify-storage-simulator": "1.7.4",
-=======
     "@aws-amplify/amplify-appsync-simulator": "2.10.5",
     "@aws-amplify/amplify-category-function": "5.1.3",
     "@aws-amplify/amplify-cli-core": "4.0.3",
@@ -60,7 +43,6 @@
     "amplify-codegen": "^3.4.2",
     "amplify-dynamodb-simulator": "2.5.12",
     "amplify-storage-simulator": "1.7.6",
->>>>>>> b289cbc0
     "chokidar": "^3.5.3",
     "detect-port": "^1.3.0",
     "dotenv": "^8.2.0",
@@ -73,22 +55,6 @@
     "which": "^2.0.2"
   },
   "devDependencies": {
-<<<<<<< HEAD
-    "@aws-amplify/amplify-function-plugin-interface": "1.10.0",
-    "@aws-amplify/graphql-auth-transformer": "^2.1.2",
-    "@aws-amplify/graphql-default-value-transformer": "^1.1.2",
-    "@aws-amplify/graphql-function-transformer": "^1.2.0",
-    "@aws-amplify/graphql-http-transformer": "^1.2.0",
-    "@aws-amplify/graphql-index-transformer": "^1.1.2",
-    "@aws-amplify/graphql-maps-to-transformer": "^2.1.2",
-    "@aws-amplify/graphql-model-transformer": "^1.2.0",
-    "@aws-amplify/graphql-predictions-transformer": "^1.2.0",
-    "@aws-amplify/graphql-relational-transformer": "^1.1.2",
-    "@aws-amplify/graphql-searchable-transformer": "^1.2.0",
-    "@aws-amplify/graphql-transformer-core": "^1.2.0",
-    "@aws-amplify/graphql-transformer-interfaces": "^2.1.1",
-    "@aws-amplify/graphql-transformer-migrator": "^2.1.2",
-=======
     "@aws-amplify/amplify-function-plugin-interface": "1.10.2",
     "@aws-amplify/graphql-auth-transformer": "^2.1.3-ownerfield-pk-fix.0",
     "@aws-amplify/graphql-default-value-transformer": "^1.1.3-ownerfield-pk-fix.0",
@@ -103,17 +69,12 @@
     "@aws-amplify/graphql-transformer-core": "^1.2.1-ownerfield-pk-fix.0",
     "@aws-amplify/graphql-transformer-interfaces": "^2.1.1",
     "@aws-amplify/graphql-transformer-migrator": "^2.1.3-ownerfield-pk-fix.0",
->>>>>>> b289cbc0
     "@types/detect-port": "^1.3.0",
     "@types/lodash": "^4.14.149",
     "@types/node": "^12.12.6",
     "@types/semver": "^7.1.0",
     "@types/which": "^1.3.2",
-<<<<<<< HEAD
-    "amplify-nodejs-function-runtime-provider": "2.3.14",
-=======
     "amplify-nodejs-function-runtime-provider": "2.3.16",
->>>>>>> b289cbc0
     "aws-appsync": "^4.1.4",
     "aws-sdk": "^2.1354.0",
     "aws-sdk-mock": "^5.8.0",
