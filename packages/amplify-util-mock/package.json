--- conflicted
+++ resolved
@@ -37,13 +37,9 @@
     "@aws-amplify/amplify-environment-parameters": "1.9.20",
     "@aws-amplify/amplify-opensearch-simulator": "1.7.20",
     "@aws-amplify/amplify-prompts": "2.8.7",
-<<<<<<< HEAD
-    "@aws-amplify/amplify-provider-awscloudformation": "8.11.9",
+    "@aws-amplify/amplify-provider-awscloudformation": "8.11.10",
     "@aws-sdk/client-dynamodb": "^3.624.0",
     "@aws-sdk/client-dynamodb-streams": "^3.624.0",
-=======
-    "@aws-amplify/amplify-provider-awscloudformation": "8.11.10",
->>>>>>> f7977d6f
     "@hapi/topo": "^5.0.0",
     "amplify-codegen": "^4.10.3",
     "amplify-dynamodb-simulator": "2.9.24",
