--- conflicted
+++ resolved
@@ -1,10 +1,6 @@
 {
   "name": "amplify-util-mock",
-<<<<<<< HEAD
-  "version": "3.20.0",
-=======
   "version": "3.24.1",
->>>>>>> 66b4815e
   "description": "amplify cli plugin providing local testing",
   "repository": {
     "type": "git",
@@ -30,17 +26,10 @@
   },
   "dependencies": {
     "@hapi/topo": "^5.0.0",
-<<<<<<< HEAD
-    "amplify-appsync-simulator": "1.20.2",
-    "amplify-category-function": "2.20.2",
-    "amplify-codegen": "2.15.8",
-    "amplify-dynamodb-simulator": "1.14.0",
-=======
     "amplify-appsync-simulator": "1.23.1",
     "amplify-category-function": "2.23.0",
     "amplify-codegen": "2.15.16",
     "amplify-dynamodb-simulator": "1.14.2",
->>>>>>> 66b4815e
     "amplify-storage-simulator": "1.4.0",
     "chokidar": "^3.3.1",
     "execa": "^4.0.0",
@@ -58,16 +47,6 @@
     "aws-sdk": "^2.608.0",
     "aws-sdk-mock": "^5.1.0",
     "axios": "^0.19.2",
-<<<<<<< HEAD
-    "graphql-auth-transformer": "6.16.0",
-    "graphql-connection-transformer": "4.17.0",
-    "graphql-dynamodb-transformer": "6.18.0",
-    "graphql-function-transformer": "2.3.5",
-    "graphql-key-transformer": "2.17.0",
-    "graphql-tag": "^2.10.1",
-    "graphql-transformer-core": "6.18.0",
-    "graphql-versioned-transformer": "4.15.5",
-=======
     "graphql-auth-transformer": "6.20.0",
     "graphql-connection-transformer": "4.18.7",
     "graphql-dynamodb-transformer": "6.19.8",
@@ -76,7 +55,6 @@
     "graphql-tag": "^2.10.1",
     "graphql-transformer-core": "6.21.0",
     "graphql-versioned-transformer": "4.15.15",
->>>>>>> 66b4815e
     "isomorphic-fetch": "^2.2.1",
     "jsonwebtoken": "^8.5.1",
     "node-fetch": "^2.6.0",
