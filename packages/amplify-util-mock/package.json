--- conflicted
+++ resolved
@@ -1,11 +1,6 @@
 {
-<<<<<<< HEAD
-  "name": "amplify-util-mock",
+  "name": "@aws-amplify/amplify-util-mock",
   "version": "4.8.2-cdkv2.1",
-=======
-  "name": "@aws-amplify/amplify-util-mock",
-  "version": "4.8.2-beta.1",
->>>>>>> 811165ee
   "description": "amplify cli plugin providing local testing",
   "repository": {
     "type": "git",
@@ -37,30 +32,16 @@
     "extract-api": "ts-node ../../scripts/extract-api.ts"
   },
   "dependencies": {
-<<<<<<< HEAD
     "@aws-amplify/amplify-appsync-simulator": "2.10.0-cdkv2.1",
     "@aws-amplify/amplify-category-function": "5.0.0-cdkv2.0",
     "@aws-amplify/amplify-opensearch-simulator": "1.2.2-cdkv2.1",
-=======
-    "@aws-amplify/amplify-appsync-simulator": "2.10.0-beta.1",
-    "@aws-amplify/amplify-opensearch-simulator": "1.2.2-beta.1",
->>>>>>> 811165ee
     "@hapi/topo": "^5.0.0",
     "amplify-cli-core": "4.0.0-cdkv2.7",
     "amplify-codegen": "^3.3.6",
-<<<<<<< HEAD
     "amplify-dynamodb-simulator": "2.5.6-cdkv2.1",
     "amplify-prompts": "2.6.4-cdkv2.1",
-    "amplify-provider-awscloudformation": "7.0.0-cdkv2.7",
+    "@aws-amplify/amplify-provider-awscloudformation": "7.0.0-cdkv2.7",
     "amplify-storage-simulator": "1.7.3-cdkv2.0",
-=======
-    "@aws-amplify/amplify-category-function": "5.0.0-beta.0",
-    "amplify-cli-core": "4.0.0-beta.6",
-    "amplify-dynamodb-simulator": "2.5.6-beta.1",
-    "amplify-prompts": "2.6.4-beta.1",
-    "@aws-amplify/amplify-provider-awscloudformation": "7.0.0-beta.6",
-    "amplify-storage-simulator": "1.7.3-beta.1",
->>>>>>> 811165ee
     "chokidar": "^3.5.3",
     "detect-port": "^1.3.0",
     "dotenv": "^8.2.0",
@@ -91,13 +72,8 @@
     "@types/node": "^12.12.6",
     "@types/semver": "^7.1.0",
     "@types/which": "^1.3.2",
-<<<<<<< HEAD
     "amplify-function-plugin-interface": "1.9.6-cdkv2.2",
     "amplify-nodejs-function-runtime-provider": "2.3.10-cdkv2.1",
-=======
-    "amplify-function-plugin-interface": "1.9.6-beta.4",
-    "amplify-nodejs-function-runtime-provider": "2.3.10-beta.1",
->>>>>>> 811165ee
     "aws-appsync": "^4.1.4",
     "aws-sdk": "^2.1233.0",
     "aws-sdk-mock": "^5.8.0",
