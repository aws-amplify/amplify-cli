--- conflicted
+++ resolved
@@ -33,15 +33,9 @@
     "@aws-amplify/amplify-opensearch-simulator": "1.1.4",
     "@hapi/topo": "^5.0.0",
     "amplify-codegen": "^3.3.6",
-<<<<<<< HEAD
-    "@aws-amplify/amplify-category-function": "4.3.0",
-    "amplify-cli-core": "3.6.0",
-    "amplify-dynamodb-simulator": "2.5.4",
-=======
-    "amplify-category-function": "4.3.1",
+    "@aws-amplify/amplify-category-function": "4.3.1",
     "amplify-cli-core": "3.6.1",
     "amplify-dynamodb-simulator": "2.5.5",
->>>>>>> 63ff5499
     "amplify-prompts": "2.6.3",
     "amplify-provider-awscloudformation": "6.10.3",
     "amplify-storage-simulator": "1.7.2",
