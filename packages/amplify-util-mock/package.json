{
  "name": "@aws-amplify/amplify-util-mock",
<<<<<<< HEAD
  "version": "5.10.15-next-7.0",
=======
  "version": "5.10.15",
>>>>>>> ef7f5ebe
  "description": "amplify cli plugin providing local testing",
  "repository": {
    "type": "git",
    "url": "https://github.com/aws-amplify/amplify-cli.git",
    "directory": "packages/amplify-util-mock"
  },
  "author": "Amazon Web Services",
  "license": "Apache-2.0",
  "main": "lib/index.js",
  "keywords": [
    "graphql",
    "appsync",
    "aws"
  ],
  "publishConfig": {
    "access": "public"
  },
  "scripts": {
    "e2e": "yarn e2e_v1 && yarn e2e_v2",
    "e2e_v2": "jest --runInBand --forceExit ./src/__e2e_v2__/*.test.ts",
    "e2e_v1": "jest --runInBand --forceExit ./src/__e2e__/*.test.ts",
    "test": "jest --logHeapUsage src/__tests__/**/*.test.ts",
    "test-watch": "jest --watch",
    "build": "tsc",
    "watch": "tsc -w",
    "clean": "rimraf lib tsconfig.tsbuildinfo node_modules",
    "velocity": "jest ./src/__tests__/velocity/*.test.ts",
    "extract-api": "ts-node ../../scripts/extract-api.ts"
  },
  "dependencies": {
<<<<<<< HEAD
    "@aws-amplify/amplify-appsync-simulator": "2.16.12-next-7.0",
    "@aws-amplify/amplify-category-function": "5.7.14-next-7.0",
    "@aws-amplify/amplify-cli-core": "4.4.1-next-7.0",
    "@aws-amplify/amplify-environment-parameters": "1.9.19-next-7.0",
    "@aws-amplify/amplify-opensearch-simulator": "1.7.19-next-7.0",
    "@aws-amplify/amplify-prompts": "2.8.6",
    "@aws-amplify/amplify-provider-awscloudformation": "8.11.7-next-7.0",
    "@hapi/topo": "^5.0.0",
    "amplify-codegen": "^4.10.3",
    "amplify-dynamodb-simulator": "2.9.23-next-7.0",
=======
    "@aws-amplify/amplify-appsync-simulator": "2.16.12",
    "@aws-amplify/amplify-category-function": "5.7.14",
    "@aws-amplify/amplify-cli-core": "4.4.1",
    "@aws-amplify/amplify-environment-parameters": "1.9.19",
    "@aws-amplify/amplify-opensearch-simulator": "1.7.19",
    "@aws-amplify/amplify-prompts": "2.8.6",
    "@aws-amplify/amplify-provider-awscloudformation": "8.11.7",
    "@hapi/topo": "^5.0.0",
    "amplify-codegen": "^4.10.3",
    "amplify-dynamodb-simulator": "2.9.23",
>>>>>>> ef7f5ebe
    "amplify-storage-simulator": "1.11.6",
    "axios": "^1.6.7",
    "chokidar": "^3.5.3",
    "detect-port": "^1.3.0",
    "dotenv": "^8.2.0",
    "execa": "^5.1.1",
    "fs-extra": "^8.1.0",
    "inquirer": "^7.3.3",
    "lodash": "^4.17.21",
    "node-fetch": "^2.6.7",
    "semver": "^7.5.4",
    "which": "^2.0.2"
  },
  "devDependencies": {
    "@aws-amplify/amplify-function-plugin-interface": "1.12.1",
    "@aws-amplify/graphql-auth-transformer": "^3.6.12",
    "@aws-amplify/graphql-default-value-transformer": "^2.3.20",
    "@aws-amplify/graphql-function-transformer": "^2.1.32",
    "@aws-amplify/graphql-http-transformer": "^2.1.32",
    "@aws-amplify/graphql-index-transformer": "^2.4.16",
    "@aws-amplify/graphql-maps-to-transformer": "^3.5.0",
    "@aws-amplify/graphql-model-transformer": "^2.14.0",
    "@aws-amplify/graphql-predictions-transformer": "^2.2.0",
    "@aws-amplify/graphql-relational-transformer": "^2.5.18",
    "@aws-amplify/graphql-searchable-transformer": "^2.7.16",
    "@aws-amplify/graphql-transformer": "^1.1.0",
    "@aws-amplify/graphql-transformer-core": "^2.11.1",
    "@aws-amplify/graphql-transformer-interfaces": "^3.12.0",
    "@aws-amplify/graphql-transformer-migrator": "^2.2.32",
    "@types/detect-port": "^1.3.0",
    "@types/jest": "^29.0.0",
    "@types/lodash": "^4.14.149",
    "@types/node": "^12.12.6",
    "@types/semver": "^7.1.0",
    "@types/which": "^1.3.2",
<<<<<<< HEAD
    "amplify-nodejs-function-runtime-provider": "2.5.29-next-7.0",
=======
    "amplify-nodejs-function-runtime-provider": "2.5.29",
>>>>>>> ef7f5ebe
    "aws-appsync": "^4.1.4",
    "aws-cdk-lib": "~2.189.1",
    "aws-sdk": "^2.1464.0",
    "aws-sdk-mock": "^6.2.0",
    "axios": "^1.6.7",
    "constructs": "^10.0.5",
    "graphql": "^15.5.0",
    "graphql-auth-transformer": "^7.2.86",
    "graphql-connection-transformer": "^5.2.84",
    "graphql-dynamodb-transformer": "^7.2.84",
    "graphql-function-transformer": "^3.3.75",
    "graphql-key-transformer": "^3.2.84",
    "graphql-tag": "^2.10.1",
    "graphql-transformer-core": "^8.2.17",
    "graphql-versioned-transformer": "^5.2.84",
    "isomorphic-fetch": "^3.0.0",
    "jest": "^29.0.0",
    "jose": "^5.2.0",
    "uuid": "^8.3.2",
    "ws": "^7.5.7"
  },
  "jest": {
    "testRunner": "jest-circus/runner",
    "preset": "ts-jest",
    "transform": {
      "^.+\\.tsx?$": "ts-jest"
    },
    "collectCoverage": true,
    "collectCoverageFrom": [
      "src/**/*.ts",
      "!**/node_modules/**",
      "!src/__tests__/**",
      "!lib/**"
    ],
    "reporters": [
      "default",
      "jest-junit"
    ],
    "testEnvironmentOptions": {
      "url": "http://localhost"
    },
    "testRegex": "(src/(__tests__|__e2e__|__e2e_v2__)/.*.test.ts)$",
    "moduleFileExtensions": [
      "ts",
      "tsx",
      "js",
      "jsx",
      "json",
      "node"
    ]
  },
  "jest-junit": {
    "outputDirectory": "reports/junit/",
    "outputName": "js-test-results.xml",
    "usePathForSuiteName": "true",
    "addFileAttribute": "true"
  }
}<|MERGE_RESOLUTION|>--- conflicted
+++ resolved
@@ -1,10 +1,6 @@
 {
   "name": "@aws-amplify/amplify-util-mock",
-<<<<<<< HEAD
-  "version": "5.10.15-next-7.0",
-=======
   "version": "5.10.15",
->>>>>>> ef7f5ebe
   "description": "amplify cli plugin providing local testing",
   "repository": {
     "type": "git",
@@ -35,18 +31,6 @@
     "extract-api": "ts-node ../../scripts/extract-api.ts"
   },
   "dependencies": {
-<<<<<<< HEAD
-    "@aws-amplify/amplify-appsync-simulator": "2.16.12-next-7.0",
-    "@aws-amplify/amplify-category-function": "5.7.14-next-7.0",
-    "@aws-amplify/amplify-cli-core": "4.4.1-next-7.0",
-    "@aws-amplify/amplify-environment-parameters": "1.9.19-next-7.0",
-    "@aws-amplify/amplify-opensearch-simulator": "1.7.19-next-7.0",
-    "@aws-amplify/amplify-prompts": "2.8.6",
-    "@aws-amplify/amplify-provider-awscloudformation": "8.11.7-next-7.0",
-    "@hapi/topo": "^5.0.0",
-    "amplify-codegen": "^4.10.3",
-    "amplify-dynamodb-simulator": "2.9.23-next-7.0",
-=======
     "@aws-amplify/amplify-appsync-simulator": "2.16.12",
     "@aws-amplify/amplify-category-function": "5.7.14",
     "@aws-amplify/amplify-cli-core": "4.4.1",
@@ -57,7 +41,6 @@
     "@hapi/topo": "^5.0.0",
     "amplify-codegen": "^4.10.3",
     "amplify-dynamodb-simulator": "2.9.23",
->>>>>>> ef7f5ebe
     "amplify-storage-simulator": "1.11.6",
     "axios": "^1.6.7",
     "chokidar": "^3.5.3",
@@ -93,11 +76,7 @@
     "@types/node": "^12.12.6",
     "@types/semver": "^7.1.0",
     "@types/which": "^1.3.2",
-<<<<<<< HEAD
-    "amplify-nodejs-function-runtime-provider": "2.5.29-next-7.0",
-=======
     "amplify-nodejs-function-runtime-provider": "2.5.29",
->>>>>>> ef7f5ebe
     "aws-appsync": "^4.1.4",
     "aws-cdk-lib": "~2.189.1",
     "aws-sdk": "^2.1464.0",
