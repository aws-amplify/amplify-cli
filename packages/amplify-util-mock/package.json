{
  "name": "amplify-util-mock",
  "version": "4.8.1",
  "description": "amplify cli plugin providing local testing",
  "repository": {
    "type": "git",
    "url": "https://github.com/aws-amplify/amplify-cli.git",
    "directory": "packages/amplify-util-mock"
  },
  "author": "Amazon Web Services",
  "license": "Apache-2.0",
  "main": "lib/index.js",
  "keywords": [
    "graphql",
    "appsync",
    "aws"
  ],
  "scripts": {
    "e2e": "yarn run e2e_v1 && yarn run e2e_v2",
    "e2e_v2": "jest --runInBand --forceExit ./src/__e2e_v2__/*.test.ts",
    "e2e_v1": "jest --runInBand --forceExit ./src/__e2e__/*.test.ts",
    "test": "jest --logHeapUsage src/__tests__/**/*.test.ts",
    "test-watch": "jest --watch",
    "build": "tsc",
    "watch": "tsc -w",
    "clean": "rimraf lib tsconfig.tsbuildinfo node_modules",
    "velocity": "jest ./src/__tests__/velocity/*.test.ts",
    "jest": "jest",
    "extract-api": "ts-node ../../scripts/extract-api.ts"
  },
  "dependencies": {
    "@aws-amplify/amplify-appsync-simulator": "2.9.3",
    "@aws-amplify/amplify-opensearch-simulator": "1.1.4",
    "@hapi/topo": "^5.0.0",
<<<<<<< HEAD
    "amplify-codegen": "^3.3.6",
    "amplify-category-function": "4.3.0",
    "amplify-cli-core": "3.6.0",
    "amplify-dynamodb-simulator": "2.5.4",
=======
    "amplify-category-function": "4.3.1",
    "amplify-cli-core": "3.6.1",
    "amplify-codegen": "^3.3.5",
    "amplify-dynamodb-simulator": "2.5.5",
>>>>>>> e7b0eeef
    "amplify-prompts": "2.6.3",
    "amplify-provider-awscloudformation": "6.10.3",
    "amplify-storage-simulator": "1.7.2",
    "chokidar": "^3.5.3",
    "detect-port": "^1.3.0",
    "dotenv": "^8.2.0",
    "execa": "^5.1.1",
    "fs-extra": "^8.1.0",
    "inquirer": "^7.3.3",
    "lodash": "^4.17.21",
    "node-fetch": "^2.6.7",
    "semver": "^7.3.5",
    "which": "^2.0.2"
  },
  "devDependencies": {
    "@aws-amplify/graphql-auth-transformer": "^1.2.5",
    "@aws-amplify/graphql-default-value-transformer": "^0.7.7",
    "@aws-amplify/graphql-function-transformer": "^0.7.35",
    "@aws-amplify/graphql-http-transformer": "^0.8.35",
    "@aws-amplify/graphql-index-transformer": "^0.14.8",
    "@aws-amplify/graphql-maps-to-transformer": "^1.1.41",
    "@aws-amplify/graphql-model-transformer": "^0.16.7",
    "@aws-amplify/graphql-predictions-transformer": "^0.6.35",
    "@aws-amplify/graphql-relational-transformer": "^0.12.9",
    "@aws-amplify/graphql-searchable-transformer": "^0.16.8",
    "@aws-amplify/graphql-transformer-core": "^0.18.3",
    "@aws-amplify/graphql-transformer-interfaces": "^1.14.12",
    "@aws-amplify/graphql-transformer-migrator": "^1.4.15",
    "@types/detect-port": "^1.3.0",
    "@types/lodash": "^4.14.149",
    "@types/node": "^12.12.6",
    "@types/semver": "^7.1.0",
    "@types/which": "^1.3.2",
    "amplify-function-plugin-interface": "1.9.6",
    "amplify-nodejs-function-runtime-provider": "2.3.9",
    "aws-appsync": "^4.1.4",
    "aws-sdk": "^2.1233.0",
    "aws-sdk-mock": "^5.8.0",
    "axios": "^0.26.0",
    "graphql-auth-transformer": "^7.2.48",
    "graphql-connection-transformer": "^5.2.47",
    "graphql-dynamodb-transformer": "^7.2.47",
    "graphql-function-transformer": "^3.3.38",
    "graphql-key-transformer": "^3.2.47",
    "graphql-tag": "^2.10.1",
    "graphql-transformer-core": "^7.6.10",
    "graphql-versioned-transformer": "^5.2.47",
    "isomorphic-fetch": "^3.0.0",
    "jsonwebtoken": "^9.0.0",
    "uuid": "^8.3.2",
    "ws": "^7.5.7"
  },
  "jest": {
    "testRunner": "jest-circus/runner",
    "preset": "ts-jest",
    "transform": {
      "^.+\\.tsx?$": "ts-jest"
    },
    "collectCoverage": true,
    "collectCoverageFrom": [
      "src/**/*.ts",
      "!**/node_modules/**",
      "!src/__tests__/**",
      "!lib/**"
    ],
    "reporters": [
      "default",
      "jest-junit"
    ],
    "testEnvironment": "node",
    "testURL": "http://localhost/",
    "testRegex": "(src/(__tests__|__e2e__|__e2e_v2__)/.*.test.ts)$",
    "moduleFileExtensions": [
      "ts",
      "tsx",
      "js",
      "jsx",
      "json",
      "node"
    ]
  },
  "jest-junit": {
    "outputDirectory": "reports/junit/",
    "outputName": "js-test-results.xml",
    "usePathForSuiteName": "true",
    "addFileAttribute": "true"
  }
}<|MERGE_RESOLUTION|>--- conflicted
+++ resolved
@@ -32,17 +32,10 @@
     "@aws-amplify/amplify-appsync-simulator": "2.9.3",
     "@aws-amplify/amplify-opensearch-simulator": "1.1.4",
     "@hapi/topo": "^5.0.0",
-<<<<<<< HEAD
     "amplify-codegen": "^3.3.6",
-    "amplify-category-function": "4.3.0",
-    "amplify-cli-core": "3.6.0",
-    "amplify-dynamodb-simulator": "2.5.4",
-=======
     "amplify-category-function": "4.3.1",
     "amplify-cli-core": "3.6.1",
-    "amplify-codegen": "^3.3.5",
     "amplify-dynamodb-simulator": "2.5.5",
->>>>>>> e7b0eeef
     "amplify-prompts": "2.6.3",
     "amplify-provider-awscloudformation": "6.10.3",
     "amplify-storage-simulator": "1.7.2",
