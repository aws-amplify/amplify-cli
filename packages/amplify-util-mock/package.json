--- conflicted
+++ resolved
@@ -81,10 +81,7 @@
     "aws-cdk-lib": "~2.80.0",
     "aws-sdk": "^2.1464.0",
     "aws-sdk-mock": "^5.8.0",
-<<<<<<< HEAD
-    "axios": "^1.6.0",
-=======
->>>>>>> 140be616
+    "axios": "^1.6.2",
     "constructs": "^10.0.5",
     "graphql": "^15.5.0",
     "graphql-auth-transformer": "^7.2.68",
