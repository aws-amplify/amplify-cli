{
  "name": "amplify-util-mock",
<<<<<<< HEAD
  "version": "3.21.2",
=======
  "version": "3.25.1",
>>>>>>> 68315350
  "description": "amplify cli plugin providing local testing",
  "repository": {
    "type": "git",
    "url": "https://github.com/aws-amplify/amplify-cli.git",
    "directory": "packages/amplify-util-mock"
  },
  "author": "Amazon Web Services",
  "license": "Apache-2.0",
  "main": "lib/index.js",
  "keywords": [
    "graphql",
    "appsync",
    "aws"
  ],
  "scripts": {
    "e2e": "jest --runInBand  --forceExit src/__e2e__/*.test.ts",
    "test": "jest src/__tests__/**/*.test.ts",
    "test-watch": "jest --watch",
    "build": "tsc",
    "build-tests": "tsc --build tsconfig.tests.json",
    "watch": "tsc -w",
    "clean": "rimraf ./lib"
  },
  "dependencies": {
    "@hapi/topo": "^5.0.0",
<<<<<<< HEAD
    "amplify-appsync-simulator": "1.20.3",
    "amplify-category-function": "2.20.7",
    "amplify-codegen": "2.15.11",
    "amplify-dynamodb-simulator": "1.14.0",
    "amplify-storage-simulator": "1.4.0",
    "chokidar": "^3.3.1",
    "execa": "^4.0.0",
    "fs-extra": "^8.1.0",
    "lodash": "^4.17.15",
=======
    "amplify-appsync-simulator": "1.23.8",
    "amplify-category-function": "2.25.6",
    "amplify-codegen": "2.16.1",
    "amplify-dynamodb-simulator": "1.15.1",
    "amplify-storage-simulator": "1.4.2",
    "chokidar": "^3.3.1",
    "execa": "^4.0.0",
    "fs-extra": "^8.1.0",
    "lodash": "^4.17.19",
>>>>>>> 68315350
    "semver": "^7.1.3",
    "which": "^2.0.2"
  },
  "devDependencies": {
    "@types/lodash": "^4.14.149",
    "@types/node": "^10.17.13",
    "@types/semver": "^7.1.0",
    "@types/which": "^1.3.2",
    "aws-appsync": "^2.0.2",
    "aws-sdk": "^2.765.0",
    "aws-sdk-mock": "^5.1.0",
    "axios": "^0.19.2",
<<<<<<< HEAD
    "graphql-auth-transformer": "6.18.2",
    "graphql-connection-transformer": "4.18.2",
    "graphql-dynamodb-transformer": "6.19.3",
    "graphql-function-transformer": "2.3.10",
    "graphql-key-transformer": "2.19.2",
    "graphql-tag": "^2.10.1",
    "graphql-transformer-core": "6.19.2",
    "graphql-versioned-transformer": "4.15.10",
=======
    "graphql-auth-transformer": "6.20.10",
    "graphql-connection-transformer": "4.18.16",
    "graphql-dynamodb-transformer": "6.19.16",
    "graphql-function-transformer": "2.3.22",
    "graphql-key-transformer": "2.19.16",
    "graphql-tag": "^2.10.1",
    "graphql-transformer-core": "6.21.7",
    "graphql-versioned-transformer": "4.15.23",
>>>>>>> 68315350
    "isomorphic-fetch": "^2.2.1",
    "jsonwebtoken": "^8.5.1",
    "node-fetch": "^2.6.0",
    "uuid": "^3.4.0",
    "ws": "^7.2.1"
  },
  "jest": {
    "testRunner": "jest-circus/runner",
    "preset": "ts-jest",
    "transform": {
      "^.+\\.tsx?$": "ts-jest"
    },
    "collectCoverage": true,
    "collectCoverageFrom": [
      "src/**/*.ts",
      "!**/node_modules/**",
      "!src/__tests__/**",
      "!lib/**"
    ],
    "reporters": [
      "default",
      "jest-junit"
    ],
    "testEnvironment": "node",
    "testURL": "http://localhost/",
    "testRegex": "(src/(__tests__|__e2e__)/.*.test.ts)$",
    "moduleFileExtensions": [
      "ts",
      "tsx",
      "js",
      "jsx",
      "json",
      "node"
    ],
    "globals": {
      "ts-jest": {
        "tsConfig": "<rootDir>/tsconfig.tests.json"
      }
    }
  },
  "jest-junit": {
    "outputDirectory": "reports/junit/",
    "outputName": "js-test-results.xml",
    "usePathForSuiteName": "true",
    "addFileAttribute": "true"
  }
}<|MERGE_RESOLUTION|>--- conflicted
+++ resolved
@@ -1,10 +1,6 @@
 {
   "name": "amplify-util-mock",
-<<<<<<< HEAD
-  "version": "3.21.2",
-=======
   "version": "3.25.1",
->>>>>>> 68315350
   "description": "amplify cli plugin providing local testing",
   "repository": {
     "type": "git",
@@ -30,17 +26,6 @@
   },
   "dependencies": {
     "@hapi/topo": "^5.0.0",
-<<<<<<< HEAD
-    "amplify-appsync-simulator": "1.20.3",
-    "amplify-category-function": "2.20.7",
-    "amplify-codegen": "2.15.11",
-    "amplify-dynamodb-simulator": "1.14.0",
-    "amplify-storage-simulator": "1.4.0",
-    "chokidar": "^3.3.1",
-    "execa": "^4.0.0",
-    "fs-extra": "^8.1.0",
-    "lodash": "^4.17.15",
-=======
     "amplify-appsync-simulator": "1.23.8",
     "amplify-category-function": "2.25.6",
     "amplify-codegen": "2.16.1",
@@ -50,7 +35,6 @@
     "execa": "^4.0.0",
     "fs-extra": "^8.1.0",
     "lodash": "^4.17.19",
->>>>>>> 68315350
     "semver": "^7.1.3",
     "which": "^2.0.2"
   },
@@ -63,16 +47,6 @@
     "aws-sdk": "^2.765.0",
     "aws-sdk-mock": "^5.1.0",
     "axios": "^0.19.2",
-<<<<<<< HEAD
-    "graphql-auth-transformer": "6.18.2",
-    "graphql-connection-transformer": "4.18.2",
-    "graphql-dynamodb-transformer": "6.19.3",
-    "graphql-function-transformer": "2.3.10",
-    "graphql-key-transformer": "2.19.2",
-    "graphql-tag": "^2.10.1",
-    "graphql-transformer-core": "6.19.2",
-    "graphql-versioned-transformer": "4.15.10",
-=======
     "graphql-auth-transformer": "6.20.10",
     "graphql-connection-transformer": "4.18.16",
     "graphql-dynamodb-transformer": "6.19.16",
@@ -81,7 +55,6 @@
     "graphql-tag": "^2.10.1",
     "graphql-transformer-core": "6.21.7",
     "graphql-versioned-transformer": "4.15.23",
->>>>>>> 68315350
     "isomorphic-fetch": "^2.2.1",
     "jsonwebtoken": "^8.5.1",
     "node-fetch": "^2.6.0",
