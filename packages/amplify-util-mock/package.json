--- conflicted
+++ resolved
@@ -39,15 +39,9 @@
     "@aws-amplify/amplify-prompts": "2.8.2",
     "@aws-amplify/amplify-provider-awscloudformation": "8.5.0",
     "@hapi/topo": "^5.0.0",
-<<<<<<< HEAD
     "amplify-codegen": "^4.3.0",
-    "amplify-dynamodb-simulator": "2.8.4",
-    "amplify-storage-simulator": "1.10.0",
-=======
-    "amplify-codegen": "^4.2.0",
     "amplify-dynamodb-simulator": "2.9.0",
     "amplify-storage-simulator": "1.11.0",
->>>>>>> 303b9ce3
     "chokidar": "^3.5.3",
     "detect-port": "^1.3.0",
     "dotenv": "^8.2.0",
