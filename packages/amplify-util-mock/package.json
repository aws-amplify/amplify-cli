{
  "name": "amplify-util-mock",
  "version": "4.5.4",
  "description": "amplify cli plugin providing local testing",
  "repository": {
    "type": "git",
    "url": "https://github.com/aws-amplify/amplify-cli.git",
    "directory": "packages/amplify-util-mock"
  },
  "author": "Amazon Web Services",
  "license": "Apache-2.0",
  "main": "lib/index.js",
  "keywords": [
    "graphql",
    "appsync",
    "aws"
  ],
  "scripts": {
    "e2e": "yarn run e2e_v1 && yarn run e2e_v2",
    "e2e_v2": "jest --runInBand --forceExit ./src/__e2e_v2__/*.test.ts",
    "e2e_v1": "jest --runInBand --forceExit ./src/__e2e__/*.test.ts",
    "test": "jest --logHeapUsage src/__tests__/**/*.test.ts",
    "test-watch": "jest --watch",
    "build": "tsc",
    "watch": "tsc -w",
    "clean": "rimraf lib tsconfig.tsbuildinfo node_modules",
    "velocity": "jest ./src/__tests__/velocity/*.test.ts",
    "jest": "jest"
  },
  "dependencies": {
    "@aws-amplify/amplify-appsync-simulator": "2.6.2",
    "@hapi/topo": "^5.0.0",
    "amplify-category-function": "4.1.3",
    "amplify-cli-core": "3.2.2",
    "amplify-codegen": "^3.2.0",
    "amplify-dynamodb-simulator": "2.4.3",
    "amplify-prompts": "2.6.0",
    "amplify-provider-awscloudformation": "6.8.1",
    "amplify-storage-simulator": "1.6.8",
    "chokidar": "^3.5.3",
    "detect-port": "^1.3.0",
    "dotenv": "^8.2.0",
    "execa": "^5.1.1",
    "fs-extra": "^8.1.0",
    "inquirer": "^7.3.3",
    "lodash": "^4.17.21",
    "semver": "^7.3.5",
    "which": "^2.0.2"
  },
  "devDependencies": {
    "@aws-amplify/graphql-auth-transformer": "^1.1.0",
    "@aws-amplify/graphql-default-value-transformer": "^0.7.0",
    "@aws-amplify/graphql-function-transformer": "^0.7.28",
    "@aws-amplify/graphql-http-transformer": "^0.8.28",
    "@aws-amplify/graphql-index-transformer": "^0.14.0",
    "@aws-amplify/graphql-maps-to-transformer": "^1.1.31",
    "@aws-amplify/graphql-model-transformer": "^0.16.0",
    "@aws-amplify/graphql-predictions-transformer": "^0.6.28",
    "@aws-amplify/graphql-relational-transformer": "^0.12.0",
    "@aws-amplify/graphql-searchable-transformer": "^0.16.0",
    "@aws-amplify/graphql-transformer-core": "^0.17.12",
    "@aws-amplify/graphql-transformer-interfaces": "^1.14.7",
    "@aws-amplify/graphql-transformer-migrator": "^1.4.7",
    "@types/detect-port": "^1.3.0",
    "@types/lodash": "^4.14.149",
    "@types/node": "^12.12.6",
    "@types/semver": "^7.1.0",
    "@types/which": "^1.3.2",
    "amplify-function-plugin-interface": "1.9.5",
    "amplify-nodejs-function-runtime-provider": "2.3.3",
    "aws-appsync": "^4.1.4",
<<<<<<< HEAD
    "aws-sdk": "^2.1169.0",
    "aws-sdk-mock": "^5.6.2",
=======
    "aws-sdk": "^2.1233.0",
    "aws-sdk-mock": "^5.8.0",
>>>>>>> 0e69509b
    "axios": "^0.26.0",
    "graphql-auth-transformer": "^7.2.44",
    "graphql-connection-transformer": "^5.2.43",
    "graphql-dynamodb-transformer": "^7.2.43",
    "graphql-function-transformer": "^3.3.34",
    "graphql-key-transformer": "^3.2.43",
    "graphql-tag": "^2.10.1",
    "graphql-transformer-core": "^7.6.6",
    "graphql-versioned-transformer": "^5.2.43",
    "isomorphic-fetch": "^3.0.0",
    "jsonwebtoken": "^8.5.1",
    "uuid": "^8.3.2",
    "ws": "^7.5.7"
  },
  "jest": {
    "testRunner": "jest-circus/runner",
    "preset": "ts-jest",
    "transform": {
      "^.+\\.tsx?$": "ts-jest"
    },
    "collectCoverage": true,
    "collectCoverageFrom": [
      "src/**/*.ts",
      "!**/node_modules/**",
      "!src/__tests__/**",
      "!lib/**"
    ],
    "reporters": [
      "default",
      "jest-junit"
    ],
    "testEnvironment": "node",
    "testURL": "http://localhost/",
    "testRegex": "(src/(__tests__|__e2e__|__e2e_v2__)/.*.test.ts)$",
    "moduleFileExtensions": [
      "ts",
      "tsx",
      "js",
      "jsx",
      "json",
      "node"
    ]
  },
  "jest-junit": {
    "outputDirectory": "reports/junit/",
    "outputName": "js-test-results.xml",
    "usePathForSuiteName": "true",
    "addFileAttribute": "true"
  }
}<|MERGE_RESOLUTION|>--- conflicted
+++ resolved
@@ -69,13 +69,8 @@
     "amplify-function-plugin-interface": "1.9.5",
     "amplify-nodejs-function-runtime-provider": "2.3.3",
     "aws-appsync": "^4.1.4",
-<<<<<<< HEAD
-    "aws-sdk": "^2.1169.0",
-    "aws-sdk-mock": "^5.6.2",
-=======
     "aws-sdk": "^2.1233.0",
     "aws-sdk-mock": "^5.8.0",
->>>>>>> 0e69509b
     "axios": "^0.26.0",
     "graphql-auth-transformer": "^7.2.44",
     "graphql-connection-transformer": "^5.2.43",
