{
  "name": "@aws-amplify/amplify-util-mock",
<<<<<<< HEAD
  "version": "5.10.14-next-4.0",
=======
  "version": "5.10.14",
>>>>>>> e936bfd8
  "description": "amplify cli plugin providing local testing",
  "repository": {
    "type": "git",
    "url": "https://github.com/aws-amplify/amplify-cli.git",
    "directory": "packages/amplify-util-mock"
  },
  "author": "Amazon Web Services",
  "license": "Apache-2.0",
  "main": "lib/index.js",
  "keywords": [
    "graphql",
    "appsync",
    "aws"
  ],
  "publishConfig": {
    "access": "public"
  },
  "scripts": {
    "e2e": "yarn e2e_v1 && yarn e2e_v2",
    "e2e_v2": "jest --runInBand --forceExit ./src/__e2e_v2__/*.test.ts",
    "e2e_v1": "jest --runInBand --forceExit ./src/__e2e__/*.test.ts",
    "test": "jest --logHeapUsage src/__tests__/**/*.test.ts",
    "test-watch": "jest --watch",
    "build": "tsc",
    "watch": "tsc -w",
    "clean": "rimraf lib tsconfig.tsbuildinfo node_modules",
    "velocity": "jest ./src/__tests__/velocity/*.test.ts",
    "extract-api": "ts-node ../../scripts/extract-api.ts"
  },
  "dependencies": {
    "@aws-amplify/amplify-appsync-simulator": "2.16.12-next-4.0",
    "@aws-amplify/amplify-category-function": "5.7.14-next-4.0",
    "@aws-amplify/amplify-cli-core": "4.4.1-next-4.0",
    "@aws-amplify/amplify-environment-parameters": "1.9.19-next-4.0",
    "@aws-amplify/amplify-opensearch-simulator": "1.7.19-next-4.0",
    "@aws-amplify/amplify-prompts": "2.8.6",
<<<<<<< HEAD
    "@aws-amplify/amplify-provider-awscloudformation": "8.11.6-next-4.0",
    "@hapi/topo": "^5.0.0",
    "amplify-codegen": "^4.10.3",
    "amplify-dynamodb-simulator": "2.9.23-next-4.0",
=======
    "@aws-amplify/amplify-provider-awscloudformation": "8.11.6",
    "@hapi/topo": "^5.0.0",
    "amplify-codegen": "^4.10.3",
    "amplify-dynamodb-simulator": "2.9.22",
>>>>>>> e936bfd8
    "amplify-storage-simulator": "1.11.6",
    "axios": "^1.6.7",
    "chokidar": "^3.5.3",
    "detect-port": "^1.3.0",
    "dotenv": "^8.2.0",
    "execa": "^5.1.1",
    "fs-extra": "^8.1.0",
    "inquirer": "^7.3.3",
    "lodash": "^4.17.21",
    "node-fetch": "^2.6.7",
    "semver": "^7.5.4",
    "which": "^2.0.2"
  },
  "devDependencies": {
    "@aws-amplify/amplify-function-plugin-interface": "1.12.1",
<<<<<<< HEAD
    "@aws-amplify/graphql-auth-transformer": "^3.6.11",
    "@aws-amplify/graphql-default-value-transformer": "^2.3.19",
    "@aws-amplify/graphql-function-transformer": "^2.1.31",
    "@aws-amplify/graphql-http-transformer": "^2.1.31",
    "@aws-amplify/graphql-index-transformer": "^2.4.15",
    "@aws-amplify/graphql-maps-to-transformer": "^3.4.29",
    "@aws-amplify/graphql-model-transformer": "^2.13.0",
    "@aws-amplify/graphql-predictions-transformer": "^2.1.31",
    "@aws-amplify/graphql-relational-transformer": "^2.5.17",
    "@aws-amplify/graphql-searchable-transformer": "^2.7.15",
    "@aws-amplify/graphql-transformer": "^1.1.0",
    "@aws-amplify/graphql-transformer-core": "^2.11.0",
    "@aws-amplify/graphql-transformer-interfaces": "^3.12.0",
    "@aws-amplify/graphql-transformer-migrator": "^2.2.31",
=======
    "@aws-amplify/graphql-auth-transformer": "^3.6.12",
    "@aws-amplify/graphql-default-value-transformer": "^2.3.20",
    "@aws-amplify/graphql-function-transformer": "^2.1.32",
    "@aws-amplify/graphql-http-transformer": "^2.1.32",
    "@aws-amplify/graphql-index-transformer": "^2.4.16",
    "@aws-amplify/graphql-maps-to-transformer": "^3.5.0",
    "@aws-amplify/graphql-model-transformer": "^2.14.0",
    "@aws-amplify/graphql-predictions-transformer": "^2.2.0",
    "@aws-amplify/graphql-relational-transformer": "^2.5.18",
    "@aws-amplify/graphql-searchable-transformer": "^2.7.16",
    "@aws-amplify/graphql-transformer": "^1.1.0",
    "@aws-amplify/graphql-transformer-core": "^2.11.1",
    "@aws-amplify/graphql-transformer-interfaces": "^3.12.0",
    "@aws-amplify/graphql-transformer-migrator": "^2.2.32",
>>>>>>> e936bfd8
    "@types/detect-port": "^1.3.0",
    "@types/jest": "^29.0.0",
    "@types/lodash": "^4.14.149",
    "@types/node": "^12.12.6",
    "@types/semver": "^7.1.0",
    "@types/which": "^1.3.2",
<<<<<<< HEAD
    "amplify-nodejs-function-runtime-provider": "2.5.28-next-4.0",
=======
    "amplify-nodejs-function-runtime-provider": "2.5.28",
>>>>>>> e936bfd8
    "aws-appsync": "^4.1.4",
    "aws-cdk-lib": "~2.187.0",
    "aws-sdk": "^2.1464.0",
    "aws-sdk-mock": "^6.2.0",
    "axios": "^1.6.7",
    "constructs": "^10.0.5",
    "graphql": "^15.5.0",
    "graphql-auth-transformer": "^7.2.86",
    "graphql-connection-transformer": "^5.2.84",
    "graphql-dynamodb-transformer": "^7.2.84",
    "graphql-function-transformer": "^3.3.75",
    "graphql-key-transformer": "^3.2.84",
    "graphql-tag": "^2.10.1",
<<<<<<< HEAD
    "graphql-transformer-core": "^8.2.16",
    "graphql-versioned-transformer": "^5.2.80",
=======
    "graphql-transformer-core": "^8.2.17",
    "graphql-versioned-transformer": "^5.2.84",
>>>>>>> e936bfd8
    "isomorphic-fetch": "^3.0.0",
    "jest": "^29.0.0",
    "jose": "^5.2.0",
    "uuid": "^8.3.2",
    "ws": "^7.5.7"
  },
  "jest": {
    "testRunner": "jest-circus/runner",
    "preset": "ts-jest",
    "transform": {
      "^.+\\.tsx?$": "ts-jest"
    },
    "collectCoverage": true,
    "collectCoverageFrom": [
      "src/**/*.ts",
      "!**/node_modules/**",
      "!src/__tests__/**",
      "!lib/**"
    ],
    "reporters": [
      "default",
      "jest-junit"
    ],
    "testEnvironmentOptions": {
      "url": "http://localhost"
    },
    "testRegex": "(src/(__tests__|__e2e__|__e2e_v2__)/.*.test.ts)$",
    "moduleFileExtensions": [
      "ts",
      "tsx",
      "js",
      "jsx",
      "json",
      "node"
    ]
  },
  "jest-junit": {
    "outputDirectory": "reports/junit/",
    "outputName": "js-test-results.xml",
    "usePathForSuiteName": "true",
    "addFileAttribute": "true"
  }
}<|MERGE_RESOLUTION|>--- conflicted
+++ resolved
@@ -1,10 +1,6 @@
 {
   "name": "@aws-amplify/amplify-util-mock",
-<<<<<<< HEAD
-  "version": "5.10.14-next-4.0",
-=======
   "version": "5.10.14",
->>>>>>> e936bfd8
   "description": "amplify cli plugin providing local testing",
   "repository": {
     "type": "git",
@@ -35,23 +31,16 @@
     "extract-api": "ts-node ../../scripts/extract-api.ts"
   },
   "dependencies": {
-    "@aws-amplify/amplify-appsync-simulator": "2.16.12-next-4.0",
-    "@aws-amplify/amplify-category-function": "5.7.14-next-4.0",
-    "@aws-amplify/amplify-cli-core": "4.4.1-next-4.0",
-    "@aws-amplify/amplify-environment-parameters": "1.9.19-next-4.0",
-    "@aws-amplify/amplify-opensearch-simulator": "1.7.19-next-4.0",
+    "@aws-amplify/amplify-appsync-simulator": "2.16.11",
+    "@aws-amplify/amplify-category-function": "5.7.13",
+    "@aws-amplify/amplify-cli-core": "4.4.0",
+    "@aws-amplify/amplify-environment-parameters": "1.9.18",
+    "@aws-amplify/amplify-opensearch-simulator": "1.7.18",
     "@aws-amplify/amplify-prompts": "2.8.6",
-<<<<<<< HEAD
-    "@aws-amplify/amplify-provider-awscloudformation": "8.11.6-next-4.0",
-    "@hapi/topo": "^5.0.0",
-    "amplify-codegen": "^4.10.3",
-    "amplify-dynamodb-simulator": "2.9.23-next-4.0",
-=======
     "@aws-amplify/amplify-provider-awscloudformation": "8.11.6",
     "@hapi/topo": "^5.0.0",
     "amplify-codegen": "^4.10.3",
     "amplify-dynamodb-simulator": "2.9.22",
->>>>>>> e936bfd8
     "amplify-storage-simulator": "1.11.6",
     "axios": "^1.6.7",
     "chokidar": "^3.5.3",
@@ -67,22 +56,6 @@
   },
   "devDependencies": {
     "@aws-amplify/amplify-function-plugin-interface": "1.12.1",
-<<<<<<< HEAD
-    "@aws-amplify/graphql-auth-transformer": "^3.6.11",
-    "@aws-amplify/graphql-default-value-transformer": "^2.3.19",
-    "@aws-amplify/graphql-function-transformer": "^2.1.31",
-    "@aws-amplify/graphql-http-transformer": "^2.1.31",
-    "@aws-amplify/graphql-index-transformer": "^2.4.15",
-    "@aws-amplify/graphql-maps-to-transformer": "^3.4.29",
-    "@aws-amplify/graphql-model-transformer": "^2.13.0",
-    "@aws-amplify/graphql-predictions-transformer": "^2.1.31",
-    "@aws-amplify/graphql-relational-transformer": "^2.5.17",
-    "@aws-amplify/graphql-searchable-transformer": "^2.7.15",
-    "@aws-amplify/graphql-transformer": "^1.1.0",
-    "@aws-amplify/graphql-transformer-core": "^2.11.0",
-    "@aws-amplify/graphql-transformer-interfaces": "^3.12.0",
-    "@aws-amplify/graphql-transformer-migrator": "^2.2.31",
-=======
     "@aws-amplify/graphql-auth-transformer": "^3.6.12",
     "@aws-amplify/graphql-default-value-transformer": "^2.3.20",
     "@aws-amplify/graphql-function-transformer": "^2.1.32",
@@ -97,18 +70,13 @@
     "@aws-amplify/graphql-transformer-core": "^2.11.1",
     "@aws-amplify/graphql-transformer-interfaces": "^3.12.0",
     "@aws-amplify/graphql-transformer-migrator": "^2.2.32",
->>>>>>> e936bfd8
     "@types/detect-port": "^1.3.0",
     "@types/jest": "^29.0.0",
     "@types/lodash": "^4.14.149",
     "@types/node": "^12.12.6",
     "@types/semver": "^7.1.0",
     "@types/which": "^1.3.2",
-<<<<<<< HEAD
-    "amplify-nodejs-function-runtime-provider": "2.5.28-next-4.0",
-=======
     "amplify-nodejs-function-runtime-provider": "2.5.28",
->>>>>>> e936bfd8
     "aws-appsync": "^4.1.4",
     "aws-cdk-lib": "~2.187.0",
     "aws-sdk": "^2.1464.0",
@@ -122,13 +90,8 @@
     "graphql-function-transformer": "^3.3.75",
     "graphql-key-transformer": "^3.2.84",
     "graphql-tag": "^2.10.1",
-<<<<<<< HEAD
-    "graphql-transformer-core": "^8.2.16",
-    "graphql-versioned-transformer": "^5.2.80",
-=======
     "graphql-transformer-core": "^8.2.17",
     "graphql-versioned-transformer": "^5.2.84",
->>>>>>> e936bfd8
     "isomorphic-fetch": "^3.0.0",
     "jest": "^29.0.0",
     "jose": "^5.2.0",
