{
  "name": "@aws-amplify/amplify-util-mock",
  "version": "4.8.1",
  "description": "amplify cli plugin providing local testing",
  "repository": {
    "type": "git",
    "url": "https://github.com/aws-amplify/amplify-cli.git",
    "directory": "packages/amplify-util-mock"
  },
  "author": "Amazon Web Services",
  "license": "Apache-2.0",
  "main": "lib/index.js",
  "keywords": [
    "graphql",
    "appsync",
    "aws"
  ],
  "publishConfig": {
    "access": "public"
  },
  "scripts": {
    "e2e": "yarn run e2e_v1 && yarn run e2e_v2",
    "e2e_v2": "jest --runInBand --forceExit ./src/__e2e_v2__/*.test.ts",
    "e2e_v1": "jest --runInBand --forceExit ./src/__e2e__/*.test.ts",
    "test": "jest --logHeapUsage src/__tests__/**/*.test.ts",
    "test-watch": "jest --watch",
    "build": "tsc",
    "watch": "tsc -w",
    "clean": "rimraf lib tsconfig.tsbuildinfo node_modules",
    "velocity": "jest ./src/__tests__/velocity/*.test.ts",
    "jest": "jest",
    "extract-api": "ts-node ../../scripts/extract-api.ts"
  },
  "dependencies": {
    "@aws-amplify/amplify-appsync-simulator": "2.9.3",
    "@aws-amplify/amplify-opensearch-simulator": "1.1.4",
    "@hapi/topo": "^5.0.0",
    "amplify-codegen": "^3.3.6",
    "@aws-amplify/amplify-category-function": "4.3.1",
    "amplify-cli-core": "3.6.1",
    "amplify-dynamodb-simulator": "2.5.5",
    "amplify-prompts": "2.6.3",
    "@aws-amplify/amplify-provider-awscloudformation": "6.10.3",
    "amplify-storage-simulator": "1.7.2",
    "chokidar": "^3.5.3",
    "detect-port": "^1.3.0",
    "dotenv": "^8.2.0",
    "execa": "^5.1.1",
    "fs-extra": "^8.1.0",
    "inquirer": "^7.3.3",
    "lodash": "^4.17.21",
    "node-fetch": "^2.6.7",
    "semver": "^7.3.5",
    "which": "^2.0.2"
  },
  "devDependencies": {
    "@aws-amplify/graphql-auth-transformer": "^1.2.6",
    "@aws-amplify/graphql-default-value-transformer": "^0.7.8",
    "@aws-amplify/graphql-function-transformer": "^0.7.36",
    "@aws-amplify/graphql-http-transformer": "^0.8.36",
    "@aws-amplify/graphql-index-transformer": "^0.14.9",
    "@aws-amplify/graphql-maps-to-transformer": "^1.1.42",
    "@aws-amplify/graphql-model-transformer": "^0.16.8",
    "@aws-amplify/graphql-predictions-transformer": "^0.6.36",
    "@aws-amplify/graphql-relational-transformer": "^0.12.10",
    "@aws-amplify/graphql-searchable-transformer": "^0.16.9",
    "@aws-amplify/graphql-transformer-core": "^0.18.4",
    "@aws-amplify/graphql-transformer-interfaces": "^1.14.12",
    "@aws-amplify/graphql-transformer-migrator": "^1.4.16",
    "@types/detect-port": "^1.3.0",
    "@types/lodash": "^4.14.149",
    "@types/node": "^12.12.6",
    "@types/semver": "^7.1.0",
    "@types/which": "^1.3.2",
<<<<<<< HEAD
    "@aws-amplify/amplify-function-plugin-interface": "1.9.6",
    "@aws-amplify/amplify-nodejs-function-runtime-provider": "2.3.9",
=======
    "amplify-function-plugin-interface": "1.9.6",
    "amplify-nodejs-function-runtime-provider": "2.3.9",
>>>>>>> e0c73501
    "aws-appsync": "^4.1.4",
    "aws-sdk": "^2.1233.0",
    "aws-sdk-mock": "^5.8.0",
    "axios": "^0.26.0",
    "graphql-auth-transformer": "^7.2.48",
    "graphql-connection-transformer": "^5.2.47",
    "graphql-dynamodb-transformer": "^7.2.47",
    "graphql-function-transformer": "^3.3.38",
    "graphql-key-transformer": "^3.2.47",
    "graphql-tag": "^2.10.1",
    "graphql-transformer-core": "^7.6.10",
    "graphql-versioned-transformer": "^5.2.47",
    "isomorphic-fetch": "^3.0.0",
    "jsonwebtoken": "^9.0.0",
    "uuid": "^8.3.2",
    "ws": "^7.5.7"
  },
  "jest": {
    "testRunner": "jest-circus/runner",
    "preset": "ts-jest",
    "transform": {
      "^.+\\.tsx?$": "ts-jest"
    },
    "collectCoverage": true,
    "collectCoverageFrom": [
      "src/**/*.ts",
      "!**/node_modules/**",
      "!src/__tests__/**",
      "!lib/**"
    ],
    "reporters": [
      "default",
      "jest-junit"
    ],
    "testEnvironment": "node",
    "testURL": "http://localhost/",
    "testRegex": "(src/(__tests__|__e2e__|__e2e_v2__)/.*.test.ts)$",
    "moduleFileExtensions": [
      "ts",
      "tsx",
      "js",
      "jsx",
      "json",
      "node"
    ]
  },
  "jest-junit": {
    "outputDirectory": "reports/junit/",
    "outputName": "js-test-results.xml",
    "usePathForSuiteName": "true",
    "addFileAttribute": "true"
  }
}<|MERGE_RESOLUTION|>--- conflicted
+++ resolved
@@ -72,13 +72,8 @@
     "@types/node": "^12.12.6",
     "@types/semver": "^7.1.0",
     "@types/which": "^1.3.2",
-<<<<<<< HEAD
-    "@aws-amplify/amplify-function-plugin-interface": "1.9.6",
-    "@aws-amplify/amplify-nodejs-function-runtime-provider": "2.3.9",
-=======
     "amplify-function-plugin-interface": "1.9.6",
     "amplify-nodejs-function-runtime-provider": "2.3.9",
->>>>>>> e0c73501
     "aws-appsync": "^4.1.4",
     "aws-sdk": "^2.1233.0",
     "aws-sdk-mock": "^5.8.0",
