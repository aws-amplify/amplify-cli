--- conflicted
+++ resolved
@@ -1,10 +1,6 @@
 {
   "name": "graphql-versioned-transformer",
-<<<<<<< HEAD
-  "version": "3.1.0",
-=======
   "version": "3.3.1",
->>>>>>> fce6ff2f
   "description": "A GraphQL transform that enabled object versioning and conflict resolution for a @model type.",
   "main": "lib/index.js",
   "scripts": {
@@ -24,24 +20,15 @@
     "cloudform": "^2.2.1",
     "graphql": "^0.13.2",
     "graphql-mapping-template": "^3.0.5",
-<<<<<<< HEAD
-    "graphql-transformer-common": "^3.1.0",
-    "graphql-transformer-core": "^3.1.0"
-=======
     "graphql-transformer-common": "^3.4.0",
     "graphql-transformer-core": "^3.4.0"
->>>>>>> fce6ff2f
   },
   "devDependencies": {
     "@types/graphql": "^0.13.1",
     "@types/jest": "23.1.1",
     "@types/node": "^10.3.4",
     "aws-sdk": "^2.259.1",
-<<<<<<< HEAD
-    "graphql-dynamodb-transformer": "^3.1.0",
-=======
     "graphql-dynamodb-transformer": "^3.3.1",
->>>>>>> fce6ff2f
     "jest": "^23.1.0",
     "ts-jest": "^22.4.6",
     "tslint": "^5.10.0",
