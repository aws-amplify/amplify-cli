import { ModelTransformer } from '@aws-amplify/graphql-model-transformer';
import { GraphQLTransform, validateModelSchema } from '@aws-amplify/graphql-transformer-core';
import { InputObjectTypeDefinitionNode, InputValueDefinitionNode, ListValueNode, NamedTypeNode, parse } from 'graphql';
import { getBaseType } from 'graphql-transformer-common';
import {
  doNotExpectFields,
  expectFields,
  expectFieldsOnInputType,
  getFieldOnInputType,
  getFieldOnObjectType,
  getInputType,
  getObjectType,
  verifyInputCount,
  verifyMatchingTypes,
} from './test-utils/helpers';

const featureFlags = {
  getBoolean: jest.fn(),
  getNumber: jest.fn(),
  getObject: jest.fn(),
  getString: jest.fn(),
};

describe('ModelTransformer: ', () => {
  it('should successfully transform simple valid schema', async () => {
    const validSchema = `
      type Post @model {
          id: ID!
          title: String!
      }
    `;

    const transformer = new GraphQLTransform({
      transformers: [new ModelTransformer()],
      featureFlags,
    });
    const out = transformer.transform(validSchema);
    expect(out).toBeDefined();

    validateModelSchema(parse(out.schema));
    parse(out.schema);
  });

  it('should support custom query overrides', () => {
    const validSchema = `type Post @model(queries: { get: "customGetPost", list: "customListPost" }) {
          id: ID!
          title: String!
          createdAt: String
          updatedAt: String
      }
    `;

    const transformer = new GraphQLTransform({
      transformers: [new ModelTransformer()],
      featureFlags,
    });

    const out = transformer.transform(validSchema);
    expect(out).toBeDefined();

    const definition = out.schema;
    expect(definition).toBeDefined();

    const parsed = parse(definition);
    validateModelSchema(parsed);
    const createPostInput = getInputType(parsed, 'CreatePostInput');
    expect(createPostInput).toBeDefined();

    expectFieldsOnInputType(createPostInput!, ['id', 'title', 'createdAt', 'updatedAt']);

    // This id should always be optional.
    // aka a named type node aka name.value would not be set if it were a non null node
    const idField = createPostInput!.fields!.find(f => f.name.value === 'id');
    expect((idField!.type as NamedTypeNode).name!.value).toEqual('ID');
    const queryType = getObjectType(parsed, 'Query');
    expect(queryType).toBeDefined();
    expectFields(queryType!, ['customGetPost']);
    expectFields(queryType!, ['customListPost']);
    const subscriptionType = getObjectType(parsed, 'Subscription');
    expect(subscriptionType).toBeDefined();
    expectFields(subscriptionType!, ['onCreatePost', 'onUpdatePost', 'onDeletePost']);
    const subField = subscriptionType!.fields!.find(f => f.name.value === 'onCreatePost');
    expect(subField).toBeDefined();
    expect(subField!.directives!.length).toEqual(1);
    expect(subField!.directives![0].name!.value).toEqual('aws_subscribe');
  });

  it('should support custom mutations overrides', () => {
    const validSchema = `type Post @model(mutations: { create: "customCreatePost", update: "customUpdatePost", delete: "customDeletePost" }) {
        id: ID!
        title: String!
        createdAt: String
        updatedAt: String
      }
    `;

    const transformer = new GraphQLTransform({
      transformers: [new ModelTransformer()],
      featureFlags,
    });

    const out = transformer.transform(validSchema);
    expect(out).toBeDefined();
    const definition = out.schema;
    expect(definition).toBeDefined();
    const parsedDefinition = parse(definition);
    validateModelSchema(parsedDefinition);
    const mutationType = getObjectType(parsedDefinition, 'Mutation');
    expect(mutationType).toBeDefined();
    expectFields(mutationType!, ['customCreatePost', 'customUpdatePost', 'customDeletePost']);
  });

  it('should not generate mutations when mutations are set to null', () => {
    const validSchema = `type Post @model(mutations: null) {
            id: ID!
            title: String!
            createdAt: String
            updatedAt: String
        }
        `;
    const transformer = new GraphQLTransform({
      transformers: [new ModelTransformer()],
      featureFlags,
    });
    const out = transformer.transform(validSchema);
    expect(out).toBeDefined();
    const definition = out.schema;
    expect(definition).toBeDefined();
    const parsed = parse(definition);
    validateModelSchema(parsed);
    const mutationType = getObjectType(parsed, 'Mutation');
    expect(mutationType).not.toBeDefined();
  });

  it('should not generate queries when queries are set to null', () => {
    const validSchema = `type Post @model(queries: null) {
        id: ID!
        title: String!
        createdAt: String
        updatedAt: String
      }
    `;
    const transformer = new GraphQLTransform({
      transformers: [new ModelTransformer()],
      featureFlags,
    });

    const out = transformer.transform(validSchema);
    expect(out).toBeDefined();
    const definition = out.schema;
    expect(definition).toBeDefined();
    const parsed = parse(definition);
    validateModelSchema(parsed);
    const mutationType = getObjectType(parsed, 'Mutation');
    expect(mutationType).toBeDefined();
    const queryType = getObjectType(parsed, 'Query');
    expect(queryType).not.toBeDefined();
  });

  it('should not generate subscriptions with subscriptions are set to null', () => {
    const validSchema = `type Post @model(subscriptions: null) {
        id: ID!
        title: String!
        createdAt: String
        updatedAt: String
      }
    `;
    const transformer = new GraphQLTransform({
      transformers: [new ModelTransformer()],
      featureFlags,
    });
    const out = transformer.transform(validSchema);
    expect(out).toBeDefined();
    const definition = out.schema;
    expect(definition).toBeDefined();
    const parsed = parse(definition);
    validateModelSchema(parsed);
    const mutationType = getObjectType(parsed, 'Mutation');
    expect(mutationType).toBeDefined();
    const queryType = getObjectType(parsed, 'Query');
    expect(queryType).toBeDefined();
    const subscriptionType = getObjectType(parsed, 'Subscription');
    expect(subscriptionType).not.toBeDefined();
  });

  it('should not generate subscriptions, mutations or queries when subscriptions, queries and mutations set to null', () => {
    const validSchema = `type Post @model(queries: null, mutations: null, subscriptions: null) {
            id: ID!
            title: String!
            createdAt: String
            updatedAt: String
        }
        `;
    const transformer = new GraphQLTransform({
      transformers: [new ModelTransformer()],
      featureFlags,
    });
    const out = transformer.transform(validSchema);
    expect(out).toBeDefined();
    const definition = out.schema;
    expect(definition).toBeDefined();
    const parsed = parse(definition);
    validateModelSchema(parsed);
    const mutationType = getObjectType(parsed, 'Mutation');
    expect(mutationType).not.toBeDefined();
    const queryType = getObjectType(parsed, 'Query');
    expect(queryType).not.toBeDefined();
    const subscriptionType = getObjectType(parsed, 'Subscription');
    expect(subscriptionType).not.toBeDefined();
  });

  it('should support mutation input overrides when mutations are disabled', () => {
    const validSchema = `type Post @model(mutations: null) {
          id: ID!
          title: String!
          createdAt: String
          updatedAt: String
      }
      input CreatePostInput {
          different: String
      }
      input UpdatePostInput {
          different2: String
      }
      input DeletePostInput {
          different3: String
      }
    `;
    const transformer = new GraphQLTransform({
      transformers: [new ModelTransformer()],
      featureFlags,
    });
    const out = transformer.transform(validSchema);
    expect(out).toBeDefined();
    const definition = out.schema;
    expect(definition).toBeDefined();
    const parsed = parse(definition);
    validateModelSchema(parsed);
    const createPostInput = getInputType(parsed, 'CreatePostInput');
    expectFieldsOnInputType(createPostInput!, ['different']);
    const updatePostInput = getInputType(parsed, 'UpdatePostInput');
    expectFieldsOnInputType(updatePostInput!, ['different2']);
    const deletePostInput = getInputType(parsed, 'DeletePostInput');
    expectFieldsOnInputType(deletePostInput!, ['different3']);
  });

  it('should support mutation input overrides when mutations are enabled', () => {
    const validSchema = `type Post @model {
        id: ID!
        title: String!
        createdAt: String
        updatedAt: String
    }
    # User defined types always take precedence.
    input CreatePostInput {
        different: String
    }
    input UpdatePostInput {
        different2: String
    }
    input DeletePostInput {
        different3: String
    }
  `;
    const transformer = new GraphQLTransform({
      transformers: [new ModelTransformer()],
      featureFlags,
    });
    const out = transformer.transform(validSchema);
    expect(out).toBeDefined();
    const definition = out.schema;
    expect(definition).toBeDefined();
    const parsed = parse(definition);
    validateModelSchema(parsed);

    const createPostInput = getInputType(parsed, 'CreatePostInput');
    expectFieldsOnInputType(createPostInput!, ['different']);
    const updatePostInput = getInputType(parsed, 'UpdatePostInput');
    expectFieldsOnInputType(updatePostInput!, ['different2']);
    const deletePostInput = getInputType(parsed, 'DeletePostInput');
    expectFieldsOnInputType(deletePostInput!, ['different3']);
  });

  it('should add default primary key when not defined', () => {
    const validSchema = `
      type Post @model{
        str: String
      }
    `;
    const transformer = new GraphQLTransform({
      transformers: [new ModelTransformer()],
      featureFlags,
    });
    const result = transformer.transform(validSchema);
    expect(result).toBeDefined();
    expect(result.schema).toBeDefined();
    const schema = parse(result.schema);
    validateModelSchema(schema);

    const createPostInput: InputObjectTypeDefinitionNode = schema.definitions.find(
      d => d.kind === 'InputObjectTypeDefinition' && d.name.value === 'CreatePostInput',
    )! as InputObjectTypeDefinitionNode;
    expect(createPostInput).toBeDefined();
    const defaultIdField: InputValueDefinitionNode = createPostInput.fields!.find(f => f.name.value === 'id')!;
    expect(defaultIdField).toBeDefined();
    expect(getBaseType(defaultIdField.type)).toEqual('ID');
  });

  it('should compile schema successfully when subscription is missing from schema', () => {
    const validSchema = `
    type Post @model {
      id: Int
      str: String
    }
  
    type Query {
      Custom: String
    }
  
    schema {
      query: Query
    }
    `;
    const transformer = new GraphQLTransform({
      transformers: [new ModelTransformer()],
      featureFlags,
    });
    const out = transformer.transform(validSchema);
    expect(out).toBeDefined();
    const parsed = parse(out.schema);
    validateModelSchema(parsed);

    const subscriptionType = getObjectType(parsed, 'Subscription');
    expect(subscriptionType).toBeDefined();
    expectFields(subscriptionType!, ['onCreatePost', 'onUpdatePost', 'onDeletePost']);
    const mutationType = getObjectType(parsed, 'Mutation');
    expect(mutationType).toBeDefined();
    expectFields(mutationType!, ['createPost', 'updatePost', 'deletePost']);
  });

  it('should support non model objects contain id as a type for fields', () => {
    const validSchema = `
      type Post @model {
        id: ID!
        comments: [Comment]
      }
      type Comment {
        id: String!
        text: String!
      }
    `;
    const transformer = new GraphQLTransform({
      transformers: [new ModelTransformer()],
      featureFlags,
    });
    const out = transformer.transform(validSchema);
    expect(out).toBeDefined();
    const definition = out.schema;
    expect(definition).toBeDefined();
    const parsed = parse(definition);
    validateModelSchema(parsed);
    const commentInput = getInputType(parsed, 'CommentInput');
    expectFieldsOnInputType(commentInput!, ['id', 'text']);
    const commentObject = getObjectType(parsed, 'Comment');
    const commentInputObject = getInputType(parsed, 'CommentInput');
    const commentObjectIDField = getFieldOnObjectType(commentObject!, 'id');
    const commentInputIDField = getFieldOnInputType(commentInputObject!, 'id');
    verifyMatchingTypes(commentObjectIDField.type, commentInputIDField.type);
    const subscriptionType = getObjectType(parsed, 'Subscription');
    expect(subscriptionType).toBeDefined();
  });

  it('should throw for reserved type name usage', () => {
    const invalidSchema = `
      type Subscription @model{
        id: Int
        str: String
      }
    `;
    const transformer = new GraphQLTransform({
      transformers: [new ModelTransformer()],
    });
    expect(() => transformer.transform(invalidSchema)).toThrowError(
      "'Subscription' is a reserved type name and currently in use within the default schema element.",
    );
  });

  it('should not add default primary key when ID is defined', () => {
    const validSchema = `
      type Post @model{
        id: Int
        str: String
      }
    `;
    const transformer = new GraphQLTransform({
      transformers: [new ModelTransformer()],
      featureFlags,
    });
    const result = transformer.transform(validSchema);
    expect(result).toBeDefined();
    expect(result.schema).toBeDefined();
    const schema = parse(result.schema);
    validateModelSchema(schema);

    const createPostInput: InputObjectTypeDefinitionNode = schema.definitions.find(
      d => d.kind === 'InputObjectTypeDefinition' && d.name.value === 'CreatePostInput',
    )! as InputObjectTypeDefinitionNode;
    expect(createPostInput).toBeDefined();
    const defaultIdField: InputValueDefinitionNode = createPostInput.fields!.find(f => f.name.value === 'id')!;
    expect(defaultIdField).toBeDefined();
    expect(getBaseType(defaultIdField.type)).toEqual('Int');
    // It should not add default value for ctx.arg.id as id is of type Int
    expect(result.pipelineFunctions['Mutation.createPost.req.vtl']).toMatchSnapshot();
  });

  it('should generate only create mutation', () => {
    const validSchema = `type Post @model(mutations: { create: "customCreatePost" }) {
        id: ID!
        title: String!
        createdAt: String
        updatedAt: String
      }
    `;
    const transformer = new GraphQLTransform({
      transformers: [new ModelTransformer()],
      featureFlags,
    });

    const out = transformer.transform(validSchema);
    expect(out).toBeDefined();
    const definition = out.schema;
    expect(definition).toBeDefined();
    const parsed = parse(definition);
    validateModelSchema(parsed);

    const mutationType = getObjectType(parsed, 'Mutation');
    expect(mutationType).toBeDefined();
    expectFields(mutationType!, ['customCreatePost']);
    doNotExpectFields(mutationType!, ['updatePost']);
  });

  it('support schema with multiple model directives', () => {
    const validSchema = `
      type Post @model {
          id: ID!
          title: String!
          createdAt: String
          updatedAt: String
      }
  
      type User @model {
          id: ID!
          name: String!
      }
    `;
    const transformer = new GraphQLTransform({
      transformers: [new ModelTransformer()],
      featureFlags,
    });

    const out = transformer.transform(validSchema);
    expect(out).toBeDefined();

    const definition = out.schema;
    expect(definition).toBeDefined();
    const parsed = parse(definition);
    validateModelSchema(parsed);

    const queryType = getObjectType(parsed, 'Query');
    expect(queryType).toBeDefined();
    expectFields(queryType!, ['listPosts']);
    expectFields(queryType!, ['listUsers']);

    const stringInputType = getInputType(parsed, 'ModelStringFilterInput');
    expect(stringInputType).toBeDefined();
    const booleanInputType = getInputType(parsed, 'ModelBooleanFilterInput');
    expect(booleanInputType).toBeDefined();
    const intInputType = getInputType(parsed, 'ModelIntFilterInput');
    expect(intInputType).toBeDefined();
    const floatInputType = getInputType(parsed, 'ModelFloatFilterInput');
    expect(floatInputType).toBeDefined();
    const idInputType = getInputType(parsed, 'ModelIDFilterInput');
    expect(idInputType).toBeDefined();
    const postInputType = getInputType(parsed, 'ModelPostFilterInput');
    expect(postInputType).toBeDefined();
    const userInputType = getInputType(parsed, 'ModelUserFilterInput');
    expect(userInputType).toBeDefined();

    expect(verifyInputCount(parsed, 'ModelStringFilterInput', 1)).toBeTruthy();
    expect(verifyInputCount(parsed, 'ModelBooleanFilterInput', 1)).toBeTruthy();
    expect(verifyInputCount(parsed, 'ModelIntFilterInput', 1)).toBeTruthy();
    expect(verifyInputCount(parsed, 'ModelFloatFilterInput', 1)).toBeTruthy();
    expect(verifyInputCount(parsed, 'ModelIDFilterInput', 1)).toBeTruthy();
    expect(verifyInputCount(parsed, 'ModelPostFilterInput', 1)).toBeTruthy();
    expect(verifyInputCount(parsed, 'ModelUserFilterInput', 1)).toBeTruthy();
  });

  it('should support enum as a field', () => {
    const validSchema = `
      enum Status { DELIVERED IN_TRANSIT PENDING UNKNOWN }
      type Test @model {
        status: Status!
        lastStatus: Status!
      }
    `;
    const transformer = new GraphQLTransform({
      transformers: [new ModelTransformer()],
      featureFlags,
    });

    const out = transformer.transform(validSchema);
    expect(out).toBeDefined();
    const definition = out.schema;
    expect(definition).toBeDefined();
    const parsed = parse(definition);
    validateModelSchema(parsed);

    const createTestInput = getInputType(parsed, 'CreateTestInput');
    expectFieldsOnInputType(createTestInput!, ['status', 'lastStatus']);

    const updateTestInput = getInputType(parsed, 'UpdateTestInput');
    expectFieldsOnInputType(updateTestInput!, ['status', 'lastStatus']);
  });

<<<<<<< HEAD
  it('should support non-model types and enums', () => {
    const validSchema = `
      type Post @model {
          id: ID!
          title: String!
          createdAt: String
          updatedAt: String
          metadata: [PostMetadata!]!
          appearsIn: [Episode]!
      }
      type PostMetadata {
          tags: Tag
      }
      type Tag {
          published: Boolean
          metadata: PostMetadata
      }
      enum Episode {
          NEWHOPE
          EMPIRE
          JEDI
      }
    `;
    const transformer = new GraphQLTransform({
      transformers: [new ModelTransformer()],
      featureFlags,
    });
    const out = transformer.transform(validSchema);
    expect(out).toBeDefined();

    const definition = out.schema;
    expect(definition).toBeDefined();
    const parsed = parse(definition);

    validateModelSchema(parsed);

    const postMetaDataInputType = getInputType(parsed, 'PostMetadataInput');
    expect(postMetaDataInputType).toBeDefined();
    const tagInputType = getInputType(parsed, 'TagInput');
    expect(tagInputType).toBeDefined();
    expectFieldsOnInputType(tagInputType!, ['metadata']);
    const createPostInputType = getInputType(parsed, 'CreatePostInput');
    expectFieldsOnInputType(createPostInputType!, ['metadata', 'appearsIn']);
    const updatePostInputType = getInputType(parsed, 'UpdatePostInput');
    expectFieldsOnInputType(updatePostInputType!, ['metadata', 'appearsIn']);

    const postModelObject = getObjectType(parsed, 'Post');
    const postMetaDataInputField = getFieldOnInputType(createPostInputType!, 'metadata');
    const postMetaDataField = getFieldOnObjectType(postModelObject!, 'metadata');
    // this checks that the non-model type was properly "unwrapped", renamed, and "rewrapped"
    // in the generated CreatePostInput type - its types should be the same as in the Post @model type
    verifyMatchingTypes(postMetaDataInputField.type, postMetaDataField.type);

    expect(verifyInputCount(parsed, 'PostMetadataInput', 1)).toBeTruthy();
    expect(verifyInputCount(parsed, 'TagInput', 1)).toBeTruthy();
  });

  it('it should generate filter inputs', () => {
    const validSchema = `
      type Post @model {
          id: ID!
          title: String!
          createdAt: String
          updatedAt: String
      }`;
    const transformer = new GraphQLTransform({
      transformers: [new ModelTransformer()],
      featureFlags,
    });
    const out = transformer.transform(validSchema);
    expect(out).toBeDefined();

    const definition = out.schema;
    expect(definition).toBeDefined();
    const parsed = parse(definition);
    validateModelSchema(parsed);

    const queryType = getObjectType(parsed, 'Query');
    expect(queryType).toBeDefined();
    expectFields(queryType!, ['listPosts']);

    const connectionType = getObjectType(parsed, 'ModelPostConnection');
    expect(connectionType).toBeDefined();

    expect(verifyInputCount(parsed, 'ModelStringFilterInput', 1)).toBeTruthy();
    expect(verifyInputCount(parsed, 'ModelBooleanFilterInput', 1)).toBeTruthy();
    expect(verifyInputCount(parsed, 'ModelIntFilterInput', 1)).toBeTruthy();
    expect(verifyInputCount(parsed, 'ModelFloatFilterInput', 1)).toBeTruthy();
    expect(verifyInputCount(parsed, 'ModelIDFilterInput', 1)).toBeTruthy();
    expect(verifyInputCount(parsed, 'ModelPostFilterInput', 1)).toBeTruthy();
  });

  it('should support advanced subscriptions', () => {
    const validSchema = `type Post @model(subscriptions: {
          onCreate: ["onFeedUpdated", "onCreatePost"],
          onUpdate: ["onFeedUpdated"],
          onDelete: ["onFeedUpdated"]
      }) {
        id: ID!
        title: String!
        createdAt: String
        updatedAt: String
    }
    `;
    const transformer = new GraphQLTransform({
      transformers: [new ModelTransformer()],
      featureFlags,
    });
    
    const out = transformer.transform(validSchema);
    expect(out).toBeDefined();
    const definition = out.schema;
    expect(definition).toBeDefined();
    const parsed = parse(definition);
    validateModelSchema(parsed);

    const subscriptionType = getObjectType(parsed, 'Subscription');
    expect(subscriptionType).toBeDefined();
    expectFields(subscriptionType!, ['onFeedUpdated', 'onCreatePost']);
    const subField = subscriptionType!.fields!.find(f => f.name.value === 'onFeedUpdated');
    expect(subField!.directives!.length).toEqual(1);
    expect(subField!.directives![0].name!.value).toEqual('aws_subscribe');
    const mutationsList = subField!.directives![0].arguments!.find(a => a.name.value === 'mutations')!.value as ListValueNode;
    const mutList = mutationsList.values.map((v: any) => v.value);
    expect(mutList.length).toEqual(3);
    expect(mutList).toContain('createPost');
    expect(mutList).toContain('updatePost');
    expect(mutList).toContain('deletePost');

=======
>>>>>>> 464b93f0
  it('should filter known input types from create and update input fields', () => {
    const validSchema = `
      type Test @model {
        id: ID!
        email: Email
      }
      
      type Email @model {
        id: ID!
      }
    `;
    const transformer = new GraphQLTransform({
      transformers: [new ModelTransformer()],
      featureFlags,
    });
<<<<<<< HEAD
    
=======
>>>>>>> 464b93f0
    const result = transformer.transform(validSchema);
    expect(result).toBeDefined();
    expect(result.schema).toBeDefined();
    expect(result.schema).toMatchSnapshot();
    const schema = parse(result.schema);
    validateModelSchema(schema);

    const createTestInput = getInputType(schema, 'CreateTestInput');
    expect(getFieldOnInputType(createTestInput!, 'email')).toBeUndefined();

    const updateTestInput = getInputType(schema, 'UpdateTestInput');
    expect(getFieldOnInputType(updateTestInput!, 'email')).toBeUndefined();
  });
});<|MERGE_RESOLUTION|>--- conflicted
+++ resolved
@@ -522,7 +522,6 @@
     expectFieldsOnInputType(updateTestInput!, ['status', 'lastStatus']);
   });
 
-<<<<<<< HEAD
   it('should support non-model types and enums', () => {
     const validSchema = `
       type Post @model {
@@ -631,7 +630,7 @@
       transformers: [new ModelTransformer()],
       featureFlags,
     });
-    
+
     const out = transformer.transform(validSchema);
     expect(out).toBeDefined();
     const definition = out.schema;
@@ -651,9 +650,8 @@
     expect(mutList).toContain('createPost');
     expect(mutList).toContain('updatePost');
     expect(mutList).toContain('deletePost');
-
-=======
->>>>>>> 464b93f0
+  });
+
   it('should filter known input types from create and update input fields', () => {
     const validSchema = `
       type Test @model {
@@ -669,10 +667,7 @@
       transformers: [new ModelTransformer()],
       featureFlags,
     });
-<<<<<<< HEAD
-    
-=======
->>>>>>> 464b93f0
+
     const result = transformer.transform(validSchema);
     expect(result).toBeDefined();
     expect(result.schema).toBeDefined();
