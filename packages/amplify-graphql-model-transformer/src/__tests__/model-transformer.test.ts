import { ModelTransformer } from '@aws-amplify/graphql-model-transformer';
import { ConflictHandlerType, GraphQLTransform, SyncConfig, validateModelSchema } from '@aws-amplify/graphql-transformer-core';
import { InputObjectTypeDefinitionNode, InputValueDefinitionNode, ListValueNode, NamedTypeNode, parse } from 'graphql';
import { getBaseType } from 'graphql-transformer-common';
import {
  doNotExpectFields,
  expectFields,
  expectFieldsOnInputType,
  getFieldOnInputType,
  getFieldOnObjectType,
  getInputType,
  getObjectType,
  verifyInputCount,
  verifyMatchingTypes,
} from './test-utils/helpers';
import { expect as cdkExpect, haveResource } from '@aws-cdk/assert';

const featureFlags = {
  getBoolean: jest.fn(),
  getNumber: jest.fn(),
  getObject: jest.fn(),
  getString: jest.fn(),
};

describe('ModelTransformer: ', () => {
  it('should successfully transform simple valid schema', async () => {
    const validSchema = `
      type Post @model {
          id: ID!
          title: String!
      }
    `;

    const transformer = new GraphQLTransform({
      transformers: [new ModelTransformer()],
      featureFlags,
    });
    const out = transformer.transform(validSchema);
    expect(out).toBeDefined();

    validateModelSchema(parse(out.schema));
    parse(out.schema);
  });

  it('should support custom query overrides', () => {
    const validSchema = `type Post @model(queries: { get: "customGetPost", list: "customListPost" }) {
          id: ID!
          title: String!
          createdAt: String
          updatedAt: String
      }
    `;

    const transformer = new GraphQLTransform({
      transformers: [new ModelTransformer()],
      featureFlags,
    });

    const out = transformer.transform(validSchema);
    expect(out).toBeDefined();

    const definition = out.schema;
    expect(definition).toBeDefined();

    const parsed = parse(definition);
    validateModelSchema(parsed);
    const createPostInput = getInputType(parsed, 'CreatePostInput');
    expect(createPostInput).toBeDefined();

    expectFieldsOnInputType(createPostInput!, ['id', 'title', 'createdAt', 'updatedAt']);

    // This id should always be optional.
    // aka a named type node aka name.value would not be set if it were a non null node
    const idField = createPostInput!.fields!.find(f => f.name.value === 'id');
    expect((idField!.type as NamedTypeNode).name!.value).toEqual('ID');
    const queryType = getObjectType(parsed, 'Query');
    expect(queryType).toBeDefined();
    expectFields(queryType!, ['customGetPost']);
    expectFields(queryType!, ['customListPost']);
    const subscriptionType = getObjectType(parsed, 'Subscription');
    expect(subscriptionType).toBeDefined();
    expectFields(subscriptionType!, ['onCreatePost', 'onUpdatePost', 'onDeletePost']);
    const subField = subscriptionType!.fields!.find(f => f.name.value === 'onCreatePost');
    expect(subField).toBeDefined();
    expect(subField!.directives!.length).toEqual(1);
    expect(subField!.directives![0].name!.value).toEqual('aws_subscribe');
  });

  it('should support custom mutations overrides', () => {
    const validSchema = `type Post @model(mutations: { create: "customCreatePost", update: "customUpdatePost", delete: "customDeletePost" }) {
        id: ID!
        title: String!
        createdAt: String
        updatedAt: String
      }
    `;

    const transformer = new GraphQLTransform({
      transformers: [new ModelTransformer()],
      featureFlags,
    });

    const out = transformer.transform(validSchema);
    expect(out).toBeDefined();
    const definition = out.schema;
    expect(definition).toBeDefined();
    const parsedDefinition = parse(definition);
    validateModelSchema(parsedDefinition);
    const mutationType = getObjectType(parsedDefinition, 'Mutation');
    expect(mutationType).toBeDefined();
    expectFields(mutationType!, ['customCreatePost', 'customUpdatePost', 'customDeletePost']);
  });

  it('should not generate mutations when mutations are set to null', () => {
    const validSchema = `type Post @model(mutations: null) {
            id: ID!
            title: String!
            createdAt: String
            updatedAt: String
        }
        `;
    const transformer = new GraphQLTransform({
      transformers: [new ModelTransformer()],
      featureFlags,
    });
    const out = transformer.transform(validSchema);
    expect(out).toBeDefined();
    const definition = out.schema;
    expect(definition).toBeDefined();
    const parsed = parse(definition);
    validateModelSchema(parsed);
    const mutationType = getObjectType(parsed, 'Mutation');
    expect(mutationType).not.toBeDefined();
  });

  it('should not generate queries when queries are set to null', () => {
    const validSchema = `type Post @model(queries: null) {
        id: ID!
        title: String!
        createdAt: String
        updatedAt: String
      }
    `;
    const transformer = new GraphQLTransform({
      transformers: [new ModelTransformer()],
      featureFlags,
    });

    const out = transformer.transform(validSchema);
    expect(out).toBeDefined();
    const definition = out.schema;
    expect(definition).toBeDefined();
    const parsed = parse(definition);
    validateModelSchema(parsed);
    const mutationType = getObjectType(parsed, 'Mutation');
    expect(mutationType).toBeDefined();
    const queryType = getObjectType(parsed, 'Query');
    expect(queryType).not.toBeDefined();
  });

  it('should not generate subscriptions with subscriptions are set to null', () => {
    const validSchema = `type Post @model(subscriptions: null) {
        id: ID!
        title: String!
        createdAt: String
        updatedAt: String
      }
    `;
    const transformer = new GraphQLTransform({
      transformers: [new ModelTransformer()],
      featureFlags,
    });
    const out = transformer.transform(validSchema);
    expect(out).toBeDefined();
    const definition = out.schema;
    expect(definition).toBeDefined();
    const parsed = parse(definition);
    validateModelSchema(parsed);
    const mutationType = getObjectType(parsed, 'Mutation');
    expect(mutationType).toBeDefined();
    const queryType = getObjectType(parsed, 'Query');
    expect(queryType).toBeDefined();
    const subscriptionType = getObjectType(parsed, 'Subscription');
    expect(subscriptionType).not.toBeDefined();
  });

  it('should not generate subscriptions, mutations or queries when subscriptions, queries and mutations set to null', () => {
    const validSchema = `type Post @model(queries: null, mutations: null, subscriptions: null) {
            id: ID!
            title: String!
            createdAt: String
            updatedAt: String
        }
        `;
    const transformer = new GraphQLTransform({
      transformers: [new ModelTransformer()],
      featureFlags,
    });
    const out = transformer.transform(validSchema);
    expect(out).toBeDefined();
    const definition = out.schema;
    expect(definition).toBeDefined();
    const parsed = parse(definition);
    validateModelSchema(parsed);
    const mutationType = getObjectType(parsed, 'Mutation');
    expect(mutationType).not.toBeDefined();
    const queryType = getObjectType(parsed, 'Query');
    expect(queryType).not.toBeDefined();
    const subscriptionType = getObjectType(parsed, 'Subscription');
    expect(subscriptionType).not.toBeDefined();
  });

  it('should support mutation input overrides when mutations are disabled', () => {
    const validSchema = `type Post @model(mutations: null) {
          id: ID!
          title: String!
          createdAt: String
          updatedAt: String
      }
      input CreatePostInput {
          different: String
      }
      input UpdatePostInput {
          different2: String
      }
      input DeletePostInput {
          different3: String
      }
    `;
    const transformer = new GraphQLTransform({
      transformers: [new ModelTransformer()],
      featureFlags,
    });
    const out = transformer.transform(validSchema);
    expect(out).toBeDefined();
    const definition = out.schema;
    expect(definition).toBeDefined();
    const parsed = parse(definition);
    validateModelSchema(parsed);
    const createPostInput = getInputType(parsed, 'CreatePostInput');
    expectFieldsOnInputType(createPostInput!, ['different']);
    const updatePostInput = getInputType(parsed, 'UpdatePostInput');
    expectFieldsOnInputType(updatePostInput!, ['different2']);
    const deletePostInput = getInputType(parsed, 'DeletePostInput');
    expectFieldsOnInputType(deletePostInput!, ['different3']);
  });

  it('should support mutation input overrides when mutations are enabled', () => {
    const validSchema = `type Post @model {
        id: ID!
        title: String!
        createdAt: String
        updatedAt: String
    }
    # User defined types always take precedence.
    input CreatePostInput {
        different: String
    }
    input UpdatePostInput {
        different2: String
    }
    input DeletePostInput {
        different3: String
    }
  `;
    const transformer = new GraphQLTransform({
      transformers: [new ModelTransformer()],
      featureFlags,
    });
    const out = transformer.transform(validSchema);
    expect(out).toBeDefined();
    const definition = out.schema;
    expect(definition).toBeDefined();
    const parsed = parse(definition);
    validateModelSchema(parsed);

    const createPostInput = getInputType(parsed, 'CreatePostInput');
    expectFieldsOnInputType(createPostInput!, ['different']);
    const updatePostInput = getInputType(parsed, 'UpdatePostInput');
    expectFieldsOnInputType(updatePostInput!, ['different2']);
    const deletePostInput = getInputType(parsed, 'DeletePostInput');
    expectFieldsOnInputType(deletePostInput!, ['different3']);
  });

  it('should add default primary key when not defined', () => {
    const validSchema = `
      type Post @model{
        str: String
      }
    `;
    const transformer = new GraphQLTransform({
      transformers: [new ModelTransformer()],
      featureFlags,
    });
    const result = transformer.transform(validSchema);
    expect(result).toBeDefined();
    expect(result.schema).toBeDefined();
    const schema = parse(result.schema);
    validateModelSchema(schema);

    const createPostInput: InputObjectTypeDefinitionNode = schema.definitions.find(
      d => d.kind === 'InputObjectTypeDefinition' && d.name.value === 'CreatePostInput',
    )! as InputObjectTypeDefinitionNode;
    expect(createPostInput).toBeDefined();
    const defaultIdField: InputValueDefinitionNode = createPostInput.fields!.find(f => f.name.value === 'id')!;
    expect(defaultIdField).toBeDefined();
    expect(getBaseType(defaultIdField.type)).toEqual('ID');
  });

  it('should compile schema successfully when subscription is missing from schema', () => {
    const validSchema = `
    type Post @model {
      id: Int
      str: String
    }

    type Query {
      Custom: String
    }

    schema {
      query: Query
    }
    `;
    const transformer = new GraphQLTransform({
      transformers: [new ModelTransformer()],
      featureFlags,
    });
    const out = transformer.transform(validSchema);
    expect(out).toBeDefined();
    const parsed = parse(out.schema);
    validateModelSchema(parsed);

    const subscriptionType = getObjectType(parsed, 'Subscription');
    expect(subscriptionType).toBeDefined();
    expectFields(subscriptionType!, ['onCreatePost', 'onUpdatePost', 'onDeletePost']);
    const mutationType = getObjectType(parsed, 'Mutation');
    expect(mutationType).toBeDefined();
    expectFields(mutationType!, ['createPost', 'updatePost', 'deletePost']);
  });

  it('should support non model objects contain id as a type for fields', () => {
    const validSchema = `
      type Post @model {
        id: ID!
        comments: [Comment]
      }
      type Comment {
        id: String!
        text: String!
      }
    `;
    const transformer = new GraphQLTransform({
      transformers: [new ModelTransformer()],
      featureFlags,
    });
    const out = transformer.transform(validSchema);
    expect(out).toBeDefined();
    const definition = out.schema;
    expect(definition).toBeDefined();
    const parsed = parse(definition);
    validateModelSchema(parsed);
    const commentInput = getInputType(parsed, 'CommentInput');
    expectFieldsOnInputType(commentInput!, ['id', 'text']);
    const commentObject = getObjectType(parsed, 'Comment');
    const commentInputObject = getInputType(parsed, 'CommentInput');
    const commentObjectIDField = getFieldOnObjectType(commentObject!, 'id');
    const commentInputIDField = getFieldOnInputType(commentInputObject!, 'id');
    verifyMatchingTypes(commentObjectIDField.type, commentInputIDField.type);
    const subscriptionType = getObjectType(parsed, 'Subscription');
    expect(subscriptionType).toBeDefined();
  });

  it('should throw for reserved type name usage', () => {
    const invalidSchema = `
      type Subscription @model{
        id: Int
        str: String
      }
    `;
    const transformer = new GraphQLTransform({
      transformers: [new ModelTransformer()],
    });
    expect(() => transformer.transform(invalidSchema)).toThrowError(
      "'Subscription' is a reserved type name and currently in use within the default schema element.",
    );
  });

  it('should not add default primary key when ID is defined', () => {
    const validSchema = `
      type Post @model{
        id: Int
        str: String
      }
    `;
    const transformer = new GraphQLTransform({
      transformers: [new ModelTransformer()],
      featureFlags,
    });
    const result = transformer.transform(validSchema);
    expect(result).toBeDefined();
    expect(result.schema).toBeDefined();
    const schema = parse(result.schema);
    validateModelSchema(schema);

    const createPostInput: InputObjectTypeDefinitionNode = schema.definitions.find(
      d => d.kind === 'InputObjectTypeDefinition' && d.name.value === 'CreatePostInput',
    )! as InputObjectTypeDefinitionNode;
    expect(createPostInput).toBeDefined();
    const defaultIdField: InputValueDefinitionNode = createPostInput.fields!.find(f => f.name.value === 'id')!;
    expect(defaultIdField).toBeDefined();
    expect(getBaseType(defaultIdField.type)).toEqual('Int');
    // It should not add default value for ctx.arg.id as id is of type Int
    expect(result.resolvers['Mutation.createPost.req.vtl']).toMatchSnapshot();
  });

  it('should generate only create mutation', () => {
    const validSchema = `type Post @model(mutations: { create: "customCreatePost" }) {
        id: ID!
        title: String!
        createdAt: String
        updatedAt: String
      }
    `;
    const transformer = new GraphQLTransform({
      transformers: [new ModelTransformer()],
      featureFlags,
    });

    const out = transformer.transform(validSchema);
    expect(out).toBeDefined();
    const definition = out.schema;
    expect(definition).toBeDefined();
    const parsed = parse(definition);
    validateModelSchema(parsed);

    const mutationType = getObjectType(parsed, 'Mutation');
    expect(mutationType).toBeDefined();
    expectFields(mutationType!, ['customCreatePost']);
    doNotExpectFields(mutationType!, ['updatePost']);
  });

  it('support schema with multiple model directives', () => {
    const validSchema = `
      type Post @model {
          id: ID!
          title: String!
          createdAt: String
          updatedAt: String
      }

      type User @model {
          id: ID!
          name: String!
      }
    `;
    const transformer = new GraphQLTransform({
      transformers: [new ModelTransformer()],
      featureFlags,
    });

    const out = transformer.transform(validSchema);
    expect(out).toBeDefined();

    const definition = out.schema;
    expect(definition).toBeDefined();
    const parsed = parse(definition);
    validateModelSchema(parsed);

    const queryType = getObjectType(parsed, 'Query');
    expect(queryType).toBeDefined();
    expectFields(queryType!, ['listPosts']);
    expectFields(queryType!, ['listUsers']);

    const stringInputType = getInputType(parsed, 'ModelStringInput');
    expect(stringInputType).toBeDefined();
    const booleanInputType = getInputType(parsed, 'ModelBooleanInput');
    expect(booleanInputType).toBeDefined();
    const intInputType = getInputType(parsed, 'ModelIntInput');
    expect(intInputType).toBeDefined();
    const floatInputType = getInputType(parsed, 'ModelFloatInput');
    expect(floatInputType).toBeDefined();
    const idInputType = getInputType(parsed, 'ModelIDInput');
    expect(idInputType).toBeDefined();
    const postInputType = getInputType(parsed, 'ModelPostFilterInput');
    expect(postInputType).toBeDefined();
    const userInputType = getInputType(parsed, 'ModelUserFilterInput');
    expect(userInputType).toBeDefined();

    expect(verifyInputCount(parsed, 'ModelStringInput', 1)).toBeTruthy();
    expect(verifyInputCount(parsed, 'ModelBooleanInput', 1)).toBeTruthy();
    expect(verifyInputCount(parsed, 'ModelIntInput', 1)).toBeTruthy();
    expect(verifyInputCount(parsed, 'ModelFloatInput', 1)).toBeTruthy();
    expect(verifyInputCount(parsed, 'ModelIDInput', 1)).toBeTruthy();
    expect(verifyInputCount(parsed, 'ModelPostFilterInput', 1)).toBeTruthy();
    expect(verifyInputCount(parsed, 'ModelUserFilterInput', 1)).toBeTruthy();
  });

  it('should support enum as a field', () => {
    const validSchema = `
      enum Status { DELIVERED IN_TRANSIT PENDING UNKNOWN }
      type Test @model {
        status: Status!
        lastStatus: Status!
      }
    `;
    const transformer = new GraphQLTransform({
      transformers: [new ModelTransformer()],
      featureFlags,
    });

    const out = transformer.transform(validSchema);
    expect(out).toBeDefined();
    const definition = out.schema;
    expect(definition).toBeDefined();
    const parsed = parse(definition);
    validateModelSchema(parsed);

    const createTestInput = getInputType(parsed, 'CreateTestInput');
    expectFieldsOnInputType(createTestInput!, ['status', 'lastStatus']);

    const updateTestInput = getInputType(parsed, 'CreateTestInput');
    expectFieldsOnInputType(updateTestInput!, ['status', 'lastStatus']);
  });

  it('should support non-model types and enums', () => {
    const validSchema = `
      type Post @model {
          id: ID!
          title: String!
          createdAt: String
          updatedAt: String
          metadata: [PostMetadata!]!
          appearsIn: [Episode]!
      }
      type PostMetadata {
          tags: Tag
      }
      type Tag {
          published: Boolean
          metadata: PostMetadata
      }
      enum Episode {
          NEWHOPE
          EMPIRE
          JEDI
      }
    `;
    const transformer = new GraphQLTransform({
      transformers: [new ModelTransformer()],
      featureFlags,
    });
    const out = transformer.transform(validSchema);
    expect(out).toBeDefined();

    const definition = out.schema;
    expect(definition).toBeDefined();
    const parsed = parse(definition);
    validateModelSchema(parsed);

    const postMetaDataInputType = getInputType(parsed, 'PostMetadataInput');
    expect(postMetaDataInputType).toBeDefined();
    const tagInputType = getInputType(parsed, 'TagInput');
    expect(tagInputType).toBeDefined();
    expectFieldsOnInputType(tagInputType!, ['metadata']);
    const createPostInputType = getInputType(parsed, 'CreatePostInput');
    expectFieldsOnInputType(createPostInputType!, ['metadata', 'appearsIn']);
    const updatePostInputType = getInputType(parsed, 'UpdatePostInput');
    expectFieldsOnInputType(updatePostInputType!, ['metadata', 'appearsIn']);

    const postModelObject = getObjectType(parsed, 'Post');
    const postMetaDataInputField = getFieldOnInputType(createPostInputType!, 'metadata');
    const postMetaDataField = getFieldOnObjectType(postModelObject!, 'metadata');
    // this checks that the non-model type was properly "unwrapped", renamed, and "rewrapped"
    // in the generated CreatePostInput type - its types should be the same as in the Post @model type
    verifyMatchingTypes(postMetaDataInputField.type, postMetaDataField.type);

    expect(verifyInputCount(parsed, 'PostMetadataInput', 1)).toBeTruthy();
    expect(verifyInputCount(parsed, 'TagInput', 1)).toBeTruthy();
  });

  it('it should generate filter inputs', () => {
    const validSchema = `
      type Post @model {
          id: ID!
          title: String!
          createdAt: String
          updatedAt: String
      }`;
    const transformer = new GraphQLTransform({
      transformers: [new ModelTransformer()],
      featureFlags,
    });
    const out = transformer.transform(validSchema);
    expect(out).toBeDefined();

    const definition = out.schema;
    expect(definition).toBeDefined();
    const parsed = parse(definition);
    validateModelSchema(parsed);

    const queryType = getObjectType(parsed, 'Query');
    expect(queryType).toBeDefined();
    expectFields(queryType!, ['listPosts']);

    const connectionType = getObjectType(parsed, 'ModelPostConnection');
    expect(connectionType).toBeDefined();

    expect(verifyInputCount(parsed, 'ModelStringInput', 1)).toBeTruthy();
    expect(verifyInputCount(parsed, 'ModelBooleanInput', 1)).toBeTruthy();
    expect(verifyInputCount(parsed, 'ModelIntInput', 1)).toBeTruthy();
    expect(verifyInputCount(parsed, 'ModelFloatInput', 1)).toBeTruthy();
    expect(verifyInputCount(parsed, 'ModelIDInput', 1)).toBeTruthy();
    expect(verifyInputCount(parsed, 'ModelPostFilterInput', 1)).toBeTruthy();
  });

  it('should support advanced subscriptions', () => {
    const validSchema = `type Post @model(subscriptions: {
          onCreate: ["onFeedUpdated", "onCreatePost"],
          onUpdate: ["onFeedUpdated"],
          onDelete: ["onFeedUpdated"]
      }) {
        id: ID!
        title: String!
        createdAt: String
        updatedAt: String
    }
    `;
    const transformer = new GraphQLTransform({
      transformers: [new ModelTransformer()],
      featureFlags,
    });
    const out = transformer.transform(validSchema);
    expect(out).toBeDefined();
    const definition = out.schema;
    expect(definition).toBeDefined();
    const parsed = parse(definition);
    validateModelSchema(parsed);

    const subscriptionType = getObjectType(parsed, 'Subscription');
    expect(subscriptionType).toBeDefined();
    expectFields(subscriptionType!, ['onFeedUpdated', 'onCreatePost']);
    const subField = subscriptionType!.fields!.find(f => f.name.value === 'onFeedUpdated');
    expect(subField!.directives!.length).toEqual(1);
    expect(subField!.directives![0].name!.value).toEqual('aws_subscribe');
    const mutationsList = subField!.directives![0].arguments!.find(a => a.name.value === 'mutations')!.value as ListValueNode;
    const mutList = mutationsList.values.map((v: any) => v.value);
    expect(mutList.length).toEqual(3);
    expect(mutList).toContain('createPost');
    expect(mutList).toContain('updatePost');
    expect(mutList).toContain('deletePost');
  });

  it('should not generate superfluous input and filter types', () => {
    const validSchema = `
    type Entity @model(mutations: null, subscriptions: null, queries: {get: "getEntity"}) {
      id: ID!
      str: String
    }
    `;
    const transformer = new GraphQLTransform({
      transformers: [new ModelTransformer()],
      featureFlags,
    });
    const result = transformer.transform(validSchema);
    expect(result).toBeDefined();
    expect(result.schema).toBeDefined();
    expect(result.schema).toMatchSnapshot();
    const schema = parse(result.schema);
    validateModelSchema(schema);
  });

  it('should support timestamp parameters when generating resolvers and output schema', () => {
    const validSchema = `
    type Post @model(timestamps: { createdAt: "createdOn", updatedAt: "updatedOn"}) {
      id: ID!
      str: String
    }
    `;
    const transformer = new GraphQLTransform({
      transformers: [new ModelTransformer()],
      featureFlags,
    });
    const result = transformer.transform(validSchema);
    expect(result).toBeDefined();
    expect(result.schema).toBeDefined();
    expect(result.schema).toMatchSnapshot();
    const schema = parse(result.schema);
    validateModelSchema(schema);

    expect(result.resolvers['Mutation.createPost.req.vtl']).toMatchSnapshot();
    expect(result.resolvers['Mutation.updatePost.req.vtl']).toMatchSnapshot();
  });

  it('should not to auto generate createdAt and updatedAt when the type in schema is not AWSDateTime', () => {
    const validSchema = `
  type Post @model {
    id: ID!
    str: String
    createdAt: AWSTimestamp
    updatedAt: AWSTimestamp
  }
  `;
    const transformer = new GraphQLTransform({
      transformers: [new ModelTransformer()],
      featureFlags,
    });
    const result = transformer.transform(validSchema);
    expect(result).toBeDefined();
    expect(result.schema).toBeDefined();
    expect(result.schema).toMatchSnapshot();
    const schema = parse(result.schema);
    validateModelSchema(schema);

    expect(result.resolvers['Mutation.createPost.req.vtl']).toMatchSnapshot();
    expect(result.resolvers['Mutation.updatePost.req.vtl']).toMatchSnapshot();
  });

  it('should have timestamps as nullable fields when the type makes it non-nullable', () => {
    const validSchema = `
      type Post @model {
        id: ID!
        str: String
        createdAt: AWSDateTime!
        updatedAt: AWSDateTime!
      }
    `;
    const transformer = new GraphQLTransform({
      transformers: [new ModelTransformer()],
      featureFlags,
    });

    const result = transformer.transform(validSchema);
    expect(result).toBeDefined();
    expect(result.schema).toBeDefined();
    expect(result.schema).toMatchSnapshot();
    const schema = parse(result.schema);
    validateModelSchema(schema);

    expect(result.resolvers['Mutation.createPost.req.vtl']).toMatchSnapshot();
    expect(result.resolvers['Mutation.updatePost.req.vtl']).toMatchSnapshot();
  });

  it('should not to include createdAt and updatedAt field when timestamps is set to null', () => {
    const validSchema = `
    type Post @model(timestamps: null) {
      id: ID!
      str: String
    }
    `;
    const transformer = new GraphQLTransform({
      transformers: [new ModelTransformer()],
      featureFlags,
    });
    const result = transformer.transform(validSchema);
    expect(result).toBeDefined();
    expect(result.schema).toBeDefined();
    expect(result.schema).toMatchSnapshot();
    const schema = parse(result.schema);
    validateModelSchema(schema);

    expect(result.resolvers['Mutation.createPost.req.vtl']).toMatchSnapshot();
    expect(result.resolvers['Mutation.updatePost.req.vtl']).toMatchSnapshot();
  });

  it('should filter known input types from create and update input fields', () => {
    const validSchema = `
      type Test @model {
        id: ID!
        email: Email
      }

      type Email @model {
        id: ID!
      }
    `;
    const transformer = new GraphQLTransform({
      transformers: [new ModelTransformer()],
      featureFlags,
    });

    const result = transformer.transform(validSchema);
    expect(result).toBeDefined();
    expect(result.schema).toBeDefined();
    expect(result.schema).toMatchSnapshot();
    const schema = parse(result.schema);
    validateModelSchema(schema);

    const createTestInput = getInputType(schema, 'CreateTestInput');
    expect(getFieldOnInputType(createTestInput!, 'email')).toBeUndefined();

    const updateTestInput = getInputType(schema, 'UpdateTestInput');
    expect(getFieldOnInputType(updateTestInput!, 'email')).toBeUndefined();
  });

  it('should generate enum input objects', () => {
    const validSchema = /* GraphQL */ `
      type Post @model {
        id: ID!
        title: String!
        createdAt: AWSDateTime
        updatedAt: AWSDateTime
        metadata: PostMetadata
        entityMetadata: EntityMetadata
        appearsIn: [Episode!]
        episode: Episode
      }
      type Author @model {
        id: ID!
        name: String!
        postMetadata: PostMetadata
        entityMetadata: EntityMetadata
      }
      type EntityMetadata {
        isActive: Boolean
      }
      type PostMetadata {
        tags: Tag
      }
      type Tag {
        published: Boolean
        metadata: PostMetadata
      }
      enum Episode {
        NEWHOPE
        EMPIRE
        JEDI
      }
      type Require @model {
        id: ID!
        requiredField: String!
        notRequiredField: String
      }
      type Comment @model(timestamps: { createdAt: "createdOn", updatedAt: "updatedOn" }) {
        id: ID!
        title: String!
        content: String
        updatedOn: Int # No automatic generation of timestamp if its not AWSDateTime
      }
    `;

    const transformer = new GraphQLTransform({
      transformers: [new ModelTransformer()],
      featureFlags,
    });
    const result = transformer.transform(validSchema);
    expect(result).toBeDefined();
    expect(result.schema).toBeDefined();
    const schema = parse(result.schema);
    validateModelSchema(schema);
    expect(result.schema).toMatchSnapshot();
    expect(verifyInputCount(schema, 'ModelEpisodeInput', 1)).toBeTruthy();
  });

  it('should support support scalar list', () => {
    const validSchema = /* GraphQL */ `
      type Post @model {
        id: ID!
        author: String!
        title: String
        content: String
        url: String
        ups: Int
        downs: Int
        version: Int
        postedAt: String
        createdAt: AWSDateTime
        comments: [String!]
        ratings: [Int!]
        percentageUp: Float
        isPublished: Boolean
        jsonField: AWSJSON
      }
    `;
    const transformer = new GraphQLTransform({
      transformers: [new ModelTransformer()],
      featureFlags,
    });
    const out = transformer.transform(validSchema);
    expect(out).toBeDefined();
    validateModelSchema(parse(out.schema));
  });

  it('should generate sync resolver with ConflictHandlerType.Automerge', () => {
    const validSchema = `
      type Post @model {
          id: ID!
          title: String!
      }
    `;

    const config: SyncConfig = {
      ConflictDetection: 'VERSION',
      ConflictHandler: ConflictHandlerType.AUTOMERGE,
    };

    const transformer = new GraphQLTransform({
      transformers: [new ModelTransformer()],
      featureFlags,
      resolverConfig: {
        project: config,
      },
    });
    const out = transformer.transform(validSchema);
    expect(out).toBeDefined();

    const definition = out.schema;
    expect(definition).toBeDefined();
    expect(out.resolvers).toMatchSnapshot();

    validateModelSchema(parse(definition));
  });

  it('should generate sync resolver with ConflictHandlerType.LAMBDA', () => {
    const validSchema = `
      type Post @model {
          id: ID!
          title: String!
          createdAt: String
          updatedAt: String
      }
    `;

    const config: SyncConfig = {
      ConflictDetection: 'VERSION',
      ConflictHandler: ConflictHandlerType.LAMBDA,
      LambdaConflictHandler: {
        name: 'myLambdaConflictHandler',
      },
    };

    const transformer = new GraphQLTransform({
      transformers: [new ModelTransformer()],
      featureFlags,
      resolverConfig: {
        project: config,
      },
    });
    const out = transformer.transform(validSchema);
    expect(out).toBeDefined();

    const definition = out.schema;
    expect(definition).toBeDefined();
    expect(out.resolvers).toMatchSnapshot();

    validateModelSchema(parse(definition));
  });

  it('should generate sync resolver with ConflictHandlerType.Optimistic', () => {
    const validSchema = `
      type Post @model {
          id: ID!
          title: String!
          createdAt: String
          updatedAt: String
      }
    `;

    const config: SyncConfig = {
      ConflictDetection: 'VERSION',
      ConflictHandler: ConflictHandlerType.OPTIMISTIC,
    };

    const transformer = new GraphQLTransform({
      transformers: [new ModelTransformer()],
      featureFlags,
      resolverConfig: {
        project: config,
      },
    });
    const out = transformer.transform(validSchema);
    expect(out).toBeDefined();

    const definition = out.schema;
    expect(definition).toBeDefined();
    expect(out.resolvers).toMatchSnapshot();

    validateModelSchema(parse(definition));
  });

  it('should generate iam role names under 64 chars and subscriptions under 50', () => {
    const validSchema = `
      type ThisIsAVeryLongNameModelThatShouldNotGenerateIAMRoleNamesOver64Characters @model {
          id: ID!
          title: String!
      }
    `;

    const config: SyncConfig = {
      ConflictDetection: 'VERSION',
      ConflictHandler: ConflictHandlerType.AUTOMERGE,
    };

    const transformer = new GraphQLTransform({
      transformers: [new ModelTransformer()],
      featureFlags,
      resolverConfig: {
        project: config,
      },
    });
    const out = transformer.transform(validSchema);
    expect(out).toBeDefined();

    const definition = out.schema;
    expect(definition).toBeDefined();

    const parsed = parse(definition);
    const subscriptionType = getObjectType(parsed, 'Subscription');
    expect(subscriptionType).toBeDefined();

    subscriptionType!.fields!.forEach(it => {
      expect(it.name.value.length <= 50).toBeTruthy();
    });

    const iamStackResource = out.stacks.ThisIsAVeryLongNameModelThatShouldNotGenerateIAMRoleNamesOver64Characters;
    expect(iamStackResource).toBeDefined();
    cdkExpect(iamStackResource).to(
      haveResource('AWS::IAM::Role', {
        AssumeRolePolicyDocument: {
          Statement: [
            {
              Action: 'sts:AssumeRole',
              Effect: 'Allow',
              Principal: {
                Service: 'appsync.amazonaws.com',
              },
            },
          ],
          Version: '2012-10-17',
        },
        RoleName: {
          'Fn::Join': [
            '',
            [
              'ThisIsAVeryLongNameM2d9fca-',
              {
                Ref: 'referencetotransformerrootstackGraphQLAPI20497F53ApiId',
              },
              '-',
              {
                Ref: 'referencetotransformerrootstackenv10C5A902Ref',
              },
            ],
          ],
        },
      }),
    );

    validateModelSchema(parsed);
  });

  it('should generate the ID field when not specified', () => {
    const validSchema = `type Todo @model {
      name: String
    }`;

    const transformer = new GraphQLTransform({
      transformers: [new ModelTransformer()],
    });

    const out = transformer.transform(validSchema);
    expect(out).toBeDefined();

    const definition = out.schema;
    expect(definition).toBeDefined();

    const parsed = parse(definition);
    validateModelSchema(parsed);

    const createTodoInput = getInputType(parsed, 'CreateTodoInput');
    expect(createTodoInput).toBeDefined();

    expectFieldsOnInputType(createTodoInput!, ['id', 'name']);

    const idField = createTodoInput!.fields!.find(f => f.name.value === 'id');
    expect((idField!.type as NamedTypeNode).name!.value).toEqual('ID');
    expect((idField!.type as NamedTypeNode).kind).toEqual('NamedType');

    const updateTodoInput = getInputType(parsed, 'UpdateTodoInput');
    expect(updateTodoInput).toBeDefined();

    expectFieldsOnInputType(updateTodoInput!, ['name']);
  });
  it('the datastore table should be configured', () => {
    const validSchema = `
    type Todo @model {
      name: String
    }`;

    const transformer = new GraphQLTransform({
      transformConfig: {},
      resolverConfig: {
        project: {
          ConflictDetection: 'VERSION',
          ConflictHandler: ConflictHandlerType.AUTOMERGE,
        },
      },
      sandboxModeEnabled: true,
      transformers: [new ModelTransformer()],
    });
    const out = transformer.transform(validSchema);
    expect(out).toBeDefined();
    const schema = parse(out.schema);
    validateModelSchema(schema);
    // sync operation
    const queryObject = getObjectType(schema, 'Query');
    expectFields(queryObject!, ['syncTodos']);
    // sync resolvers
    expect(out.resolvers['Query.syncTodos.req.vtl']).toMatchSnapshot();
    expect(out.resolvers['Query.syncTodos.res.vtl']).toMatchSnapshot();
    // ds table
    cdkExpect(out.rootStack).to(
      haveResource('AWS::DynamoDB::Table', {
        KeySchema: [
          {
            AttributeName: 'ds_pk',
            KeyType: 'HASH',
          },
          {
            AttributeName: 'ds_sk',
            KeyType: 'RANGE',
          },
        ],
        AttributeDefinitions: [
          {
            AttributeName: 'ds_pk',
            AttributeType: 'S',
          },
          {
            AttributeName: 'ds_sk',
            AttributeType: 'S',
          },
        ],
        BillingMode: 'PAY_PER_REQUEST',
        StreamSpecification: {
          StreamViewType: 'NEW_AND_OLD_IMAGES',
        },
        TableName: {
          'Fn::Join': [
            '',
            [
              'AmplifyDataStore-',
              {
                'Fn::GetAtt': ['GraphQLAPI', 'ApiId'],
              },
              '-',
              {
                Ref: 'env',
              },
            ],
          ],
        },
        TimeToLiveSpecification: {
          AttributeName: '_ttl',
          Enabled: true,
        },
      }),
    );
  });

  it('should add the model parameters at the root sack', () => {
    const modelParams = {
      DynamoDBModelTableReadIOPS: expect.objectContaining({
        Type: 'Number',
        Default: 5,
        Description: 'The number of read IOPS the table should support.',
      }),
      DynamoDBModelTableWriteIOPS: expect.objectContaining({
        Type: 'Number',
        Default: 5,
        Description: 'The number of write IOPS the table should support.',
      }),
      DynamoDBBillingMode: expect.objectContaining({
        Type: 'String',
        Default: 'PAY_PER_REQUEST',
        AllowedValues: ['PAY_PER_REQUEST', 'PROVISIONED'],
        Description: 'Configure @model types to create DynamoDB tables with PAY_PER_REQUEST or PROVISIONED billing modes.',
      }),
      DynamoDBEnablePointInTimeRecovery: expect.objectContaining({
        Type: 'String',
        Default: 'false',
        AllowedValues: ['true', 'false'],
        Description: 'Whether to enable Point in Time Recovery on the table.',
      }),
      DynamoDBEnableServerSideEncryption: expect.objectContaining({
        Type: 'String',
        Default: 'true',
        AllowedValues: ['true', 'false'],
        Description: 'Enable server side encryption powered by KMS.',
      }),
    };
    const validSchema = `type Todo @model {
      name: String
    }`;
    const transformer = new GraphQLTransform({
      sandboxModeEnabled: true,
      transformers: [new ModelTransformer()],
    });
    const out = transformer.transform(validSchema);

    const rootStack = out.rootStack;
    expect(rootStack).toBeDefined();
    expect(rootStack.Parameters).toMatchObject(modelParams);

    const todoStack = out.stacks['Todo'];
    expect(todoStack).toBeDefined();
    expect(todoStack.Parameters).toMatchObject(modelParams);
  });

  it('global auth enabled should add apiKey if not default mode of auth', () => {
    const validSchema = `
    type Post @model {
      id: ID!
      title: String!
      tags: [Tag]
    }

    type Tag {
      id: ID
      tags: [Tag]
    }`;
    const transformer = new GraphQLTransform({
      authConfig: {
        defaultAuthentication: {
          authenticationType: 'AMAZON_COGNITO_USER_POOLS',
        },
        additionalAuthenticationProviders: [
          {
            authenticationType: 'API_KEY',
          },
        ],
      },
      sandboxModeEnabled: true,
      transformers: [new ModelTransformer()],
    });
    const out = transformer.transform(validSchema);
    expect(out).toBeDefined();

    const schema = parse(out.schema);
    validateModelSchema(schema);

    const postType = getObjectType(schema, 'Post')!;
    expect(postType).toBeDefined();
    expect(postType.directives).toBeDefined();
    expect(postType.directives!.some(dir => dir.name.value === 'aws_api_key')).toEqual(true);

    const tagType = getObjectType(schema, 'Tag')!;
    expect(tagType).toBeDefined();
    expect(tagType.directives).toBeDefined();
    expect(tagType.directives!.some(dir => dir.name.value === 'aws_api_key')).toEqual(true);

    // check operations
    const queryType = getObjectType(schema, 'Query')!;
    expect(queryType).toBeDefined();
    const mutationType = getObjectType(schema, 'Mutation')!;
    expect(mutationType).toBeDefined();
    const subscriptionType = getObjectType(schema, 'Subscription')!;
    expect(subscriptionType).toBeDefined();

    for (const field of [...queryType.fields!, ...mutationType.fields!, ...subscriptionType.fields!]) {
      expect(field.directives!.some(dir => dir.name.value === 'aws_api_key')).toEqual(true);
    }
  });

<<<<<<< HEAD
  it('maps model resolvers to specified stack', () => {
    const inputSchema = /* GraphQL */ `
      type Blog @model {
        id: ID!
        name: String!
      }
    `;
    const transformer = new GraphQLTransform({
      transformers: [new ModelTransformer()],
      stackMapping: {
        CreateBlogResolver: 'myCustomStack1',
        UpdateBlogResolver: 'myCustomStack2',
      },
    });

    const result = transformer.transform(inputSchema);
    expect(Object.keys(result.stacks.myCustomStack1.Resources!).includes('CreateBlogResolver')).toBe(true);
    expect(Object.keys(result.stacks.myCustomStack2.Resources!).includes('UpdateBlogResolver')).toBe(true);

    expect(Object.keys(result.stacks.Blog.Resources!).includes('CreateBlogResolver')).toBe(false);
    expect(Object.keys(result.stacks.Blog.Resources!).includes('UpdateBlogResolver')).toBe(false);
=======
  it('allow aws_lambda to pass through', () => {
    const validSchema = `
    type Todo @aws_lambda {
      id: ID!
      name: String!
      description: String
    }

    schema {
      query: Query
    }

    type Query {
      todo: Todo @aws_lambda
    }`;
    const transformer = new GraphQLTransform({
      transformers: [new ModelTransformer()],
    });
    const out = transformer.transform(validSchema);
    expect(out).toBeDefined();

    const schema = parse(out.schema);
    validateModelSchema(schema);
  });

  it('handles custom subscriptions passed as strings', () => {
    const validSchema = `type Post @model(subscriptions: {
          onCreate: "onFeedCreated",
          onUpdate: "onFeedUpdated",
          onDelete: "onFeedDeleted"
      }) {
        id: ID!
    }
    `;
    const transformer = new GraphQLTransform({
      transformers: [new ModelTransformer()],
      featureFlags,
    });
    const out = transformer.transform(validSchema);
    expect(out).toBeDefined();
    const definition = out.schema;
    expect(definition).toBeDefined();
    const parsed = parse(definition);
    validateModelSchema(parsed);

    const subscriptionType = getObjectType(parsed, 'Subscription');
    expect(subscriptionType).toBeDefined();
    expect(subscriptionType!.fields!.length).toEqual(3);
    expectFields(subscriptionType!, ['onFeedCreated', 'onFeedUpdated', 'onFeedDeleted']);
  });

  it('should generate id for the update input object', async () => {
    const validSchema = `
      type Todo @model {
        uid: String!
        username: String
      }
    `;

    const transformer = new GraphQLTransform({
      transformers: [new ModelTransformer()],
      featureFlags,
    });
    const out = transformer.transform(validSchema);
    expect(out).toBeDefined();
    const definition = out.schema;
    expect(definition).toBeDefined();

    const parsed = parse(definition);
    validateModelSchema(parsed);

    const updateTodoInput = getInputType(parsed, 'UpdateTodoInput');
    expect(updateTodoInput).toBeDefined();

    expectFieldsOnInputType(updateTodoInput!, ['id']);
>>>>>>> 9e5e50f3
  });
});<|MERGE_RESOLUTION|>--- conflicted
+++ resolved
@@ -1262,7 +1262,6 @@
     }
   });
 
-<<<<<<< HEAD
   it('maps model resolvers to specified stack', () => {
     const inputSchema = /* GraphQL */ `
       type Blog @model {
@@ -1284,7 +1283,8 @@
 
     expect(Object.keys(result.stacks.Blog.Resources!).includes('CreateBlogResolver')).toBe(false);
     expect(Object.keys(result.stacks.Blog.Resources!).includes('UpdateBlogResolver')).toBe(false);
-=======
+  });
+  
   it('allow aws_lambda to pass through', () => {
     const validSchema = `
     type Todo @aws_lambda {
@@ -1360,6 +1360,5 @@
     expect(updateTodoInput).toBeDefined();
 
     expectFieldsOnInputType(updateTodoInput!, ['id']);
->>>>>>> 9e5e50f3
   });
 });