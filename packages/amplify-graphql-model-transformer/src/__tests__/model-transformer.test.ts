--- conflicted
+++ resolved
@@ -984,10 +984,7 @@
     const definition = out.schema;
     expect(definition).toBeDefined();
     const parsed = parse(definition);
-<<<<<<< HEAD
-=======
-    validateModelSchema(parsed);
->>>>>>> f125ad0c
+    validateModelSchema(parsed);
 
     const postMetaDataInputType = getInputType(parsed, 'PostMetadataInput');
     expect(postMetaDataInputType).toBeDefined();
