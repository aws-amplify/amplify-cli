import { ModelTransformer } from '@aws-amplify/graphql-model-transformer';
import { GraphQLTransform, validateModelSchema } from '@aws-amplify/graphql-transformer-core';
import { InputObjectTypeDefinitionNode, InputValueDefinitionNode, ListValueNode, NamedTypeNode, parse } from 'graphql';
import { getBaseType } from 'graphql-transformer-common';
import {
  doNotExpectFields,
  expectFields,
  expectFieldsOnInputType,
  getFieldOnInputType,
  getFieldOnObjectType,
  getInputType,
  getObjectType,
  verifyInputCount,
  verifyMatchingTypes,
} from './test-utils/helpers';

const featureFlags = {
  getBoolean: jest.fn(),
  getNumber: jest.fn(),
  getObject: jest.fn(),
  getString: jest.fn(),
};

describe('ModelTransformer: ', () => {
  it('should successfully transform simple valid schema', async () => {
    const validSchema = `
      type Post @model {
          id: ID!
          title: String!
      }
    `;

    const transformer = new GraphQLTransform({
      transformers: [new ModelTransformer()],
      featureFlags,
    });
    const out = transformer.transform(validSchema);
    expect(out).toBeDefined();

    validateModelSchema(parse(out.schema));
    parse(out.schema);
  });

  it('should support custom query overrides', () => {
    const validSchema = `type Post @model(queries: { get: "customGetPost", list: "customListPost" }) {
          id: ID!
          title: String!
          createdAt: String
          updatedAt: String
      }
    `;

    const transformer = new GraphQLTransform({
      transformers: [new ModelTransformer()],
      featureFlags,
    });

    const out = transformer.transform(validSchema);
    expect(out).toBeDefined();

    const definition = out.schema;
    expect(definition).toBeDefined();

    const parsed = parse(definition);
    validateModelSchema(parsed);
    const createPostInput = getInputType(parsed, 'CreatePostInput');
    expect(createPostInput).toBeDefined();

    expectFieldsOnInputType(createPostInput!, ['id', 'title', 'createdAt', 'updatedAt']);

    // This id should always be optional.
    // aka a named type node aka name.value would not be set if it were a non null node
    const idField = createPostInput!.fields!.find(f => f.name.value === 'id');
    expect((idField!.type as NamedTypeNode).name!.value).toEqual('ID');
    const queryType = getObjectType(parsed, 'Query');
    expect(queryType).toBeDefined();
    expectFields(queryType!, ['customGetPost']);
    expectFields(queryType!, ['customListPost']);
    const subscriptionType = getObjectType(parsed, 'Subscription');
    expect(subscriptionType).toBeDefined();
    expectFields(subscriptionType!, ['onCreatePost', 'onUpdatePost', 'onDeletePost']);
    const subField = subscriptionType!.fields!.find(f => f.name.value === 'onCreatePost');
    expect(subField).toBeDefined();
    expect(subField!.directives!.length).toEqual(1);
    expect(subField!.directives![0].name!.value).toEqual('aws_subscribe');
  });

  it('should support custom mutations overrides', () => {
    const validSchema = `type Post @model(mutations: { create: "customCreatePost", update: "customUpdatePost", delete: "customDeletePost" }) {
        id: ID!
        title: String!
        createdAt: String
        updatedAt: String
      }
    `;

    const transformer = new GraphQLTransform({
      transformers: [new ModelTransformer()],
      featureFlags,
    });

    const out = transformer.transform(validSchema);
    expect(out).toBeDefined();
    const definition = out.schema;
    expect(definition).toBeDefined();
    const parsedDefinition = parse(definition);
    validateModelSchema(parsedDefinition);
    const mutationType = getObjectType(parsedDefinition, 'Mutation');
    expect(mutationType).toBeDefined();
    expectFields(mutationType!, ['customCreatePost', 'customUpdatePost', 'customDeletePost']);
  });

  it('should not generate mutations when mutations are set to null', () => {
    const validSchema = `type Post @model(mutations: null) {
            id: ID!
            title: String!
            createdAt: String
            updatedAt: String
        }
        `;
    const transformer = new GraphQLTransform({
      transformers: [new ModelTransformer()],
      featureFlags,
    });
    const out = transformer.transform(validSchema);
    expect(out).toBeDefined();
    const definition = out.schema;
    expect(definition).toBeDefined();
    const parsed = parse(definition);
    validateModelSchema(parsed);
    const mutationType = getObjectType(parsed, 'Mutation');
    expect(mutationType).not.toBeDefined();
  });

  it('should not generate queries when queries are set to null', () => {
    const validSchema = `type Post @model(queries: null) {
        id: ID!
        title: String!
        createdAt: String
        updatedAt: String
      }
    `;
    const transformer = new GraphQLTransform({
      transformers: [new ModelTransformer()],
      featureFlags,
    });

    const out = transformer.transform(validSchema);
    expect(out).toBeDefined();
    const definition = out.schema;
    expect(definition).toBeDefined();
    const parsed = parse(definition);
    validateModelSchema(parsed);
    const mutationType = getObjectType(parsed, 'Mutation');
    expect(mutationType).toBeDefined();
    const queryType = getObjectType(parsed, 'Query');
    expect(queryType).not.toBeDefined();
  });

  it('should not generate subscriptions with subscriptions are set to null', () => {
    const validSchema = `type Post @model(subscriptions: null) {
        id: ID!
        title: String!
        createdAt: String
        updatedAt: String
      }
    `;
    const transformer = new GraphQLTransform({
      transformers: [new ModelTransformer()],
      featureFlags,
    });
    const out = transformer.transform(validSchema);
    expect(out).toBeDefined();
    const definition = out.schema;
    expect(definition).toBeDefined();
    const parsed = parse(definition);
    validateModelSchema(parsed);
    const mutationType = getObjectType(parsed, 'Mutation');
    expect(mutationType).toBeDefined();
    const queryType = getObjectType(parsed, 'Query');
    expect(queryType).toBeDefined();
    const subscriptionType = getObjectType(parsed, 'Subscription');
    expect(subscriptionType).not.toBeDefined();
  });

  it('should not generate subscriptions, mutations or queries when subscriptions, queries and mutations set to null', () => {
    const validSchema = `type Post @model(queries: null, mutations: null, subscriptions: null) {
            id: ID!
            title: String!
            createdAt: String
            updatedAt: String
        }
        `;
    const transformer = new GraphQLTransform({
      transformers: [new ModelTransformer()],
      featureFlags,
    });
    const out = transformer.transform(validSchema);
    expect(out).toBeDefined();
    const definition = out.schema;
    expect(definition).toBeDefined();
    const parsed = parse(definition);
    validateModelSchema(parsed);
    const mutationType = getObjectType(parsed, 'Mutation');
    expect(mutationType).not.toBeDefined();
    const queryType = getObjectType(parsed, 'Query');
    expect(queryType).not.toBeDefined();
    const subscriptionType = getObjectType(parsed, 'Subscription');
    expect(subscriptionType).not.toBeDefined();
  });

  it('should support mutation input overrides when mutations are disabled', () => {
    const validSchema = `type Post @model(mutations: null) {
          id: ID!
          title: String!
          createdAt: String
          updatedAt: String
      }
      input CreatePostInput {
          different: String
      }
      input UpdatePostInput {
          different2: String
      }
      input DeletePostInput {
          different3: String
      }
    `;
    const transformer = new GraphQLTransform({
      transformers: [new ModelTransformer()],
      featureFlags,
    });
    const out = transformer.transform(validSchema);
    expect(out).toBeDefined();
    const definition = out.schema;
    expect(definition).toBeDefined();
    const parsed = parse(definition);
    validateModelSchema(parsed);
    const createPostInput = getInputType(parsed, 'CreatePostInput');
    expectFieldsOnInputType(createPostInput!, ['different']);
    const updatePostInput = getInputType(parsed, 'UpdatePostInput');
    expectFieldsOnInputType(updatePostInput!, ['different2']);
    const deletePostInput = getInputType(parsed, 'DeletePostInput');
    expectFieldsOnInputType(deletePostInput!, ['different3']);
  });

  it('should support mutation input overrides when mutations are enabled', () => {
    const validSchema = `type Post @model {
        id: ID!
        title: String!
        createdAt: String
        updatedAt: String
    }
    # User defined types always take precedence.
    input CreatePostInput {
        different: String
    }
    input UpdatePostInput {
        different2: String
    }
    input DeletePostInput {
        different3: String
    }
  `;
    const transformer = new GraphQLTransform({
      transformers: [new ModelTransformer()],
      featureFlags,
    });
    const out = transformer.transform(validSchema);
    expect(out).toBeDefined();
    const definition = out.schema;
    expect(definition).toBeDefined();
    const parsed = parse(definition);
    validateModelSchema(parsed);

    const createPostInput = getInputType(parsed, 'CreatePostInput');
    expectFieldsOnInputType(createPostInput!, ['different']);
    const updatePostInput = getInputType(parsed, 'UpdatePostInput');
    expectFieldsOnInputType(updatePostInput!, ['different2']);
    const deletePostInput = getInputType(parsed, 'DeletePostInput');
    expectFieldsOnInputType(deletePostInput!, ['different3']);
  });

  it('should add default primary key when not defined', () => {
    const validSchema = `
      type Post @model{
        str: String
      }
    `;
    const transformer = new GraphQLTransform({
      transformers: [new ModelTransformer()],
      featureFlags,
    });
    const result = transformer.transform(validSchema);
    expect(result).toBeDefined();
    expect(result.schema).toBeDefined();
    const schema = parse(result.schema);
    validateModelSchema(schema);

    const createPostInput: InputObjectTypeDefinitionNode = schema.definitions.find(
      d => d.kind === 'InputObjectTypeDefinition' && d.name.value === 'CreatePostInput',
    )! as InputObjectTypeDefinitionNode;
    expect(createPostInput).toBeDefined();
    const defaultIdField: InputValueDefinitionNode = createPostInput.fields!.find(f => f.name.value === 'id')!;
    expect(defaultIdField).toBeDefined();
    expect(getBaseType(defaultIdField.type)).toEqual('ID');
  });

  it('should compile schema successfully when subscription is missing from schema', () => {
    const validSchema = `
    type Post @model {
      id: Int
      str: String
    }
  
    type Query {
      Custom: String
    }
  
    schema {
      query: Query
    }
    `;
    const transformer = new GraphQLTransform({
      transformers: [new ModelTransformer()],
      featureFlags,
    });
    const out = transformer.transform(validSchema);
    expect(out).toBeDefined();
    const parsed = parse(out.schema);
    validateModelSchema(parsed);

    const subscriptionType = getObjectType(parsed, 'Subscription');
    expect(subscriptionType).toBeDefined();
    expectFields(subscriptionType!, ['onCreatePost', 'onUpdatePost', 'onDeletePost']);
    const mutationType = getObjectType(parsed, 'Mutation');
    expect(mutationType).toBeDefined();
    expectFields(mutationType!, ['createPost', 'updatePost', 'deletePost']);
  });

  it('should support non model objects contain id as a type for fields', () => {
    const validSchema = `
      type Post @model {
        id: ID!
        comments: [Comment]
      }
      type Comment {
        id: String!
        text: String!
      }
    `;
    const transformer = new GraphQLTransform({
      transformers: [new ModelTransformer()],
      featureFlags,
    });
    const out = transformer.transform(validSchema);
    expect(out).toBeDefined();
    const definition = out.schema;
    expect(definition).toBeDefined();
    const parsed = parse(definition);
    validateModelSchema(parsed);
    const commentInput = getInputType(parsed, 'CommentInput');
    expectFieldsOnInputType(commentInput!, ['id', 'text']);
    const commentObject = getObjectType(parsed, 'Comment');
    const commentInputObject = getInputType(parsed, 'CommentInput');
    const commentObjectIDField = getFieldOnObjectType(commentObject!, 'id');
    const commentInputIDField = getFieldOnInputType(commentInputObject!, 'id');
    verifyMatchingTypes(commentObjectIDField.type, commentInputIDField.type);
    const subscriptionType = getObjectType(parsed, 'Subscription');
    expect(subscriptionType).toBeDefined();
  });

  it('should throw for reserved type name usage', () => {
    const invalidSchema = `
      type Subscription @model{
        id: Int
        str: String
      }
    `;
    const transformer = new GraphQLTransform({
      transformers: [new ModelTransformer()],
    });
    expect(() => transformer.transform(invalidSchema)).toThrowError(
      "'Subscription' is a reserved type name and currently in use within the default schema element.",
    );
  });

  it('should not add default primary key when ID is defined', () => {
    const validSchema = `
      type Post @model{
        id: Int
        str: String
      }
    `;
    const transformer = new GraphQLTransform({
      transformers: [new ModelTransformer()],
      featureFlags,
    });
    const result = transformer.transform(validSchema);
    expect(result).toBeDefined();
    expect(result.schema).toBeDefined();
    const schema = parse(result.schema);
    validateModelSchema(schema);

    const createPostInput: InputObjectTypeDefinitionNode = schema.definitions.find(
      d => d.kind === 'InputObjectTypeDefinition' && d.name.value === 'CreatePostInput',
    )! as InputObjectTypeDefinitionNode;
    expect(createPostInput).toBeDefined();
    const defaultIdField: InputValueDefinitionNode = createPostInput.fields!.find(f => f.name.value === 'id')!;
    expect(defaultIdField).toBeDefined();
    expect(getBaseType(defaultIdField.type)).toEqual('Int');
    // It should not add default value for ctx.arg.id as id is of type Int
    expect(result.pipelineFunctions['Mutation.createPost.req.vtl']).toMatchSnapshot();
  });

  it('should generate only create mutation', () => {
    const validSchema = `type Post @model(mutations: { create: "customCreatePost" }) {
        id: ID!
        title: String!
        createdAt: String
        updatedAt: String
      }
    `;
    const transformer = new GraphQLTransform({
      transformers: [new ModelTransformer()],
      featureFlags,
    });

    const out = transformer.transform(validSchema);
    expect(out).toBeDefined();
    const definition = out.schema;
    expect(definition).toBeDefined();
    const parsed = parse(definition);
    validateModelSchema(parsed);

    const mutationType = getObjectType(parsed, 'Mutation');
    expect(mutationType).toBeDefined();
    expectFields(mutationType!, ['customCreatePost']);
    doNotExpectFields(mutationType!, ['updatePost']);
  });

  it('support schema with multiple model directives', () => {
    const validSchema = `
      type Post @model {
          id: ID!
          title: String!
          createdAt: String
          updatedAt: String
      }
  
      type User @model {
          id: ID!
          name: String!
      }
    `;
    const transformer = new GraphQLTransform({
      transformers: [new ModelTransformer()],
      featureFlags,
    });

    const out = transformer.transform(validSchema);
    expect(out).toBeDefined();

    const definition = out.schema;
    expect(definition).toBeDefined();
    const parsed = parse(definition);
    validateModelSchema(parsed);

    const queryType = getObjectType(parsed, 'Query');
    expect(queryType).toBeDefined();
    expectFields(queryType!, ['listPosts']);
    expectFields(queryType!, ['listUsers']);

    const stringInputType = getInputType(parsed, 'ModelStringFilterInput');
    expect(stringInputType).toBeDefined();
    const booleanInputType = getInputType(parsed, 'ModelBooleanFilterInput');
    expect(booleanInputType).toBeDefined();
    const intInputType = getInputType(parsed, 'ModelIntFilterInput');
    expect(intInputType).toBeDefined();
    const floatInputType = getInputType(parsed, 'ModelFloatFilterInput');
    expect(floatInputType).toBeDefined();
    const idInputType = getInputType(parsed, 'ModelIDFilterInput');
    expect(idInputType).toBeDefined();
    const postInputType = getInputType(parsed, 'ModelPostFilterInput');
    expect(postInputType).toBeDefined();
    const userInputType = getInputType(parsed, 'ModelUserFilterInput');
    expect(userInputType).toBeDefined();

    expect(verifyInputCount(parsed, 'ModelStringFilterInput', 1)).toBeTruthy();
    expect(verifyInputCount(parsed, 'ModelBooleanFilterInput', 1)).toBeTruthy();
    expect(verifyInputCount(parsed, 'ModelIntFilterInput', 1)).toBeTruthy();
    expect(verifyInputCount(parsed, 'ModelFloatFilterInput', 1)).toBeTruthy();
    expect(verifyInputCount(parsed, 'ModelIDFilterInput', 1)).toBeTruthy();
    expect(verifyInputCount(parsed, 'ModelPostFilterInput', 1)).toBeTruthy();
    expect(verifyInputCount(parsed, 'ModelUserFilterInput', 1)).toBeTruthy();
  });

  it('should support enum as a field', () => {
    const validSchema = `
      enum Status { DELIVERED IN_TRANSIT PENDING UNKNOWN }
      type Test @model {
        status: Status!
        lastStatus: Status!
      }
    `;
    const transformer = new GraphQLTransform({
      transformers: [new ModelTransformer()],
      featureFlags,
    });

    const out = transformer.transform(validSchema);
    expect(out).toBeDefined();
    const definition = out.schema;
    expect(definition).toBeDefined();
    const parsed = parse(definition);
    validateModelSchema(parsed);

    const createTestInput = getInputType(parsed, 'CreateTestInput');
    expectFieldsOnInputType(createTestInput!, ['status', 'lastStatus']);

    const updateTestInput = getInputType(parsed, 'CreateTestInput');
    expectFieldsOnInputType(updateTestInput!, ['status', 'lastStatus']);
  });

<<<<<<< HEAD
  it('it should generate filter inputs', () => {
    const validSchema = `
      type Post @model {
          id: ID!
          title: String!
          createdAt: String
          updatedAt: String
      }`;
    const transformer = new GraphQLTransform({
      transformers: [new ModelTransformer()],
      featureFlags,
    });
    const out = transformer.transform(validSchema);
    expect(out).toBeDefined();

    const definition = out.schema;
    expect(definition).toBeDefined();
    const parsed = parse(definition);
    validateModelSchema(parsed);

    const queryType = getObjectType(parsed, 'Query');
    expect(queryType).toBeDefined();
    expectFields(queryType!, ['listPosts']);

    const connectionType = getObjectType(parsed, 'ModelPostConnection');
    expect(connectionType).toBeDefined();

    expect(verifyInputCount(parsed, 'ModelStringFilterInput', 1)).toBeTruthy();
    expect(verifyInputCount(parsed, 'ModelBooleanFilterInput', 1)).toBeTruthy();
    expect(verifyInputCount(parsed, 'ModelIntFilterInput', 1)).toBeTruthy();
    expect(verifyInputCount(parsed, 'ModelFloatFilterInput', 1)).toBeTruthy();
    expect(verifyInputCount(parsed, 'ModelIDFilterInput', 1)).toBeTruthy();
    expect(verifyInputCount(parsed, 'ModelPostFilterInput', 1)).toBeTruthy();
  });

  it('should support advanced subscriptions', () => {
    const validSchema = `type Post @model(subscriptions: {
          onCreate: ["onFeedUpdated", "onCreatePost"],
          onUpdate: ["onFeedUpdated"],
          onDelete: ["onFeedUpdated"]
      }) {
        id: ID!
        title: String!
        createdAt: String
        updatedAt: String
    }
    `;
    const transformer = new GraphQLTransform({
      transformers: [new ModelTransformer()],
      featureFlags,
    });
    const out = transformer.transform(validSchema);
    expect(out).toBeDefined();
    const definition = out.schema;
    expect(definition).toBeDefined();
    const parsed = parse(definition);
    validateModelSchema(parsed);

    const subscriptionType = getObjectType(parsed, 'Subscription');
    expect(subscriptionType).toBeDefined();
    expectFields(subscriptionType!, ['onFeedUpdated', 'onCreatePost']);
    const subField = subscriptionType!.fields!.find(f => f.name.value === 'onFeedUpdated');
    expect(subField!.directives!.length).toEqual(1);
    expect(subField!.directives![0].name!.value).toEqual('aws_subscribe');
    const mutationsList = subField!.directives![0].arguments!.find(a => a.name.value === 'mutations')!.value as ListValueNode;
    const mutList = mutationsList.values.map((v: any) => v.value);
    expect(mutList.length).toEqual(3);
    expect(mutList).toContain('createPost');
    expect(mutList).toContain('updatePost');
    expect(mutList).toContain('deletePost');
  });

  it('should support non-model types and enums', () => {
    const validSchema = `
      type Post @model {
          id: ID!
          title: String!
          createdAt: String
          updatedAt: String
          metadata: [PostMetadata!]!
          appearsIn: [Episode]!
      }
      type PostMetadata {
          tags: Tag
      }
      type Tag {
          published: Boolean
          metadata: PostMetadata
      }
      enum Episode {
          NEWHOPE
          EMPIRE
          JEDI
      }
    `;
    const transformer = new GraphQLTransform({
      transformers: [new ModelTransformer()],
      featureFlags,
    });
    const out = transformer.transform(validSchema);
    expect(out).toBeDefined();

    const definition = out.schema;
    expect(definition).toBeDefined();
    const parsed = parse(definition);
    validateModelSchema(parsed);

    const postMetaDataInputType = getInputType(parsed, 'PostMetadataInput');
    expect(postMetaDataInputType).toBeDefined();
    const tagInputType = getInputType(parsed, 'TagInput');
    expect(tagInputType).toBeDefined();
    expectFieldsOnInputType(tagInputType!, ['metadata']);
    const createPostInputType = getInputType(parsed, 'CreatePostInput');
    expectFieldsOnInputType(createPostInputType!, ['metadata', 'appearsIn']);
    const updatePostInputType = getInputType(parsed, 'UpdatePostInput');
    expectFieldsOnInputType(updatePostInputType!, ['metadata', 'appearsIn']);

    const postModelObject = getObjectType(parsed, 'Post');
    const postMetaDataInputField = getFieldOnInputType(createPostInputType!, 'metadata');
    const postMetaDataField = getFieldOnObjectType(postModelObject!, 'metadata');
    // this checks that the non-model type was properly "unwrapped", renamed, and "rewrapped"
    // in the generated CreatePostInput type - its types should be the same as in the Post @model type
    verifyMatchingTypes(postMetaDataInputField.type, postMetaDataField.type);

    expect(verifyInputCount(parsed, 'PostMetadataInput', 1)).toBeTruthy();
    expect(verifyInputCount(parsed, 'TagInput', 1)).toBeTruthy();
  });

  it('should support enum as a field', () => {
    const validSchema = `
      enum Status { DELIVERED IN_TRANSIT PENDING UNKNOWN }
      type Test @model {
        status: Status!
        lastStatus: Status!
      }
    `;
    const transformer = new GraphQLTransform({
      transformers: [new ModelTransformer()],
      featureFlags,
    });

    const out = transformer.transform(validSchema);
    expect(out).toBeDefined();
    const definition = out.schema;
    expect(definition).toBeDefined();
    const parsed = parse(definition);
    validateModelSchema(parsed);

    const createTestInput = getInputType(parsed, 'CreateTestInput');
    expectFieldsOnInputType(createTestInput!, ['status', 'lastStatus']);

    const updateTestInput = getInputType(parsed, 'CreateTestInput');
    expectFieldsOnInputType(updateTestInput!, ['status', 'lastStatus']);
  });

=======
>>>>>>> cda4b152
  it('should support non-model types and enums', () => {
    const validSchema = `
      type Post @model {
          id: ID!
          title: String!
          createdAt: String
          updatedAt: String
          metadata: [PostMetadata!]!
          appearsIn: [Episode]!
      }
      type PostMetadata {
          tags: Tag
      }
      type Tag {
          published: Boolean
          metadata: PostMetadata
      }
      enum Episode {
          NEWHOPE
          EMPIRE
          JEDI
      }
    `;
    const transformer = new GraphQLTransform({
      transformers: [new ModelTransformer()],
      featureFlags,
    });
    const out = transformer.transform(validSchema);
    expect(out).toBeDefined();

    const definition = out.schema;
    expect(definition).toBeDefined();
    const parsed = parse(definition);
    validateModelSchema(parsed);

    const postMetaDataInputType = getInputType(parsed, 'PostMetadataInput');
    expect(postMetaDataInputType).toBeDefined();
    const tagInputType = getInputType(parsed, 'TagInput');
    expect(tagInputType).toBeDefined();
    expectFieldsOnInputType(tagInputType!, ['metadata']);
    const createPostInputType = getInputType(parsed, 'CreatePostInput');
    expectFieldsOnInputType(createPostInputType!, ['metadata', 'appearsIn']);
    const updatePostInputType = getInputType(parsed, 'UpdatePostInput');
    expectFieldsOnInputType(updatePostInputType!, ['metadata', 'appearsIn']);

    const postModelObject = getObjectType(parsed, 'Post');
    const postMetaDataInputField = getFieldOnInputType(createPostInputType!, 'metadata');
    const postMetaDataField = getFieldOnObjectType(postModelObject!, 'metadata');
    // this checks that the non-model type was properly "unwrapped", renamed, and "rewrapped"
    // in the generated CreatePostInput type - its types should be the same as in the Post @model type
    verifyMatchingTypes(postMetaDataInputField.type, postMetaDataField.type);

    expect(verifyInputCount(parsed, 'PostMetadataInput', 1)).toBeTruthy();
    expect(verifyInputCount(parsed, 'TagInput', 1)).toBeTruthy();
  });

  it('should generate only create mutation', () => {
    const validSchema = `type Post @model(mutations: { create: "customCreatePost" }) {
        id: ID!
        title: String!
        createdAt: String
        updatedAt: String
      }
    `;
    const transformer = new GraphQLTransform({
      transformers: [new ModelTransformer()],
      featureFlags,
    });

    const out = transformer.transform(validSchema);
    expect(out).toBeDefined();
    const definition = out.schema;
    expect(definition).toBeDefined();
    const parsed = parse(definition);
    validateModelSchema(parsed);

    const mutationType = getObjectType(parsed, 'Mutation');
    expect(mutationType).toBeDefined();
    expectFields(mutationType!, ['customCreatePost']);
    doNotExpectFields(mutationType!, ['updatePost']);
  });

  it('support schema with multiple model directives', () => {
    const validSchema = `
      type Post @model {
          id: ID!
          title: String!
          createdAt: String
          updatedAt: String
      }
  
      type User @model {
          id: ID!
          name: String!
      }
    `;
    const transformer = new GraphQLTransform({
      transformers: [new ModelTransformer()],
      featureFlags,
    });

    const out = transformer.transform(validSchema);
    expect(out).toBeDefined();
<<<<<<< HEAD
=======

>>>>>>> cda4b152
    const definition = out.schema;
    expect(definition).toBeDefined();
    const parsed = parse(definition);
    validateModelSchema(parsed);

    const queryType = getObjectType(parsed, 'Query');
    expect(queryType).toBeDefined();
    expectFields(queryType!, ['listPosts']);
    expectFields(queryType!, ['listUsers']);

    const stringInputType = getInputType(parsed, 'ModelStringInput');
    expect(stringInputType).toBeDefined();
    const booleanInputType = getInputType(parsed, 'ModelBooleanInput');
    expect(booleanInputType).toBeDefined();
    const intInputType = getInputType(parsed, 'ModelIntInput');
    expect(intInputType).toBeDefined();
    const floatInputType = getInputType(parsed, 'ModelFloatInput');
    expect(floatInputType).toBeDefined();
    const idInputType = getInputType(parsed, 'ModelIDInput');
    expect(idInputType).toBeDefined();
    const postInputType = getInputType(parsed, 'ModelPostFilterInput');
    expect(postInputType).toBeDefined();
    const userInputType = getInputType(parsed, 'ModelUserFilterInput');
    expect(userInputType).toBeDefined();

    expect(verifyInputCount(parsed, 'ModelStringInput', 1)).toBeTruthy();
    expect(verifyInputCount(parsed, 'ModelBooleanInput', 1)).toBeTruthy();
    expect(verifyInputCount(parsed, 'ModelIntInput', 1)).toBeTruthy();
    expect(verifyInputCount(parsed, 'ModelFloatInput', 1)).toBeTruthy();
    expect(verifyInputCount(parsed, 'ModelIDInput', 1)).toBeTruthy();
    expect(verifyInputCount(parsed, 'ModelPostFilterInput', 1)).toBeTruthy();
    expect(verifyInputCount(parsed, 'ModelUserFilterInput', 1)).toBeTruthy();
  });

  it('it should generate filter inputs', () => {
    const validSchema = `
      type Post @model {
          id: ID!
          title: String!
          createdAt: String
          updatedAt: String
      }`;
    const transformer = new GraphQLTransform({
      transformers: [new ModelTransformer()],
      featureFlags,
    });
    const out = transformer.transform(validSchema);
    expect(out).toBeDefined();

    const definition = out.schema;
    expect(definition).toBeDefined();
    const parsed = parse(definition);
    validateModelSchema(parsed);

    const queryType = getObjectType(parsed, 'Query');
    expect(queryType).toBeDefined();
    expectFields(queryType!, ['listPosts']);

    const connectionType = getObjectType(parsed, 'ModelPostConnection');
    expect(connectionType).toBeDefined();

    expect(verifyInputCount(parsed, 'ModelStringInput', 1)).toBeTruthy();
    expect(verifyInputCount(parsed, 'ModelBooleanInput', 1)).toBeTruthy();
    expect(verifyInputCount(parsed, 'ModelIntInput', 1)).toBeTruthy();
    expect(verifyInputCount(parsed, 'ModelFloatInput', 1)).toBeTruthy();
    expect(verifyInputCount(parsed, 'ModelIDInput', 1)).toBeTruthy();
    expect(verifyInputCount(parsed, 'ModelPostFilterInput', 1)).toBeTruthy();
  });

  it('should support advanced subscriptions', () => {
    const validSchema = `type Post @model(subscriptions: {
          onCreate: ["onFeedUpdated", "onCreatePost"],
          onUpdate: ["onFeedUpdated"],
          onDelete: ["onFeedUpdated"]
      }) {
        id: ID!
        title: String!
        createdAt: String
        updatedAt: String
    }
    `;
    const transformer = new GraphQLTransform({
      transformers: [new ModelTransformer()],
      featureFlags,
    });
    const out = transformer.transform(validSchema);
    expect(out).toBeDefined();
    const definition = out.schema;
    expect(definition).toBeDefined();
    const parsed = parse(definition);
    validateModelSchema(parsed);

    const subscriptionType = getObjectType(parsed, 'Subscription');
    expect(subscriptionType).toBeDefined();
    expectFields(subscriptionType!, ['onFeedUpdated', 'onCreatePost']);
    const subField = subscriptionType!.fields!.find(f => f.name.value === 'onFeedUpdated');
    expect(subField!.directives!.length).toEqual(1);
    expect(subField!.directives![0].name!.value).toEqual('aws_subscribe');
    const mutationsList = subField!.directives![0].arguments!.find(a => a.name.value === 'mutations')!.value as ListValueNode;
    const mutList = mutationsList.values.map((v: any) => v.value);
    expect(mutList.length).toEqual(3);
    expect(mutList).toContain('createPost');
    expect(mutList).toContain('updatePost');
    expect(mutList).toContain('deletePost');
  });

  it('should not generate superfluous input and filter types', () => {
    const validSchema = `
    type Entity @model(mutations: null, subscriptions: null, queries: {get: "getEntity"}) {
      id: ID!
      str: String
    }
    `;
    const transformer = new GraphQLTransform({
      transformers: [new ModelTransformer()],
      featureFlags,
    });
    const result = transformer.transform(validSchema);
    expect(result).toBeDefined();
    expect(result.schema).toBeDefined();
    expect(result.schema).toMatchSnapshot();
    const schema = parse(result.schema);
    validateModelSchema(schema);
  });

  it('should support timestamp parameters when generating pipelineFunctions and output schema', () => {
    const validSchema = `
    type Post @model(timestamps: { createdAt: "createdOn", updatedAt: "updatedOn"}) {
      id: ID!
      str: String
    }
    `;
    const transformer = new GraphQLTransform({
      transformers: [new ModelTransformer()],
      featureFlags,
    });
    const result = transformer.transform(validSchema);
    expect(result).toBeDefined();
    expect(result.schema).toBeDefined();
    expect(result.schema).toMatchSnapshot();
    const schema = parse(result.schema);
    validateModelSchema(schema);

    expect(result.pipelineFunctions['Mutation.createPost.req.vtl']).toMatchSnapshot();
    expect(result.pipelineFunctions['Mutation.updatePost.req.vtl']).toMatchSnapshot();
  });

  it('should not to auto generate createdAt and updatedAt when the type in schema is not AWSDateTime', () => {
    const validSchema = `
  type Post @model {
    id: ID!
    str: String
    createdAt: AWSTimestamp
    updatedAt: AWSTimestamp
  }
  `;
    const transformer = new GraphQLTransform({
      transformers: [new ModelTransformer()],
      featureFlags,
    });
    const result = transformer.transform(validSchema);
    expect(result).toBeDefined();
    expect(result.schema).toBeDefined();
    expect(result.schema).toMatchSnapshot();
    const schema = parse(result.schema);
    validateModelSchema(schema);

    expect(result.pipelineFunctions['Mutation.createPost.req.vtl']).toMatchSnapshot();
    expect(result.pipelineFunctions['Mutation.updatePost.req.vtl']).toMatchSnapshot();
  });

  it('should have timestamps as nullable fields when the type makes it non-nullable', () => {
    const validSchema = `
      type Post @model {
        id: ID!
        str: String
        createdAt: AWSDateTime!
        updatedAt: AWSDateTime!
      }
    `;
    const transformer = new GraphQLTransform({
      transformers: [new ModelTransformer()],
      featureFlags,
    });

    const result = transformer.transform(validSchema);
    expect(result).toBeDefined();
    expect(result.schema).toBeDefined();
    expect(result.schema).toMatchSnapshot();
    const schema = parse(result.schema);
    validateModelSchema(schema);

    expect(result.pipelineFunctions['Mutation.createPost.req.vtl']).toMatchSnapshot();
    expect(result.pipelineFunctions['Mutation.updatePost.req.vtl']).toMatchSnapshot();
  });

  it('should not to include createdAt and updatedAt field when timestamps is set to null', () => {
    const validSchema = `
    type Post @model(timestamps: null) {
      id: ID!
      str: String
    }
    `;
    const transformer = new GraphQLTransform({
      transformers: [new ModelTransformer()],
      featureFlags,
    });
    const result = transformer.transform(validSchema);
    expect(result).toBeDefined();
    expect(result.schema).toBeDefined();
    expect(result.schema).toMatchSnapshot();
    const schema = parse(result.schema);
    validateModelSchema(schema);

    expect(result.pipelineFunctions['Mutation.createPost.req.vtl']).toMatchSnapshot();
    expect(result.pipelineFunctions['Mutation.updatePost.req.vtl']).toMatchSnapshot();
  });
});<|MERGE_RESOLUTION|>--- conflicted
+++ resolved
@@ -522,79 +522,6 @@
     expectFieldsOnInputType(updateTestInput!, ['status', 'lastStatus']);
   });
 
-<<<<<<< HEAD
-  it('it should generate filter inputs', () => {
-    const validSchema = `
-      type Post @model {
-          id: ID!
-          title: String!
-          createdAt: String
-          updatedAt: String
-      }`;
-    const transformer = new GraphQLTransform({
-      transformers: [new ModelTransformer()],
-      featureFlags,
-    });
-    const out = transformer.transform(validSchema);
-    expect(out).toBeDefined();
-
-    const definition = out.schema;
-    expect(definition).toBeDefined();
-    const parsed = parse(definition);
-    validateModelSchema(parsed);
-
-    const queryType = getObjectType(parsed, 'Query');
-    expect(queryType).toBeDefined();
-    expectFields(queryType!, ['listPosts']);
-
-    const connectionType = getObjectType(parsed, 'ModelPostConnection');
-    expect(connectionType).toBeDefined();
-
-    expect(verifyInputCount(parsed, 'ModelStringFilterInput', 1)).toBeTruthy();
-    expect(verifyInputCount(parsed, 'ModelBooleanFilterInput', 1)).toBeTruthy();
-    expect(verifyInputCount(parsed, 'ModelIntFilterInput', 1)).toBeTruthy();
-    expect(verifyInputCount(parsed, 'ModelFloatFilterInput', 1)).toBeTruthy();
-    expect(verifyInputCount(parsed, 'ModelIDFilterInput', 1)).toBeTruthy();
-    expect(verifyInputCount(parsed, 'ModelPostFilterInput', 1)).toBeTruthy();
-  });
-
-  it('should support advanced subscriptions', () => {
-    const validSchema = `type Post @model(subscriptions: {
-          onCreate: ["onFeedUpdated", "onCreatePost"],
-          onUpdate: ["onFeedUpdated"],
-          onDelete: ["onFeedUpdated"]
-      }) {
-        id: ID!
-        title: String!
-        createdAt: String
-        updatedAt: String
-    }
-    `;
-    const transformer = new GraphQLTransform({
-      transformers: [new ModelTransformer()],
-      featureFlags,
-    });
-    const out = transformer.transform(validSchema);
-    expect(out).toBeDefined();
-    const definition = out.schema;
-    expect(definition).toBeDefined();
-    const parsed = parse(definition);
-    validateModelSchema(parsed);
-
-    const subscriptionType = getObjectType(parsed, 'Subscription');
-    expect(subscriptionType).toBeDefined();
-    expectFields(subscriptionType!, ['onFeedUpdated', 'onCreatePost']);
-    const subField = subscriptionType!.fields!.find(f => f.name.value === 'onFeedUpdated');
-    expect(subField!.directives!.length).toEqual(1);
-    expect(subField!.directives![0].name!.value).toEqual('aws_subscribe');
-    const mutationsList = subField!.directives![0].arguments!.find(a => a.name.value === 'mutations')!.value as ListValueNode;
-    const mutList = mutationsList.values.map((v: any) => v.value);
-    expect(mutList.length).toEqual(3);
-    expect(mutList).toContain('createPost');
-    expect(mutList).toContain('updatePost');
-    expect(mutList).toContain('deletePost');
-  });
-
   it('should support non-model types and enums', () => {
     const validSchema = `
       type Post @model {
@@ -651,91 +578,6 @@
     expect(verifyInputCount(parsed, 'TagInput', 1)).toBeTruthy();
   });
 
-  it('should support enum as a field', () => {
-    const validSchema = `
-      enum Status { DELIVERED IN_TRANSIT PENDING UNKNOWN }
-      type Test @model {
-        status: Status!
-        lastStatus: Status!
-      }
-    `;
-    const transformer = new GraphQLTransform({
-      transformers: [new ModelTransformer()],
-      featureFlags,
-    });
-
-    const out = transformer.transform(validSchema);
-    expect(out).toBeDefined();
-    const definition = out.schema;
-    expect(definition).toBeDefined();
-    const parsed = parse(definition);
-    validateModelSchema(parsed);
-
-    const createTestInput = getInputType(parsed, 'CreateTestInput');
-    expectFieldsOnInputType(createTestInput!, ['status', 'lastStatus']);
-
-    const updateTestInput = getInputType(parsed, 'CreateTestInput');
-    expectFieldsOnInputType(updateTestInput!, ['status', 'lastStatus']);
-  });
-
-=======
->>>>>>> cda4b152
-  it('should support non-model types and enums', () => {
-    const validSchema = `
-      type Post @model {
-          id: ID!
-          title: String!
-          createdAt: String
-          updatedAt: String
-          metadata: [PostMetadata!]!
-          appearsIn: [Episode]!
-      }
-      type PostMetadata {
-          tags: Tag
-      }
-      type Tag {
-          published: Boolean
-          metadata: PostMetadata
-      }
-      enum Episode {
-          NEWHOPE
-          EMPIRE
-          JEDI
-      }
-    `;
-    const transformer = new GraphQLTransform({
-      transformers: [new ModelTransformer()],
-      featureFlags,
-    });
-    const out = transformer.transform(validSchema);
-    expect(out).toBeDefined();
-
-    const definition = out.schema;
-    expect(definition).toBeDefined();
-    const parsed = parse(definition);
-    validateModelSchema(parsed);
-
-    const postMetaDataInputType = getInputType(parsed, 'PostMetadataInput');
-    expect(postMetaDataInputType).toBeDefined();
-    const tagInputType = getInputType(parsed, 'TagInput');
-    expect(tagInputType).toBeDefined();
-    expectFieldsOnInputType(tagInputType!, ['metadata']);
-    const createPostInputType = getInputType(parsed, 'CreatePostInput');
-    expectFieldsOnInputType(createPostInputType!, ['metadata', 'appearsIn']);
-    const updatePostInputType = getInputType(parsed, 'UpdatePostInput');
-    expectFieldsOnInputType(updatePostInputType!, ['metadata', 'appearsIn']);
-
-    const postModelObject = getObjectType(parsed, 'Post');
-    const postMetaDataInputField = getFieldOnInputType(createPostInputType!, 'metadata');
-    const postMetaDataField = getFieldOnObjectType(postModelObject!, 'metadata');
-    // this checks that the non-model type was properly "unwrapped", renamed, and "rewrapped"
-    // in the generated CreatePostInput type - its types should be the same as in the Post @model type
-    verifyMatchingTypes(postMetaDataInputField.type, postMetaDataField.type);
-
-    expect(verifyInputCount(parsed, 'PostMetadataInput', 1)).toBeTruthy();
-    expect(verifyInputCount(parsed, 'TagInput', 1)).toBeTruthy();
-  });
-
   it('should generate only create mutation', () => {
     const validSchema = `type Post @model(mutations: { create: "customCreatePost" }) {
         id: ID!
@@ -783,10 +625,6 @@
 
     const out = transformer.transform(validSchema);
     expect(out).toBeDefined();
-<<<<<<< HEAD
-=======
-
->>>>>>> cda4b152
     const definition = out.schema;
     expect(definition).toBeDefined();
     const parsed = parse(definition);
