import { ModelTransformer } from '@aws-amplify/graphql-model-transformer';
import { GraphQLTransform, validateModelSchema } from '@aws-amplify/graphql-transformer-core';
import { InputObjectTypeDefinitionNode, InputValueDefinitionNode, NamedTypeNode, parse } from 'graphql';
import { getBaseType } from 'graphql-transformer-common';
import {
  doNotExpectFields,
  expectFields,
  expectFieldsOnInputType,
  getFieldOnInputType,
  getFieldOnObjectType,
  getInputType,
  getObjectType,
  verifyInputCount,
  verifyMatchingTypes,
} from './test-utils/helpers';

const featureFlags = {
  getBoolean: jest.fn(),
  getNumber: jest.fn(),
  getObject: jest.fn(),
  getString: jest.fn(),
};

describe('ModelTransformer: ', () => {
  it('should successfully transform simple valid schema', async () => {
    const validSchema = `
      type Post @model {
          id: ID!
          title: String!
      }
    `;

    const transformer = new GraphQLTransform({
      transformers: [new ModelTransformer()],
      featureFlags,
    });
    const out = transformer.transform(validSchema);
    expect(out).toBeDefined();

    validateModelSchema(parse(out.schema));
    parse(out.schema);
  });

  it('should support custom query overrides', () => {
    const validSchema = `type Post @model(queries: { get: "customGetPost", list: "customListPost" }) {
          id: ID!
          title: String!
          createdAt: String
          updatedAt: String
      }
    `;

    const transformer = new GraphQLTransform({
      transformers: [new ModelTransformer()],
      featureFlags,
    });

    const out = transformer.transform(validSchema);
    expect(out).toBeDefined();

    const definition = out.schema;
    expect(definition).toBeDefined();

    const parsed = parse(definition);
    validateModelSchema(parsed);
    const createPostInput = getInputType(parsed, 'CreatePostInput');
    expect(createPostInput).toBeDefined();

    expectFieldsOnInputType(createPostInput!, ['id', 'title', 'createdAt', 'updatedAt']);

    // This id should always be optional.
    // aka a named type node aka name.value would not be set if it were a non null node
    const idField = createPostInput!.fields!.find(f => f.name.value === 'id');
    expect((idField!.type as NamedTypeNode).name!.value).toEqual('ID');
    const queryType = getObjectType(parsed, 'Query');
    expect(queryType).toBeDefined();
    expectFields(queryType!, ['customGetPost']);
    expectFields(queryType!, ['customListPost']);
    const subscriptionType = getObjectType(parsed, 'Subscription');
    expect(subscriptionType).toBeDefined();
    expectFields(subscriptionType!, ['onCreatePost', 'onUpdatePost', 'onDeletePost']);
    const subField = subscriptionType!.fields!.find(f => f.name.value === 'onCreatePost');
    expect(subField).toBeDefined();
    expect(subField!.directives!.length).toEqual(1);
    expect(subField!.directives![0].name!.value).toEqual('aws_subscribe');
  });

  it('should support custom mutations overrides', () => {
    const validSchema = `type Post @model(mutations: { create: "customCreatePost", update: "customUpdatePost", delete: "customDeletePost" }) {
        id: ID!
        title: String!
        createdAt: String
        updatedAt: String
      }
    `;

    const transformer = new GraphQLTransform({
      transformers: [new ModelTransformer()],
      featureFlags,
    });

    const out = transformer.transform(validSchema);
    expect(out).toBeDefined();
    const definition = out.schema;
    expect(definition).toBeDefined();
    const parsedDefinition = parse(definition);
    validateModelSchema(parsedDefinition);
    const mutationType = getObjectType(parsedDefinition, 'Mutation');
    expect(mutationType).toBeDefined();
    expectFields(mutationType!, ['customCreatePost', 'customUpdatePost', 'customDeletePost']);
  });

  it('should not generate mutations when mutations are set to null', () => {
    const validSchema = `type Post @model(mutations: null) {
            id: ID!
            title: String!
            createdAt: String
            updatedAt: String
        }
        `;
    const transformer = new GraphQLTransform({
      transformers: [new ModelTransformer()],
      featureFlags,
    });
    const out = transformer.transform(validSchema);
    expect(out).toBeDefined();
    const definition = out.schema;
    expect(definition).toBeDefined();
    const parsed = parse(definition);
    validateModelSchema(parsed);
    const mutationType = getObjectType(parsed, 'Mutation');
    expect(mutationType).not.toBeDefined();
  });

  it('should not generate queries when queries are set to null', () => {
    const validSchema = `type Post @model(queries: null) {
        id: ID!
        title: String!
        createdAt: String
        updatedAt: String
      }
    `;
    const transformer = new GraphQLTransform({
      transformers: [new ModelTransformer()],
      featureFlags,
    });

    const out = transformer.transform(validSchema);
    expect(out).toBeDefined();
    const definition = out.schema;
    expect(definition).toBeDefined();
    const parsed = parse(definition);
    validateModelSchema(parsed);
    const mutationType = getObjectType(parsed, 'Mutation');
    expect(mutationType).toBeDefined();
    const queryType = getObjectType(parsed, 'Query');
    expect(queryType).not.toBeDefined();
  });

  it('should not generate subscriptions with subscriptions are set to null', () => {
    const validSchema = `type Post @model(subscriptions: null) {
        id: ID!
        title: String!
        createdAt: String
        updatedAt: String
      }
    `;
    const transformer = new GraphQLTransform({
      transformers: [new ModelTransformer()],
      featureFlags,
    });
    const out = transformer.transform(validSchema);
    expect(out).toBeDefined();
    const definition = out.schema;
    expect(definition).toBeDefined();
    const parsed = parse(definition);
    validateModelSchema(parsed);
    const mutationType = getObjectType(parsed, 'Mutation');
    expect(mutationType).toBeDefined();
    const queryType = getObjectType(parsed, 'Query');
    expect(queryType).toBeDefined();
    const subscriptionType = getObjectType(parsed, 'Subscription');
    expect(subscriptionType).not.toBeDefined();
  });

  it('should not generate subscriptions, mutations or queries when subscriptions, queries and mutations set to null', () => {
    const validSchema = `type Post @model(queries: null, mutations: null, subscriptions: null) {
            id: ID!
            title: String!
            createdAt: String
            updatedAt: String
        }
        `;
    const transformer = new GraphQLTransform({
      transformers: [new ModelTransformer()],
      featureFlags,
    });
    const out = transformer.transform(validSchema);
    expect(out).toBeDefined();
    const definition = out.schema;
    expect(definition).toBeDefined();
    const parsed = parse(definition);
    validateModelSchema(parsed);
    const mutationType = getObjectType(parsed, 'Mutation');
    expect(mutationType).not.toBeDefined();
    const queryType = getObjectType(parsed, 'Query');
    expect(queryType).not.toBeDefined();
    const subscriptionType = getObjectType(parsed, 'Subscription');
    expect(subscriptionType).not.toBeDefined();
  });

  it('should support mutation input overrides when mutations are disabled', () => {
    const validSchema = `type Post @model(mutations: null) {
          id: ID!
          title: String!
          createdAt: String
          updatedAt: String
      }
      input CreatePostInput {
          different: String
      }
      input UpdatePostInput {
          different2: String
      }
      input DeletePostInput {
          different3: String
      }
    `;
    const transformer = new GraphQLTransform({
      transformers: [new ModelTransformer()],
      featureFlags,
    });
    const out = transformer.transform(validSchema);
    expect(out).toBeDefined();
    const definition = out.schema;
    expect(definition).toBeDefined();
    const parsed = parse(definition);
    validateModelSchema(parsed);
    const createPostInput = getInputType(parsed, 'CreatePostInput');
    expectFieldsOnInputType(createPostInput!, ['different']);
    const updatePostInput = getInputType(parsed, 'UpdatePostInput');
    expectFieldsOnInputType(updatePostInput!, ['different2']);
    const deletePostInput = getInputType(parsed, 'DeletePostInput');
    expectFieldsOnInputType(deletePostInput!, ['different3']);
  });

  it('should support mutation input overrides when mutations are enabled', () => {
    const validSchema = `type Post @model {
        id: ID!
        title: String!
        createdAt: String
        updatedAt: String
    }
    # User defined types always take precedence.
    input CreatePostInput {
        different: String
    }
    input UpdatePostInput {
        different2: String
    }
    input DeletePostInput {
        different3: String
    }
  `;
    const transformer = new GraphQLTransform({
      transformers: [new ModelTransformer()],
      featureFlags,
    });
    const out = transformer.transform(validSchema);
    expect(out).toBeDefined();
    const definition = out.schema;
    expect(definition).toBeDefined();
    const parsed = parse(definition);
    validateModelSchema(parsed);

    const createPostInput = getInputType(parsed, 'CreatePostInput');
    expectFieldsOnInputType(createPostInput!, ['different']);
    const updatePostInput = getInputType(parsed, 'UpdatePostInput');
    expectFieldsOnInputType(updatePostInput!, ['different2']);
    const deletePostInput = getInputType(parsed, 'DeletePostInput');
    expectFieldsOnInputType(deletePostInput!, ['different3']);
  });

  it('should add default primary key when not defined', () => {
    const validSchema = `
      type Post @model{
        str: String
      }
    `;
    const transformer = new GraphQLTransform({
      transformers: [new ModelTransformer()],
      featureFlags,
    });
    const result = transformer.transform(validSchema);
    expect(result).toBeDefined();
    expect(result.schema).toBeDefined();
    const schema = parse(result.schema);
    validateModelSchema(schema);

    const createPostInput: InputObjectTypeDefinitionNode = schema.definitions.find(
      d => d.kind === 'InputObjectTypeDefinition' && d.name.value === 'CreatePostInput',
    )! as InputObjectTypeDefinitionNode;
    expect(createPostInput).toBeDefined();
    const defaultIdField: InputValueDefinitionNode = createPostInput.fields!.find(f => f.name.value === 'id')!;
    expect(defaultIdField).toBeDefined();
    expect(getBaseType(defaultIdField.type)).toEqual('ID');
  });

  it('should compile schema successfully when subscription is missing from schema', () => {
    const validSchema = `
    type Post @model {
      id: Int
      str: String
    }
  
    type Query {
      Custom: String
    }
  
    schema {
      query: Query
    }
    `;
    const transformer = new GraphQLTransform({
      transformers: [new ModelTransformer()],
      featureFlags,
    });
    const out = transformer.transform(validSchema);
    expect(out).toBeDefined();
    const parsed = parse(out.schema);
    validateModelSchema(parsed);

    const subscriptionType = getObjectType(parsed, 'Subscription');
    expect(subscriptionType).toBeDefined();
    expectFields(subscriptionType!, ['onCreatePost', 'onUpdatePost', 'onDeletePost']);
    const mutationType = getObjectType(parsed, 'Mutation');
    expect(mutationType).toBeDefined();
    expectFields(mutationType!, ['createPost', 'updatePost', 'deletePost']);
  });

  it('should support non model objects contain id as a type for fields', () => {
    const validSchema = `
      type Post @model {
        id: ID!
        comments: [Comment]
      }
      type Comment {
        id: String!
        text: String!
      }
    `;
    const transformer = new GraphQLTransform({
      transformers: [new ModelTransformer()],
      featureFlags,
    });
    const out = transformer.transform(validSchema);
    expect(out).toBeDefined();
    const definition = out.schema;
    expect(definition).toBeDefined();
    const parsed = parse(definition);
    validateModelSchema(parsed);
    const commentInput = getInputType(parsed, 'CommentInput');
    expectFieldsOnInputType(commentInput!, ['id', 'text']);
    const commentObject = getObjectType(parsed, 'Comment');
    const commentInputObject = getInputType(parsed, 'CommentInput');
    const commentObjectIDField = getFieldOnObjectType(commentObject!, 'id');
    const commentInputIDField = getFieldOnInputType(commentInputObject!, 'id');
    verifyMatchingTypes(commentObjectIDField.type, commentInputIDField.type);
    const subscriptionType = getObjectType(parsed, 'Subscription');
    expect(subscriptionType).toBeDefined();
  });

  it('should throw for reserved type name usage', () => {
    const invalidSchema = `
      type Subscription @model{
        id: Int
        str: String
      }
    `;
    const transformer = new GraphQLTransform({
      transformers: [new ModelTransformer()],
    });
    expect(() => transformer.transform(invalidSchema)).toThrowError(
      "'Subscription' is a reserved type name and currently in use within the default schema element.",
    );
  });

  it('should not add default primary key when ID is defined', () => {
    const validSchema = `
      type Post @model{
        id: Int
        str: String
      }
    `;
    const transformer = new GraphQLTransform({
      transformers: [new ModelTransformer()],
      featureFlags,
    });
    const result = transformer.transform(validSchema);
    expect(result).toBeDefined();
    expect(result.schema).toBeDefined();
    const schema = parse(result.schema);
    validateModelSchema(schema);

    const createPostInput: InputObjectTypeDefinitionNode = schema.definitions.find(
      d => d.kind === 'InputObjectTypeDefinition' && d.name.value === 'CreatePostInput',
    )! as InputObjectTypeDefinitionNode;
    expect(createPostInput).toBeDefined();
    const defaultIdField: InputValueDefinitionNode = createPostInput.fields!.find(f => f.name.value === 'id')!;
    expect(defaultIdField).toBeDefined();
    expect(getBaseType(defaultIdField.type)).toEqual('Int');
    // It should not add default value for ctx.arg.id as id is of type Int
    expect(result.pipelineFunctions['Mutation.createPost.req.vtl']).toMatchSnapshot();
  });

  it('should support enum as a field', () => {
    const validSchema = `
      enum Status { DELIVERED IN_TRANSIT PENDING UNKNOWN }
      type Test @model {
        status: Status!
        lastStatus: Status!
      }
    `;
    const transformer = new GraphQLTransform({
      transformers: [new ModelTransformer()],
      featureFlags,
    });

    const out = transformer.transform(validSchema);
    expect(out).toBeDefined();
    const definition = out.schema;
    expect(definition).toBeDefined();
    const parsed = parse(definition);
    validateModelSchema(parsed);

    const createTestInput = getInputType(parsed, 'CreateTestInput');
    expectFieldsOnInputType(createTestInput!, ['status', 'lastStatus']);

    const updateTestInput = getInputType(parsed, 'CreateTestInput');
    expectFieldsOnInputType(updateTestInput!, ['status', 'lastStatus']);
  });

<<<<<<< HEAD
  it('should support enum as a field', () => {
    const validSchema = `
      enum Status { DELIVERED IN_TRANSIT PENDING UNKNOWN }
      type Test @model {
        status: Status!
        lastStatus: Status!
      }
    `;
    const transformer = new GraphQLTransform({
      transformers: [new ModelTransformer()],
      featureFlags,
    });

    const out = transformer.transform(validSchema);
    expect(out).toBeDefined();
    const definition = out.schema;
    expect(definition).toBeDefined();
    const parsed = parse(definition);
    validateModelSchema(parsed);

    const createTestInput = getInputType(parsed, 'CreateTestInput');
    expectFieldsOnInputType(createTestInput!, ['status', 'lastStatus']);

    const updateTestInput = getInputType(parsed, 'CreateTestInput');
    expectFieldsOnInputType(updateTestInput!, ['status', 'lastStatus']);
  });

  it('should support enum as a field', () => {
    const validSchema = `
      enum Status { DELIVERED IN_TRANSIT PENDING UNKNOWN }
      type Test @model {
        status: Status!
        lastStatus: Status!
      }
    `;
    const transformer = new GraphQLTransform({
      transformers: [new ModelTransformer()],
      featureFlags,
    });

    const out = transformer.transform(validSchema);
    expect(out).toBeDefined();
    const definition = out.schema;
    expect(definition).toBeDefined();
    const parsed = parse(definition);
    validateModelSchema(parsed);

    const createTestInput = getInputType(parsed, 'CreateTestInput');
    expectFieldsOnInputType(createTestInput!, ['status', 'lastStatus']);

    const updateTestInput = getInputType(parsed, 'CreateTestInput');
    expectFieldsOnInputType(updateTestInput!, ['status', 'lastStatus']);
  });

  it('should support enum as a field', () => {
    const validSchema = `
      enum Status { DELIVERED IN_TRANSIT PENDING UNKNOWN }
      type Test @model {
        status: Status!
        lastStatus: Status!
=======
  it('should support non-model types and enums', () => {
    const validSchema = `
      type Post @model {
          id: ID!
          title: String!
          createdAt: String
          updatedAt: String
          metadata: [PostMetadata!]!
          appearsIn: [Episode]!
      }
      type PostMetadata {
          tags: Tag
      }
      type Tag {
          published: Boolean
          metadata: PostMetadata
      }
      enum Episode {
          NEWHOPE
          EMPIRE
          JEDI
>>>>>>> cacdda52
      }
    `;
    const transformer = new GraphQLTransform({
      transformers: [new ModelTransformer()],
      featureFlags,
    });
<<<<<<< HEAD

    const out = transformer.transform(validSchema);
    expect(out).toBeDefined();
=======
    const out = transformer.transform(validSchema);
    expect(out).toBeDefined();

>>>>>>> cacdda52
    const definition = out.schema;
    expect(definition).toBeDefined();
    const parsed = parse(definition);
    validateModelSchema(parsed);

<<<<<<< HEAD
    const createTestInput = getInputType(parsed, 'CreateTestInput');
    expectFieldsOnInputType(createTestInput!, ['status', 'lastStatus']);

    const updateTestInput = getInputType(parsed, 'CreateTestInput');
    expectFieldsOnInputType(updateTestInput!, ['status', 'lastStatus']);
  });

  it('should support non-model types and enums', () => {
    const validSchema = `
      type Post @model {
          id: ID!
          title: String!
          createdAt: String
          updatedAt: String
          metadata: [PostMetadata!]!
          appearsIn: [Episode]!
      }
      type PostMetadata {
          tags: Tag
      }
      type Tag {
          published: Boolean
          metadata: PostMetadata
      }
      enum Episode {
          NEWHOPE
          EMPIRE
          JEDI
      }
    `;
    const transformer = new GraphQLTransform({
      transformers: [new ModelTransformer()],
      featureFlags,
    });
    const out = transformer.transform(validSchema);
    expect(out).toBeDefined();

    const definition = out.schema;
    expect(definition).toBeDefined();
    const parsed = parse(definition);
    validateModelSchema(parsed);

=======
>>>>>>> cacdda52
    const postMetaDataInputType = getInputType(parsed, 'PostMetadataInput');
    expect(postMetaDataInputType).toBeDefined();
    const tagInputType = getInputType(parsed, 'TagInput');
    expect(tagInputType).toBeDefined();
    expectFieldsOnInputType(tagInputType!, ['metadata']);
    const createPostInputType = getInputType(parsed, 'CreatePostInput');
    expectFieldsOnInputType(createPostInputType!, ['metadata', 'appearsIn']);
    const updatePostInputType = getInputType(parsed, 'UpdatePostInput');
    expectFieldsOnInputType(updatePostInputType!, ['metadata', 'appearsIn']);

    const postModelObject = getObjectType(parsed, 'Post');
    const postMetaDataInputField = getFieldOnInputType(createPostInputType!, 'metadata');
    const postMetaDataField = getFieldOnObjectType(postModelObject!, 'metadata');
    // this checks that the non-model type was properly "unwrapped", renamed, and "rewrapped"
    // in the generated CreatePostInput type - its types should be the same as in the Post @model type
    verifyMatchingTypes(postMetaDataInputField.type, postMetaDataField.type);

    expect(verifyInputCount(parsed, 'PostMetadataInput', 1)).toBeTruthy();
    expect(verifyInputCount(parsed, 'TagInput', 1)).toBeTruthy();
  });
});<|MERGE_RESOLUTION|>--- conflicted
+++ resolved
@@ -440,68 +440,6 @@
     expectFieldsOnInputType(updateTestInput!, ['status', 'lastStatus']);
   });
 
-<<<<<<< HEAD
-  it('should support enum as a field', () => {
-    const validSchema = `
-      enum Status { DELIVERED IN_TRANSIT PENDING UNKNOWN }
-      type Test @model {
-        status: Status!
-        lastStatus: Status!
-      }
-    `;
-    const transformer = new GraphQLTransform({
-      transformers: [new ModelTransformer()],
-      featureFlags,
-    });
-
-    const out = transformer.transform(validSchema);
-    expect(out).toBeDefined();
-    const definition = out.schema;
-    expect(definition).toBeDefined();
-    const parsed = parse(definition);
-    validateModelSchema(parsed);
-
-    const createTestInput = getInputType(parsed, 'CreateTestInput');
-    expectFieldsOnInputType(createTestInput!, ['status', 'lastStatus']);
-
-    const updateTestInput = getInputType(parsed, 'CreateTestInput');
-    expectFieldsOnInputType(updateTestInput!, ['status', 'lastStatus']);
-  });
-
-  it('should support enum as a field', () => {
-    const validSchema = `
-      enum Status { DELIVERED IN_TRANSIT PENDING UNKNOWN }
-      type Test @model {
-        status: Status!
-        lastStatus: Status!
-      }
-    `;
-    const transformer = new GraphQLTransform({
-      transformers: [new ModelTransformer()],
-      featureFlags,
-    });
-
-    const out = transformer.transform(validSchema);
-    expect(out).toBeDefined();
-    const definition = out.schema;
-    expect(definition).toBeDefined();
-    const parsed = parse(definition);
-    validateModelSchema(parsed);
-
-    const createTestInput = getInputType(parsed, 'CreateTestInput');
-    expectFieldsOnInputType(createTestInput!, ['status', 'lastStatus']);
-
-    const updateTestInput = getInputType(parsed, 'CreateTestInput');
-    expectFieldsOnInputType(updateTestInput!, ['status', 'lastStatus']);
-  });
-
-  it('should support enum as a field', () => {
-    const validSchema = `
-      enum Status { DELIVERED IN_TRANSIT PENDING UNKNOWN }
-      type Test @model {
-        status: Status!
-        lastStatus: Status!
-=======
   it('should support non-model types and enums', () => {
     const validSchema = `
       type Post @model {
@@ -523,72 +461,20 @@
           NEWHOPE
           EMPIRE
           JEDI
->>>>>>> cacdda52
-      }
-    `;
-    const transformer = new GraphQLTransform({
-      transformers: [new ModelTransformer()],
-      featureFlags,
-    });
-<<<<<<< HEAD
-
-    const out = transformer.transform(validSchema);
-    expect(out).toBeDefined();
-=======
-    const out = transformer.transform(validSchema);
-    expect(out).toBeDefined();
-
->>>>>>> cacdda52
-    const definition = out.schema;
-    expect(definition).toBeDefined();
-    const parsed = parse(definition);
-    validateModelSchema(parsed);
-
-<<<<<<< HEAD
-    const createTestInput = getInputType(parsed, 'CreateTestInput');
-    expectFieldsOnInputType(createTestInput!, ['status', 'lastStatus']);
-
-    const updateTestInput = getInputType(parsed, 'CreateTestInput');
-    expectFieldsOnInputType(updateTestInput!, ['status', 'lastStatus']);
-  });
-
-  it('should support non-model types and enums', () => {
-    const validSchema = `
-      type Post @model {
-          id: ID!
-          title: String!
-          createdAt: String
-          updatedAt: String
-          metadata: [PostMetadata!]!
-          appearsIn: [Episode]!
-      }
-      type PostMetadata {
-          tags: Tag
-      }
-      type Tag {
-          published: Boolean
-          metadata: PostMetadata
-      }
-      enum Episode {
-          NEWHOPE
-          EMPIRE
-          JEDI
-      }
-    `;
-    const transformer = new GraphQLTransform({
-      transformers: [new ModelTransformer()],
-      featureFlags,
-    });
-    const out = transformer.transform(validSchema);
-    expect(out).toBeDefined();
-
-    const definition = out.schema;
-    expect(definition).toBeDefined();
-    const parsed = parse(definition);
-    validateModelSchema(parsed);
-
-=======
->>>>>>> cacdda52
+      }
+    `;
+    const transformer = new GraphQLTransform({
+      transformers: [new ModelTransformer()],
+      featureFlags,
+    });
+    const out = transformer.transform(validSchema);
+    expect(out).toBeDefined();
+
+    const definition = out.schema;
+    expect(definition).toBeDefined();
+    const parsed = parse(definition);
+    validateModelSchema(parsed);
+
     const postMetaDataInputType = getInputType(parsed, 'PostMetadataInput');
     expect(postMetaDataInputType).toBeDefined();
     const tagInputType = getInputType(parsed, 'TagInput');
