import { ModelTransformer } from '@aws-amplify/graphql-model-transformer';
import { GraphQLTransform, validateModelSchema } from '@aws-amplify/graphql-transformer-core';
import { InputObjectTypeDefinitionNode, InputValueDefinitionNode, NamedTypeNode, parse } from 'graphql';
import { getBaseType } from 'graphql-transformer-common';
import {
  doNotExpectFields,
  expectFields,
  expectFieldsOnInputType,
  getFieldOnInputType,
  getFieldOnObjectType,
  getInputType,
  getObjectType,
  verifyInputCount,
  verifyMatchingTypes,
} from './test-utils/helpers';

const featureFlags = {
  getBoolean: jest.fn(),
  getNumber: jest.fn(),
  getObject: jest.fn(),
  getString: jest.fn(),
};

describe('ModelTransformer: ', () => {
  it('should successfully transform simple valid schema', async () => {
    const validSchema = `
      type Post @model {
          id: ID!
          title: String!
      }
    `;

    const transformer = new GraphQLTransform({
      transformers: [new ModelTransformer()],
      featureFlags,
    });
    const out = transformer.transform(validSchema);
    expect(out).toBeDefined();

    validateModelSchema(parse(out.schema));
    parse(out.schema);
  });

  it('should support custom query overrides', () => {
    const validSchema = `type Post @model(queries: { get: "customGetPost", list: "customListPost" }) {
          id: ID!
          title: String!
          createdAt: String
          updatedAt: String
      }
    `;

    const transformer = new GraphQLTransform({
      transformers: [new ModelTransformer()],
      featureFlags,
    });

    const out = transformer.transform(validSchema);
    expect(out).toBeDefined();

    const definition = out.schema;
    expect(definition).toBeDefined();

    const parsed = parse(definition);
    validateModelSchema(parsed);
    const createPostInput = getInputType(parsed, 'CreatePostInput');
    expect(createPostInput).toBeDefined();

    expectFieldsOnInputType(createPostInput!, ['id', 'title', 'createdAt', 'updatedAt']);

    // This id should always be optional.
    // aka a named type node aka name.value would not be set if it were a non null node
    const idField = createPostInput!.fields!.find(f => f.name.value === 'id');
    expect((idField!.type as NamedTypeNode).name!.value).toEqual('ID');
    const queryType = getObjectType(parsed, 'Query');
    expect(queryType).toBeDefined();
    expectFields(queryType!, ['customGetPost']);
    expectFields(queryType!, ['customListPost']);
    const subscriptionType = getObjectType(parsed, 'Subscription');
    expect(subscriptionType).toBeDefined();
    expectFields(subscriptionType!, ['onCreatePost', 'onUpdatePost', 'onDeletePost']);
    const subField = subscriptionType!.fields!.find(f => f.name.value === 'onCreatePost');
    expect(subField).toBeDefined();
    expect(subField!.directives!.length).toEqual(1);
    expect(subField!.directives![0].name!.value).toEqual('aws_subscribe');
  });

  it('should support custom mutations overrides', () => {
    const validSchema = `type Post @model(mutations: { create: "customCreatePost", update: "customUpdatePost", delete: "customDeletePost" }) {
        id: ID!
        title: String!
        createdAt: String
        updatedAt: String
      }
    `;

    const transformer = new GraphQLTransform({
      transformers: [new ModelTransformer()],
      featureFlags,
    });

    const out = transformer.transform(validSchema);
    expect(out).toBeDefined();
    const definition = out.schema;
    expect(definition).toBeDefined();
    const parsedDefinition = parse(definition);
    validateModelSchema(parsedDefinition);
    const mutationType = getObjectType(parsedDefinition, 'Mutation');
    expect(mutationType).toBeDefined();
    expectFields(mutationType!, ['customCreatePost', 'customUpdatePost', 'customDeletePost']);
  });

  it('should not generate mutations when mutations are set to null', () => {
    const validSchema = `type Post @model(mutations: null) {
            id: ID!
            title: String!
            createdAt: String
            updatedAt: String
        }
        `;
    const transformer = new GraphQLTransform({
      transformers: [new ModelTransformer()],
      featureFlags,
    });
    const out = transformer.transform(validSchema);
    expect(out).toBeDefined();
    const definition = out.schema;
    expect(definition).toBeDefined();
    const parsed = parse(definition);
    validateModelSchema(parsed);
    const mutationType = getObjectType(parsed, 'Mutation');
    expect(mutationType).not.toBeDefined();
  });

  it('should not generate queries when queries are set to null', () => {
    const validSchema = `type Post @model(queries: null) {
        id: ID!
        title: String!
        createdAt: String
        updatedAt: String
      }
    `;
    const transformer = new GraphQLTransform({
      transformers: [new ModelTransformer()],
      featureFlags,
    });

    const out = transformer.transform(validSchema);
    expect(out).toBeDefined();
    const definition = out.schema;
    expect(definition).toBeDefined();
    const parsed = parse(definition);
    validateModelSchema(parsed);
    const mutationType = getObjectType(parsed, 'Mutation');
    expect(mutationType).toBeDefined();
    const queryType = getObjectType(parsed, 'Query');
    expect(queryType).not.toBeDefined();
  });

  it('should not generate subscriptions with subscriptions are set to null', () => {
    const validSchema = `type Post @model(subscriptions: null) {
        id: ID!
        title: String!
        createdAt: String
        updatedAt: String
      }
    `;
    const transformer = new GraphQLTransform({
      transformers: [new ModelTransformer()],
      featureFlags,
    });
    const out = transformer.transform(validSchema);
    expect(out).toBeDefined();
    const definition = out.schema;
    expect(definition).toBeDefined();
    const parsed = parse(definition);
    validateModelSchema(parsed);
    const mutationType = getObjectType(parsed, 'Mutation');
    expect(mutationType).toBeDefined();
    const queryType = getObjectType(parsed, 'Query');
    expect(queryType).toBeDefined();
    const subscriptionType = getObjectType(parsed, 'Subscription');
    expect(subscriptionType).not.toBeDefined();
  });

  it('should not generate subscriptions, mutations or queries when subscriptions, queries and mutations set to null', () => {
    const validSchema = `type Post @model(queries: null, mutations: null, subscriptions: null) {
            id: ID!
            title: String!
            createdAt: String
            updatedAt: String
        }
        `;
    const transformer = new GraphQLTransform({
      transformers: [new ModelTransformer()],
      featureFlags,
    });
    const out = transformer.transform(validSchema);
    expect(out).toBeDefined();
    const definition = out.schema;
    expect(definition).toBeDefined();
    const parsed = parse(definition);
    validateModelSchema(parsed);
    const mutationType = getObjectType(parsed, 'Mutation');
    expect(mutationType).not.toBeDefined();
    const queryType = getObjectType(parsed, 'Query');
    expect(queryType).not.toBeDefined();
    const subscriptionType = getObjectType(parsed, 'Subscription');
    expect(subscriptionType).not.toBeDefined();
  });

  it('should support mutation input overrides when mutations are disabled', () => {
    const validSchema = `type Post @model(mutations: null) {
          id: ID!
          title: String!
          createdAt: String
          updatedAt: String
      }
      input CreatePostInput {
          different: String
      }
      input UpdatePostInput {
          different2: String
      }
      input DeletePostInput {
          different3: String
      }
    `;
    const transformer = new GraphQLTransform({
      transformers: [new ModelTransformer()],
      featureFlags,
    });
    const out = transformer.transform(validSchema);
    expect(out).toBeDefined();
    const definition = out.schema;
    expect(definition).toBeDefined();
    const parsed = parse(definition);
    validateModelSchema(parsed);
    const createPostInput = getInputType(parsed, 'CreatePostInput');
    expectFieldsOnInputType(createPostInput!, ['different']);
    const updatePostInput = getInputType(parsed, 'UpdatePostInput');
    expectFieldsOnInputType(updatePostInput!, ['different2']);
    const deletePostInput = getInputType(parsed, 'DeletePostInput');
    expectFieldsOnInputType(deletePostInput!, ['different3']);
  });

  it('should support mutation input overrides when mutations are enabled', () => {
    const validSchema = `type Post @model {
        id: ID!
        title: String!
        createdAt: String
        updatedAt: String
    }
    # User defined types always take precedence.
    input CreatePostInput {
        different: String
    }
    input UpdatePostInput {
        different2: String
    }
    input DeletePostInput {
        different3: String
    }
  `;
    const transformer = new GraphQLTransform({
      transformers: [new ModelTransformer()],
      featureFlags,
    });
    const out = transformer.transform(validSchema);
    expect(out).toBeDefined();
    const definition = out.schema;
    expect(definition).toBeDefined();
    const parsed = parse(definition);
    validateModelSchema(parsed);

    const createPostInput = getInputType(parsed, 'CreatePostInput');
    expectFieldsOnInputType(createPostInput!, ['different']);
    const updatePostInput = getInputType(parsed, 'UpdatePostInput');
    expectFieldsOnInputType(updatePostInput!, ['different2']);
    const deletePostInput = getInputType(parsed, 'DeletePostInput');
    expectFieldsOnInputType(deletePostInput!, ['different3']);
  });

  it('should add default primary key when not defined', () => {
    const validSchema = `
      type Post @model{
        str: String
      }
    `;
    const transformer = new GraphQLTransform({
      transformers: [new ModelTransformer()],
      featureFlags,
    });
    const result = transformer.transform(validSchema);
    expect(result).toBeDefined();
    expect(result.schema).toBeDefined();
    const schema = parse(result.schema);
    validateModelSchema(schema);

    const createPostInput: InputObjectTypeDefinitionNode = schema.definitions.find(
      d => d.kind === 'InputObjectTypeDefinition' && d.name.value === 'CreatePostInput',
    )! as InputObjectTypeDefinitionNode;
    expect(createPostInput).toBeDefined();
    const defaultIdField: InputValueDefinitionNode = createPostInput.fields!.find(f => f.name.value === 'id')!;
    expect(defaultIdField).toBeDefined();
    expect(getBaseType(defaultIdField.type)).toEqual('ID');
  });

  it('should compile schema successfully when subscription is missing from schema', () => {
    const validSchema = `
    type Post @model {
      id: Int
      str: String
    }
  
    type Query {
      Custom: String
    }
  
    schema {
      query: Query
    }
    `;
    const transformer = new GraphQLTransform({
      transformers: [new ModelTransformer()],
      featureFlags,
    });
    const out = transformer.transform(validSchema);
    expect(out).toBeDefined();
    const parsed = parse(out.schema);
    validateModelSchema(parsed);

    const subscriptionType = getObjectType(parsed, 'Subscription');
    expect(subscriptionType).toBeDefined();
    expectFields(subscriptionType!, ['onCreatePost', 'onUpdatePost', 'onDeletePost']);
    const mutationType = getObjectType(parsed, 'Mutation');
    expect(mutationType).toBeDefined();
    expectFields(mutationType!, ['createPost', 'updatePost', 'deletePost']);
  });

  it('should support non model objects contain id as a type for fields', () => {
    const validSchema = `
      type Post @model {
        id: ID!
        comments: [Comment]
      }
      type Comment {
        id: String!
        text: String!
      }
    `;
    const transformer = new GraphQLTransform({
      transformers: [new ModelTransformer()],
      featureFlags,
    });
    const out = transformer.transform(validSchema);
    expect(out).toBeDefined();
    const definition = out.schema;
    expect(definition).toBeDefined();
    const parsed = parse(definition);
    validateModelSchema(parsed);
    const commentInput = getInputType(parsed, 'CommentInput');
    expectFieldsOnInputType(commentInput!, ['id', 'text']);
    const commentObject = getObjectType(parsed, 'Comment');
    const commentInputObject = getInputType(parsed, 'CommentInput');
    const commentObjectIDField = getFieldOnObjectType(commentObject!, 'id');
    const commentInputIDField = getFieldOnInputType(commentInputObject!, 'id');
    verifyMatchingTypes(commentObjectIDField.type, commentInputIDField.type);
    const subscriptionType = getObjectType(parsed, 'Subscription');
    expect(subscriptionType).toBeDefined();
  });

  it('should throw for reserved type name usage', () => {
    const invalidSchema = `
      type Subscription @model{
        id: Int
        str: String
      }
    `;
    const transformer = new GraphQLTransform({
      transformers: [new ModelTransformer()],
    });
    expect(() => transformer.transform(invalidSchema)).toThrowError(
      "'Subscription' is a reserved type name and currently in use within the default schema element.",
    );
  });

  it('should not add default primary key when ID is defined', () => {
    const validSchema = `
      type Post @model{
        id: Int
        str: String
      }
    `;
    const transformer = new GraphQLTransform({
      transformers: [new ModelTransformer()],
      featureFlags,
    });
    const result = transformer.transform(validSchema);
    expect(result).toBeDefined();
    expect(result.schema).toBeDefined();
    const schema = parse(result.schema);
    validateModelSchema(schema);

    const createPostInput: InputObjectTypeDefinitionNode = schema.definitions.find(
      d => d.kind === 'InputObjectTypeDefinition' && d.name.value === 'CreatePostInput',
    )! as InputObjectTypeDefinitionNode;
    expect(createPostInput).toBeDefined();
    const defaultIdField: InputValueDefinitionNode = createPostInput.fields!.find(f => f.name.value === 'id')!;
    expect(defaultIdField).toBeDefined();
    expect(getBaseType(defaultIdField.type)).toEqual('Int');
    // It should not add default value for ctx.arg.id as id is of type Int
    expect(result.pipelineFunctions['Mutation.createPost.req.vtl']).toMatchSnapshot();
  });

  it('should support enum as a field', () => {
    const validSchema = `
      enum Status { DELIVERED IN_TRANSIT PENDING UNKNOWN }
      type Test @model {
        status: Status!
        lastStatus: Status!
      }
    `;
    const transformer = new GraphQLTransform({
      transformers: [new ModelTransformer()],
      featureFlags,
    });

    const out = transformer.transform(validSchema);
    expect(out).toBeDefined();
    const definition = out.schema;
    expect(definition).toBeDefined();
    const parsed = parse(definition);
    validateModelSchema(parsed);

    const createTestInput = getInputType(parsed, 'CreateTestInput');
    expectFieldsOnInputType(createTestInput!, ['status', 'lastStatus']);

    const updateTestInput = getInputType(parsed, 'CreateTestInput');
    expectFieldsOnInputType(updateTestInput!, ['status', 'lastStatus']);
  });

  it('should support non-model types and enums', () => {
    const validSchema = `
      type Post @model {
          id: ID!
          title: String!
          createdAt: String
          updatedAt: String
          metadata: [PostMetadata!]!
          appearsIn: [Episode]!
      }
      type PostMetadata {
          tags: Tag
      }
      type Tag {
          published: Boolean
          metadata: PostMetadata
      }
      enum Episode {
          NEWHOPE
          EMPIRE
          JEDI
      }
    `;
    const transformer = new GraphQLTransform({
      transformers: [new ModelTransformer()],
      featureFlags,
    });
    const out = transformer.transform(validSchema);
    expect(out).toBeDefined();

    const definition = out.schema;
    expect(definition).toBeDefined();
    const parsed = parse(definition);

    const postMetaDataInputType = getInputType(parsed, 'PostMetadataInput');
    expect(postMetaDataInputType).toBeDefined();
    const tagInputType = getInputType(parsed, 'TagInput');
    expect(tagInputType).toBeDefined();
    expectFieldsOnInputType(tagInputType!, ['metadata']);
    const createPostInputType = getInputType(parsed, 'CreatePostInput');
    expectFieldsOnInputType(createPostInputType!, ['metadata', 'appearsIn']);
    const updatePostInputType = getInputType(parsed, 'UpdatePostInput');
    expectFieldsOnInputType(updatePostInputType!, ['metadata', 'appearsIn']);

    const postModelObject = getObjectType(parsed, 'Post');
    const postMetaDataInputField = getFieldOnInputType(createPostInputType!, 'metadata');
    const postMetaDataField = getFieldOnObjectType(postModelObject!, 'metadata');
    // this checks that the non-model type was properly "unwrapped", renamed, and "rewrapped"
    // in the generated CreatePostInput type - its types should be the same as in the Post @model type
    verifyMatchingTypes(postMetaDataInputField.type, postMetaDataField.type);

    expect(verifyInputCount(parsed, 'PostMetadataInput', 1)).toBeTruthy();
    expect(verifyInputCount(parsed, 'TagInput', 1)).toBeTruthy();
  });
<<<<<<< HEAD

  it('should support enum as a field', () => {
    const validSchema = `
      enum Status { DELIVERED IN_TRANSIT PENDING UNKNOWN }
      type Test @model {
        status: Status!
        lastStatus: Status!
      }
    `;
    const transformer = new GraphQLTransform({
      transformers: [new ModelTransformer()],
      featureFlags,
    });

    const out = transformer.transform(validSchema);
    expect(out).toBeDefined();
    const definition = out.schema;
    expect(definition).toBeDefined();
    const parsed = parse(definition);
    validateModelSchema(parsed);

    const createTestInput = getInputType(parsed, 'CreateTestInput');
    expectFieldsOnInputType(createTestInput!, ['status', 'lastStatus']);

    const updateTestInput = getInputType(parsed, 'CreateTestInput');
    expectFieldsOnInputType(updateTestInput!, ['status', 'lastStatus']);
  });

  it('should support non-model types and enums', () => {
    const validSchema = `
      type Post @model {
          id: ID!
          title: String!
          createdAt: String
          updatedAt: String
          metadata: [PostMetadata!]!
          appearsIn: [Episode]!
      }
      type PostMetadata {
          tags: Tag
      }
      type Tag {
          published: Boolean
          metadata: PostMetadata
      }
      enum Episode {
          NEWHOPE
          EMPIRE
          JEDI
      }
    `;
    const transformer = new GraphQLTransform({
      transformers: [new ModelTransformer()],
      featureFlags,
    });
    const out = transformer.transform(validSchema);
    expect(out).toBeDefined();

    const definition = out.schema;
    expect(definition).toBeDefined();
    const parsed = parse(definition);

    const postMetaDataInputType = getInputType(parsed, 'PostMetadataInput');
    expect(postMetaDataInputType).toBeDefined();
    const tagInputType = getInputType(parsed, 'TagInput');
    expect(tagInputType).toBeDefined();
    expectFieldsOnInputType(tagInputType!, ['metadata']);
    const createPostInputType = getInputType(parsed, 'CreatePostInput');
    expectFieldsOnInputType(createPostInputType!, ['metadata', 'appearsIn']);
    const updatePostInputType = getInputType(parsed, 'UpdatePostInput');
    expectFieldsOnInputType(updatePostInputType!, ['metadata', 'appearsIn']);

    const postModelObject = getObjectType(parsed, 'Post');
    const postMetaDataInputField = getFieldOnInputType(createPostInputType!, 'metadata');
    const postMetaDataField = getFieldOnObjectType(postModelObject!, 'metadata');
    // this checks that the non-model type was properly "unwrapped", renamed, and "rewrapped"
    // in the generated CreatePostInput type - its types should be the same as in the Post @model type
    verifyMatchingTypes(postMetaDataInputField.type, postMetaDataField.type);

    expect(verifyInputCount(parsed, 'PostMetadataInput', 1)).toBeTruthy();
    expect(verifyInputCount(parsed, 'TagInput', 1)).toBeTruthy();
  });

  it('should support enum as a field', () => {
    const validSchema = `
      enum Status { DELIVERED IN_TRANSIT PENDING UNKNOWN }
      type Test @model {
        status: Status!
        lastStatus: Status!
      }
    `;
    const transformer = new GraphQLTransform({
      transformers: [new ModelTransformer()],
      featureFlags,
    });

    const out = transformer.transform(validSchema);
    expect(out).toBeDefined();
    const definition = out.schema;
    expect(definition).toBeDefined();
    const parsed = parse(definition);
    validateModelSchema(parsed);

    const createTestInput = getInputType(parsed, 'CreateTestInput');
    expectFieldsOnInputType(createTestInput!, ['status', 'lastStatus']);

    const updateTestInput = getInputType(parsed, 'CreateTestInput');
    expectFieldsOnInputType(updateTestInput!, ['status', 'lastStatus']);
  });

  it('should support non-model types and enums', () => {
    const validSchema = `
      type Post @model {
          id: ID!
          title: String!
          createdAt: String
          updatedAt: String
          metadata: [PostMetadata!]!
          appearsIn: [Episode]!
      }
      type PostMetadata {
          tags: Tag
      }
      type Tag {
          published: Boolean
          metadata: PostMetadata
      }
      enum Episode {
          NEWHOPE
          EMPIRE
          JEDI
      }
    `;
    const transformer = new GraphQLTransform({
      transformers: [new ModelTransformer()],
      featureFlags,
    });
    const out = transformer.transform(validSchema);
    expect(out).toBeDefined();

    const definition = out.schema;
    expect(definition).toBeDefined();
    const parsed = parse(definition);

    const postMetaDataInputType = getInputType(parsed, 'PostMetadataInput');
    expect(postMetaDataInputType).toBeDefined();
    const tagInputType = getInputType(parsed, 'TagInput');
    expect(tagInputType).toBeDefined();
    expectFieldsOnInputType(tagInputType!, ['metadata']);
    const createPostInputType = getInputType(parsed, 'CreatePostInput');
    expectFieldsOnInputType(createPostInputType!, ['metadata', 'appearsIn']);
    const updatePostInputType = getInputType(parsed, 'UpdatePostInput');
    expectFieldsOnInputType(updatePostInputType!, ['metadata', 'appearsIn']);

    const postModelObject = getObjectType(parsed, 'Post');
    const postMetaDataInputField = getFieldOnInputType(createPostInputType!, 'metadata');
    const postMetaDataField = getFieldOnObjectType(postModelObject!, 'metadata');
    // this checks that the non-model type was properly "unwrapped", renamed, and "rewrapped"
    // in the generated CreatePostInput type - its types should be the same as in the Post @model type
    verifyMatchingTypes(postMetaDataInputField.type, postMetaDataField.type);

    expect(verifyInputCount(parsed, 'PostMetadataInput', 1)).toBeTruthy();
    expect(verifyInputCount(parsed, 'TagInput', 1)).toBeTruthy();
  });

  it('should support enum as a field', () => {
    const validSchema = `
      enum Status { DELIVERED IN_TRANSIT PENDING UNKNOWN }
      type Test @model {
        status: Status!
        lastStatus: Status!
      }
    `;
    const transformer = new GraphQLTransform({
      transformers: [new ModelTransformer()],
      featureFlags,
    });

    const out = transformer.transform(validSchema);
    expect(out).toBeDefined();
    const definition = out.schema;
    expect(definition).toBeDefined();
    const parsed = parse(definition);
    validateModelSchema(parsed);

    const createTestInput = getInputType(parsed, 'CreateTestInput');
    expectFieldsOnInputType(createTestInput!, ['status', 'lastStatus']);

    const updateTestInput = getInputType(parsed, 'CreateTestInput');
    expectFieldsOnInputType(updateTestInput!, ['status', 'lastStatus']);
  });

  it('should support non-model types and enums', () => {
    const validSchema = `
      type Post @model {
          id: ID!
          title: String!
          createdAt: String
          updatedAt: String
          metadata: [PostMetadata!]!
          appearsIn: [Episode]!
      }
      type PostMetadata {
          tags: Tag
      }
      type Tag {
          published: Boolean
          metadata: PostMetadata
      }
      enum Episode {
          NEWHOPE
          EMPIRE
          JEDI
      }
    `;
    const transformer = new GraphQLTransform({
      transformers: [new ModelTransformer()],
      featureFlags,
    });
    const out = transformer.transform(validSchema);
    expect(out).toBeDefined();

    const definition = out.schema;
    expect(definition).toBeDefined();
    const parsed = parse(definition);

    const postMetaDataInputType = getInputType(parsed, 'PostMetadataInput');
    expect(postMetaDataInputType).toBeDefined();
    const tagInputType = getInputType(parsed, 'TagInput');
    expect(tagInputType).toBeDefined();
    expectFieldsOnInputType(tagInputType!, ['metadata']);
    const createPostInputType = getInputType(parsed, 'CreatePostInput');
    expectFieldsOnInputType(createPostInputType!, ['metadata', 'appearsIn']);
    const updatePostInputType = getInputType(parsed, 'UpdatePostInput');
    expectFieldsOnInputType(updatePostInputType!, ['metadata', 'appearsIn']);

    const postModelObject = getObjectType(parsed, 'Post');
    const postMetaDataInputField = getFieldOnInputType(createPostInputType!, 'metadata');
    const postMetaDataField = getFieldOnObjectType(postModelObject!, 'metadata');
    // this checks that the non-model type was properly "unwrapped", renamed, and "rewrapped"
    // in the generated CreatePostInput type - its types should be the same as in the Post @model type
    verifyMatchingTypes(postMetaDataInputField.type, postMetaDataField.type);

    expect(verifyInputCount(parsed, 'PostMetadataInput', 1)).toBeTruthy();
    expect(verifyInputCount(parsed, 'TagInput', 1)).toBeTruthy();
  });

  it('should support enum as a field', () => {
    const validSchema = `
      enum Status { DELIVERED IN_TRANSIT PENDING UNKNOWN }
      type Test @model {
        status: Status!
        lastStatus: Status!
      }
    `;
    const transformer = new GraphQLTransform({
      transformers: [new ModelTransformer()],
      featureFlags,
    });

    const out = transformer.transform(validSchema);
    expect(out).toBeDefined();
    const definition = out.schema;
    expect(definition).toBeDefined();
    const parsed = parse(definition);
    validateModelSchema(parsed);

    const createTestInput = getInputType(parsed, 'CreateTestInput');
    expectFieldsOnInputType(createTestInput!, ['status', 'lastStatus']);

    const updateTestInput = getInputType(parsed, 'CreateTestInput');
    expectFieldsOnInputType(updateTestInput!, ['status', 'lastStatus']);
  });
=======
>>>>>>> fcd436df
});<|MERGE_RESOLUTION|>--- conflicted
+++ resolved
@@ -494,280 +494,4 @@
     expect(verifyInputCount(parsed, 'PostMetadataInput', 1)).toBeTruthy();
     expect(verifyInputCount(parsed, 'TagInput', 1)).toBeTruthy();
   });
-<<<<<<< HEAD
-
-  it('should support enum as a field', () => {
-    const validSchema = `
-      enum Status { DELIVERED IN_TRANSIT PENDING UNKNOWN }
-      type Test @model {
-        status: Status!
-        lastStatus: Status!
-      }
-    `;
-    const transformer = new GraphQLTransform({
-      transformers: [new ModelTransformer()],
-      featureFlags,
-    });
-
-    const out = transformer.transform(validSchema);
-    expect(out).toBeDefined();
-    const definition = out.schema;
-    expect(definition).toBeDefined();
-    const parsed = parse(definition);
-    validateModelSchema(parsed);
-
-    const createTestInput = getInputType(parsed, 'CreateTestInput');
-    expectFieldsOnInputType(createTestInput!, ['status', 'lastStatus']);
-
-    const updateTestInput = getInputType(parsed, 'CreateTestInput');
-    expectFieldsOnInputType(updateTestInput!, ['status', 'lastStatus']);
-  });
-
-  it('should support non-model types and enums', () => {
-    const validSchema = `
-      type Post @model {
-          id: ID!
-          title: String!
-          createdAt: String
-          updatedAt: String
-          metadata: [PostMetadata!]!
-          appearsIn: [Episode]!
-      }
-      type PostMetadata {
-          tags: Tag
-      }
-      type Tag {
-          published: Boolean
-          metadata: PostMetadata
-      }
-      enum Episode {
-          NEWHOPE
-          EMPIRE
-          JEDI
-      }
-    `;
-    const transformer = new GraphQLTransform({
-      transformers: [new ModelTransformer()],
-      featureFlags,
-    });
-    const out = transformer.transform(validSchema);
-    expect(out).toBeDefined();
-
-    const definition = out.schema;
-    expect(definition).toBeDefined();
-    const parsed = parse(definition);
-
-    const postMetaDataInputType = getInputType(parsed, 'PostMetadataInput');
-    expect(postMetaDataInputType).toBeDefined();
-    const tagInputType = getInputType(parsed, 'TagInput');
-    expect(tagInputType).toBeDefined();
-    expectFieldsOnInputType(tagInputType!, ['metadata']);
-    const createPostInputType = getInputType(parsed, 'CreatePostInput');
-    expectFieldsOnInputType(createPostInputType!, ['metadata', 'appearsIn']);
-    const updatePostInputType = getInputType(parsed, 'UpdatePostInput');
-    expectFieldsOnInputType(updatePostInputType!, ['metadata', 'appearsIn']);
-
-    const postModelObject = getObjectType(parsed, 'Post');
-    const postMetaDataInputField = getFieldOnInputType(createPostInputType!, 'metadata');
-    const postMetaDataField = getFieldOnObjectType(postModelObject!, 'metadata');
-    // this checks that the non-model type was properly "unwrapped", renamed, and "rewrapped"
-    // in the generated CreatePostInput type - its types should be the same as in the Post @model type
-    verifyMatchingTypes(postMetaDataInputField.type, postMetaDataField.type);
-
-    expect(verifyInputCount(parsed, 'PostMetadataInput', 1)).toBeTruthy();
-    expect(verifyInputCount(parsed, 'TagInput', 1)).toBeTruthy();
-  });
-
-  it('should support enum as a field', () => {
-    const validSchema = `
-      enum Status { DELIVERED IN_TRANSIT PENDING UNKNOWN }
-      type Test @model {
-        status: Status!
-        lastStatus: Status!
-      }
-    `;
-    const transformer = new GraphQLTransform({
-      transformers: [new ModelTransformer()],
-      featureFlags,
-    });
-
-    const out = transformer.transform(validSchema);
-    expect(out).toBeDefined();
-    const definition = out.schema;
-    expect(definition).toBeDefined();
-    const parsed = parse(definition);
-    validateModelSchema(parsed);
-
-    const createTestInput = getInputType(parsed, 'CreateTestInput');
-    expectFieldsOnInputType(createTestInput!, ['status', 'lastStatus']);
-
-    const updateTestInput = getInputType(parsed, 'CreateTestInput');
-    expectFieldsOnInputType(updateTestInput!, ['status', 'lastStatus']);
-  });
-
-  it('should support non-model types and enums', () => {
-    const validSchema = `
-      type Post @model {
-          id: ID!
-          title: String!
-          createdAt: String
-          updatedAt: String
-          metadata: [PostMetadata!]!
-          appearsIn: [Episode]!
-      }
-      type PostMetadata {
-          tags: Tag
-      }
-      type Tag {
-          published: Boolean
-          metadata: PostMetadata
-      }
-      enum Episode {
-          NEWHOPE
-          EMPIRE
-          JEDI
-      }
-    `;
-    const transformer = new GraphQLTransform({
-      transformers: [new ModelTransformer()],
-      featureFlags,
-    });
-    const out = transformer.transform(validSchema);
-    expect(out).toBeDefined();
-
-    const definition = out.schema;
-    expect(definition).toBeDefined();
-    const parsed = parse(definition);
-
-    const postMetaDataInputType = getInputType(parsed, 'PostMetadataInput');
-    expect(postMetaDataInputType).toBeDefined();
-    const tagInputType = getInputType(parsed, 'TagInput');
-    expect(tagInputType).toBeDefined();
-    expectFieldsOnInputType(tagInputType!, ['metadata']);
-    const createPostInputType = getInputType(parsed, 'CreatePostInput');
-    expectFieldsOnInputType(createPostInputType!, ['metadata', 'appearsIn']);
-    const updatePostInputType = getInputType(parsed, 'UpdatePostInput');
-    expectFieldsOnInputType(updatePostInputType!, ['metadata', 'appearsIn']);
-
-    const postModelObject = getObjectType(parsed, 'Post');
-    const postMetaDataInputField = getFieldOnInputType(createPostInputType!, 'metadata');
-    const postMetaDataField = getFieldOnObjectType(postModelObject!, 'metadata');
-    // this checks that the non-model type was properly "unwrapped", renamed, and "rewrapped"
-    // in the generated CreatePostInput type - its types should be the same as in the Post @model type
-    verifyMatchingTypes(postMetaDataInputField.type, postMetaDataField.type);
-
-    expect(verifyInputCount(parsed, 'PostMetadataInput', 1)).toBeTruthy();
-    expect(verifyInputCount(parsed, 'TagInput', 1)).toBeTruthy();
-  });
-
-  it('should support enum as a field', () => {
-    const validSchema = `
-      enum Status { DELIVERED IN_TRANSIT PENDING UNKNOWN }
-      type Test @model {
-        status: Status!
-        lastStatus: Status!
-      }
-    `;
-    const transformer = new GraphQLTransform({
-      transformers: [new ModelTransformer()],
-      featureFlags,
-    });
-
-    const out = transformer.transform(validSchema);
-    expect(out).toBeDefined();
-    const definition = out.schema;
-    expect(definition).toBeDefined();
-    const parsed = parse(definition);
-    validateModelSchema(parsed);
-
-    const createTestInput = getInputType(parsed, 'CreateTestInput');
-    expectFieldsOnInputType(createTestInput!, ['status', 'lastStatus']);
-
-    const updateTestInput = getInputType(parsed, 'CreateTestInput');
-    expectFieldsOnInputType(updateTestInput!, ['status', 'lastStatus']);
-  });
-
-  it('should support non-model types and enums', () => {
-    const validSchema = `
-      type Post @model {
-          id: ID!
-          title: String!
-          createdAt: String
-          updatedAt: String
-          metadata: [PostMetadata!]!
-          appearsIn: [Episode]!
-      }
-      type PostMetadata {
-          tags: Tag
-      }
-      type Tag {
-          published: Boolean
-          metadata: PostMetadata
-      }
-      enum Episode {
-          NEWHOPE
-          EMPIRE
-          JEDI
-      }
-    `;
-    const transformer = new GraphQLTransform({
-      transformers: [new ModelTransformer()],
-      featureFlags,
-    });
-    const out = transformer.transform(validSchema);
-    expect(out).toBeDefined();
-
-    const definition = out.schema;
-    expect(definition).toBeDefined();
-    const parsed = parse(definition);
-
-    const postMetaDataInputType = getInputType(parsed, 'PostMetadataInput');
-    expect(postMetaDataInputType).toBeDefined();
-    const tagInputType = getInputType(parsed, 'TagInput');
-    expect(tagInputType).toBeDefined();
-    expectFieldsOnInputType(tagInputType!, ['metadata']);
-    const createPostInputType = getInputType(parsed, 'CreatePostInput');
-    expectFieldsOnInputType(createPostInputType!, ['metadata', 'appearsIn']);
-    const updatePostInputType = getInputType(parsed, 'UpdatePostInput');
-    expectFieldsOnInputType(updatePostInputType!, ['metadata', 'appearsIn']);
-
-    const postModelObject = getObjectType(parsed, 'Post');
-    const postMetaDataInputField = getFieldOnInputType(createPostInputType!, 'metadata');
-    const postMetaDataField = getFieldOnObjectType(postModelObject!, 'metadata');
-    // this checks that the non-model type was properly "unwrapped", renamed, and "rewrapped"
-    // in the generated CreatePostInput type - its types should be the same as in the Post @model type
-    verifyMatchingTypes(postMetaDataInputField.type, postMetaDataField.type);
-
-    expect(verifyInputCount(parsed, 'PostMetadataInput', 1)).toBeTruthy();
-    expect(verifyInputCount(parsed, 'TagInput', 1)).toBeTruthy();
-  });
-
-  it('should support enum as a field', () => {
-    const validSchema = `
-      enum Status { DELIVERED IN_TRANSIT PENDING UNKNOWN }
-      type Test @model {
-        status: Status!
-        lastStatus: Status!
-      }
-    `;
-    const transformer = new GraphQLTransform({
-      transformers: [new ModelTransformer()],
-      featureFlags,
-    });
-
-    const out = transformer.transform(validSchema);
-    expect(out).toBeDefined();
-    const definition = out.schema;
-    expect(definition).toBeDefined();
-    const parsed = parse(definition);
-    validateModelSchema(parsed);
-
-    const createTestInput = getInputType(parsed, 'CreateTestInput');
-    expectFieldsOnInputType(createTestInput!, ['status', 'lastStatus']);
-
-    const updateTestInput = getInputType(parsed, 'CreateTestInput');
-    expectFieldsOnInputType(updateTestInput!, ['status', 'lastStatus']);
-  });
-=======
->>>>>>> fcd436df
 });