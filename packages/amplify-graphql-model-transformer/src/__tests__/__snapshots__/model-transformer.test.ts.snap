// Jest Snapshot v1, https://goo.gl/fbAQLP

<<<<<<< HEAD
exports[`ModelTransformer:  should filter known input types from create and update input fields 1`] = `
"
type Test {
  id: ID!
  email: Email
  createdAt: AWSDateTime!
  updatedAt: AWSDateTime!
}

type Email {
  id: ID!
  createdAt: AWSDateTime!
  updatedAt: AWSDateTime!
}

input ModelStringInput {
  ne: String
  eq: String
  le: String
  lt: String
  ge: String
  gt: String
  contains: String
  notContains: String
  between: [String]
  beginsWith: String
  attributeExists: Boolean
  attributeType: ModelAttributeTypes
  size: ModelSizeInput
}

input ModelIntInput {
  ne: Int
  eq: Int
  le: Int
  lt: Int
  ge: Int
  gt: Int
  between: [Int]
  attributeExists: Boolean
  attributeType: ModelAttributeTypes
}

input ModelFloatInput {
  ne: Float
  eq: Float
  le: Float
  lt: Float
  ge: Float
  gt: Float
  between: [Float]
  attributeExists: Boolean
  attributeType: ModelAttributeTypes
}

input ModelBooleanInput {
  ne: Boolean
  eq: Boolean
  attributeExists: Boolean
  attributeType: ModelAttributeTypes
}

input ModelIDInput {
  ne: ID
  eq: ID
  le: ID
  lt: ID
  ge: ID
  gt: ID
  contains: ID
  notContains: ID
  between: [ID]
  beginsWith: ID
  attributeExists: Boolean
  attributeType: ModelAttributeTypes
  size: ModelSizeInput
}

enum ModelAttributeTypes {
  binary
  binarySet
  bool
  list
  map
  number
  numberSet
  string
  stringSet
  _null
}

input ModelSizeInput {
  ne: Int
  eq: Int
  le: Int
  lt: Int
  ge: Int
  gt: Int
  between: [Int]
}

enum ModelSortDirection {
  ASC
  DESC
}

type Query {
  getTest(id: ID!): Test
  listTests(filter: ModelTestFilterInput, limit: Int, nextToken: String): ModelTestConnection
  getEmail(id: ID!): Email
  listEmails(filter: ModelEmailFilterInput, limit: Int, nextToken: String): ModelEmailConnection
}

type ModelTestConnection {
  items: [Test]
  nextToken: String
}

input ModelTestFilterInput {
  id: ModelIDInput
  and: [ModelTestFilterInput]
  or: [ModelTestFilterInput]
  not: ModelTestFilterInput
}

input ModelTestConditionInput {
  id: ModelIDInput
  and: [ModelTestConditionInput]
  or: [ModelTestConditionInput]
  not: ModelTestConditionInput
}

input CreateTestInput {
  id: ID
}

type Mutation {
  createTest(input: CreateTestInput!, condition: ModelTestConditionInput): Test
  updateTest(input: UpdateTestInput!, condition: ModelTestConditionInput): Test
  deleteTest(input: DeleteTestInput!, condition: ModelTestConditionInput): Test
  createEmail(input: CreateEmailInput!, condition: ModelEmailConditionInput): Email
  updateEmail(input: UpdateEmailInput!, condition: ModelEmailConditionInput): Email
  deleteEmail(input: DeleteEmailInput!, condition: ModelEmailConditionInput): Email
}

input UpdateTestInput {
  id: ID!
}

input DeleteTestInput {
  id: ID!
}

type Subscription {
  onCreateTest: Test @aws_subscribe(mutations: [\\"createTest\\"])
  onUpdateTest: Test @aws_subscribe(mutations: [\\"updateTest\\"])
  onDeleteTest: Test @aws_subscribe(mutations: [\\"deleteTest\\"])
  onCreateEmail: Email @aws_subscribe(mutations: [\\"createEmail\\"])
  onUpdateEmail: Email @aws_subscribe(mutations: [\\"updateEmail\\"])
  onDeleteEmail: Email @aws_subscribe(mutations: [\\"deleteEmail\\"])
}

type ModelEmailConnection {
  items: [Email]
  nextToken: String
}

input ModelEmailFilterInput {
  id: ModelIDInput
  and: [ModelEmailFilterInput]
  or: [ModelEmailFilterInput]
  not: ModelEmailFilterInput
}

input ModelEmailConditionInput {
  id: ModelIDInput
  and: [ModelEmailConditionInput]
  or: [ModelEmailConditionInput]
  not: ModelEmailConditionInput
}

input CreateEmailInput {
  id: ID
}

input UpdateEmailInput {
  id: ID!
}

input DeleteEmailInput {
  id: ID!
}

"
`;

exports[`ModelTransformer:  should have timestamps as nullable fields when the type makes it non-nullable 1`] = `
=======
exports[`ModelTransformer:  should generate enum input objects 1`] = `
>>>>>>> fa0c3850
"
type Post {
  id: ID!
  title: String!
  createdAt: AWSDateTime
  updatedAt: AWSDateTime
  metadata: PostMetadata
  entityMetadata: EntityMetadata
  appearsIn: [Episode!]
  episode: Episode
}

type Author {
  id: ID!
  name: String!
  postMetadata: PostMetadata
  entityMetadata: EntityMetadata
  createdAt: AWSDateTime!
  updatedAt: AWSDateTime!
}

type EntityMetadata {
  isActive: Boolean
}

type PostMetadata {
  tags: Tag
}

type Tag {
  published: Boolean
  metadata: PostMetadata
}

enum Episode {
  NEWHOPE
  EMPIRE
  JEDI
}

type Require {
  id: ID!
  requiredField: String!
  notRequiredField: String
  createdAt: AWSDateTime!
  updatedAt: AWSDateTime!
}

type Comment {
  id: ID!
  title: String!
  content: String
  updatedOn: Int
  createdOn: AWSDateTime!
}

input ModelStringInput {
  ne: String
  eq: String
  le: String
  lt: String
  ge: String
  gt: String
  contains: String
  notContains: String
  between: [String]
  beginsWith: String
  attributeExists: Boolean
  attributeType: ModelAttributeTypes
  size: ModelSizeInput
}

input ModelIntInput {
  ne: Int
  eq: Int
  le: Int
  lt: Int
  ge: Int
  gt: Int
  between: [Int]
  attributeExists: Boolean
  attributeType: ModelAttributeTypes
}

input ModelFloatInput {
  ne: Float
  eq: Float
  le: Float
  lt: Float
  ge: Float
  gt: Float
  between: [Float]
  attributeExists: Boolean
  attributeType: ModelAttributeTypes
}

input ModelBooleanInput {
  ne: Boolean
  eq: Boolean
  attributeExists: Boolean
  attributeType: ModelAttributeTypes
}

input ModelIDInput {
  ne: ID
  eq: ID
  le: ID
  lt: ID
  ge: ID
  gt: ID
  contains: ID
  notContains: ID
  between: [ID]
  beginsWith: ID
  attributeExists: Boolean
  attributeType: ModelAttributeTypes
  size: ModelSizeInput
}

enum ModelAttributeTypes {
  binary
  binarySet
  bool
  list
  map
  number
  numberSet
  string
  stringSet
  _null
}

input ModelSizeInput {
  ne: Int
  eq: Int
  le: Int
  lt: Int
  ge: Int
  gt: Int
  between: [Int]
}

enum ModelSortDirection {
  ASC
  DESC
}

input PostMetadataInput {
  tags: TagInput
}

input TagInput {
  published: Boolean
  metadata: PostMetadataInput
}

input EntityMetadataInput {
  isActive: Boolean
}

type ModelPostConnection {
  items: [Post]
  nextToken: String
}

input ModelEpisodeListInput {
  eq: [Episode]
  ne: [Episode]
  contains: Episode
  notContains: Episode
}

input ModelEpisodeInput {
  eq: Episode
  ne: Episode
}

input ModelPostFilterInput {
  id: ModelIDInput
  title: ModelStringInput
  createdAt: ModelStringInput
  updatedAt: ModelStringInput
  appearsIn: ModelEpisodeListInput
  episode: ModelEpisodeInput
  and: [ModelPostFilterInput]
  or: [ModelPostFilterInput]
  not: ModelPostFilterInput
}

type Query {
  getPost(id: ID!): Post
  listPosts(filter: ModelPostFilterInput, limit: Int, nextToken: String): ModelPostConnection
  getAuthor(id: ID!): Author
  listAuthors(filter: ModelAuthorFilterInput, limit: Int, nextToken: String): ModelAuthorConnection
  getRequire(id: ID!): Require
  listRequires(filter: ModelRequireFilterInput, limit: Int, nextToken: String): ModelRequireConnection
  getComment(id: ID!): Comment
  listComments(filter: ModelCommentFilterInput, limit: Int, nextToken: String): ModelCommentConnection
}

input ModelPostConditionInput {
  title: ModelStringInput
  createdAt: ModelStringInput
  updatedAt: ModelStringInput
  appearsIn: ModelEpisodeListInput
  episode: ModelEpisodeInput
  and: [ModelPostConditionInput]
  or: [ModelPostConditionInput]
  not: ModelPostConditionInput
}

input CreatePostInput {
  id: ID
  title: String!
  createdAt: AWSDateTime
  updatedAt: AWSDateTime
  metadata: PostMetadataInput
  entityMetadata: EntityMetadataInput
  appearsIn: [Episode!]
  episode: Episode
}

input UpdatePostInput {
  id: ID!
  title: String
  createdAt: AWSDateTime
  updatedAt: AWSDateTime
  metadata: PostMetadataInput
  entityMetadata: EntityMetadataInput
  appearsIn: [Episode!]
  episode: Episode
}

input DeletePostInput {
  id: ID!
}

type Mutation {
  createPost(input: CreatePostInput!, condition: ModelPostConditionInput): Post
  updatePost(input: UpdatePostInput!, condition: ModelPostConditionInput): Post
  deletePost(input: DeletePostInput!, condition: ModelPostConditionInput): Post
  createAuthor(input: CreateAuthorInput!, condition: ModelAuthorConditionInput): Author
  updateAuthor(input: UpdateAuthorInput!, condition: ModelAuthorConditionInput): Author
  deleteAuthor(input: DeleteAuthorInput!, condition: ModelAuthorConditionInput): Author
  createRequire(input: CreateRequireInput!, condition: ModelRequireConditionInput): Require
  updateRequire(input: UpdateRequireInput!, condition: ModelRequireConditionInput): Require
  deleteRequire(input: DeleteRequireInput!, condition: ModelRequireConditionInput): Require
  createComment(input: CreateCommentInput!, condition: ModelCommentConditionInput): Comment
  updateComment(input: UpdateCommentInput!, condition: ModelCommentConditionInput): Comment
  deleteComment(input: DeleteCommentInput!, condition: ModelCommentConditionInput): Comment
}

type Subscription {
  onCreatePost: Post @aws_subscribe(mutations: [\\"createPost\\"])
  onUpdatePost: Post @aws_subscribe(mutations: [\\"updatePost\\"])
  onDeletePost: Post @aws_subscribe(mutations: [\\"deletePost\\"])
  onCreateAuthor: Author @aws_subscribe(mutations: [\\"createAuthor\\"])
  onUpdateAuthor: Author @aws_subscribe(mutations: [\\"updateAuthor\\"])
  onDeleteAuthor: Author @aws_subscribe(mutations: [\\"deleteAuthor\\"])
  onCreateRequire: Require @aws_subscribe(mutations: [\\"createRequire\\"])
  onUpdateRequire: Require @aws_subscribe(mutations: [\\"updateRequire\\"])
  onDeleteRequire: Require @aws_subscribe(mutations: [\\"deleteRequire\\"])
  onCreateComment: Comment @aws_subscribe(mutations: [\\"createComment\\"])
  onUpdateComment: Comment @aws_subscribe(mutations: [\\"updateComment\\"])
  onDeleteComment: Comment @aws_subscribe(mutations: [\\"deleteComment\\"])
}

type ModelAuthorConnection {
  items: [Author]
  nextToken: String
}

input ModelAuthorFilterInput {
  id: ModelIDInput
  name: ModelStringInput
  and: [ModelAuthorFilterInput]
  or: [ModelAuthorFilterInput]
  not: ModelAuthorFilterInput
}

input ModelAuthorConditionInput {
  name: ModelStringInput
  and: [ModelAuthorConditionInput]
  or: [ModelAuthorConditionInput]
  not: ModelAuthorConditionInput
}

input CreateAuthorInput {
  id: ID
  name: String!
  postMetadata: PostMetadataInput
  entityMetadata: EntityMetadataInput
}

input UpdateAuthorInput {
  id: ID!
  name: String
  postMetadata: PostMetadataInput
  entityMetadata: EntityMetadataInput
}

input DeleteAuthorInput {
  id: ID!
}

type ModelRequireConnection {
  items: [Require]
  nextToken: String
}

input ModelRequireFilterInput {
  id: ModelIDInput
  requiredField: ModelStringInput
  notRequiredField: ModelStringInput
  and: [ModelRequireFilterInput]
  or: [ModelRequireFilterInput]
  not: ModelRequireFilterInput
}

input ModelRequireConditionInput {
  requiredField: ModelStringInput
  notRequiredField: ModelStringInput
  and: [ModelRequireConditionInput]
  or: [ModelRequireConditionInput]
  not: ModelRequireConditionInput
}

input CreateRequireInput {
  id: ID
  requiredField: String!
  notRequiredField: String
}

input UpdateRequireInput {
  id: ID!
  requiredField: String
  notRequiredField: String
}

input DeleteRequireInput {
  id: ID!
}

type ModelCommentConnection {
  items: [Comment]
  nextToken: String
}

input ModelCommentFilterInput {
  id: ModelIDInput
  title: ModelStringInput
  content: ModelStringInput
  updatedOn: ModelIntInput
  and: [ModelCommentFilterInput]
  or: [ModelCommentFilterInput]
  not: ModelCommentFilterInput
}

input ModelCommentConditionInput {
  title: ModelStringInput
  content: ModelStringInput
  updatedOn: ModelIntInput
  and: [ModelCommentConditionInput]
  or: [ModelCommentConditionInput]
  not: ModelCommentConditionInput
}

input CreateCommentInput {
  id: ID
  title: String!
  content: String
  updatedOn: Int
}

input UpdateCommentInput {
  id: ID!
  title: String
  content: String
  updatedOn: Int
}

input DeleteCommentInput {
  id: ID!
}

"
`;

exports[`ModelTransformer:  should have timestamps as nullable fields when the type makes it non-nullable 1`] = `
"
type Post {
  id: ID!
  str: String
  createdAt: AWSDateTime!
  updatedAt: AWSDateTime!
}

input ModelStringInput {
  ne: String
  eq: String
  le: String
  lt: String
  ge: String
  gt: String
  contains: String
  notContains: String
  between: [String]
  beginsWith: String
  attributeExists: Boolean
  attributeType: ModelAttributeTypes
  size: ModelSizeInput
}

input ModelIntInput {
  ne: Int
  eq: Int
  le: Int
  lt: Int
  ge: Int
  gt: Int
  between: [Int]
  attributeExists: Boolean
  attributeType: ModelAttributeTypes
}

input ModelFloatInput {
  ne: Float
  eq: Float
  le: Float
  lt: Float
  ge: Float
  gt: Float
  between: [Float]
  attributeExists: Boolean
  attributeType: ModelAttributeTypes
}

input ModelBooleanInput {
  ne: Boolean
  eq: Boolean
  attributeExists: Boolean
  attributeType: ModelAttributeTypes
}

input ModelIDInput {
  ne: ID
  eq: ID
  le: ID
  lt: ID
  ge: ID
  gt: ID
  contains: ID
  notContains: ID
  between: [ID]
  beginsWith: ID
  attributeExists: Boolean
  attributeType: ModelAttributeTypes
  size: ModelSizeInput
}

enum ModelAttributeTypes {
  binary
  binarySet
  bool
  list
  map
  number
  numberSet
  string
  stringSet
  _null
}

input ModelSizeInput {
  ne: Int
  eq: Int
  le: Int
  lt: Int
  ge: Int
  gt: Int
  between: [Int]
}

enum ModelSortDirection {
  ASC
  DESC
}

type ModelPostConnection {
  items: [Post]
  nextToken: String
}

input ModelPostFilterInput {
  id: ModelIDInput
  str: ModelStringInput
  createdAt: ModelStringInput
  updatedAt: ModelStringInput
  and: [ModelPostFilterInput]
  or: [ModelPostFilterInput]
  not: ModelPostFilterInput
}

type Query {
  getPost(id: ID!): Post
  listPosts(filter: ModelPostFilterInput, limit: Int, nextToken: String): ModelPostConnection
}

input ModelPostConditionInput {
  str: ModelStringInput
  createdAt: ModelStringInput
  updatedAt: ModelStringInput
  and: [ModelPostConditionInput]
  or: [ModelPostConditionInput]
  not: ModelPostConditionInput
}

input CreatePostInput {
  id: ID
  str: String
  createdAt: AWSDateTime
  updatedAt: AWSDateTime
}

input UpdatePostInput {
  id: ID!
  str: String
  createdAt: AWSDateTime
  updatedAt: AWSDateTime
}

input DeletePostInput {
  id: ID!
}

type Mutation {
  createPost(input: CreatePostInput!, condition: ModelPostConditionInput): Post
  updatePost(input: UpdatePostInput!, condition: ModelPostConditionInput): Post
  deletePost(input: DeletePostInput!, condition: ModelPostConditionInput): Post
}

type Subscription {
  onCreatePost: Post @aws_subscribe(mutations: [\\"createPost\\"])
  onUpdatePost: Post @aws_subscribe(mutations: [\\"updatePost\\"])
  onDeletePost: Post @aws_subscribe(mutations: [\\"deletePost\\"])
}

"
`;

exports[`ModelTransformer:  should have timestamps as nullable fields when the type makes it non-nullable 2`] = `
"## [Start] Create Request template. **
## Begin - key condition **
#if( $ctx.stash.metadata.modelObjectKey )
  #set( $keyConditionExpr = {} )
  #set( $keyConditionExprNames = {} )
  #foreach( $entry in $ctx.stash.metadata.modelObjectKey.entrySet() )
    $util.qr($keyConditionExpr.put(\\"keyCondition$velocityCount\\", {
  \\"attributeExists\\": false
}))
    $util.qr($keyConditionExprNames.put(\\"#keyCondition$velocityCount\\", \\"$entry.key\\"))
  #end
  $util.qr($ctx.stash.conditions.add($keyConditionExpr))
#else
  $util.qr($ctx.stash.conditions.add({
  \\"id\\": {
      \\"attributeExists\\": false
  }
}))
#end
## End - key condition **
## Set the default values to put request **
#set( $mergedValues = $util.defaultIfNull($ctx.stash.defaultValues, {}) )
## copy the values from input **
$util.qr($mergedValues.putAll($util.defaultIfNull($ctx.args.input, {})))
## set the typename **
$util.qr($mergedValues.put(\\"__typename\\", \\"Post\\"))
#set( $PutObject = {
  \\"version\\": \\"2018-05-29\\",
  \\"operation\\": \\"PutItem\\",
  \\"attributeValues\\":   $util.dynamodb.toMapValues($mergedValues),
  \\"condition\\": $condition
} )
#if( $context.args.condition )
  $util.qr($ctx.stash.conditions.add($context.args.condition))
#end
## Begin - key condition **
#if( $ctx.stash.metadata.modelObjectKey )
  #set( $keyConditionExpr = {} )
  #set( $keyConditionExprNames = {} )
  #foreach( $entry in $ctx.stash.metadata.modelObjectKey.entrySet() )
    $util.qr($keyConditionExpr.put(\\"keyCondition$velocityCount\\", {
  \\"attributeExists\\": false
}))
    $util.qr($keyConditionExprNames.put(\\"#keyCondition$velocityCount\\", \\"$entry.key\\"))
  #end
  $util.qr($ctx.stash.conditions.add($keyConditionExpr))
#else
  $util.qr($ctx.stash.conditions.add({
  \\"id\\": {
      \\"attributeExists\\": false
  }
}))
#end
## End - key condition **
## Start condition block **
#if( $ctx.stash.conditions && $ctx.stash.conditions.size() != 0 )
  #set( $mergedConditions = {
  \\"and\\": $ctx.stash.conditions
} )
  #set( $Conditions = $util.parseJson($util.transform.toDynamoDBConditionExpression($mergedConditions)) )
  #if( $Conditions.expressionValues && $Conditions.expressionValues.size() == 0 )
    #set( $Conditions = {
  \\"expression\\": $Conditions.expression,
  \\"expressionNames\\": $Conditions.expressionNames
} )
  #end
  ## End condition block **
#end
#if( $Conditions )
  #if( $keyConditionExprNames )
    $util.qr($Conditions.expressionNames.putAll($keyConditionExprNames))
  #end
  $util.qr($PutObject.put(\\"condition\\", $Conditions))
#end
#if( $ctx.stash.metadata.modelObjectKey )
  $util.qr($PutObject.put(\\"key\\", $ctx.stash.metadata.modelObjectKey))
#else
  #set( $Key = {
  \\"id\\":   $util.dynamodb.toDynamoDB($mergedValues.id)
} )
  $util.qr($PutObject.put(\\"key\\", $Key))
#end
$util.toJson($PutObject)
## [End] Create Request template. **"
`;

exports[`ModelTransformer:  should have timestamps as nullable fields when the type makes it non-nullable 3`] = `
"## [Start] Mutation Update resolver. **
## Set the default values to put request **
#set( $mergedValues = $util.defaultIfNull($ctx.stash.defaultValues, {}) )
## copy the values from input **
$util.qr($mergedValues.putAll($util.defaultIfNull($ctx.args.input, {})))
## set the typename **
## Initialize the vars for creating ddb expression **
#set( $expNames = {} )
#set( $expValues = {} )
#set( $expSet = {} )
#set( $expAdd = {} )
#set( $expRemove = [] )
#if( $ctx.stash.metadata.modelObjectKey )
  #set( $Key = $ctx.stash.metadata.modelObjectKey )
#else
  #set( $Key = {
  \\"id\\":   $util.dynamodb.toDynamoDB($ctx.args.input.id)
} )
#end
## Model key **
#if( $ctx.stash.metadata.modelObjectKey )
  #set( $keyFields = [] )
  #foreach( $entry in $ctx.stash.metadata.modelObjectKey.entrySet() )
    $util.qr($keyFields.add(\\"$entry.key\\"))
  #end
#else
  #set( $keyFields = [\\"id\\"] )
#end
#foreach( $entry in $util.map.copyAndRemoveAllKeys($mergedValues, $keyFields).entrySet() )
  #if( !$util.isNull($ctx.stash.metadata.dynamodbNameOverrideMap) && $ctx.stash.metadata.dynamodbNameOverrideMap.containsKey(\\"$entry.key\\") )
    #set( $entryKeyAttributeName = $ctx.stash.metadata.dynamodbNameOverrideMap.get(\\"$entry.key\\") )
  #else
    #set( $entryKeyAttributeName = $entry.key )
  #end
  #if( $util.isNull($entry.value) )
    #set( $discard = $expRemove.add(\\"#$entryKeyAttributeName\\") )
    $util.qr($expNames.put(\\"#$entryKeyAttributeName\\", \\"$entry.key\\"))
  #else
    $util.qr($expSet.put(\\"#$entryKeyAttributeName\\", \\":$entryKeyAttributeName\\"))
    $util.qr($expNames.put(\\"#$entryKeyAttributeName\\", \\"$entry.key\\"))
    $util.qr($expValues.put(\\":$entryKeyAttributeName\\", $util.dynamodb.toDynamoDB($entry.value)))
  #end
#end
#set( $expression = \\"\\" )
#if( !$expSet.isEmpty() )
  #set( $expression = \\"SET\\" )
  #foreach( $entry in $expSet.entrySet() )
    #set( $expression = \\"$expression $entry.key = $entry.value\\" )
    #if( $foreach.hasNext() )
      #set( $expression = \\"$expression,\\" )
    #end
  #end
#end
#if( !$expAdd.isEmpty() )
  #set( $expression = \\"$expression ADD\\" )
  #foreach( $entry in $expAdd.entrySet() )
    #set( $expression = \\"$expression $entry.key $entry.value\\" )
    #if( $foreach.hasNext() )
      #set( $expression = \\"$expression,\\" )
    #end
  #end
#end
#if( !$expRemove.isEmpty() )
  #set( $expression = \\"$expression REMOVE\\" )
  #foreach( $entry in $expRemove )
    #set( $expression = \\"$expression $entry\\" )
    #if( $foreach.hasNext() )
      #set( $expression = \\"$expression,\\" )
    #end
  #end
#end
#set( $update = {} )
$util.qr($update.put(\\"expression\\", \\"$expression\\"))
#if( !$expNames.isEmpty() )
  $util.qr($update.put(\\"expressionNames\\", $expNames))
#end
#if( !$expValues.isEmpty() )
  $util.qr($update.put(\\"expressionValues\\", $expValues))
#end
## Begin - key condition **
#if( $ctx.stash.metadata.modelObjectKey )
  #set( $keyConditionExpr = {} )
  #set( $keyConditionExprNames = {} )
  #foreach( $entry in $ctx.stash.metadata.modelObjectKey.entrySet() )
    $util.qr($keyConditionExpr.put(\\"keyCondition$velocityCount\\", {
  \\"attributeExists\\": true
}))
    $util.qr($keyConditionExprNames.put(\\"#keyCondition$velocityCount\\", \\"$entry.key\\"))
  #end
  $util.qr($ctx.stash.conditions.add($keyConditionExpr))
#else
  $util.qr($ctx.stash.conditions.add({
  \\"id\\": {
      \\"attributeExists\\": true
  }
}))
#end
## End - key condition **
#if( $context.args.condition )
  $util.qr($ctx.stash.conditions.add($context.args.condition))
#end
## Start condition block **
#if( $ctx.stash.conditions && $ctx.stash.conditions.size() != 0 )
  #set( $mergedConditions = {
  \\"and\\": $ctx.stash.conditions
} )
  #set( $Conditions = $util.parseJson($util.transform.toDynamoDBConditionExpression($mergedConditions)) )
  #if( $Conditions.expressionValues && $Conditions.expressionValues.size() == 0 )
    #set( $Conditions = {
  \\"expression\\": $Conditions.expression,
  \\"expressionNames\\": $Conditions.expressionNames
} )
  #end
  ## End condition block **
#end
#set( $UpdateItem = {
  \\"version\\": \\"2018-05-29\\",
  \\"operation\\": \\"UpdateItem\\",
  \\"key\\": $Key,
  \\"update\\": $update
} )
#if( $Conditions )
  #if( $keyConditionExprNames )
    $util.qr($Conditions.expressionNames.putAll($keyConditionExprNames))
  #end
  $util.qr($UpdateItem.put(\\"condition\\", $Conditions))
#end
$util.toJson($UpdateItem)
## [End] Mutation Update resolver. **"
`;

exports[`ModelTransformer:  should not add default primary key when ID is defined 1`] = `
"## [Start] Create Request template. **
## Begin - key condition **
#if( $ctx.stash.metadata.modelObjectKey )
  #set( $keyConditionExpr = {} )
  #set( $keyConditionExprNames = {} )
  #foreach( $entry in $ctx.stash.metadata.modelObjectKey.entrySet() )
    $util.qr($keyConditionExpr.put(\\"keyCondition$velocityCount\\", {
  \\"attributeExists\\": false
}))
    $util.qr($keyConditionExprNames.put(\\"#keyCondition$velocityCount\\", \\"$entry.key\\"))
  #end
  $util.qr($ctx.stash.conditions.add($keyConditionExpr))
#else
  $util.qr($ctx.stash.conditions.add({
  \\"id\\": {
      \\"attributeExists\\": false
  }
}))
#end
## End - key condition **
## Set the default values to put request **
#set( $mergedValues = $util.defaultIfNull($ctx.stash.defaultValues, {}) )
## copy the values from input **
$util.qr($mergedValues.putAll($util.defaultIfNull($ctx.args.input, {})))
## set the typename **
$util.qr($mergedValues.put(\\"__typename\\", \\"Post\\"))
#set( $PutObject = {
  \\"version\\": \\"2018-05-29\\",
  \\"operation\\": \\"PutItem\\",
  \\"attributeValues\\":   $util.dynamodb.toMapValues($mergedValues),
  \\"condition\\": $condition
} )
#if( $context.args.condition )
  $util.qr($ctx.stash.conditions.add($context.args.condition))
#end
## Begin - key condition **
#if( $ctx.stash.metadata.modelObjectKey )
  #set( $keyConditionExpr = {} )
  #set( $keyConditionExprNames = {} )
  #foreach( $entry in $ctx.stash.metadata.modelObjectKey.entrySet() )
    $util.qr($keyConditionExpr.put(\\"keyCondition$velocityCount\\", {
  \\"attributeExists\\": false
}))
    $util.qr($keyConditionExprNames.put(\\"#keyCondition$velocityCount\\", \\"$entry.key\\"))
  #end
  $util.qr($ctx.stash.conditions.add($keyConditionExpr))
#else
  $util.qr($ctx.stash.conditions.add({
  \\"id\\": {
      \\"attributeExists\\": false
  }
}))
#end
## End - key condition **
## Start condition block **
#if( $ctx.stash.conditions && $ctx.stash.conditions.size() != 0 )
  #set( $mergedConditions = {
  \\"and\\": $ctx.stash.conditions
} )
  #set( $Conditions = $util.parseJson($util.transform.toDynamoDBConditionExpression($mergedConditions)) )
  #if( $Conditions.expressionValues && $Conditions.expressionValues.size() == 0 )
    #set( $Conditions = {
  \\"expression\\": $Conditions.expression,
  \\"expressionNames\\": $Conditions.expressionNames
} )
  #end
  ## End condition block **
#end
#if( $Conditions )
  #if( $keyConditionExprNames )
    $util.qr($Conditions.expressionNames.putAll($keyConditionExprNames))
  #end
  $util.qr($PutObject.put(\\"condition\\", $Conditions))
#end
#if( $ctx.stash.metadata.modelObjectKey )
  $util.qr($PutObject.put(\\"key\\", $ctx.stash.metadata.modelObjectKey))
#else
  #set( $Key = {
  \\"id\\":   $util.dynamodb.toDynamoDB($mergedValues.id)
} )
  $util.qr($PutObject.put(\\"key\\", $Key))
#end
$util.toJson($PutObject)
## [End] Create Request template. **"
`;

exports[`ModelTransformer:  should not generate superfluous input and filter types 1`] = `
"
type Entity {
  id: ID!
  str: String
  createdAt: AWSDateTime!
  updatedAt: AWSDateTime!
}

input ModelStringInput {
  ne: String
  eq: String
  le: String
  lt: String
  ge: String
  gt: String
  contains: String
  notContains: String
  between: [String]
  beginsWith: String
  attributeExists: Boolean
  attributeType: ModelAttributeTypes
  size: ModelSizeInput
}

input ModelIntInput {
  ne: Int
  eq: Int
  le: Int
  lt: Int
  ge: Int
  gt: Int
  between: [Int]
  attributeExists: Boolean
  attributeType: ModelAttributeTypes
}

input ModelFloatInput {
  ne: Float
  eq: Float
  le: Float
  lt: Float
  ge: Float
  gt: Float
  between: [Float]
  attributeExists: Boolean
  attributeType: ModelAttributeTypes
}

input ModelBooleanInput {
  ne: Boolean
  eq: Boolean
  attributeExists: Boolean
  attributeType: ModelAttributeTypes
}

input ModelIDInput {
  ne: ID
  eq: ID
  le: ID
  lt: ID
  ge: ID
  gt: ID
  contains: ID
  notContains: ID
  between: [ID]
  beginsWith: ID
  attributeExists: Boolean
  attributeType: ModelAttributeTypes
  size: ModelSizeInput
}

enum ModelAttributeTypes {
  binary
  binarySet
  bool
  list
  map
  number
  numberSet
  string
  stringSet
  _null
}

input ModelSizeInput {
  ne: Int
  eq: Int
  le: Int
  lt: Int
  ge: Int
  gt: Int
  between: [Int]
}

enum ModelSortDirection {
  ASC
  DESC
}

type Query {
  getEntity(id: ID!): Entity
}

"
`;

exports[`ModelTransformer:  should not to auto generate createdAt and updatedAt when the type in schema is not AWSDateTime 1`] = `
"
type Post {
  id: ID!
  str: String
  createdAt: AWSTimestamp
  updatedAt: AWSTimestamp
}

input ModelStringInput {
  ne: String
  eq: String
  le: String
  lt: String
  ge: String
  gt: String
  contains: String
  notContains: String
  between: [String]
  beginsWith: String
  attributeExists: Boolean
  attributeType: ModelAttributeTypes
  size: ModelSizeInput
}

input ModelIntInput {
  ne: Int
  eq: Int
  le: Int
  lt: Int
  ge: Int
  gt: Int
  between: [Int]
  attributeExists: Boolean
  attributeType: ModelAttributeTypes
}

input ModelFloatInput {
  ne: Float
  eq: Float
  le: Float
  lt: Float
  ge: Float
  gt: Float
  between: [Float]
  attributeExists: Boolean
  attributeType: ModelAttributeTypes
}

input ModelBooleanInput {
  ne: Boolean
  eq: Boolean
  attributeExists: Boolean
  attributeType: ModelAttributeTypes
}

input ModelIDInput {
  ne: ID
  eq: ID
  le: ID
  lt: ID
  ge: ID
  gt: ID
  contains: ID
  notContains: ID
  between: [ID]
  beginsWith: ID
  attributeExists: Boolean
  attributeType: ModelAttributeTypes
  size: ModelSizeInput
}

enum ModelAttributeTypes {
  binary
  binarySet
  bool
  list
  map
  number
  numberSet
  string
  stringSet
  _null
}

input ModelSizeInput {
  ne: Int
  eq: Int
  le: Int
  lt: Int
  ge: Int
  gt: Int
  between: [Int]
}

enum ModelSortDirection {
  ASC
  DESC
}

type ModelPostConnection {
  items: [Post]
  nextToken: String
}

input ModelPostFilterInput {
  id: ModelIDInput
  str: ModelStringInput
  createdAt: ModelIntInput
  updatedAt: ModelIntInput
  and: [ModelPostFilterInput]
  or: [ModelPostFilterInput]
  not: ModelPostFilterInput
}

type Query {
  getPost(id: ID!): Post
  listPosts(filter: ModelPostFilterInput, limit: Int, nextToken: String): ModelPostConnection
}

input ModelPostConditionInput {
  str: ModelStringInput
  createdAt: ModelIntInput
  updatedAt: ModelIntInput
  and: [ModelPostConditionInput]
  or: [ModelPostConditionInput]
  not: ModelPostConditionInput
}

input CreatePostInput {
  id: ID
  str: String
  createdAt: AWSTimestamp
  updatedAt: AWSTimestamp
}

input UpdatePostInput {
  id: ID!
  str: String
  createdAt: AWSTimestamp
  updatedAt: AWSTimestamp
}

input DeletePostInput {
  id: ID!
}

type Mutation {
  createPost(input: CreatePostInput!, condition: ModelPostConditionInput): Post
  updatePost(input: UpdatePostInput!, condition: ModelPostConditionInput): Post
  deletePost(input: DeletePostInput!, condition: ModelPostConditionInput): Post
}

type Subscription {
  onCreatePost: Post @aws_subscribe(mutations: [\\"createPost\\"])
  onUpdatePost: Post @aws_subscribe(mutations: [\\"updatePost\\"])
  onDeletePost: Post @aws_subscribe(mutations: [\\"deletePost\\"])
}

"
`;

exports[`ModelTransformer:  should not to auto generate createdAt and updatedAt when the type in schema is not AWSDateTime 2`] = `
"## [Start] Create Request template. **
## Begin - key condition **
#if( $ctx.stash.metadata.modelObjectKey )
  #set( $keyConditionExpr = {} )
  #set( $keyConditionExprNames = {} )
  #foreach( $entry in $ctx.stash.metadata.modelObjectKey.entrySet() )
    $util.qr($keyConditionExpr.put(\\"keyCondition$velocityCount\\", {
  \\"attributeExists\\": false
}))
    $util.qr($keyConditionExprNames.put(\\"#keyCondition$velocityCount\\", \\"$entry.key\\"))
  #end
  $util.qr($ctx.stash.conditions.add($keyConditionExpr))
#else
  $util.qr($ctx.stash.conditions.add({
  \\"id\\": {
      \\"attributeExists\\": false
  }
}))
#end
## End - key condition **
## Set the default values to put request **
#set( $mergedValues = $util.defaultIfNull($ctx.stash.defaultValues, {}) )
## copy the values from input **
$util.qr($mergedValues.putAll($util.defaultIfNull($ctx.args.input, {})))
## set the typename **
$util.qr($mergedValues.put(\\"__typename\\", \\"Post\\"))
#set( $PutObject = {
  \\"version\\": \\"2018-05-29\\",
  \\"operation\\": \\"PutItem\\",
  \\"attributeValues\\":   $util.dynamodb.toMapValues($mergedValues),
  \\"condition\\": $condition
} )
#if( $context.args.condition )
  $util.qr($ctx.stash.conditions.add($context.args.condition))
#end
## Begin - key condition **
#if( $ctx.stash.metadata.modelObjectKey )
  #set( $keyConditionExpr = {} )
  #set( $keyConditionExprNames = {} )
  #foreach( $entry in $ctx.stash.metadata.modelObjectKey.entrySet() )
    $util.qr($keyConditionExpr.put(\\"keyCondition$velocityCount\\", {
  \\"attributeExists\\": false
}))
    $util.qr($keyConditionExprNames.put(\\"#keyCondition$velocityCount\\", \\"$entry.key\\"))
  #end
  $util.qr($ctx.stash.conditions.add($keyConditionExpr))
#else
  $util.qr($ctx.stash.conditions.add({
  \\"id\\": {
      \\"attributeExists\\": false
  }
}))
#end
## End - key condition **
## Start condition block **
#if( $ctx.stash.conditions && $ctx.stash.conditions.size() != 0 )
  #set( $mergedConditions = {
  \\"and\\": $ctx.stash.conditions
} )
  #set( $Conditions = $util.parseJson($util.transform.toDynamoDBConditionExpression($mergedConditions)) )
  #if( $Conditions.expressionValues && $Conditions.expressionValues.size() == 0 )
    #set( $Conditions = {
  \\"expression\\": $Conditions.expression,
  \\"expressionNames\\": $Conditions.expressionNames
} )
  #end
  ## End condition block **
#end
#if( $Conditions )
  #if( $keyConditionExprNames )
    $util.qr($Conditions.expressionNames.putAll($keyConditionExprNames))
  #end
  $util.qr($PutObject.put(\\"condition\\", $Conditions))
#end
#if( $ctx.stash.metadata.modelObjectKey )
  $util.qr($PutObject.put(\\"key\\", $ctx.stash.metadata.modelObjectKey))
#else
  #set( $Key = {
  \\"id\\":   $util.dynamodb.toDynamoDB($mergedValues.id)
} )
  $util.qr($PutObject.put(\\"key\\", $Key))
#end
$util.toJson($PutObject)
## [End] Create Request template. **"
`;

exports[`ModelTransformer:  should not to auto generate createdAt and updatedAt when the type in schema is not AWSDateTime 3`] = `
"## [Start] Mutation Update resolver. **
## Set the default values to put request **
#set( $mergedValues = $util.defaultIfNull($ctx.stash.defaultValues, {}) )
## copy the values from input **
$util.qr($mergedValues.putAll($util.defaultIfNull($ctx.args.input, {})))
## set the typename **
## Initialize the vars for creating ddb expression **
#set( $expNames = {} )
#set( $expValues = {} )
#set( $expSet = {} )
#set( $expAdd = {} )
#set( $expRemove = [] )
#if( $ctx.stash.metadata.modelObjectKey )
  #set( $Key = $ctx.stash.metadata.modelObjectKey )
#else
  #set( $Key = {
  \\"id\\":   $util.dynamodb.toDynamoDB($ctx.args.input.id)
} )
#end
## Model key **
#if( $ctx.stash.metadata.modelObjectKey )
  #set( $keyFields = [] )
  #foreach( $entry in $ctx.stash.metadata.modelObjectKey.entrySet() )
    $util.qr($keyFields.add(\\"$entry.key\\"))
  #end
#else
  #set( $keyFields = [\\"id\\"] )
#end
#foreach( $entry in $util.map.copyAndRemoveAllKeys($mergedValues, $keyFields).entrySet() )
  #if( !$util.isNull($ctx.stash.metadata.dynamodbNameOverrideMap) && $ctx.stash.metadata.dynamodbNameOverrideMap.containsKey(\\"$entry.key\\") )
    #set( $entryKeyAttributeName = $ctx.stash.metadata.dynamodbNameOverrideMap.get(\\"$entry.key\\") )
  #else
    #set( $entryKeyAttributeName = $entry.key )
  #end
  #if( $util.isNull($entry.value) )
    #set( $discard = $expRemove.add(\\"#$entryKeyAttributeName\\") )
    $util.qr($expNames.put(\\"#$entryKeyAttributeName\\", \\"$entry.key\\"))
  #else
    $util.qr($expSet.put(\\"#$entryKeyAttributeName\\", \\":$entryKeyAttributeName\\"))
    $util.qr($expNames.put(\\"#$entryKeyAttributeName\\", \\"$entry.key\\"))
    $util.qr($expValues.put(\\":$entryKeyAttributeName\\", $util.dynamodb.toDynamoDB($entry.value)))
  #end
#end
#set( $expression = \\"\\" )
#if( !$expSet.isEmpty() )
  #set( $expression = \\"SET\\" )
  #foreach( $entry in $expSet.entrySet() )
    #set( $expression = \\"$expression $entry.key = $entry.value\\" )
    #if( $foreach.hasNext() )
      #set( $expression = \\"$expression,\\" )
    #end
  #end
#end
#if( !$expAdd.isEmpty() )
  #set( $expression = \\"$expression ADD\\" )
  #foreach( $entry in $expAdd.entrySet() )
    #set( $expression = \\"$expression $entry.key $entry.value\\" )
    #if( $foreach.hasNext() )
      #set( $expression = \\"$expression,\\" )
    #end
  #end
#end
#if( !$expRemove.isEmpty() )
  #set( $expression = \\"$expression REMOVE\\" )
  #foreach( $entry in $expRemove )
    #set( $expression = \\"$expression $entry\\" )
    #if( $foreach.hasNext() )
      #set( $expression = \\"$expression,\\" )
    #end
  #end
#end
#set( $update = {} )
$util.qr($update.put(\\"expression\\", \\"$expression\\"))
#if( !$expNames.isEmpty() )
  $util.qr($update.put(\\"expressionNames\\", $expNames))
#end
#if( !$expValues.isEmpty() )
  $util.qr($update.put(\\"expressionValues\\", $expValues))
#end
## Begin - key condition **
#if( $ctx.stash.metadata.modelObjectKey )
  #set( $keyConditionExpr = {} )
  #set( $keyConditionExprNames = {} )
  #foreach( $entry in $ctx.stash.metadata.modelObjectKey.entrySet() )
    $util.qr($keyConditionExpr.put(\\"keyCondition$velocityCount\\", {
  \\"attributeExists\\": true
}))
    $util.qr($keyConditionExprNames.put(\\"#keyCondition$velocityCount\\", \\"$entry.key\\"))
  #end
  $util.qr($ctx.stash.conditions.add($keyConditionExpr))
#else
  $util.qr($ctx.stash.conditions.add({
  \\"id\\": {
      \\"attributeExists\\": true
  }
}))
#end
## End - key condition **
#if( $context.args.condition )
  $util.qr($ctx.stash.conditions.add($context.args.condition))
#end
## Start condition block **
#if( $ctx.stash.conditions && $ctx.stash.conditions.size() != 0 )
  #set( $mergedConditions = {
  \\"and\\": $ctx.stash.conditions
} )
  #set( $Conditions = $util.parseJson($util.transform.toDynamoDBConditionExpression($mergedConditions)) )
  #if( $Conditions.expressionValues && $Conditions.expressionValues.size() == 0 )
    #set( $Conditions = {
  \\"expression\\": $Conditions.expression,
  \\"expressionNames\\": $Conditions.expressionNames
} )
  #end
  ## End condition block **
#end
#set( $UpdateItem = {
  \\"version\\": \\"2018-05-29\\",
  \\"operation\\": \\"UpdateItem\\",
  \\"key\\": $Key,
  \\"update\\": $update
} )
#if( $Conditions )
  #if( $keyConditionExprNames )
    $util.qr($Conditions.expressionNames.putAll($keyConditionExprNames))
  #end
  $util.qr($UpdateItem.put(\\"condition\\", $Conditions))
#end
$util.toJson($UpdateItem)
## [End] Mutation Update resolver. **"
`;

exports[`ModelTransformer:  should not to include createdAt and updatedAt field when timestamps is set to null 1`] = `
"
type Post {
  id: ID!
  str: String
}

input ModelStringInput {
  ne: String
  eq: String
  le: String
  lt: String
  ge: String
  gt: String
  contains: String
  notContains: String
  between: [String]
  beginsWith: String
  attributeExists: Boolean
  attributeType: ModelAttributeTypes
  size: ModelSizeInput
}

input ModelIntInput {
  ne: Int
  eq: Int
  le: Int
  lt: Int
  ge: Int
  gt: Int
  between: [Int]
  attributeExists: Boolean
  attributeType: ModelAttributeTypes
}

input ModelFloatInput {
  ne: Float
  eq: Float
  le: Float
  lt: Float
  ge: Float
  gt: Float
  between: [Float]
  attributeExists: Boolean
  attributeType: ModelAttributeTypes
}

input ModelBooleanInput {
  ne: Boolean
  eq: Boolean
  attributeExists: Boolean
  attributeType: ModelAttributeTypes
}

input ModelIDInput {
  ne: ID
  eq: ID
  le: ID
  lt: ID
  ge: ID
  gt: ID
  contains: ID
  notContains: ID
  between: [ID]
  beginsWith: ID
  attributeExists: Boolean
  attributeType: ModelAttributeTypes
  size: ModelSizeInput
}

enum ModelAttributeTypes {
  binary
  binarySet
  bool
  list
  map
  number
  numberSet
  string
  stringSet
  _null
}

input ModelSizeInput {
  ne: Int
  eq: Int
  le: Int
  lt: Int
  ge: Int
  gt: Int
  between: [Int]
}

enum ModelSortDirection {
  ASC
  DESC
}

type ModelPostConnection {
  items: [Post]
  nextToken: String
}

input ModelPostFilterInput {
  id: ModelIDInput
  str: ModelStringInput
  and: [ModelPostFilterInput]
  or: [ModelPostFilterInput]
  not: ModelPostFilterInput
}

type Query {
  getPost(id: ID!): Post
  listPosts(filter: ModelPostFilterInput, limit: Int, nextToken: String): ModelPostConnection
}

input ModelPostConditionInput {
  str: ModelStringInput
  and: [ModelPostConditionInput]
  or: [ModelPostConditionInput]
  not: ModelPostConditionInput
}

input CreatePostInput {
  id: ID
  str: String
}

input UpdatePostInput {
  id: ID!
  str: String
}

input DeletePostInput {
  id: ID!
}

type Mutation {
  createPost(input: CreatePostInput!, condition: ModelPostConditionInput): Post
  updatePost(input: UpdatePostInput!, condition: ModelPostConditionInput): Post
  deletePost(input: DeletePostInput!, condition: ModelPostConditionInput): Post
}

type Subscription {
  onCreatePost: Post @aws_subscribe(mutations: [\\"createPost\\"])
  onUpdatePost: Post @aws_subscribe(mutations: [\\"updatePost\\"])
  onDeletePost: Post @aws_subscribe(mutations: [\\"deletePost\\"])
}

"
`;

exports[`ModelTransformer:  should not to include createdAt and updatedAt field when timestamps is set to null 2`] = `
"## [Start] Create Request template. **
## Begin - key condition **
#if( $ctx.stash.metadata.modelObjectKey )
  #set( $keyConditionExpr = {} )
  #set( $keyConditionExprNames = {} )
  #foreach( $entry in $ctx.stash.metadata.modelObjectKey.entrySet() )
    $util.qr($keyConditionExpr.put(\\"keyCondition$velocityCount\\", {
  \\"attributeExists\\": false
}))
    $util.qr($keyConditionExprNames.put(\\"#keyCondition$velocityCount\\", \\"$entry.key\\"))
  #end
  $util.qr($ctx.stash.conditions.add($keyConditionExpr))
#else
  $util.qr($ctx.stash.conditions.add({
  \\"id\\": {
      \\"attributeExists\\": false
  }
}))
#end
## End - key condition **
## Set the default values to put request **
#set( $mergedValues = $util.defaultIfNull($ctx.stash.defaultValues, {}) )
## copy the values from input **
$util.qr($mergedValues.putAll($util.defaultIfNull($ctx.args.input, {})))
## set the typename **
$util.qr($mergedValues.put(\\"__typename\\", \\"Post\\"))
#set( $PutObject = {
  \\"version\\": \\"2018-05-29\\",
  \\"operation\\": \\"PutItem\\",
  \\"attributeValues\\":   $util.dynamodb.toMapValues($mergedValues),
  \\"condition\\": $condition
} )
#if( $context.args.condition )
  $util.qr($ctx.stash.conditions.add($context.args.condition))
#end
## Begin - key condition **
#if( $ctx.stash.metadata.modelObjectKey )
  #set( $keyConditionExpr = {} )
  #set( $keyConditionExprNames = {} )
  #foreach( $entry in $ctx.stash.metadata.modelObjectKey.entrySet() )
    $util.qr($keyConditionExpr.put(\\"keyCondition$velocityCount\\", {
  \\"attributeExists\\": false
}))
    $util.qr($keyConditionExprNames.put(\\"#keyCondition$velocityCount\\", \\"$entry.key\\"))
  #end
  $util.qr($ctx.stash.conditions.add($keyConditionExpr))
#else
  $util.qr($ctx.stash.conditions.add({
  \\"id\\": {
      \\"attributeExists\\": false
  }
}))
#end
## End - key condition **
## Start condition block **
#if( $ctx.stash.conditions && $ctx.stash.conditions.size() != 0 )
  #set( $mergedConditions = {
  \\"and\\": $ctx.stash.conditions
} )
  #set( $Conditions = $util.parseJson($util.transform.toDynamoDBConditionExpression($mergedConditions)) )
  #if( $Conditions.expressionValues && $Conditions.expressionValues.size() == 0 )
    #set( $Conditions = {
  \\"expression\\": $Conditions.expression,
  \\"expressionNames\\": $Conditions.expressionNames
} )
  #end
  ## End condition block **
#end
#if( $Conditions )
  #if( $keyConditionExprNames )
    $util.qr($Conditions.expressionNames.putAll($keyConditionExprNames))
  #end
  $util.qr($PutObject.put(\\"condition\\", $Conditions))
#end
#if( $ctx.stash.metadata.modelObjectKey )
  $util.qr($PutObject.put(\\"key\\", $ctx.stash.metadata.modelObjectKey))
#else
  #set( $Key = {
  \\"id\\":   $util.dynamodb.toDynamoDB($mergedValues.id)
} )
  $util.qr($PutObject.put(\\"key\\", $Key))
#end
$util.toJson($PutObject)
## [End] Create Request template. **"
`;

exports[`ModelTransformer:  should not to include createdAt and updatedAt field when timestamps is set to null 3`] = `
"## [Start] Mutation Update resolver. **
## Set the default values to put request **
#set( $mergedValues = $util.defaultIfNull($ctx.stash.defaultValues, {}) )
## copy the values from input **
$util.qr($mergedValues.putAll($util.defaultIfNull($ctx.args.input, {})))
## set the typename **
## Initialize the vars for creating ddb expression **
#set( $expNames = {} )
#set( $expValues = {} )
#set( $expSet = {} )
#set( $expAdd = {} )
#set( $expRemove = [] )
#if( $ctx.stash.metadata.modelObjectKey )
  #set( $Key = $ctx.stash.metadata.modelObjectKey )
#else
  #set( $Key = {
  \\"id\\":   $util.dynamodb.toDynamoDB($ctx.args.input.id)
} )
#end
## Model key **
#if( $ctx.stash.metadata.modelObjectKey )
  #set( $keyFields = [] )
  #foreach( $entry in $ctx.stash.metadata.modelObjectKey.entrySet() )
    $util.qr($keyFields.add(\\"$entry.key\\"))
  #end
#else
  #set( $keyFields = [\\"id\\"] )
#end
#foreach( $entry in $util.map.copyAndRemoveAllKeys($mergedValues, $keyFields).entrySet() )
  #if( !$util.isNull($ctx.stash.metadata.dynamodbNameOverrideMap) && $ctx.stash.metadata.dynamodbNameOverrideMap.containsKey(\\"$entry.key\\") )
    #set( $entryKeyAttributeName = $ctx.stash.metadata.dynamodbNameOverrideMap.get(\\"$entry.key\\") )
  #else
    #set( $entryKeyAttributeName = $entry.key )
  #end
  #if( $util.isNull($entry.value) )
    #set( $discard = $expRemove.add(\\"#$entryKeyAttributeName\\") )
    $util.qr($expNames.put(\\"#$entryKeyAttributeName\\", \\"$entry.key\\"))
  #else
    $util.qr($expSet.put(\\"#$entryKeyAttributeName\\", \\":$entryKeyAttributeName\\"))
    $util.qr($expNames.put(\\"#$entryKeyAttributeName\\", \\"$entry.key\\"))
    $util.qr($expValues.put(\\":$entryKeyAttributeName\\", $util.dynamodb.toDynamoDB($entry.value)))
  #end
#end
#set( $expression = \\"\\" )
#if( !$expSet.isEmpty() )
  #set( $expression = \\"SET\\" )
  #foreach( $entry in $expSet.entrySet() )
    #set( $expression = \\"$expression $entry.key = $entry.value\\" )
    #if( $foreach.hasNext() )
      #set( $expression = \\"$expression,\\" )
    #end
  #end
#end
#if( !$expAdd.isEmpty() )
  #set( $expression = \\"$expression ADD\\" )
  #foreach( $entry in $expAdd.entrySet() )
    #set( $expression = \\"$expression $entry.key $entry.value\\" )
    #if( $foreach.hasNext() )
      #set( $expression = \\"$expression,\\" )
    #end
  #end
#end
#if( !$expRemove.isEmpty() )
  #set( $expression = \\"$expression REMOVE\\" )
  #foreach( $entry in $expRemove )
    #set( $expression = \\"$expression $entry\\" )
    #if( $foreach.hasNext() )
      #set( $expression = \\"$expression,\\" )
    #end
  #end
#end
#set( $update = {} )
$util.qr($update.put(\\"expression\\", \\"$expression\\"))
#if( !$expNames.isEmpty() )
  $util.qr($update.put(\\"expressionNames\\", $expNames))
#end
#if( !$expValues.isEmpty() )
  $util.qr($update.put(\\"expressionValues\\", $expValues))
#end
## Begin - key condition **
#if( $ctx.stash.metadata.modelObjectKey )
  #set( $keyConditionExpr = {} )
  #set( $keyConditionExprNames = {} )
  #foreach( $entry in $ctx.stash.metadata.modelObjectKey.entrySet() )
    $util.qr($keyConditionExpr.put(\\"keyCondition$velocityCount\\", {
  \\"attributeExists\\": true
}))
    $util.qr($keyConditionExprNames.put(\\"#keyCondition$velocityCount\\", \\"$entry.key\\"))
  #end
  $util.qr($ctx.stash.conditions.add($keyConditionExpr))
#else
  $util.qr($ctx.stash.conditions.add({
  \\"id\\": {
      \\"attributeExists\\": true
  }
}))
#end
## End - key condition **
#if( $context.args.condition )
  $util.qr($ctx.stash.conditions.add($context.args.condition))
#end
## Start condition block **
#if( $ctx.stash.conditions && $ctx.stash.conditions.size() != 0 )
  #set( $mergedConditions = {
  \\"and\\": $ctx.stash.conditions
} )
  #set( $Conditions = $util.parseJson($util.transform.toDynamoDBConditionExpression($mergedConditions)) )
  #if( $Conditions.expressionValues && $Conditions.expressionValues.size() == 0 )
    #set( $Conditions = {
  \\"expression\\": $Conditions.expression,
  \\"expressionNames\\": $Conditions.expressionNames
} )
  #end
  ## End condition block **
#end
#set( $UpdateItem = {
  \\"version\\": \\"2018-05-29\\",
  \\"operation\\": \\"UpdateItem\\",
  \\"key\\": $Key,
  \\"update\\": $update
} )
#if( $Conditions )
  #if( $keyConditionExprNames )
    $util.qr($Conditions.expressionNames.putAll($keyConditionExprNames))
  #end
  $util.qr($UpdateItem.put(\\"condition\\", $Conditions))
#end
$util.toJson($UpdateItem)
## [End] Mutation Update resolver. **"
`;

exports[`ModelTransformer:  should support timestamp parameters when generating pipelineFunctions and output schema 1`] = `
"
type Post {
  id: ID!
  str: String
  createdOn: AWSDateTime!
  updatedOn: AWSDateTime!
}

input ModelStringInput {
  ne: String
  eq: String
  le: String
  lt: String
  ge: String
  gt: String
  contains: String
  notContains: String
  between: [String]
  beginsWith: String
  attributeExists: Boolean
  attributeType: ModelAttributeTypes
  size: ModelSizeInput
}

input ModelIntInput {
  ne: Int
  eq: Int
  le: Int
  lt: Int
  ge: Int
  gt: Int
  between: [Int]
  attributeExists: Boolean
  attributeType: ModelAttributeTypes
}

input ModelFloatInput {
  ne: Float
  eq: Float
  le: Float
  lt: Float
  ge: Float
  gt: Float
  between: [Float]
  attributeExists: Boolean
  attributeType: ModelAttributeTypes
}

input ModelBooleanInput {
  ne: Boolean
  eq: Boolean
  attributeExists: Boolean
  attributeType: ModelAttributeTypes
}

input ModelIDInput {
  ne: ID
  eq: ID
  le: ID
  lt: ID
  ge: ID
  gt: ID
  contains: ID
  notContains: ID
  between: [ID]
  beginsWith: ID
  attributeExists: Boolean
  attributeType: ModelAttributeTypes
  size: ModelSizeInput
}

enum ModelAttributeTypes {
  binary
  binarySet
  bool
  list
  map
  number
  numberSet
  string
  stringSet
  _null
}

input ModelSizeInput {
  ne: Int
  eq: Int
  le: Int
  lt: Int
  ge: Int
  gt: Int
  between: [Int]
}

enum ModelSortDirection {
  ASC
  DESC
}

type ModelPostConnection {
  items: [Post]
  nextToken: String
}

input ModelPostFilterInput {
  id: ModelIDInput
  str: ModelStringInput
  and: [ModelPostFilterInput]
  or: [ModelPostFilterInput]
  not: ModelPostFilterInput
}

type Query {
  getPost(id: ID!): Post
  listPosts(filter: ModelPostFilterInput, limit: Int, nextToken: String): ModelPostConnection
}

input ModelPostConditionInput {
  str: ModelStringInput
  and: [ModelPostConditionInput]
  or: [ModelPostConditionInput]
  not: ModelPostConditionInput
}

input CreatePostInput {
  id: ID
  str: String
}

input UpdatePostInput {
  id: ID!
  str: String
}

input DeletePostInput {
  id: ID!
}

type Mutation {
  createPost(input: CreatePostInput!, condition: ModelPostConditionInput): Post
  updatePost(input: UpdatePostInput!, condition: ModelPostConditionInput): Post
  deletePost(input: DeletePostInput!, condition: ModelPostConditionInput): Post
}

type Subscription {
  onCreatePost: Post @aws_subscribe(mutations: [\\"createPost\\"])
  onUpdatePost: Post @aws_subscribe(mutations: [\\"updatePost\\"])
  onDeletePost: Post @aws_subscribe(mutations: [\\"deletePost\\"])
}

"
`;

exports[`ModelTransformer:  should support timestamp parameters when generating pipelineFunctions and output schema 2`] = `
"## [Start] Create Request template. **
## Begin - key condition **
#if( $ctx.stash.metadata.modelObjectKey )
  #set( $keyConditionExpr = {} )
  #set( $keyConditionExprNames = {} )
  #foreach( $entry in $ctx.stash.metadata.modelObjectKey.entrySet() )
    $util.qr($keyConditionExpr.put(\\"keyCondition$velocityCount\\", {
  \\"attributeExists\\": false
}))
    $util.qr($keyConditionExprNames.put(\\"#keyCondition$velocityCount\\", \\"$entry.key\\"))
  #end
  $util.qr($ctx.stash.conditions.add($keyConditionExpr))
#else
  $util.qr($ctx.stash.conditions.add({
  \\"id\\": {
      \\"attributeExists\\": false
  }
}))
#end
## End - key condition **
## Set the default values to put request **
#set( $mergedValues = $util.defaultIfNull($ctx.stash.defaultValues, {}) )
## copy the values from input **
$util.qr($mergedValues.putAll($util.defaultIfNull($ctx.args.input, {})))
## set the typename **
$util.qr($mergedValues.put(\\"__typename\\", \\"Post\\"))
#set( $PutObject = {
  \\"version\\": \\"2018-05-29\\",
  \\"operation\\": \\"PutItem\\",
  \\"attributeValues\\":   $util.dynamodb.toMapValues($mergedValues),
  \\"condition\\": $condition
} )
#if( $context.args.condition )
  $util.qr($ctx.stash.conditions.add($context.args.condition))
#end
## Begin - key condition **
#if( $ctx.stash.metadata.modelObjectKey )
  #set( $keyConditionExpr = {} )
  #set( $keyConditionExprNames = {} )
  #foreach( $entry in $ctx.stash.metadata.modelObjectKey.entrySet() )
    $util.qr($keyConditionExpr.put(\\"keyCondition$velocityCount\\", {
  \\"attributeExists\\": false
}))
    $util.qr($keyConditionExprNames.put(\\"#keyCondition$velocityCount\\", \\"$entry.key\\"))
  #end
  $util.qr($ctx.stash.conditions.add($keyConditionExpr))
#else
  $util.qr($ctx.stash.conditions.add({
  \\"id\\": {
      \\"attributeExists\\": false
  }
}))
#end
## End - key condition **
## Start condition block **
#if( $ctx.stash.conditions && $ctx.stash.conditions.size() != 0 )
  #set( $mergedConditions = {
  \\"and\\": $ctx.stash.conditions
} )
  #set( $Conditions = $util.parseJson($util.transform.toDynamoDBConditionExpression($mergedConditions)) )
  #if( $Conditions.expressionValues && $Conditions.expressionValues.size() == 0 )
    #set( $Conditions = {
  \\"expression\\": $Conditions.expression,
  \\"expressionNames\\": $Conditions.expressionNames
} )
  #end
  ## End condition block **
#end
#if( $Conditions )
  #if( $keyConditionExprNames )
    $util.qr($Conditions.expressionNames.putAll($keyConditionExprNames))
  #end
  $util.qr($PutObject.put(\\"condition\\", $Conditions))
#end
#if( $ctx.stash.metadata.modelObjectKey )
  $util.qr($PutObject.put(\\"key\\", $ctx.stash.metadata.modelObjectKey))
#else
  #set( $Key = {
  \\"id\\":   $util.dynamodb.toDynamoDB($mergedValues.id)
} )
  $util.qr($PutObject.put(\\"key\\", $Key))
#end
$util.toJson($PutObject)
## [End] Create Request template. **"
`;

exports[`ModelTransformer:  should support timestamp parameters when generating pipelineFunctions and output schema 3`] = `
"## [Start] Mutation Update resolver. **
## Set the default values to put request **
#set( $mergedValues = $util.defaultIfNull($ctx.stash.defaultValues, {}) )
## copy the values from input **
$util.qr($mergedValues.putAll($util.defaultIfNull($ctx.args.input, {})))
## set the typename **
## Initialize the vars for creating ddb expression **
#set( $expNames = {} )
#set( $expValues = {} )
#set( $expSet = {} )
#set( $expAdd = {} )
#set( $expRemove = [] )
#if( $ctx.stash.metadata.modelObjectKey )
  #set( $Key = $ctx.stash.metadata.modelObjectKey )
#else
  #set( $Key = {
  \\"id\\":   $util.dynamodb.toDynamoDB($ctx.args.input.id)
} )
#end
## Model key **
#if( $ctx.stash.metadata.modelObjectKey )
  #set( $keyFields = [] )
  #foreach( $entry in $ctx.stash.metadata.modelObjectKey.entrySet() )
    $util.qr($keyFields.add(\\"$entry.key\\"))
  #end
#else
  #set( $keyFields = [\\"id\\"] )
#end
#foreach( $entry in $util.map.copyAndRemoveAllKeys($mergedValues, $keyFields).entrySet() )
  #if( !$util.isNull($ctx.stash.metadata.dynamodbNameOverrideMap) && $ctx.stash.metadata.dynamodbNameOverrideMap.containsKey(\\"$entry.key\\") )
    #set( $entryKeyAttributeName = $ctx.stash.metadata.dynamodbNameOverrideMap.get(\\"$entry.key\\") )
  #else
    #set( $entryKeyAttributeName = $entry.key )
  #end
  #if( $util.isNull($entry.value) )
    #set( $discard = $expRemove.add(\\"#$entryKeyAttributeName\\") )
    $util.qr($expNames.put(\\"#$entryKeyAttributeName\\", \\"$entry.key\\"))
  #else
    $util.qr($expSet.put(\\"#$entryKeyAttributeName\\", \\":$entryKeyAttributeName\\"))
    $util.qr($expNames.put(\\"#$entryKeyAttributeName\\", \\"$entry.key\\"))
    $util.qr($expValues.put(\\":$entryKeyAttributeName\\", $util.dynamodb.toDynamoDB($entry.value)))
  #end
#end
#set( $expression = \\"\\" )
#if( !$expSet.isEmpty() )
  #set( $expression = \\"SET\\" )
  #foreach( $entry in $expSet.entrySet() )
    #set( $expression = \\"$expression $entry.key = $entry.value\\" )
    #if( $foreach.hasNext() )
      #set( $expression = \\"$expression,\\" )
    #end
  #end
#end
#if( !$expAdd.isEmpty() )
  #set( $expression = \\"$expression ADD\\" )
  #foreach( $entry in $expAdd.entrySet() )
    #set( $expression = \\"$expression $entry.key $entry.value\\" )
    #if( $foreach.hasNext() )
      #set( $expression = \\"$expression,\\" )
    #end
  #end
#end
#if( !$expRemove.isEmpty() )
  #set( $expression = \\"$expression REMOVE\\" )
  #foreach( $entry in $expRemove )
    #set( $expression = \\"$expression $entry\\" )
    #if( $foreach.hasNext() )
      #set( $expression = \\"$expression,\\" )
    #end
  #end
#end
#set( $update = {} )
$util.qr($update.put(\\"expression\\", \\"$expression\\"))
#if( !$expNames.isEmpty() )
  $util.qr($update.put(\\"expressionNames\\", $expNames))
#end
#if( !$expValues.isEmpty() )
  $util.qr($update.put(\\"expressionValues\\", $expValues))
#end
## Begin - key condition **
#if( $ctx.stash.metadata.modelObjectKey )
  #set( $keyConditionExpr = {} )
  #set( $keyConditionExprNames = {} )
  #foreach( $entry in $ctx.stash.metadata.modelObjectKey.entrySet() )
    $util.qr($keyConditionExpr.put(\\"keyCondition$velocityCount\\", {
  \\"attributeExists\\": true
}))
    $util.qr($keyConditionExprNames.put(\\"#keyCondition$velocityCount\\", \\"$entry.key\\"))
  #end
  $util.qr($ctx.stash.conditions.add($keyConditionExpr))
#else
  $util.qr($ctx.stash.conditions.add({
  \\"id\\": {
      \\"attributeExists\\": true
  }
}))
#end
## End - key condition **
#if( $context.args.condition )
  $util.qr($ctx.stash.conditions.add($context.args.condition))
#end
## Start condition block **
#if( $ctx.stash.conditions && $ctx.stash.conditions.size() != 0 )
  #set( $mergedConditions = {
  \\"and\\": $ctx.stash.conditions
} )
  #set( $Conditions = $util.parseJson($util.transform.toDynamoDBConditionExpression($mergedConditions)) )
  #if( $Conditions.expressionValues && $Conditions.expressionValues.size() == 0 )
    #set( $Conditions = {
  \\"expression\\": $Conditions.expression,
  \\"expressionNames\\": $Conditions.expressionNames
} )
  #end
  ## End condition block **
#end
#set( $UpdateItem = {
  \\"version\\": \\"2018-05-29\\",
  \\"operation\\": \\"UpdateItem\\",
  \\"key\\": $Key,
  \\"update\\": $update
} )
#if( $Conditions )
  #if( $keyConditionExprNames )
    $util.qr($Conditions.expressionNames.putAll($keyConditionExprNames))
  #end
  $util.qr($UpdateItem.put(\\"condition\\", $Conditions))
#end
$util.toJson($UpdateItem)
## [End] Mutation Update resolver. **"
`;<|MERGE_RESOLUTION|>--- conflicted
+++ resolved
@@ -1,6 +1,5 @@
 // Jest Snapshot v1, https://goo.gl/fbAQLP
 
-<<<<<<< HEAD
 exports[`ModelTransformer:  should filter known input types from create and update input fields 1`] = `
 "
 type Test {
@@ -107,6 +106,18 @@
   DESC
 }
 
+type ModelTestConnection {
+  items: [Test]
+  nextToken: String
+}
+
+input ModelTestFilterInput {
+  id: ModelIDInput
+  and: [ModelTestFilterInput]
+  or: [ModelTestFilterInput]
+  not: ModelTestFilterInput
+}
+
 type Query {
   getTest(id: ID!): Test
   listTests(filter: ModelTestFilterInput, limit: Int, nextToken: String): ModelTestConnection
@@ -114,20 +125,7 @@
   listEmails(filter: ModelEmailFilterInput, limit: Int, nextToken: String): ModelEmailConnection
 }
 
-type ModelTestConnection {
-  items: [Test]
-  nextToken: String
-}
-
-input ModelTestFilterInput {
-  id: ModelIDInput
-  and: [ModelTestFilterInput]
-  or: [ModelTestFilterInput]
-  not: ModelTestFilterInput
-}
-
 input ModelTestConditionInput {
-  id: ModelIDInput
   and: [ModelTestConditionInput]
   or: [ModelTestConditionInput]
   not: ModelTestConditionInput
@@ -135,6 +133,14 @@
 
 input CreateTestInput {
   id: ID
+}
+
+input UpdateTestInput {
+  id: ID!
+}
+
+input DeleteTestInput {
+  id: ID!
 }
 
 type Mutation {
@@ -146,14 +152,6 @@
   deleteEmail(input: DeleteEmailInput!, condition: ModelEmailConditionInput): Email
 }
 
-input UpdateTestInput {
-  id: ID!
-}
-
-input DeleteTestInput {
-  id: ID!
-}
-
 type Subscription {
   onCreateTest: Test @aws_subscribe(mutations: [\\"createTest\\"])
   onUpdateTest: Test @aws_subscribe(mutations: [\\"updateTest\\"])
@@ -176,7 +174,6 @@
 }
 
 input ModelEmailConditionInput {
-  id: ModelIDInput
   and: [ModelEmailConditionInput]
   or: [ModelEmailConditionInput]
   not: ModelEmailConditionInput
@@ -197,10 +194,7 @@
 "
 `;
 
-exports[`ModelTransformer:  should have timestamps as nullable fields when the type makes it non-nullable 1`] = `
-=======
 exports[`ModelTransformer:  should generate enum input objects 1`] = `
->>>>>>> fa0c3850
 "
 type Post {
   id: ID!
