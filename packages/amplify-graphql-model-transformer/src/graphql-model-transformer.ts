import { InvalidDirectiveError, MappingTemplate, SyncConfig, SyncUtils, TransformerModelBase } from '@aws-amplify/graphql-transformer-core';
import {
  AppSyncDataSourceType,
  DataSourceInstance,
  DataSourceProvider,
  MutationFieldType,
  QueryFieldType,
  SubscriptionFieldType,
  TransformerContextProvider,
  TransformerModelProvider,
  TransformerPrepareStepContextProvider,
  TransformerResolverProvider,
  TransformerSchemaVisitStepContextProvider,
  TransformerTransformSchemaStepContextProvider,
  TransformerValidationStepContextProvider,
} from '@aws-amplify/graphql-transformer-interfaces';
import { AttributeType, CfnTable, ITable, StreamViewType, Table, TableEncryption } from '@aws-cdk/aws-dynamodb';
import * as iam from '@aws-cdk/aws-iam';
import * as cdk from '@aws-cdk/core';
import { CfnDataSource } from '@aws-cdk/aws-appsync';
import {
  DirectiveNode,
  FieldDefinitionNode,
  InputObjectTypeDefinitionNode,
  InputValueDefinitionNode,
  ObjectTypeDefinitionNode,
} from 'graphql';
import {
  getBaseType,
  isScalar,
  makeArgument,
  makeDirective,
  makeField,
  makeInputValueDefinition,
  makeNamedType,
  makeNonNullType,
  makeValueNode,
  ModelResourceIDs,
  plurality,
  ResourceConstants,
  SyncResourceIDs,
  toCamelCase,
  toPascalCase,
} from 'graphql-transformer-common';
import {
  addModelConditionInputs,
  createEnumModelFilters,
  makeCreateInputField,
  makeDeleteInputField,
  makeListQueryFilterInput,
  makeListQueryModel,
  makeModelSortDirectionEnumObject,
  makeMutationConditionInput,
  makeUpdateInputField,
} from './graphql-types';
import {
  generateCreateInitSlotTemplate,
  generateCreateRequestTemplate,
  generateDefaultResponseMappingTemplate,
  generateDeleteRequestTemplate,
  generateResolverKey,
  generateSubscriptionRequestTemplate,
  generateSubscriptionResponseTemplate,
  generateUpdateInitSlotTemplate,
  generateUpdateRequestTemplate,
} from './resolvers';
import { generateGetRequestTemplate, generateListRequestTemplate, generateSyncRequestTemplate } from './resolvers/query';
import {
  DirectiveWrapper,
  FieldWrapper,
  InputObjectDefinitionWrapper,
  ObjectDefinitionWrapper,
} from './wrappers/object-definition-wrapper';
import { CfnRole } from '@aws-cdk/aws-iam';
import md5 from 'md5';

export type Nullable<T> = T | null;
export type OptionalAndNullable<T> = Partial<T>;

export enum SubscriptionLevel {
  off = 'off',
  public = 'public',
  on = 'on',
}
export type ModelDirectiveConfiguration = {
  queries?: OptionalAndNullable<{
    get: OptionalAndNullable<string>;
    list: OptionalAndNullable<string>;
    sync: OptionalAndNullable<string>;
  }>;
  mutations: {
    create: OptionalAndNullable<string>;
    update: OptionalAndNullable<string>;
    delete: OptionalAndNullable<string>;
  } | null;
  subscriptions: {
    onCreate: OptionalAndNullable<string>[];
    onUpdate: OptionalAndNullable<string>[];
    onDelete: OptionalAndNullable<string>[];
    level: Partial<SubscriptionLevel>;
  } | null;
  timestamps: OptionalAndNullable<{
    createdAt: OptionalAndNullable<string>;
    updatedAt: OptionalAndNullable<string>;
  }>;
};

export const directiveDefinition = /* GraphQl */ `
  directive @model(
    queries: ModelQueryMap
    mutations: ModelMutationMap
    subscriptions: ModelSubscriptionMap
    timestamps: TimestampConfiguration
  ) on OBJECT
  input ModelMutationMap {
    create: String
    update: String
    delete: String
  }
  input ModelQueryMap {
    get: String
    list: String
  }
  input ModelSubscriptionMap {
    onCreate: [String]
    onUpdate: [String]
    onDelete: [String]
    level: ModelSubscriptionLevel
  }
  enum ModelSubscriptionLevel {
    off
    public
    on
  }
  input TimestampConfiguration {
    createdAt: String
    updatedAt: String
  }
`;

type ModelTransformerOptions = {
  EnableDeletionProtection?: boolean;
  SyncConfig?: SyncConfig;
};

export class ModelTransformer extends TransformerModelBase implements TransformerModelProvider {
  private options: ModelTransformerOptions;
  private datasourceMap: Record<string, DataSourceProvider> = {};
  private ddbTableMap: Record<string, ITable> = {};
  private resolverMap: Record<string, TransformerResolverProvider> = {};
  private typesWithModelDirective: Set<string> = new Set();
  /**
   * A Map to hold the directive configuration
   */
  private modelDirectiveConfig: Map<string, ModelDirectiveConfiguration> = new Map();
  constructor(options: ModelTransformerOptions = {}) {
    super('amplify-model-transformer', directiveDefinition);
    this.options = this.getOptions(options);
  }

  object = (definition: ObjectTypeDefinitionNode, directive: DirectiveNode, ctx: TransformerSchemaVisitStepContextProvider): void => {
    const isTypeNameReserved =
      definition.name.value === ctx.output.getQueryTypeName() ||
      definition.name.value === ctx.output.getMutationTypeName() ||
      definition.name.value === ctx.output.getSubscriptionTypeName();

    if (isTypeNameReserved) {
      throw new InvalidDirectiveError(
        `'${definition.name.value}' is a reserved type name and currently in use within the default schema element.`,
      );
    }

    // todo: get model configuration with default values and store it in the map
    const typeName = definition.name.value;
    if (ctx.isProjectUsingDataStore()) {
      SyncUtils.validateResolverConfigForType(ctx, typeName);
    }
    const directiveWrapped: DirectiveWrapper = new DirectiveWrapper(directive);
    const options = directiveWrapped.getArguments({
      queries: {
        get: toCamelCase(['get', typeName]),
        list: toCamelCase(['list', plurality(typeName, true)]),
        ...(ctx.isProjectUsingDataStore() ? { sync: toCamelCase(['sync', plurality(typeName, true)]) } : undefined),
      },
      mutations: {
        create: toCamelCase(['create', typeName]),
        update: toCamelCase(['update', typeName]),
        delete: toCamelCase(['delete', typeName]),
      },
      subscriptions: {
        level: SubscriptionLevel.public,
        onCreate: [this.ensureValidSubscriptionName(toCamelCase(['onCreate', typeName]))],
        onDelete: [this.ensureValidSubscriptionName(toCamelCase(['onDelete', typeName]))],
        onUpdate: [this.ensureValidSubscriptionName(toCamelCase(['onUpdate', typeName]))],
      },
      timestamps: {
        createdAt: 'createdAt',
        updatedAt: 'updatedAt',
      },
    });
    this.modelDirectiveConfig.set(typeName, options);
    this.typesWithModelDirective.add(typeName);
  };

  validate = () => {};
  prepare = (context: TransformerPrepareStepContextProvider) => {
    for (const modelTypeName of this.typesWithModelDirective) {
      const type = context.output.getObject(modelTypeName);
      context.providerRegistry.registerDataSourceProvider(type!, this);
    }
  };

  transformSchema = (ctx: TransformerTransformSchemaStepContextProvider): void => {
    // add the model input conditions
    addModelConditionInputs(ctx);

    this.ensureModelSortDirectionEnum(ctx);
    for (const type of this.typesWithModelDirective) {
      const def = ctx.output.getObject(type)!;

      // add Non Model type inputs
      this.createNonModelInputs(ctx, def);

      const queryFields = this.createQueryFields(ctx, def);
      ctx.output.addQueryFields(queryFields);

      const mutationFields = this.createMutationFields(ctx, def);
      ctx.output.addMutationFields(mutationFields);

      const subscriptionsFields = this.createSubscriptionFields(ctx, def!);
      ctx.output.addSubscriptionFields(subscriptionsFields);

      // Update the field with auto generatable Fields
      this.addAutoGeneratableFields(ctx, type);

      if (ctx.isProjectUsingDataStore()) {
        this.addModelSyncFields(ctx, type);
      }
    }
  };

  generateResolvers = (context: TransformerContextProvider): void => {
    for (let type of this.typesWithModelDirective) {
      const def = context.output.getObject(type);

      // This name is used by the mock functionality. Changing this can break mock.
      const tableBaseName = context.resourceHelper.getTableBaseName(def!.name.value);
      const tableLogicalName = `${tableBaseName}Table`;
      const stack = context.stackManager.getStackFor(tableLogicalName, tableBaseName);

      this.createModelTable(stack, def!, context);

      const queryFields = this.getQueryFieldNames(context, def!);
      for (let query of queryFields.values()) {
        let resolver;
        switch (query.type) {
          case QueryFieldType.GET:
            resolver = this.generateGetResolver(context, def!, query.typeName, query.fieldName);
            break;
          case QueryFieldType.LIST:
            resolver = this.generateListResolver(context, def!, query.typeName, query.fieldName);
            break;
          case QueryFieldType.SYNC:
            resolver = this.generateSyncResolver(context, def!, query.typeName, query.fieldName);
            break;
          default:
            throw new Error('Unknown query field type');
        }

        resolver.mapToStack(stack);
        context.resolvers.addResolver(query.typeName, query.fieldName, resolver);
      }

      const mutationFields = this.getMutationFieldNames(context, def!);
      for (let mutation of mutationFields.values()) {
        let resolver;
        switch (mutation.type) {
          case MutationFieldType.CREATE:
            resolver = this.generateCreateResolver(context, def!, mutation.typeName, mutation.fieldName);
            break;
          case MutationFieldType.DELETE:
            resolver = this.generateDeleteResolver(context, def!, mutation.typeName, mutation.fieldName);
            break;
          case MutationFieldType.UPDATE:
            resolver = this.generateUpdateResolver(context, def!, mutation.typeName, mutation.fieldName);
            break;
          default:
            throw new Error('Unknown query field type');
        }
        resolver.mapToStack(stack);
        context.resolvers.addResolver(mutation.typeName, mutation.fieldName, resolver);
      }
    }
  };

  generateGetResolver = (
    ctx: TransformerContextProvider,
    type: ObjectTypeDefinitionNode,
    typeName: string,
    fieldName: string,
  ): TransformerResolverProvider => {
    const isSyncEnabled = ctx.isProjectUsingDataStore();
    const dataSource = this.datasourceMap[type.name.value];
    const resolverKey = `Get${generateResolverKey(typeName, fieldName)}`;
    if (!this.resolverMap[resolverKey]) {
      this.resolverMap[resolverKey] = ctx.resolvers.generateQueryResolver(
        typeName,
        fieldName,
        dataSource,
        MappingTemplate.s3MappingTemplateFromString(generateGetRequestTemplate(), `${typeName}.${fieldName}.req.vtl`),
        MappingTemplate.s3MappingTemplateFromString(
          generateDefaultResponseMappingTemplate(isSyncEnabled),
          `${typeName}.${fieldName}.res.vtl`,
        ),
      );
    }
    return this.resolverMap[resolverKey];
  };

  generateListResolver = (
    ctx: TransformerContextProvider,
    type: ObjectTypeDefinitionNode,
    typeName: string,
    fieldName: string,
  ): TransformerResolverProvider => {
    const isSyncEnabled = ctx.isProjectUsingDataStore();
    const dataSource = this.datasourceMap[type.name.value];
    const resolverKey = `List${generateResolverKey(typeName, fieldName)}`;
    if (!this.resolverMap[resolverKey]) {
      this.resolverMap[resolverKey] = ctx.resolvers.generateQueryResolver(
        typeName,
        fieldName,
        dataSource,
        MappingTemplate.s3MappingTemplateFromString(generateListRequestTemplate(), `${typeName}.${fieldName}.req.vtl`),
        MappingTemplate.s3MappingTemplateFromString(
          generateDefaultResponseMappingTemplate(isSyncEnabled),
          `${typeName}.${fieldName}.res.vtl`,
        ),
      );
    }
    return this.resolverMap[resolverKey];
  };

  generateUpdateResolver = (
    ctx: TransformerContextProvider,
    type: ObjectTypeDefinitionNode,
    typeName: string,
    fieldName: string,
  ): TransformerResolverProvider => {
    const isSyncEnabled = ctx.isProjectUsingDataStore();
    const dataSource = this.datasourceMap[type.name.value];
    const resolverKey = `Update${generateResolverKey(typeName, fieldName)}`;
    if (!this.resolverMap[resolverKey]) {
      const resolver = ctx.resolvers.generateMutationResolver(
        typeName,
        fieldName,
        dataSource,
        MappingTemplate.s3MappingTemplateFromString(
          generateUpdateRequestTemplate(typeName, isSyncEnabled),
          `${typeName}.${fieldName}.req.vtl`,
        ),
        MappingTemplate.s3MappingTemplateFromString(
          generateDefaultResponseMappingTemplate(isSyncEnabled),
          `${typeName}.${fieldName}.res.vtl`,
        ),
      );
      // Todo: get the slot index from the resolver to keep the name unique and show the order of functions
      resolver.addToSlot(
        'init',
        MappingTemplate.s3MappingTemplateFromString(
          generateUpdateInitSlotTemplate(type.name.value, this.modelDirectiveConfig.get(type.name.value)!),
          `${typeName}.${fieldName}.{slotName}.{slotIndex}.req.vtl`,
        ),
      );
      this.resolverMap[resolverKey] = resolver;
    }
    return this.resolverMap[resolverKey];
  };
  generateDeleteResolver = (
    ctx: TransformerContextProvider,
    type: ObjectTypeDefinitionNode,
    typeName: string,
    fieldName: string,
  ): TransformerResolverProvider => {
    const isSyncEnabled = ctx.isProjectUsingDataStore();
    const dataSource = this.datasourceMap[type.name.value];
    const resolverKey = `delete${generateResolverKey(typeName, fieldName)}`;
    if (!this.resolverMap[resolverKey]) {
      this.resolverMap[resolverKey] = ctx.resolvers.generateMutationResolver(
        typeName,
        fieldName,
        dataSource,
        MappingTemplate.s3MappingTemplateFromString(generateDeleteRequestTemplate(isSyncEnabled), `${typeName}.${fieldName}.req.vtl`),
        MappingTemplate.s3MappingTemplateFromString(
          generateDefaultResponseMappingTemplate(isSyncEnabled),
          `${typeName}.${fieldName}.res.vtl`,
        ),
      );
    }
    return this.resolverMap[resolverKey];
  };

  generateOnCreateResolver = (
    ctx: TransformerContextProvider,
    type: ObjectTypeDefinitionNode,
    typeName: string,
    fieldName: string,
  ): TransformerResolverProvider => {
    const resolverKey = `OnCreate${generateResolverKey(typeName, fieldName)}`;
    if (!this.resolverMap[resolverKey]) {
      this.resolverMap[resolverKey] = ctx.resolvers.generateSubscriptionResolver(
        typeName,
        fieldName,
        MappingTemplate.s3MappingTemplateFromString(generateSubscriptionRequestTemplate(), `${typeName}.${fieldName}.req.vtl`),
        MappingTemplate.s3MappingTemplateFromString(generateSubscriptionResponseTemplate(), `${typeName}.${fieldName}.res.vtl`),
      );
    }
    return this.resolverMap[resolverKey];
  };
  generateOnUpdateResolver = (
    ctx: TransformerContextProvider,
    type: ObjectTypeDefinitionNode,
    typeName: string,
    fieldName: string,
  ): TransformerResolverProvider => {
    const resolverKey = `OnUpdate${generateResolverKey(typeName, fieldName)}`;
    if (!this.resolverMap[resolverKey]) {
      this.resolverMap[resolverKey] = ctx.resolvers.generateSubscriptionResolver(
        typeName,
        fieldName,
        MappingTemplate.s3MappingTemplateFromString(generateSubscriptionRequestTemplate(), `${typeName}.${fieldName}.req.vtl`),
        MappingTemplate.s3MappingTemplateFromString(generateSubscriptionResponseTemplate(), `${typeName}.${fieldName}.res.vtl`),
      );
    }
    return this.resolverMap[resolverKey];
  };
  generateOnDeleteResolver = (
    ctx: TransformerContextProvider,
    type: ObjectTypeDefinitionNode,
    typeName: string,
    fieldName: string,
  ): TransformerResolverProvider => {
    const resolverKey = `OnDelete${generateResolverKey(typeName, fieldName)}`;
    if (!this.resolverMap[resolverKey]) {
      this.resolverMap[resolverKey] = ctx.resolvers.generateSubscriptionResolver(
        typeName,
        fieldName,
        MappingTemplate.s3MappingTemplateFromString(generateSubscriptionRequestTemplate(), `${typeName}.${fieldName}.req.vtl`),
        MappingTemplate.s3MappingTemplateFromString(generateSubscriptionResponseTemplate(), `${typeName}.${fieldName}.res.vtl`),
      );
    }
    return this.resolverMap[resolverKey];
  };
  generateSyncResolver = (
    ctx: TransformerContextProvider,
    type: ObjectTypeDefinitionNode,
    typeName: string,
    fieldName: string,
  ): TransformerResolverProvider => {
    const isSyncEnabled = ctx.isProjectUsingDataStore();
    const dataSource = this.datasourceMap[type.name.value];
    const resolverKey = `Sync${generateResolverKey(typeName, fieldName)}`;
    if (!this.resolverMap[resolverKey]) {
      this.resolverMap[resolverKey] = ctx.resolvers.generateQueryResolver(
        typeName,
        fieldName,
        dataSource,
        MappingTemplate.s3MappingTemplateFromString(generateSyncRequestTemplate(), `${typeName}.${fieldName}.req.vtl`),
        MappingTemplate.s3MappingTemplateFromString(
          generateDefaultResponseMappingTemplate(isSyncEnabled),
          `${typeName}.${fieldName}.res.vtl`,
        ),
      );
    }
    return this.resolverMap[resolverKey];
  };

  getQueryFieldNames = (
    ctx: TransformerTransformSchemaStepContextProvider,
    type: ObjectTypeDefinitionNode,
  ): Set<{ fieldName: string; typeName: string; type: QueryFieldType }> => {
    const typeName = type.name.value;
    const fields: Set<{ fieldName: string; typeName: string; type: QueryFieldType }> = new Set();
    const modelDirectiveConfig = this.modelDirectiveConfig.get(type.name.value);
    if (modelDirectiveConfig?.queries?.get) {
      fields.add({
        typeName: 'Query',
        fieldName: modelDirectiveConfig.queries.get || toCamelCase(['get', typeName]),
        type: QueryFieldType.GET,
      });
    }

    if (modelDirectiveConfig?.queries?.list) {
      fields.add({
        typeName: 'Query',
        fieldName: modelDirectiveConfig.queries.list || toCamelCase(['list', typeName]),
        type: QueryFieldType.LIST,
      });
    }

    if (modelDirectiveConfig?.queries?.sync) {
      fields.add({
        typeName: 'Query',
        fieldName: modelDirectiveConfig.queries.sync || toCamelCase(['sync', typeName]),
        type: QueryFieldType.SYNC,
      });
    }

    return fields;
  };

  getMutationFieldNames = (
    ctx: TransformerTransformSchemaStepContextProvider,
    type: ObjectTypeDefinitionNode,
  ): Set<{ fieldName: string; typeName: string; type: MutationFieldType }> => {
    // Todo: get fields names from the directives
    const typeName = type.name.value;
    const modelDirectiveConfig = this.modelDirectiveConfig.get(typeName);
    const getMutationType = (type: string): MutationFieldType => {
      switch (type) {
        case 'create':
          return MutationFieldType.CREATE;
        case 'update':
          return MutationFieldType.UPDATE;
        case 'delete':
          return MutationFieldType.DELETE;
        default:
          throw new Error('Unknown mutation type');
      }
    };

    const fieldNames: Set<{ fieldName: string; typeName: string; type: MutationFieldType }> = new Set();
    for (let [mutationType, mutationName] of Object.entries(modelDirectiveConfig?.mutations || {})) {
      if (mutationName) {
        fieldNames.add({
          typeName: 'Mutation',
          fieldName: mutationName,
          type: getMutationType(mutationType),
        });
      }
    }

    return fieldNames;
  };

  getMutationName = (
    subscriptionType: SubscriptionFieldType,
    mutationMap: Set<{
      fieldName: string;
      typeName: string;
      type: MutationFieldType;
    }>,
  ): string => {
    const mutationToSubscriptionTypeMap = {
      [SubscriptionFieldType.ON_CREATE]: MutationFieldType.CREATE,
      [SubscriptionFieldType.ON_UPDATE]: MutationFieldType.UPDATE,
      [SubscriptionFieldType.ON_DELETE]: MutationFieldType.DELETE,
    };
    const mutation = Array.from(mutationMap).find(m => m.type == mutationToSubscriptionTypeMap[subscriptionType]);
    if (mutation) {
      return mutation.fieldName;
    }
    throw new Error('Unknown Subscription type');
  };

  private createQueryFields = (ctx: TransformerValidationStepContextProvider, def: ObjectTypeDefinitionNode): FieldDefinitionNode[] => {
    const queryFields: FieldDefinitionNode[] = [];
    const queryFieldNames = this.getQueryFieldNames(ctx, def!);
    for (const queryField of queryFieldNames.values()) {
      const outputType = this.getOutputType(ctx, def, queryField);
      const args = this.getInputs(ctx, def!, {
        fieldName: queryField.fieldName,
        typeName: queryField.typeName,
        type: queryField.type,
      });
      queryFields.push(makeField(queryField.fieldName, args, makeNamedType(outputType.name.value)));
    }

    return queryFields;
  };

  private createMutationFields = (ctx: TransformerValidationStepContextProvider, def: ObjectTypeDefinitionNode): FieldDefinitionNode[] => {
    const mutationFields: FieldDefinitionNode[] = [];
    const mutationFieldNames = this.getMutationFieldNames(ctx, def!);
    for (const mutationField of mutationFieldNames) {
      const args = this.getInputs(ctx, def!, {
        fieldName: mutationField.fieldName,
        typeName: mutationField.typeName,
        type: mutationField.type,
      });

      mutationFields.push(makeField(mutationField.fieldName, args, makeNamedType(def!.name.value)));
    }
    return mutationFields;
  };

  private createSubscriptionFields = (
    ctx: TransformerTransformSchemaStepContextProvider,
    def: ObjectTypeDefinitionNode,
  ): FieldDefinitionNode[] => {
    const subscriptionToMutationsMap = this.getSubscriptionToMutationsReverseMap(ctx, def);
    const mutationFields = this.getMutationFieldNames(ctx, def!);

    const subscriptionFields: FieldDefinitionNode[] = [];
    for (const subscriptionFieldName of Object.keys(subscriptionToMutationsMap)) {
      const maps = subscriptionToMutationsMap[subscriptionFieldName];

      const args: InputValueDefinitionNode[] = [];
      maps.map(it =>
        args.concat(
          this.getInputs(ctx, def!, {
            fieldName: it.fieldName,
            typeName: it.typeName,
            type: it.type,
          }),
        ),
      );

      const mutationNames = maps.map(it => this.getMutationName(it.type, mutationFields));

      // Todo use directive wrapper to build the directive node
      const directive = makeDirective('aws_subscribe', [makeArgument('mutations', makeValueNode(mutationNames))]);
      const field = makeField(subscriptionFieldName, args, makeNamedType(def!.name.value), [directive]);
      subscriptionFields.push(field);
    }

    return subscriptionFields;
  };

  getSubscriptionFieldNames = (
    ctx: TransformerTransformSchemaStepContextProvider,
    type: ObjectTypeDefinitionNode,
  ): Set<{
    fieldName: string;
    typeName: string;
    type: SubscriptionFieldType;
  }> => {
    const fields: Set<{
      fieldName: string;
      typeName: string;
      type: SubscriptionFieldType;
    }> = new Set();

    const modelDirectiveConfig = this.modelDirectiveConfig.get(type.name.value);
    if (modelDirectiveConfig?.subscriptions?.level !== SubscriptionLevel.off) {
      if (modelDirectiveConfig?.subscriptions?.onCreate && modelDirectiveConfig.mutations?.create) {
        for (const fieldName of modelDirectiveConfig.subscriptions.onCreate) {
          fields.add({
            typeName: 'Subscription',
            fieldName: fieldName,
            type: SubscriptionFieldType.ON_CREATE,
          });
        }
      }

      if (modelDirectiveConfig?.subscriptions?.onUpdate && modelDirectiveConfig.mutations?.update) {
        for (const fieldName of modelDirectiveConfig.subscriptions.onUpdate) {
          fields.add({
            typeName: 'Subscription',
            fieldName: fieldName,
            type: SubscriptionFieldType.ON_UPDATE,
          });
        }
      }

      if (modelDirectiveConfig?.subscriptions?.onDelete && modelDirectiveConfig.mutations?.delete) {
        for (const fieldName of modelDirectiveConfig.subscriptions.onDelete) {
          fields.add({
            typeName: 'Subscription',
            fieldName: fieldName,
            type: SubscriptionFieldType.ON_DELETE,
          });
        }
      }
    }

    return fields;
  };

  getDataSourceResource = (ctx: TransformerContextProvider, type: ObjectTypeDefinitionNode): DataSourceInstance => {
    // Todo: add sanity check to ensure the type has an table
    return this.ddbTableMap[type.name.value];
  };

  getDataSourceType = (): AppSyncDataSourceType => {
    return AppSyncDataSourceType.AMAZON_DYNAMODB;
  };

  generateCreateResolver = (
    ctx: TransformerContextProvider,
    type: ObjectTypeDefinitionNode,
    typeName: string,
    fieldName: string,
  ): TransformerResolverProvider => {
    const isSyncEnabled = ctx.isProjectUsingDataStore();
    const dataSource = this.datasourceMap[type.name.value];
    const resolverKey = `Create${generateResolverKey(typeName, fieldName)}`;
    if (!this.resolverMap[resolverKey]) {
      const resolver = ctx.resolvers.generateMutationResolver(
        typeName,
        fieldName,
        dataSource,
        MappingTemplate.s3MappingTemplateFromString(generateCreateRequestTemplate(type.name.value), `${typeName}.${fieldName}.req.vtl`),
        MappingTemplate.s3MappingTemplateFromString(
          generateDefaultResponseMappingTemplate(isSyncEnabled),
          `${typeName}.${fieldName}.res.vtl`,
        ),
      );
      this.resolverMap[resolverKey] = resolver;
      resolver.addToSlot(
        'init',
        MappingTemplate.s3MappingTemplateFromString(
          generateCreateInitSlotTemplate(type.name.value, this.modelDirectiveConfig.get(type.name.value)!),
          `${typeName}.${fieldName}.{slotName}.{slotIndex}.req.vtl`,
        ),
      );
    }
    return this.resolverMap[resolverKey];
  };

  getInputs = (
    ctx: TransformerTransformSchemaStepContextProvider,
    type: ObjectTypeDefinitionNode,
    operation: {
      fieldName: string;
      typeName: string;
      type: QueryFieldType | MutationFieldType | SubscriptionFieldType;
    },
  ): InputValueDefinitionNode[] => {
    const isSyncEnabled = ctx.isProjectUsingDataStore();

    const knownModels = this.typesWithModelDirective;
    let conditionInput: InputObjectTypeDefinitionNode;
    if ([MutationFieldType.CREATE, MutationFieldType.DELETE, MutationFieldType.UPDATE].includes(operation.type as MutationFieldType)) {
      const conditionTypeName = toPascalCase(['Model', type.name.value, 'ConditionInput']);

      const filterInputs = createEnumModelFilters(ctx, type);
      conditionInput = makeMutationConditionInput(ctx, conditionTypeName, type);
      filterInputs.push(conditionInput);
      for (let input of filterInputs) {
        const conditionInputName = input.name.value;
        if (!ctx.output.getType(conditionInputName)) {
          ctx.output.addInput(input);
        }
      }
    }
    switch (operation.type) {
      case QueryFieldType.GET:
        return [makeInputValueDefinition('id', makeNonNullType(makeNamedType('ID')))];

      case QueryFieldType.LIST:
        const filterInputName = toPascalCase(['Model', type.name.value, 'FilterInput']);
        const filterInputs = createEnumModelFilters(ctx, type);
        filterInputs.push(makeListQueryFilterInput(ctx, filterInputName, type));
        for (let input of filterInputs) {
          const conditionInputName = input.name.value;
          if (!ctx.output.getType(conditionInputName)) {
            ctx.output.addInput(input);
          }
        }

        return [
          makeInputValueDefinition('filter', makeNamedType(filterInputName)),
          makeInputValueDefinition('limit', makeNamedType('Int')),
          makeInputValueDefinition('nextToken', makeNamedType('String')),
        ];
      case QueryFieldType.SYNC:
        const syncFilterInputName = toPascalCase(['Model', type.name.value, 'FilterInput']);
        const syncFilterInputs = makeListQueryFilterInput(ctx, syncFilterInputName, type);
        const conditionInputName = syncFilterInputs.name.value;
        if (!ctx.output.getType(conditionInputName)) {
          ctx.output.addInput(syncFilterInputs);
        }
        return [
          makeInputValueDefinition('filter', makeNamedType(syncFilterInputName)),
          makeInputValueDefinition('limit', makeNamedType('Int')),
          makeInputValueDefinition('nextToken', makeNamedType('String')),
          makeInputValueDefinition('lastSync', makeNamedType('AWSTimestamp')),
        ];

      case MutationFieldType.CREATE:
        const createInputField = makeCreateInputField(
          type,
          this.modelDirectiveConfig.get(type.name.value)!,
          knownModels,
          ctx.inputDocument,
          isSyncEnabled,
        );
        const createInputTypeName = createInputField.name.value;
        if (!ctx.output.getType(createInputField.name.value)) {
          ctx.output.addInput(createInputField);
        }
        return [
          makeInputValueDefinition('input', makeNonNullType(makeNamedType(createInputTypeName))),
          makeInputValueDefinition('condition', makeNamedType(conditionInput!.name.value)),
        ];

      case MutationFieldType.DELETE:
        const deleteInputField = makeDeleteInputField(type, isSyncEnabled);
        const deleteInputTypeName = deleteInputField.name.value;
        if (!ctx.output.getType(deleteInputField.name.value)) {
          ctx.output.addInput(deleteInputField);
        }
        return [
          makeInputValueDefinition('input', makeNonNullType(makeNamedType(deleteInputTypeName))),
          makeInputValueDefinition('condition', makeNamedType(conditionInput!.name.value)),
        ];

      case MutationFieldType.UPDATE:
        const updateInputField = makeUpdateInputField(
          type,
          this.modelDirectiveConfig.get(type.name.value)!,
          knownModels,
          ctx.inputDocument,
          isSyncEnabled,
        );
        const updateInputTypeName = updateInputField.name.value;
        if (!ctx.output.getType(updateInputField.name.value)) {
          ctx.output.addInput(updateInputField);
        }
        return [
          makeInputValueDefinition('input', makeNonNullType(makeNamedType(updateInputTypeName))),
          makeInputValueDefinition('condition', makeNamedType(conditionInput!.name.value)),
        ];

      case SubscriptionFieldType.ON_CREATE:
      case SubscriptionFieldType.ON_DELETE:
      case SubscriptionFieldType.ON_UPDATE:
        return [];
        break;

      default:
        throw new Error('Unknown operation type');
    }
    return [];
  };

  getOutputType = (
    ctx: TransformerTransformSchemaStepContextProvider,
    type: ObjectTypeDefinitionNode,
    operation: {
      fieldName: string;
      typeName: string;
      type: QueryFieldType | MutationFieldType | SubscriptionFieldType;
    },
  ): ObjectTypeDefinitionNode => {
    let outputType: ObjectTypeDefinitionNode;
    switch (operation.type) {
      case MutationFieldType.CREATE:
      case MutationFieldType.UPDATE:
      case MutationFieldType.DELETE:
      case QueryFieldType.GET:
      case SubscriptionFieldType.ON_CREATE:
      case SubscriptionFieldType.ON_DELETE:
      case SubscriptionFieldType.ON_UPDATE:
        outputType = type;
        break;
      case QueryFieldType.SYNC:
      case QueryFieldType.LIST:
        const isSyncEnabled = ctx.isProjectUsingDataStore();
        const connectionFieldName = toPascalCase(['Model', type.name.value, 'Connection']);
        outputType = makeListQueryModel(type, connectionFieldName, isSyncEnabled);
        break;
      default:
        throw new Error(`${operation.type} not supported for ${type.name.value}`);
    }
    if (!ctx.output.getObject(outputType.name.value)) {
      ctx.output.addObject(outputType);
    }
    return outputType;
  };

  private createNonModelInputs = (ctx: TransformerTransformSchemaStepContextProvider, obj: ObjectTypeDefinitionNode): void => {
    for (let field of obj.fields || []) {
      if (!isScalar(field.type)) {
        const def = ctx.output.getType(getBaseType(field.type));
        if (def && def.kind == 'ObjectTypeDefinition' && !this.isModelField(def.name.value)) {
          const name = this.getNonModelInputObjectName(def.name.value);
          if (!ctx.output.getType(name)) {
            const inputObj = InputObjectDefinitionWrapper.fromObject(name, def, ctx.inputDocument);
            ctx.output.addInput(inputObj.serialize());
            this.createNonModelInputs(ctx, def);
          }
        }
      }
    }
  };
  private isModelField = (name: string): boolean => {
    return this.typesWithModelDirective.has(name) ? true : false;
  };

  private getNonModelInputObjectName = (name: string): string => {
    return `${name}Input`;
  };

  /**
   * Model directive automatically adds id, created and updated time stamps to the filed, if they are configured
   * @param name Name of the type
   */
  private addAutoGeneratableFields = (ctx: TransformerTransformSchemaStepContextProvider, name: string): void => {
    const modelDirectiveConfig = this.modelDirectiveConfig.get(name);
    const typeObj = ctx.output.getObject(name);
    if (!typeObj) {
      throw new Error(`Type ${name} is missing in outputs`);
    }
    const typeWrapper = new ObjectDefinitionWrapper(typeObj);
    if (!typeWrapper.hasField('id')) {
      const idField = FieldWrapper.create('id', 'ID');
      typeWrapper.addField(idField);
    }

    const timestamps = [];

    if (modelDirectiveConfig?.timestamps) {
      if (modelDirectiveConfig.timestamps.createdAt !== null) {
        timestamps.push(modelDirectiveConfig.timestamps.createdAt ?? 'createdAt');
      }

      if (modelDirectiveConfig.timestamps.updatedAt !== null) {
        timestamps.push(modelDirectiveConfig.timestamps.updatedAt ?? 'updatedAt');
      }
    }

    for (let fieldName of timestamps) {
      if (typeWrapper.hasField(fieldName)) {
        const field = typeWrapper.getField(fieldName);
        if (!['String', 'AWSDateTime'].includes(field.getTypeName())) {
          console.warn(`type ${name}.${fieldName} is not of String or AWSDateTime. Auto population is not supported`);
        }
      } else {
        const field = FieldWrapper.create(fieldName, 'AWSDateTime');
        typeWrapper.addField(field);
      }
    }

    ctx.output.updateObject(typeWrapper.serialize());
  };

  private addModelSyncFields = (ctx: TransformerTransformSchemaStepContextProvider, name: string): void => {
    const typeObj = ctx.output.getObject(name);
    if (!typeObj) {
      throw new Error(`Type ${name} is missing in outputs`);
    }

    const typeWrapper = new ObjectDefinitionWrapper(typeObj);
    typeWrapper.addField(FieldWrapper.create('_version', 'Int'));
    typeWrapper.addField(FieldWrapper.create('_deleted', 'Boolean', true));
    typeWrapper.addField(FieldWrapper.create('_lastChangedAt', 'AWSTimestamp'));

    ctx.output.updateObject(typeWrapper.serialize());
  };

  private getSubscriptionToMutationsReverseMap = (
    ctx: TransformerValidationStepContextProvider,
    def: ObjectTypeDefinitionNode,
  ): { [subField: string]: { fieldName: string; typeName: string; type: SubscriptionFieldType }[] } => {
    const subscriptionToMutationsMap: { [subField: string]: { fieldName: string; typeName: string; type: SubscriptionFieldType }[] } = {};
    const subscriptionFieldNames = this.getSubscriptionFieldNames(ctx, def);

    for (const subscriptionFieldName of subscriptionFieldNames) {
      if (!subscriptionToMutationsMap[subscriptionFieldName.fieldName]) {
        subscriptionToMutationsMap[subscriptionFieldName.fieldName] = [];
      }
      subscriptionToMutationsMap[subscriptionFieldName.fieldName].push(subscriptionFieldName);
    }

    return subscriptionToMutationsMap;
  };

  private createModelTable(stack: cdk.Stack, def: ObjectTypeDefinitionNode, context: TransformerContextProvider) {
    const tableLogicalName = `${context.resourceHelper.getTableBaseName(def!.name.value)}Table`;
    const tableName = context.resourceHelper.generateTableName(def!.name.value);

    // Add parameters.
    const env = context.stackManager.getParameter(ResourceConstants.PARAMETERS.Env) as cdk.CfnParameter;
    const readIops = new cdk.CfnParameter(stack, ResourceConstants.PARAMETERS.DynamoDBModelTableReadIOPS, {
      description: 'The number of read IOPS the table should support.',
      type: 'Number',
      default: 5,
    }).valueAsString;
    const writeIops = new cdk.CfnParameter(stack, ResourceConstants.PARAMETERS.DynamoDBModelTableWriteIOPS, {
      description: 'The number of write IOPS the table should support.',
      type: 'Number',
      default: 5,
    }).valueAsString;
    const billingMode = new cdk.CfnParameter(stack, ResourceConstants.PARAMETERS.DynamoDBBillingMode, {
      description: 'Configure @model types to create DynamoDB tables with PAY_PER_REQUEST or PROVISIONED billing modes.',
      type: 'String',
      default: 'PAY_PER_REQUEST',
      allowedValues: ['PAY_PER_REQUEST', 'PROVISIONED'],
    }).valueAsString;
    const pointInTimeRecovery = new cdk.CfnParameter(stack, ResourceConstants.PARAMETERS.DynamoDBEnablePointInTimeRecovery, {
      description: 'Whether to enable Point in Time Recovery on the table.',
      type: 'String',
      default: 'false',
      allowedValues: ['true', 'false'],
    }).valueAsString;
    const enableSSE = new cdk.CfnParameter(stack, ResourceConstants.PARAMETERS.DynamoDBEnableServerSideEncryption, {
      description: 'Enable server side encryption powered by KMS.',
      type: 'String',
      default: 'true',
      allowedValues: ['true', 'false'],
    }).valueAsString;

    // Add conditions.
    // eslint-disable-next-line no-new
    new cdk.CfnCondition(stack, ResourceConstants.CONDITIONS.HasEnvironmentParameter, {
      expression: cdk.Fn.conditionNot(cdk.Fn.conditionEquals(env, ResourceConstants.NONE)),
    });
    const useSSE = new cdk.CfnCondition(stack, ResourceConstants.CONDITIONS.ShouldUseServerSideEncryption, {
      expression: cdk.Fn.conditionEquals(enableSSE, 'true'),
    });
    const usePayPerRequestBilling = new cdk.CfnCondition(stack, ResourceConstants.CONDITIONS.ShouldUsePayPerRequestBilling, {
      expression: cdk.Fn.conditionEquals(billingMode, 'PAY_PER_REQUEST'),
    });
    const usePointInTimeRecovery = new cdk.CfnCondition(stack, ResourceConstants.CONDITIONS.ShouldUsePointInTimeRecovery, {
      expression: cdk.Fn.conditionEquals(pointInTimeRecovery, 'true'),
    });

    const removalPolicy = this.options.EnableDeletionProtection ? cdk.RemovalPolicy.RETAIN : cdk.RemovalPolicy.DESTROY;

    // Expose a way in context to allow proper resource naming
    const table = new Table(stack, tableLogicalName, {
      tableName,
      partitionKey: {
        name: 'id',
        type: AttributeType.STRING,
      },
      stream: StreamViewType.NEW_AND_OLD_IMAGES,
      encryption: TableEncryption.DEFAULT,
      removalPolicy: removalPolicy,
      ...(context.isProjectUsingDataStore() ? { timeToLiveAttribute: '_ttl' } : undefined),
    });
    const cfnTable = table.node.defaultChild as CfnTable;

    cfnTable.provisionedThroughput = cdk.Fn.conditionIf(usePayPerRequestBilling.logicalId, cdk.Fn.ref('AWS::NoValue'), {
      ReadCapacityUnits: readIops,
      WriteCapacityUnits: writeIops,
    });
    cfnTable.pointInTimeRecoverySpecification = cdk.Fn.conditionIf(
      usePointInTimeRecovery.logicalId,
      { PointInTimeRecoveryEnabled: true },
      cdk.Fn.ref('AWS::NoValue'),
    );
    cfnTable.billingMode = cdk.Fn.conditionIf(usePayPerRequestBilling.logicalId, 'PAY_PER_REQUEST', cdk.Fn.ref('AWS::NoValue')).toString();
    cfnTable.sseSpecification = {
      sseEnabled: cdk.Fn.conditionIf(useSSE.logicalId, true, false),
    };

    const streamArnOutputId = `GetAtt${ModelResourceIDs.ModelTableStreamArn(def!.name.value)}`;
    // eslint-disable-next-line no-new
    new cdk.CfnOutput(stack, streamArnOutputId, {
      value: cdk.Fn.getAtt(tableLogicalName, 'StreamArn').toString(),
      description: 'Your DynamoDB table StreamArn.',
      exportName: cdk.Fn.join(':', [context.api.apiId, 'GetAtt', tableLogicalName, 'StreamArn']),
    });

    const tableNameOutputId = `GetAtt${tableLogicalName}Name`;
    // eslint-disable-next-line no-new
    new cdk.CfnOutput(stack, tableNameOutputId, {
      value: cdk.Fn.ref(tableLogicalName),
      description: 'Your DynamoDB table name.',
      exportName: cdk.Fn.join(':', [context.api.apiId, 'GetAtt', tableLogicalName, 'Name']),
    });

    const role = this.createIAMRole(context, def, stack, tableName);
    this.createModelTableDataSource(def, context, table, stack, role, tableLogicalName);
  }

  private createModelTableDataSource(
    def: ObjectTypeDefinitionNode,
    context: TransformerContextProvider,
    table: Table,
    stack: cdk.Stack,
    role: iam.Role,
    tableLogicalName: string,
  ) {
    const datasourceRoleLogicalID = ModelResourceIDs.ModelTableDataSourceID(def!.name.value);
    const dataSource = context.api.host.addDynamoDbDataSource(
      datasourceRoleLogicalID,
      table,
      { name: tableLogicalName, serviceRole: role },
      stack,
    );

    const cfnDataSource = dataSource.node.defaultChild as CfnDataSource;
    cfnDataSource.addDependsOn(role.node.defaultChild as CfnRole);

    if (context.isProjectUsingDataStore()) {
      const datasourceDynamoDb = cfnDataSource.dynamoDbConfig as any;
      datasourceDynamoDb.deltaSyncConfig = {
        deltaSyncTableName: context.resourceHelper.generateTableName(SyncResourceIDs.syncTableName),
        deltaSyncTableTtl: '30',
        baseTableTtl: '43200',
      };
      datasourceDynamoDb.versioned = true;
    }

    const datasourceOutputId = `GetAtt${datasourceRoleLogicalID}Name`;
    // eslint-disable-next-line no-new
    new cdk.CfnOutput(stack, datasourceOutputId, {
      value: dataSource.ds.attrName,
      description: 'Your model DataSource name.',
      exportName: cdk.Fn.join(':', [context.api.apiId, 'GetAtt', datasourceRoleLogicalID, 'Name']),
    });

    // add the data source
    context.dataSources.add(def!, dataSource);
    this.datasourceMap[def!.name.value] = dataSource;
  }

  private createIAMRole(context: TransformerContextProvider, def: ObjectTypeDefinitionNode, stack: cdk.Stack, tableName: string) {
<<<<<<< HEAD
    const roleName = context.resourceHelper.generateRoleName(ModelResourceIDs.ModelTableIAMRoleID(def!.name.value));
=======
    const roleName = context.resourceHelper.generateIAMRoleName(ModelResourceIDs.ModelTableIAMRoleID(def!.name.value));
>>>>>>> 2bdae3ac
    const role = new iam.Role(stack, ModelResourceIDs.ModelTableIAMRoleID(def!.name.value), {
      roleName: roleName,
      assumedBy: new iam.ServicePrincipal('appsync.amazonaws.com'),
    });

    const amplifyDataStoreTableName = context.resourceHelper.generateTableName(SyncResourceIDs.syncTableName);
    role.attachInlinePolicy(
      new iam.Policy(stack, 'DynamoDBAccess', {
        statements: [
          new iam.PolicyStatement({
            effect: iam.Effect.ALLOW,
            actions: [
              'dynamodb:BatchGetItem',
              'dynamodb:BatchWriteItem',
              'dynamodb:PutItem',
              'dynamodb:DeleteItem',
              'dynamodb:GetItem',
              'dynamodb:Scan',
              'dynamodb:Query',
              'dynamodb:UpdateItem',
            ],
            resources: [
              // eslint-disable-next-line no-template-curly-in-string
              cdk.Fn.sub('arn:aws:dynamodb:${AWS::Region}:${AWS::AccountId}:table/${tablename}', {
                tablename: tableName,
              }),
              // eslint-disable-next-line no-template-curly-in-string
              cdk.Fn.sub('arn:aws:dynamodb:${AWS::Region}:${AWS::AccountId}:table/${tablename}/*', {
                tablename: tableName,
              }),
              ...(context.isProjectUsingDataStore()
                ? [
                    // eslint-disable-next-line no-template-curly-in-string
                    cdk.Fn.sub('arn:aws:dynamodb:${AWS::Region}:${AWS::AccountId}:table/${tablename}', {
                      tablename: amplifyDataStoreTableName,
                    }),
                    // eslint-disable-next-line no-template-curly-in-string
                    cdk.Fn.sub('arn:aws:dynamodb:${AWS::Region}:${AWS::AccountId}:table/${tablename}/*', {
                      tablename: amplifyDataStoreTableName,
                    }),
                  ]
                : []),
            ],
          }),
        ],
      }),
    );

    const syncConfig = SyncUtils.getSyncConfig(context, def!.name.value);
    if (syncConfig && SyncUtils.isLambdaSyncConfig(syncConfig)) {
      role.attachInlinePolicy(
        SyncUtils.createSyncLambdaIAMPolicy(stack, syncConfig.LambdaConflictHandler.name, syncConfig.LambdaConflictHandler.region),
      );
    }

    return role;
  }

  private ensureModelSortDirectionEnum(ctx: TransformerValidationStepContextProvider): void {
    if (!ctx.output.hasType('ModelSortDirection')) {
      const modelSortDirection = makeModelSortDirectionEnumObject();

      ctx.output.addEnum(modelSortDirection);
    }
  }

  private getOptions = (options: ModelTransformerOptions): ModelTransformerOptions => {
    return {
      EnableDeletionProtection: false,
      ...options,
    };
  };

  private ensureValidSubscriptionName = (name: string): string => {
    if (name.length <= 50) return name;

    return name.slice(0, 45) + md5(name).slice(0, 5);
  };
}<|MERGE_RESOLUTION|>--- conflicted
+++ resolved
@@ -1110,11 +1110,7 @@
   }
 
   private createIAMRole(context: TransformerContextProvider, def: ObjectTypeDefinitionNode, stack: cdk.Stack, tableName: string) {
-<<<<<<< HEAD
-    const roleName = context.resourceHelper.generateRoleName(ModelResourceIDs.ModelTableIAMRoleID(def!.name.value));
-=======
     const roleName = context.resourceHelper.generateIAMRoleName(ModelResourceIDs.ModelTableIAMRoleID(def!.name.value));
->>>>>>> 2bdae3ac
     const role = new iam.Role(stack, ModelResourceIDs.ModelTableIAMRoleID(def!.name.value), {
       roleName: roleName,
       assumedBy: new iam.ServicePrincipal('appsync.amazonaws.com'),
