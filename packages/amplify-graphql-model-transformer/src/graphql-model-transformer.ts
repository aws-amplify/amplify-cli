import { InvalidDirectiveError, MappingTemplate, SyncConfig, SyncUtils, TransformerModelBase } from '@aws-amplify/graphql-transformer-core';
import {
  AppSyncDataSourceType,
  DataSourceInstance,
  DataSourceProvider,
  MutationFieldType,
  QueryFieldType,
  SubscriptionFieldType,
  TransformerContextProvider,
  TransformerModelProvider,
  TransformerPrepareStepContextProvider,
  TransformerResolverProvider,
  TransformerSchemaVisitStepContextProvider,
  TransformerTransformSchemaStepContextProvider,
  TransformerValidationStepContextProvider,
} from '@aws-amplify/graphql-transformer-interfaces';
import { AttributeType, CfnTable, ITable, StreamViewType, Table, TableEncryption } from '@aws-cdk/aws-dynamodb';
import * as iam from '@aws-cdk/aws-iam';
import * as cdk from '@aws-cdk/core';
import { CfnDataSource } from '@aws-cdk/aws-appsync';
import {
  DirectiveNode,
  FieldDefinitionNode,
  InputObjectTypeDefinitionNode,
  InputValueDefinitionNode,
  ObjectTypeDefinitionNode,
} from 'graphql';
import {
  getBaseType,
  isScalar,
  makeArgument,
  makeDirective,
  makeField,
  makeInputValueDefinition,
  makeNamedType,
  makeNonNullType,
  makeValueNode,
  ModelResourceIDs,
  plurality,
  ResourceConstants,
  SyncResourceIDs,
  toCamelCase,
  toPascalCase,
} from 'graphql-transformer-common';
import {
  addModelConditionInputs,
  createEnumModelFilters,
  makeCreateInputField,
  makeDeleteInputField,
  makeListQueryFilterInput,
  makeListQueryModel,
  makeModelSortDirectionEnumObject,
  makeMutationConditionInput,
  makeUpdateInputField,
} from './graphql-types';
import {
  generateCreateInitSlotTemplate,
  generateCreateRequestTemplate,
  generateDefaultResponseMappingTemplate,
  generateDeleteRequestTemplate,
  generateResolverKey,
  generateSubscriptionRequestTemplate,
  generateSubscriptionResponseTemplate,
  generateUpdateInitSlotTemplate,
  generateUpdateRequestTemplate,
} from './resolvers';
import { generateGetRequestTemplate, generateListRequestTemplate, generateSyncRequestTemplate } from './resolvers/query';
import {
  DirectiveWrapper,
  FieldWrapper,
  InputObjectDefinitionWrapper,
  ObjectDefinitionWrapper,
} from './wrappers/object-definition-wrapper';
import { CfnRole } from '@aws-cdk/aws-iam';

export type Nullable<T> = T | null;
export type OptionalAndNullable<T> = Partial<T>;

export enum SubscriptionLevel {
  off = 'off',
  public = 'public',
  on = 'on',
}
export type ModelDirectiveConfiguration = {
  queries?: OptionalAndNullable<{
    get: OptionalAndNullable<string>;
    list: OptionalAndNullable<string>;
    sync: OptionalAndNullable<string>;
  }>;
  mutations: {
    create: OptionalAndNullable<string>;
    update: OptionalAndNullable<string>;
    delete: OptionalAndNullable<string>;
  } | null;
  subscriptions: {
    onCreate: OptionalAndNullable<string>[];
    onUpdate: OptionalAndNullable<string>[];
    onDelete: OptionalAndNullable<string>[];
    level: Partial<SubscriptionLevel>;
  } | null;
  timestamps: OptionalAndNullable<{
    createdAt: OptionalAndNullable<string>;
    updatedAt: OptionalAndNullable<string>;
  }>;
};

export const directiveDefinition = /* GraphQl */ `
  directive @model(
    queries: ModelQueryMap
    mutations: ModelMutationMap
    subscriptions: ModelSubscriptionMap
    timestamps: TimestampConfiguration
  ) on OBJECT
  input ModelMutationMap {
    create: String
    update: String
    delete: String
  }
  input ModelQueryMap {
    get: String
    list: String
  }
  input ModelSubscriptionMap {
    onCreate: [String]
    onUpdate: [String]
    onDelete: [String]
    level: ModelSubscriptionLevel
  }
  enum ModelSubscriptionLevel {
    off
    public
    on
  }
  input TimestampConfiguration {
    createdAt: String
    updatedAt: String
  }
`;

type ModelTransformerOptions = {
  EnableDeletionProtection?: boolean;
  SyncConfig?: SyncConfig;
};

export class ModelTransformer extends TransformerModelBase implements TransformerModelProvider {
  private options: ModelTransformerOptions;
  private datasourceMap: Record<string, DataSourceProvider> = {};
  private ddbTableMap: Record<string, ITable> = {};
  private resolverMap: Record<string, TransformerResolverProvider> = {};
  private typesWithModelDirective: Set<string> = new Set();
  /**
   * A Map to hold the directive configuration
   */
  private modelDirectiveConfig: Map<string, ModelDirectiveConfiguration> = new Map();
  constructor(options: ModelTransformerOptions = {}) {
    super('amplify-model-transformer', directiveDefinition);
    this.options = this.getOptions(options);
  }

  object = (definition: ObjectTypeDefinitionNode, directive: DirectiveNode, ctx: TransformerSchemaVisitStepContextProvider): void => {
    const isTypeNameReserved =
      definition.name.value === ctx.output.getQueryTypeName() ||
      definition.name.value === ctx.output.getMutationTypeName() ||
      definition.name.value === ctx.output.getSubscriptionTypeName();

    if (isTypeNameReserved) {
      throw new InvalidDirectiveError(
        `'${definition.name.value}' is a reserved type name and currently in use within the default schema element.`,
      );
    }

    // todo: get model configuration with default values and store it in the map
    const typeName = definition.name.value;
    SyncUtils.validateResolverConfigForType(ctx, typeName);
    const directiveWrapped: DirectiveWrapper = new DirectiveWrapper(directive);
    const options = directiveWrapped.getArguments({
      queries: {
        get: toCamelCase(['get', typeName]),
        list: toCamelCase(['list', plurality(typeName, true)]),
        ...(ctx.isProjectUsingDataStore() ? { sync: toCamelCase(['sync', plurality(typeName, true)]) } : undefined),
      },
      mutations: {
        create: toCamelCase(['create', typeName]),
        update: toCamelCase(['update', typeName]),
        delete: toCamelCase(['delete', typeName]),
      },
      subscriptions: {
        level: SubscriptionLevel.public,
        onCreate: [toCamelCase(['onCreate', typeName])],
        onDelete: [toCamelCase(['onDelete', typeName])],
        onUpdate: [toCamelCase(['onUpdate', typeName])],
      },
      timestamps: {
        createdAt: 'createdAt',
        updatedAt: 'updatedAt',
      },
    });
    this.modelDirectiveConfig.set(typeName, options);
    this.typesWithModelDirective.add(typeName);
  };

  validate = () => {};
  prepare = (context: TransformerPrepareStepContextProvider) => {
    for (const modelTypeName of this.typesWithModelDirective) {
      const type = context.output.getObject(modelTypeName);
      context.providerRegistry.registerDataSourceProvider(type!, this);
    }
  };

  transformSchema = (ctx: TransformerTransformSchemaStepContextProvider): void => {
    // add the model input conditions
    addModelConditionInputs(ctx);

    this.ensureModelSortDirectionEnum(ctx);
    for (const type of this.typesWithModelDirective) {
      const def = ctx.output.getObject(type)!;

      // add Non Model type inputs
      this.createNonModelInputs(ctx, def);

      const queryFields = this.createQueryFields(ctx, def);
      ctx.output.addQueryFields(queryFields);

      const mutationFields = this.createMutationFields(ctx, def);
      ctx.output.addMutationFields(mutationFields);

      const subscriptionsFields = this.createSubscriptionFields(ctx, def!);
      ctx.output.addSubscriptionFields(subscriptionsFields);

      // Update the field with auto generatable Fields
      this.addAutoGeneratableFields(ctx, type);

      if (ctx.isProjectUsingDataStore()) {
<<<<<<< HEAD
        this.options.SyncConfig = SyncUtils.getSyncConfig(ctx, def!.name.value);
=======
>>>>>>> ecf196ba
        this.addModelSyncFields(ctx, type);
      }
    }
  };

  generateResolvers = (context: TransformerContextProvider): void => {
    for (let type of this.typesWithModelDirective) {
      const def = context.output.getObject(type);

      // This name is used by the mock functionality. Changing this can break mock.
      const tableLogicalName = `${def!.name.value}Table`;
      const stack = context.stackManager.getStackFor(tableLogicalName, def!.name.value);

      this.createModelTable(stack, def!, context);

      const queryFields = this.getQueryFieldNames(context, def!);
      for (let query of queryFields.values()) {
        let resolver;
        switch (query.type) {
          case QueryFieldType.GET:
            resolver = this.generateGetResolver(context, def!, query.typeName, query.fieldName);
            break;
          case QueryFieldType.LIST:
            resolver = this.generateListResolver(context, def!, query.typeName, query.fieldName);
            break;
          case QueryFieldType.SYNC:
            resolver = this.generateSyncResolver(context, def!, query.typeName, query.fieldName);
            break;
          default:
            throw new Error('Unknown query field type');
        }

        resolver.mapToStack(stack);
        context.resolvers.addResolver(query.typeName, query.fieldName, resolver);
      }

      const mutationFields = this.getMutationFieldNames(context, def!);
      for (let mutation of mutationFields.values()) {
        let resolver;
        switch (mutation.type) {
          case MutationFieldType.CREATE:
            resolver = this.generateCreateResolver(context, def!, mutation.typeName, mutation.fieldName);
            break;
          case MutationFieldType.DELETE:
            resolver = this.generateDeleteResolver(context, def!, mutation.typeName, mutation.fieldName);
            break;
          case MutationFieldType.UPDATE:
            resolver = this.generateUpdateResolver(context, def!, mutation.typeName, mutation.fieldName);
            break;
          default:
            throw new Error('Unknown query field type');
        }
        resolver.mapToStack(stack);
        context.resolvers.addResolver(mutation.typeName, mutation.fieldName, resolver);
      }
    }
  };

  generateGetResolver = (
    ctx: TransformerContextProvider,
    type: ObjectTypeDefinitionNode,
    typeName: string,
    fieldName: string,
  ): TransformerResolverProvider => {
    const isSyncEnabled = ctx.isProjectUsingDataStore();
    const dataSource = this.datasourceMap[type.name.value];
    const resolverKey = `Get${generateResolverKey(typeName, fieldName)}`;
    if (!this.resolverMap[resolverKey]) {
      this.resolverMap[resolverKey] = ctx.resolvers.generateQueryResolver(
        typeName,
        fieldName,
        dataSource,
        MappingTemplate.s3MappingTemplateFromString(generateGetRequestTemplate(), `${typeName}.${fieldName}.req.vtl`),
        MappingTemplate.s3MappingTemplateFromString(
          generateDefaultResponseMappingTemplate(isSyncEnabled),
          `${typeName}.${fieldName}.res.vtl`,
        ),
      );
    }
    return this.resolverMap[resolverKey];
  };

  generateListResolver = (
    ctx: TransformerContextProvider,
    type: ObjectTypeDefinitionNode,
    typeName: string,
    fieldName: string,
  ): TransformerResolverProvider => {
    const isSyncEnabled = ctx.isProjectUsingDataStore();
    const dataSource = this.datasourceMap[type.name.value];
    const resolverKey = `List${generateResolverKey(typeName, fieldName)}`;
    if (!this.resolverMap[resolverKey]) {
      this.resolverMap[resolverKey] = ctx.resolvers.generateQueryResolver(
        typeName,
        fieldName,
        dataSource,
        MappingTemplate.s3MappingTemplateFromString(generateListRequestTemplate(), `${typeName}.${fieldName}.req.vtl`),
        MappingTemplate.s3MappingTemplateFromString(
          generateDefaultResponseMappingTemplate(isSyncEnabled),
          `${typeName}.${fieldName}.res.vtl`,
        ),
      );
    }
    return this.resolverMap[resolverKey];
  };

  generateUpdateResolver = (
    ctx: TransformerContextProvider,
    type: ObjectTypeDefinitionNode,
    typeName: string,
    fieldName: string,
  ): TransformerResolverProvider => {
    const isSyncEnabled = ctx.isProjectUsingDataStore();
    const dataSource = this.datasourceMap[type.name.value];
    const resolverKey = `Update${generateResolverKey(typeName, fieldName)}`;
    if (!this.resolverMap[resolverKey]) {
      const resolver = ctx.resolvers.generateMutationResolver(
        typeName,
        fieldName,
        dataSource,
        MappingTemplate.s3MappingTemplateFromString(
          generateUpdateRequestTemplate(typeName, isSyncEnabled),
          `${typeName}.${fieldName}.req.vtl`,
        ),
        MappingTemplate.s3MappingTemplateFromString(
          generateDefaultResponseMappingTemplate(isSyncEnabled),
          `${typeName}.${fieldName}.res.vtl`,
        ),
      );
      // Todo: get the slot index from the resolver to keep the name unique and show the order of functions
      resolver.addToSlot(
        'init',
        MappingTemplate.s3MappingTemplateFromString(
          generateUpdateInitSlotTemplate(type.name.value, this.modelDirectiveConfig.get(type.name.value)!),
          `${typeName}.${fieldName}.{slotName}.{slotIndex}.req.vtl`,
        ),
      );
      this.resolverMap[resolverKey] = resolver;
    }
    return this.resolverMap[resolverKey];
  };
  generateDeleteResolver = (
    ctx: TransformerContextProvider,
    type: ObjectTypeDefinitionNode,
    typeName: string,
    fieldName: string,
  ): TransformerResolverProvider => {
    const isSyncEnabled = ctx.isProjectUsingDataStore();
    const dataSource = this.datasourceMap[type.name.value];
    const resolverKey = `delete${generateResolverKey(typeName, fieldName)}`;
    if (!this.resolverMap[resolverKey]) {
      this.resolverMap[resolverKey] = ctx.resolvers.generateMutationResolver(
        typeName,
        fieldName,
        dataSource,
        MappingTemplate.s3MappingTemplateFromString(generateDeleteRequestTemplate(isSyncEnabled), `${typeName}.${fieldName}.req.vtl`),
        MappingTemplate.s3MappingTemplateFromString(
          generateDefaultResponseMappingTemplate(isSyncEnabled),
          `${typeName}.${fieldName}.res.vtl`,
        ),
      );
    }
    return this.resolverMap[resolverKey];
  };

  generateOnCreateResolver = (
    ctx: TransformerContextProvider,
    type: ObjectTypeDefinitionNode,
    typeName: string,
    fieldName: string,
  ): TransformerResolverProvider => {
    const resolverKey = `OnCreate${generateResolverKey(typeName, fieldName)}`;
    if (!this.resolverMap[resolverKey]) {
      this.resolverMap[resolverKey] = ctx.resolvers.generateSubscriptionResolver(
        typeName,
        fieldName,
        MappingTemplate.s3MappingTemplateFromString(generateSubscriptionRequestTemplate(), `${typeName}.${fieldName}.req.vtl`),
        MappingTemplate.s3MappingTemplateFromString(generateSubscriptionResponseTemplate(), `${typeName}.${fieldName}.res.vtl`),
      );
    }
    return this.resolverMap[resolverKey];
  };
  generateOnUpdateResolver = (
    ctx: TransformerContextProvider,
    type: ObjectTypeDefinitionNode,
    typeName: string,
    fieldName: string,
  ): TransformerResolverProvider => {
    const resolverKey = `OnUpdate${generateResolverKey(typeName, fieldName)}`;
    if (!this.resolverMap[resolverKey]) {
      this.resolverMap[resolverKey] = ctx.resolvers.generateSubscriptionResolver(
        typeName,
        fieldName,
        MappingTemplate.s3MappingTemplateFromString(generateSubscriptionRequestTemplate(), `${typeName}.${fieldName}.req.vtl`),
        MappingTemplate.s3MappingTemplateFromString(generateSubscriptionResponseTemplate(), `${typeName}.${fieldName}.res.vtl`),
      );
    }
    return this.resolverMap[resolverKey];
  };
  generateOnDeleteResolver = (
    ctx: TransformerContextProvider,
    type: ObjectTypeDefinitionNode,
    typeName: string,
    fieldName: string,
  ): TransformerResolverProvider => {
    const resolverKey = `OnDelete${generateResolverKey(typeName, fieldName)}`;
    if (!this.resolverMap[resolverKey]) {
      this.resolverMap[resolverKey] = ctx.resolvers.generateSubscriptionResolver(
        typeName,
        fieldName,
        MappingTemplate.s3MappingTemplateFromString(generateSubscriptionRequestTemplate(), `${typeName}.${fieldName}.req.vtl`),
        MappingTemplate.s3MappingTemplateFromString(generateSubscriptionResponseTemplate(), `${typeName}.${fieldName}.res.vtl`),
      );
    }
    return this.resolverMap[resolverKey];
  };
  generateSyncResolver = (
    ctx: TransformerContextProvider,
    type: ObjectTypeDefinitionNode,
    typeName: string,
    fieldName: string,
  ): TransformerResolverProvider => {
    const isSyncEnabled = ctx.isProjectUsingDataStore();
    const dataSource = this.datasourceMap[type.name.value];
    const resolverKey = `Sync${generateResolverKey(typeName, fieldName)}`;
    if (!this.resolverMap[resolverKey]) {
      this.resolverMap[resolverKey] = ctx.resolvers.generateQueryResolver(
        typeName,
        fieldName,
        dataSource,
        MappingTemplate.s3MappingTemplateFromString(generateSyncRequestTemplate(), `${typeName}.${fieldName}.req.vtl`),
        MappingTemplate.s3MappingTemplateFromString(
          generateDefaultResponseMappingTemplate(isSyncEnabled),
          `${typeName}.${fieldName}.res.vtl`,
        ),
      );
    }
    return this.resolverMap[resolverKey];
  };

  getQueryFieldNames = (
    ctx: TransformerTransformSchemaStepContextProvider,
    type: ObjectTypeDefinitionNode,
  ): Set<{ fieldName: string; typeName: string; type: QueryFieldType }> => {
    const typeName = type.name.value;
    const fields: Set<{ fieldName: string; typeName: string; type: QueryFieldType }> = new Set();
    const modelDirectiveConfig = this.modelDirectiveConfig.get(type.name.value);
    if (modelDirectiveConfig?.queries?.get) {
      fields.add({
        typeName: 'Query',
        fieldName: modelDirectiveConfig.queries.get || toCamelCase(['get', typeName]),
        type: QueryFieldType.GET,
      });
    }

    if (modelDirectiveConfig?.queries?.list) {
      fields.add({
        typeName: 'Query',
        fieldName: modelDirectiveConfig.queries.list || toCamelCase(['list', typeName]),
        type: QueryFieldType.LIST,
      });
    }

    if (modelDirectiveConfig?.queries?.sync) {
      fields.add({
        typeName: 'Query',
        fieldName: modelDirectiveConfig.queries.sync || toCamelCase(['sync', typeName]),
        type: QueryFieldType.SYNC,
      });
    }

    return fields;
  };

  getMutationFieldNames = (
    ctx: TransformerTransformSchemaStepContextProvider,
    type: ObjectTypeDefinitionNode,
  ): Set<{ fieldName: string; typeName: string; type: MutationFieldType }> => {
    // Todo: get fields names from the directives
    const typeName = type.name.value;
    const modelDirectiveConfig = this.modelDirectiveConfig.get(typeName);
    const getMutationType = (type: string): MutationFieldType => {
      switch (type) {
        case 'create':
          return MutationFieldType.CREATE;
        case 'update':
          return MutationFieldType.UPDATE;
        case 'delete':
          return MutationFieldType.DELETE;
        default:
          throw new Error('Unknown mutation type');
      }
    };

    const fieldNames: Set<{ fieldName: string; typeName: string; type: MutationFieldType }> = new Set();
    for (let [mutationType, mutationName] of Object.entries(modelDirectiveConfig?.mutations || {})) {
      if (mutationName) {
        fieldNames.add({
          typeName: 'Mutation',
          fieldName: mutationName,
          type: getMutationType(mutationType),
        });
      }
    }

    return fieldNames;
  };

  getMutationName = (
    subscriptionType: SubscriptionFieldType,
    mutationMap: Set<{
      fieldName: string;
      typeName: string;
      type: MutationFieldType;
    }>,
  ): string => {
    const mutationToSubscriptionTypeMap = {
      [SubscriptionFieldType.ON_CREATE]: MutationFieldType.CREATE,
      [SubscriptionFieldType.ON_UPDATE]: MutationFieldType.UPDATE,
      [SubscriptionFieldType.ON_DELETE]: MutationFieldType.DELETE,
    };
    const mutation = Array.from(mutationMap).find(m => m.type == mutationToSubscriptionTypeMap[subscriptionType]);
    if (mutation) {
      return mutation.fieldName;
    }
    throw new Error('Unknown Subscription type');
  };

  private createQueryFields = (ctx: TransformerValidationStepContextProvider, def: ObjectTypeDefinitionNode): FieldDefinitionNode[] => {
    const queryFields: FieldDefinitionNode[] = [];
    const queryFieldNames = this.getQueryFieldNames(ctx, def!);
    for (const queryField of queryFieldNames.values()) {
      const outputType = this.getOutputType(ctx, def, queryField);
      const args = this.getInputs(ctx, def!, {
        fieldName: queryField.fieldName,
        typeName: queryField.typeName,
        type: queryField.type,
      });
      queryFields.push(makeField(queryField.fieldName, args, makeNamedType(outputType.name.value)));
    }

    return queryFields;
  };

  private createMutationFields = (ctx: TransformerValidationStepContextProvider, def: ObjectTypeDefinitionNode): FieldDefinitionNode[] => {
    const mutationFields: FieldDefinitionNode[] = [];
    const mutationFieldNames = this.getMutationFieldNames(ctx, def!);
    for (const mutationField of mutationFieldNames) {
      const args = this.getInputs(ctx, def!, {
        fieldName: mutationField.fieldName,
        typeName: mutationField.typeName,
        type: mutationField.type,
      });

      mutationFields.push(makeField(mutationField.fieldName, args, makeNamedType(def!.name.value)));
    }
    return mutationFields;
  };

  private createSubscriptionFields = (
    ctx: TransformerTransformSchemaStepContextProvider,
    def: ObjectTypeDefinitionNode,
  ): FieldDefinitionNode[] => {
    const subscriptionToMutationsMap = this.getSubscriptionToMutationsReverseMap(ctx, def);
    const mutationFields = this.getMutationFieldNames(ctx, def!);

    const subscriptionFields: FieldDefinitionNode[] = [];
    for (const subscriptionFieldName of Object.keys(subscriptionToMutationsMap)) {
      const maps = subscriptionToMutationsMap[subscriptionFieldName];

      const args: InputValueDefinitionNode[] = [];
      maps.map(it =>
        args.concat(
          this.getInputs(ctx, def!, {
            fieldName: it.fieldName,
            typeName: it.typeName,
            type: it.type,
          }),
        ),
      );

      const mutationNames = maps.map(it => this.getMutationName(it.type, mutationFields));

      // Todo use directive wrapper to build the directive node
      const directive = makeDirective('aws_subscribe', [makeArgument('mutations', makeValueNode(mutationNames))]);
      const field = makeField(subscriptionFieldName, args, makeNamedType(def!.name.value), [directive]);
      subscriptionFields.push(field);
    }

    return subscriptionFields;
  };

  getSubscriptionFieldNames = (
    ctx: TransformerTransformSchemaStepContextProvider,
    type: ObjectTypeDefinitionNode,
  ): Set<{
    fieldName: string;
    typeName: string;
    type: SubscriptionFieldType;
  }> => {
    const fields: Set<{
      fieldName: string;
      typeName: string;
      type: SubscriptionFieldType;
    }> = new Set();

    const modelDirectiveConfig = this.modelDirectiveConfig.get(type.name.value);
    if (modelDirectiveConfig?.subscriptions?.level !== SubscriptionLevel.off) {
      if (modelDirectiveConfig?.subscriptions?.onCreate && modelDirectiveConfig.mutations?.create) {
        for (const fieldName of modelDirectiveConfig.subscriptions.onCreate) {
          fields.add({
            typeName: 'Subscription',
            fieldName: fieldName,
            type: SubscriptionFieldType.ON_CREATE,
          });
        }
      }

      if (modelDirectiveConfig?.subscriptions?.onUpdate && modelDirectiveConfig.mutations?.update) {
        for (const fieldName of modelDirectiveConfig.subscriptions.onUpdate) {
          fields.add({
            typeName: 'Subscription',
            fieldName: fieldName,
            type: SubscriptionFieldType.ON_UPDATE,
          });
        }
      }

      if (modelDirectiveConfig?.subscriptions?.onDelete && modelDirectiveConfig.mutations?.delete) {
        for (const fieldName of modelDirectiveConfig.subscriptions.onDelete) {
          fields.add({
            typeName: 'Subscription',
            fieldName: fieldName,
            type: SubscriptionFieldType.ON_DELETE,
          });
        }
      }
    }

    return fields;
  };

  getDataSourceResource = (ctx: TransformerContextProvider, type: ObjectTypeDefinitionNode): DataSourceInstance => {
    // Todo: add sanity check to ensure the type has an table
    return this.ddbTableMap[type.name.value];
  };

  getDataSourceType = (): AppSyncDataSourceType => {
    return AppSyncDataSourceType.AMAZON_DYNAMODB;
  };

  generateCreateResolver = (
    ctx: TransformerContextProvider,
    type: ObjectTypeDefinitionNode,
    typeName: string,
    fieldName: string,
  ): TransformerResolverProvider => {
    const isSyncEnabled = ctx.isProjectUsingDataStore();
    const dataSource = this.datasourceMap[type.name.value];
    const resolverKey = `Create${generateResolverKey(typeName, fieldName)}`;
    if (!this.resolverMap[resolverKey]) {
      const resolver = ctx.resolvers.generateMutationResolver(
        typeName,
        fieldName,
        dataSource,
        MappingTemplate.s3MappingTemplateFromString(generateCreateRequestTemplate(type.name.value), `${typeName}.${fieldName}.req.vtl`),
        MappingTemplate.s3MappingTemplateFromString(
          generateDefaultResponseMappingTemplate(isSyncEnabled),
          `${typeName}.${fieldName}.res.vtl`,
        ),
      );
      this.resolverMap[resolverKey] = resolver;
      resolver.addToSlot(
        'init',
        MappingTemplate.s3MappingTemplateFromString(
          generateCreateInitSlotTemplate(type.name.value, this.modelDirectiveConfig.get(type.name.value)!),
          `${typeName}.${fieldName}.{slotName}.{slotIndex}.req.vtl`,
        ),
      );
    }
    return this.resolverMap[resolverKey];
  };

  getInputs = (
    ctx: TransformerTransformSchemaStepContextProvider,
    type: ObjectTypeDefinitionNode,
    operation: {
      fieldName: string;
      typeName: string;
      type: QueryFieldType | MutationFieldType | SubscriptionFieldType;
    },
  ): InputValueDefinitionNode[] => {
    const isSyncEnabled = ctx.isProjectUsingDataStore();

    const knownModels = this.typesWithModelDirective;
    let conditionInput: InputObjectTypeDefinitionNode;
    if ([MutationFieldType.CREATE, MutationFieldType.DELETE, MutationFieldType.UPDATE].includes(operation.type as MutationFieldType)) {
      const conditionTypeName = toPascalCase(['Model', type.name.value, 'ConditionInput']);

      const filterInputs = createEnumModelFilters(ctx, type);
      conditionInput = makeMutationConditionInput(ctx, conditionTypeName, type);
      filterInputs.push(conditionInput);
      for (let input of filterInputs) {
        const conditionInputName = input.name.value;
        if (!ctx.output.getType(conditionInputName)) {
          ctx.output.addInput(input);
        }
      }
    }
    switch (operation.type) {
      case QueryFieldType.GET:
        return [makeInputValueDefinition('id', makeNonNullType(makeNamedType('ID')))];

      case QueryFieldType.LIST:
        const filterInputName = toPascalCase(['Model', type.name.value, 'FilterInput']);
        const filterInputs = createEnumModelFilters(ctx, type);
        filterInputs.push(makeListQueryFilterInput(ctx, filterInputName, type));
        for (let input of filterInputs) {
          const conditionInputName = input.name.value;
          if (!ctx.output.getType(conditionInputName)) {
            ctx.output.addInput(input);
          }
        }

        return [
          makeInputValueDefinition('filter', makeNamedType(filterInputName)),
          makeInputValueDefinition('limit', makeNamedType('Int')),
          makeInputValueDefinition('nextToken', makeNamedType('String')),
        ];
      case QueryFieldType.SYNC:
        const syncFilterInputName = toPascalCase(['Model', type.name.value, 'FilterInput']);
        const syncFilterInputs = makeListQueryFilterInput(ctx, syncFilterInputName, type);
        const conditionInputName = syncFilterInputs.name.value;
        if (!ctx.output.getType(conditionInputName)) {
          ctx.output.addInput(syncFilterInputs);
        }
        return [
          makeInputValueDefinition('filter', makeNamedType(syncFilterInputName)),
          makeInputValueDefinition('limit', makeNamedType('Int')),
          makeInputValueDefinition('nextToken', makeNamedType('String')),
          makeInputValueDefinition('lastSync', makeNamedType('AWSTimestamp')),
        ];

      case MutationFieldType.CREATE:
        const createInputField = makeCreateInputField(
          type,
          this.modelDirectiveConfig.get(type.name.value)!,
          knownModels,
          ctx.inputDocument,
          isSyncEnabled,
        );
        const createInputTypeName = createInputField.name.value;
        if (!ctx.output.getType(createInputField.name.value)) {
          ctx.output.addInput(createInputField);
        }
        return [
          makeInputValueDefinition('input', makeNonNullType(makeNamedType(createInputTypeName))),
          makeInputValueDefinition('condition', makeNamedType(conditionInput!.name.value)),
        ];

      case MutationFieldType.DELETE:
        const deleteInputField = makeDeleteInputField(type, isSyncEnabled);
        const deleteInputTypeName = deleteInputField.name.value;
        if (!ctx.output.getType(deleteInputField.name.value)) {
          ctx.output.addInput(deleteInputField);
        }
        return [
          makeInputValueDefinition('input', makeNonNullType(makeNamedType(deleteInputTypeName))),
          makeInputValueDefinition('condition', makeNamedType(conditionInput!.name.value)),
        ];

      case MutationFieldType.UPDATE:
        const updateInputField = makeUpdateInputField(
          type,
          this.modelDirectiveConfig.get(type.name.value)!,
          knownModels,
          ctx.inputDocument,
          isSyncEnabled,
        );
        const updateInputTypeName = updateInputField.name.value;
        if (!ctx.output.getType(updateInputField.name.value)) {
          ctx.output.addInput(updateInputField);
        }
        return [
          makeInputValueDefinition('input', makeNonNullType(makeNamedType(updateInputTypeName))),
          makeInputValueDefinition('condition', makeNamedType(conditionInput!.name.value)),
        ];

      case SubscriptionFieldType.ON_CREATE:
      case SubscriptionFieldType.ON_DELETE:
      case SubscriptionFieldType.ON_UPDATE:
        return [];
        break;

      default:
        throw new Error('Unknown operation type');
    }
    return [];
  };

  getOutputType = (
    ctx: TransformerTransformSchemaStepContextProvider,
    type: ObjectTypeDefinitionNode,
    operation: {
      fieldName: string;
      typeName: string;
      type: QueryFieldType | MutationFieldType | SubscriptionFieldType;
    },
  ): ObjectTypeDefinitionNode => {
    let outputType: ObjectTypeDefinitionNode;
    switch (operation.type) {
      case MutationFieldType.CREATE:
      case MutationFieldType.UPDATE:
      case MutationFieldType.DELETE:
      case QueryFieldType.GET:
      case SubscriptionFieldType.ON_CREATE:
      case SubscriptionFieldType.ON_DELETE:
      case SubscriptionFieldType.ON_UPDATE:
        outputType = type;
        break;
      case QueryFieldType.SYNC:
      case QueryFieldType.LIST:
        const isSyncEnabled = ctx.isProjectUsingDataStore();
        const connectionFieldName = toPascalCase(['Model', type.name.value, 'Connection']);
        outputType = makeListQueryModel(type, connectionFieldName, isSyncEnabled);
        break;
      default:
        throw new Error(`${operation.type} not supported for ${type.name.value}`);
    }
    if (!ctx.output.getObject(outputType.name.value)) {
      ctx.output.addObject(outputType);
    }
    return outputType;
  };

  private createNonModelInputs = (ctx: TransformerTransformSchemaStepContextProvider, obj: ObjectTypeDefinitionNode): void => {
    for (let field of obj.fields || []) {
      if (!isScalar(field.type)) {
        const def = ctx.output.getType(getBaseType(field.type));
        if (def && def.kind == 'ObjectTypeDefinition' && !this.isModelField(def.name.value)) {
          const name = this.getNonModelInputObjectName(def.name.value);
          if (!ctx.output.getType(name)) {
            const inputObj = InputObjectDefinitionWrapper.fromObject(name, def, ctx.inputDocument);
            ctx.output.addInput(inputObj.serialize());
            this.createNonModelInputs(ctx, def);
          }
        }
      }
    }
  };
  private isModelField = (name: string): boolean => {
    return this.typesWithModelDirective.has(name) ? true : false;
  };

  private getNonModelInputObjectName = (name: string): string => {
    return `${name}Input`;
  };

  /**
   * Model directive automatically adds id, created and updated time stamps to the filed, if they are configured
   * @param name Name of the type
   */
  private addAutoGeneratableFields = (ctx: TransformerTransformSchemaStepContextProvider, name: string): void => {
    const modelDirectiveConfig = this.modelDirectiveConfig.get(name);
    const typeObj = ctx.output.getObject(name);
    if (!typeObj) {
      throw new Error(`Type ${name} is missing in outputs`);
    }
    const typeWrapper = new ObjectDefinitionWrapper(typeObj);
    if (!typeWrapper.hasField('id')) {
      const idField = FieldWrapper.create('id', 'ID');
      typeWrapper.addField(idField);
    }

    const timestamps = [];

    if (modelDirectiveConfig?.timestamps) {
      if (modelDirectiveConfig.timestamps.createdAt !== null) {
        timestamps.push(modelDirectiveConfig.timestamps.createdAt ?? 'createdAt');
      }

      if (modelDirectiveConfig.timestamps.updatedAt !== null) {
        timestamps.push(modelDirectiveConfig.timestamps.updatedAt ?? 'updatedAt');
      }
    }

    for (let fieldName of timestamps) {
      if (typeWrapper.hasField(fieldName)) {
        const field = typeWrapper.getField(fieldName);
        if (!['String', 'AWSDateTime'].includes(field.getTypeName())) {
          console.warn(`type ${name}.${fieldName} is not of String or AWSDateTime. Auto population is not supported`);
        }
      } else {
        const field = FieldWrapper.create(fieldName, 'AWSDateTime');
        typeWrapper.addField(field);
      }
    }

    ctx.output.updateObject(typeWrapper.serialize());
  };

  private addModelSyncFields = (ctx: TransformerTransformSchemaStepContextProvider, name: string): void => {
    const typeObj = ctx.output.getObject(name);
    if (!typeObj) {
      throw new Error(`Type ${name} is missing in outputs`);
    }

    const typeWrapper = new ObjectDefinitionWrapper(typeObj);
    typeWrapper.addField(FieldWrapper.create('_version', 'Int'));
    typeWrapper.addField(FieldWrapper.create('_deleted', 'Boolean', true));
    typeWrapper.addField(FieldWrapper.create('_lastChangedAt', 'AWSTimestamp'));

    ctx.output.updateObject(typeWrapper.serialize());
  };

  private getSubscriptionToMutationsReverseMap = (
    ctx: TransformerValidationStepContextProvider,
    def: ObjectTypeDefinitionNode,
  ): { [subField: string]: { fieldName: string; typeName: string; type: SubscriptionFieldType }[] } => {
    const subscriptionToMutationsMap: { [subField: string]: { fieldName: string; typeName: string; type: SubscriptionFieldType }[] } = {};
    const subscriptionFieldNames = this.getSubscriptionFieldNames(ctx, def);

    for (const subscriptionFieldName of subscriptionFieldNames) {
      if (!subscriptionToMutationsMap[subscriptionFieldName.fieldName]) {
        subscriptionToMutationsMap[subscriptionFieldName.fieldName] = [];
      }
      subscriptionToMutationsMap[subscriptionFieldName.fieldName].push(subscriptionFieldName);
    }

    return subscriptionToMutationsMap;
  };

  private createModelTable(stack: cdk.Stack, def: ObjectTypeDefinitionNode, context: TransformerContextProvider) {
    const tableLogicalName = `${def!.name.value}Table`;
    const tableName = context.resourceHelper.generateResourceName(def!.name.value);

    // Add parameters.
    const env = context.stackManager.getParameter(ResourceConstants.PARAMETERS.Env) as cdk.CfnParameter;
    const readIops = new cdk.CfnParameter(stack, ResourceConstants.PARAMETERS.DynamoDBModelTableReadIOPS, {
      description: 'The number of read IOPS the table should support.',
      type: 'Number',
      default: 5,
    }).valueAsString;
    const writeIops = new cdk.CfnParameter(stack, ResourceConstants.PARAMETERS.DynamoDBModelTableWriteIOPS, {
      description: 'The number of write IOPS the table should support.',
      type: 'Number',
      default: 5,
    }).valueAsString;
    const billingMode = new cdk.CfnParameter(stack, ResourceConstants.PARAMETERS.DynamoDBBillingMode, {
      description: 'Configure @model types to create DynamoDB tables with PAY_PER_REQUEST or PROVISIONED billing modes.',
      type: 'String',
      default: 'PAY_PER_REQUEST',
      allowedValues: ['PAY_PER_REQUEST', 'PROVISIONED'],
    }).valueAsString;
    const pointInTimeRecovery = new cdk.CfnParameter(stack, ResourceConstants.PARAMETERS.DynamoDBEnablePointInTimeRecovery, {
      description: 'Whether to enable Point in Time Recovery on the table.',
      type: 'String',
      default: 'false',
      allowedValues: ['true', 'false'],
    }).valueAsString;
    const enableSSE = new cdk.CfnParameter(stack, ResourceConstants.PARAMETERS.DynamoDBEnableServerSideEncryption, {
      description: 'Enable server side encryption powered by KMS.',
      type: 'String',
      default: 'true',
      allowedValues: ['true', 'false'],
    }).valueAsString;

    // Add conditions.
    // eslint-disable-next-line no-new
    new cdk.CfnCondition(stack, ResourceConstants.CONDITIONS.HasEnvironmentParameter, {
      expression: cdk.Fn.conditionNot(cdk.Fn.conditionEquals(env, ResourceConstants.NONE)),
    });
    const useSSE = new cdk.CfnCondition(stack, ResourceConstants.CONDITIONS.ShouldUseServerSideEncryption, {
      expression: cdk.Fn.conditionEquals(enableSSE, 'true'),
    });
    const usePayPerRequestBilling = new cdk.CfnCondition(stack, ResourceConstants.CONDITIONS.ShouldUsePayPerRequestBilling, {
      expression: cdk.Fn.conditionEquals(billingMode, 'PAY_PER_REQUEST'),
    });
    const usePointInTimeRecovery = new cdk.CfnCondition(stack, ResourceConstants.CONDITIONS.ShouldUsePointInTimeRecovery, {
      expression: cdk.Fn.conditionEquals(pointInTimeRecovery, 'true'),
    });

    const removalPolicy = this.options.EnableDeletionProtection ? cdk.RemovalPolicy.RETAIN : cdk.RemovalPolicy.DESTROY;

    // Expose a way in context to allow proper resource naming
    const table = new Table(stack, tableLogicalName, {
      tableName,
      partitionKey: {
        name: 'id',
        type: AttributeType.STRING,
      },
      stream: StreamViewType.NEW_AND_OLD_IMAGES,
      encryption: TableEncryption.DEFAULT,
      removalPolicy: removalPolicy,
      ...(context.isProjectUsingDataStore() ? { timeToLiveAttribute: '_ttl' } : undefined),
    });
    const cfnTable = table.node.defaultChild as CfnTable;

    cfnTable.provisionedThroughput = cdk.Fn.conditionIf(usePayPerRequestBilling.logicalId, cdk.Fn.ref('AWS::NoValue'), {
      ReadCapacityUnits: readIops,
      WriteCapacityUnits: writeIops,
    });
    cfnTable.pointInTimeRecoverySpecification = cdk.Fn.conditionIf(
      usePointInTimeRecovery.logicalId,
      { PointInTimeRecoveryEnabled: true },
      cdk.Fn.ref('AWS::NoValue'),
    );
    cfnTable.billingMode = cdk.Fn.conditionIf(usePayPerRequestBilling.logicalId, 'PAY_PER_REQUEST', cdk.Fn.ref('AWS::NoValue')).toString();
    cfnTable.sseSpecification = {
      sseEnabled: cdk.Fn.conditionIf(useSSE.logicalId, true, false),
    };

    const streamArnOutputId = `GetAtt${ModelResourceIDs.ModelTableStreamArn(def!.name.value)}`;
    // eslint-disable-next-line no-new
    new cdk.CfnOutput(stack, streamArnOutputId, {
      value: cdk.Fn.getAtt(tableLogicalName, 'StreamArn').toString(),
      description: 'Your DynamoDB table StreamArn.',
      exportName: cdk.Fn.join(':', [context.api.apiId, 'GetAtt', tableLogicalName, 'StreamArn']),
    });

    const tableNameOutputId = `GetAtt${tableLogicalName}Name`;
    // eslint-disable-next-line no-new
    new cdk.CfnOutput(stack, tableNameOutputId, {
      value: cdk.Fn.ref(tableLogicalName),
      description: 'Your DynamoDB table name.',
      exportName: cdk.Fn.join(':', [context.api.apiId, 'GetAtt', tableLogicalName, 'Name']),
    });

    const role = this.createIAMRole(context, def, stack, tableName);
    this.createModelTableDataSource(def, context, table, stack, role);
  }

  private createModelTableDataSource(
    def: ObjectTypeDefinitionNode,
    context: TransformerContextProvider,
    table: Table,
    stack: cdk.Stack,
    role: iam.Role,
  ) {
    const tableLogicalName = `${def!.name.value}Table`;
    const datasourceRoleLogicalID = ModelResourceIDs.ModelTableDataSourceID(def!.name.value);
    const dataSource = context.api.host.addDynamoDbDataSource(
      datasourceRoleLogicalID,
      table,
      { name: tableLogicalName, serviceRole: role },
      stack,
    );

    const cfnDataSource = dataSource.node.defaultChild as CfnDataSource;
    cfnDataSource.addDependsOn(role.node.defaultChild as CfnRole);

    if (context.isProjectUsingDataStore()) {
      const datasourceDynamoDb = cfnDataSource.dynamoDbConfig as any;
      datasourceDynamoDb.deltaSyncConfig = {
        deltaSyncTableName: context.resourceHelper.generateResourceName(SyncResourceIDs.syncTableName),
        deltaSyncTableTtl: '30',
        baseTableTtl: '43200',
      };
      datasourceDynamoDb.versioned = true;
    }

    const datasourceOutputId = `GetAtt${datasourceRoleLogicalID}Name`;
    // eslint-disable-next-line no-new
    new cdk.CfnOutput(stack, datasourceOutputId, {
      value: dataSource.ds.attrName,
      description: 'Your model DataSource name.',
      exportName: cdk.Fn.join(':', [context.api.apiId, 'GetAtt', datasourceRoleLogicalID, 'Name']),
    });

    // add the data source
    context.dataSources.add(def!, dataSource);
    this.datasourceMap[def!.name.value] = dataSource;
  }

  private createIAMRole(context: TransformerContextProvider, def: ObjectTypeDefinitionNode, stack: cdk.Stack, tableName: string) {
    const roleName = context.resourceHelper.generateResourceName(ModelResourceIDs.ModelTableIAMRoleID(def!.name.value));
    const role = new iam.Role(stack, ModelResourceIDs.ModelTableIAMRoleID(def!.name.value), {
      roleName: roleName,
      assumedBy: new iam.ServicePrincipal('appsync.amazonaws.com'),
    });

    const amplifyDataStoreTableName = context.resourceHelper.generateResourceName(SyncResourceIDs.syncTableName);
    role.attachInlinePolicy(
      new iam.Policy(stack, 'DynamoDBAccess', {
        statements: [
          new iam.PolicyStatement({
            effect: iam.Effect.ALLOW,
            actions: [
              'dynamodb:BatchGetItem',
              'dynamodb:BatchWriteItem',
              'dynamodb:PutItem',
              'dynamodb:DeleteItem',
              'dynamodb:GetItem',
              'dynamodb:Scan',
              'dynamodb:Query',
              'dynamodb:UpdateItem',
            ],
            resources: [
              // eslint-disable-next-line no-template-curly-in-string
              cdk.Fn.sub('arn:aws:dynamodb:${AWS::Region}:${AWS::AccountId}:table/${tablename}', {
                tablename: tableName,
              }),
              // eslint-disable-next-line no-template-curly-in-string
              cdk.Fn.sub('arn:aws:dynamodb:${AWS::Region}:${AWS::AccountId}:table/${tablename}/*', {
                tablename: tableName,
              }),
              ...(context.isProjectUsingDataStore()
                ? [
                    // eslint-disable-next-line no-template-curly-in-string
                    cdk.Fn.sub('arn:aws:dynamodb:${AWS::Region}:${AWS::AccountId}:table/${tablename}', {
                      tablename: amplifyDataStoreTableName,
                    }),
                    // eslint-disable-next-line no-template-curly-in-string
                    cdk.Fn.sub('arn:aws:dynamodb:${AWS::Region}:${AWS::AccountId}:table/${tablename}/*', {
                      tablename: amplifyDataStoreTableName,
                    }),
                  ]
                : []),
            ],
          }),
        ],
      }),
    );

<<<<<<< HEAD
    if (this.options.SyncConfig && SyncUtils.isLambdaSyncConfig(this.options.SyncConfig)) {
      role.attachInlinePolicy(
        SyncUtils.createSyncLambdaIAMPolicy(
          stack,
          this.options.SyncConfig.LambdaConflictHandler.name,
          this.options.SyncConfig.LambdaConflictHandler.region,
        ),
      );
    }
=======
    const syncConfig = SyncUtils.getSyncConfig(context, def!.name.value);
    if (syncConfig && SyncUtils.isLambdaSyncConfig(syncConfig)) {
      role.attachInlinePolicy(
        SyncUtils.createSyncLambdaIAMPolicy(stack, syncConfig.LambdaConflictHandler.name, syncConfig.LambdaConflictHandler.region),
      );
    }

>>>>>>> ecf196ba
    return role;
  }

  private ensureModelSortDirectionEnum(ctx: TransformerValidationStepContextProvider): void {
    if (!ctx.output.hasType('ModelSortDirection')) {
      const modelSortDirection = makeModelSortDirectionEnumObject();

      ctx.output.addEnum(modelSortDirection);
    }
  }

  private getOptions = (options: ModelTransformerOptions): ModelTransformerOptions => {
    return {
      EnableDeletionProtection: false,
      ...options,
    };
  };
}<|MERGE_RESOLUTION|>--- conflicted
+++ resolved
@@ -231,10 +231,6 @@
       this.addAutoGeneratableFields(ctx, type);
 
       if (ctx.isProjectUsingDataStore()) {
-<<<<<<< HEAD
-        this.options.SyncConfig = SyncUtils.getSyncConfig(ctx, def!.name.value);
-=======
->>>>>>> ecf196ba
         this.addModelSyncFields(ctx, type);
       }
     }
@@ -1159,17 +1155,6 @@
       }),
     );
 
-<<<<<<< HEAD
-    if (this.options.SyncConfig && SyncUtils.isLambdaSyncConfig(this.options.SyncConfig)) {
-      role.attachInlinePolicy(
-        SyncUtils.createSyncLambdaIAMPolicy(
-          stack,
-          this.options.SyncConfig.LambdaConflictHandler.name,
-          this.options.SyncConfig.LambdaConflictHandler.region,
-        ),
-      );
-    }
-=======
     const syncConfig = SyncUtils.getSyncConfig(context, def!.name.value);
     if (syncConfig && SyncUtils.isLambdaSyncConfig(syncConfig)) {
       role.attachInlinePolicy(
@@ -1177,7 +1162,6 @@
       );
     }
 
->>>>>>> ecf196ba
     return role;
   }
 
