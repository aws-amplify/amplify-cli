--- conflicted
+++ resolved
@@ -1,10 +1,6 @@
 {
   "name": "@aws-amplify/cli-extensibility-helper",
-<<<<<<< HEAD
-  "version": "3.0.38-next-7.0",
-=======
   "version": "3.0.38",
->>>>>>> ef7f5ebe
   "description": "Amplify CLI Extensibility Helper utility package",
   "repository": {
     "type": "git",
@@ -32,15 +28,9 @@
     "extract-api": "ts-node ../../scripts/extract-api.ts"
   },
   "dependencies": {
-<<<<<<< HEAD
-    "@aws-amplify/amplify-category-custom": "3.1.28-next-7.0",
-    "@aws-amplify/amplify-cli-core": "4.4.1-next-7.0",
-    "aws-cdk-lib": "~2.187.0"
-=======
     "@aws-amplify/amplify-category-custom": "3.1.28",
     "@aws-amplify/amplify-cli-core": "4.4.1",
     "aws-cdk-lib": "~2.189.1"
->>>>>>> ef7f5ebe
   },
   "jest": {
     "transform": {
