--- conflicted
+++ resolved
@@ -28,13 +28,8 @@
     "extract-api": "ts-node ../../scripts/extract-api.ts"
   },
   "dependencies": {
-<<<<<<< HEAD
-    "@aws-amplify/amplify-category-custom": "3.0.1",
-    "@aws-amplify/amplify-cli-core": "4.0.1",
-=======
     "@aws-amplify/amplify-category-custom": "3.0.3",
-    "amplify-cli-core": "4.0.3",
->>>>>>> 43bde186
+    "@aws-amplify/amplify-cli-core": "4.0.3",
     "aws-cdk-lib": "~2.68.0"
   },
   "jest": {
