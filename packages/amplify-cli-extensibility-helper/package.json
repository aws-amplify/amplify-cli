--- conflicted
+++ resolved
@@ -1,10 +1,6 @@
 {
   "name": "@aws-amplify/cli-extensibility-helper",
-<<<<<<< HEAD
-  "version": "3.0.5",
-=======
   "version": "3.0.8",
->>>>>>> 65d11e93
   "description": "Amplify CLI Extensibility Helper utility package",
   "repository": {
     "type": "git",
@@ -32,13 +28,8 @@
     "extract-api": "ts-node ../../scripts/extract-api.ts"
   },
   "dependencies": {
-<<<<<<< HEAD
-    "@aws-amplify/amplify-category-custom": "3.0.5",
-    "@aws-amplify/amplify-cli-core": "4.0.5",
-=======
     "@aws-amplify/amplify-category-custom": "3.0.8",
     "@aws-amplify/amplify-cli-core": "4.0.8",
->>>>>>> 65d11e93
     "aws-cdk-lib": "~2.68.0"
   },
   "jest": {
