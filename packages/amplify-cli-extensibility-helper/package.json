{
  "name": "@aws-amplify/cli-extensibility-helper",
  "version": "3.0.13",
  "description": "Amplify CLI Extensibility Helper utility package",
  "repository": {
    "type": "git",
    "url": "https://github.com/aws-amplify/amplify-cli.git",
    "directory": "packages/amplify-cli-extensibility-helper"
  },
  "author": "Amazon Web Services",
  "license": "Apache-2.0",
  "main": "lib/index.js",
  "types": "lib/index.d.ts",
  "keywords": [
    "graphql",
    "cli",
    "cloudformation",
    "aws",
    "amplify"
  ],
  "publishConfig": {
    "access": "public"
  },
  "scripts": {
    "build": "tsc",
    "watch": "tsc -w",
    "clean": "rimraf lib tsconfig.tsbuildinfo node_modules",
    "extract-api": "ts-node ../../scripts/extract-api.ts"
  },
  "dependencies": {
<<<<<<< HEAD
    "@aws-amplify/amplify-category-custom": "3.1.2",
    "@aws-amplify/amplify-cli-core": "4.2.2",
    "aws-cdk-lib": "~2.80.0"
=======
    "@aws-amplify/amplify-category-custom": "3.1.3",
    "@aws-amplify/amplify-cli-core": "4.2.3",
    "aws-cdk-lib": "~2.68.0"
>>>>>>> 0e0c366e
  },
  "jest": {
    "transform": {
      "^.+\\.(ts|tsx)?$": "ts-jest"
    },
    "collectCoverageFrom": [
      "src/**/*.{ts,tsx,js,jsx}",
      "!src/__tests__/"
    ],
    "testRegex": "(src/__tests__/.*.test.ts)$",
    "moduleFileExtensions": [
      "ts",
      "tsx",
      "js",
      "jsx",
      "json",
      "node"
    ],
    "collectCoverage": true
  },
  "berry": {
    "plugins": [
      "@yarn/plugin-typescript"
    ]
  }
}<|MERGE_RESOLUTION|>--- conflicted
+++ resolved
@@ -28,15 +28,9 @@
     "extract-api": "ts-node ../../scripts/extract-api.ts"
   },
   "dependencies": {
-<<<<<<< HEAD
-    "@aws-amplify/amplify-category-custom": "3.1.2",
-    "@aws-amplify/amplify-cli-core": "4.2.2",
-    "aws-cdk-lib": "~2.80.0"
-=======
     "@aws-amplify/amplify-category-custom": "3.1.3",
     "@aws-amplify/amplify-cli-core": "4.2.3",
-    "aws-cdk-lib": "~2.68.0"
->>>>>>> 0e0c366e
+    "aws-cdk-lib": "~2.80.0"
   },
   "jest": {
     "transform": {
