{
  "name": "@aws-amplify/cli-extensibility-helper",
<<<<<<< HEAD
  "version": "3.0.0-cdkv2.2",
=======
  "version": "3.0.0-beta.1",
>>>>>>> bd3cd4b7
  "description": "Amplify CLI Extensibility Helper utility package",
  "repository": {
    "type": "git",
    "url": "https://github.com/aws-amplify/amplify-cli.git",
    "directory": "packages/amplify-cli-extensibility-helper"
  },
  "author": "Amazon Web Services",
  "license": "Apache-2.0",
  "main": "lib/index.js",
  "types": "lib/index.d.ts",
  "keywords": [
    "graphql",
    "cli",
    "cloudformation",
    "aws",
    "amplify"
  ],
  "publishConfig": {
    "access": "public"
  },
  "scripts": {
    "build": "tsc",
    "watch": "tsc -w",
    "clean": "rimraf lib tsconfig.tsbuildinfo node_modules",
    "extract-api": "ts-node ../../scripts/extract-api.ts"
  },
  "dependencies": {
<<<<<<< HEAD
    "@aws-amplify/amplify-category-custom": "3.0.0-cdkv2.2",
    "amplify-cli-core": "4.0.0-cdkv2.2",
=======
    "@aws-amplify/amplify-category-custom": "3.0.0-beta.1",
    "amplify-cli-core": "4.0.0-beta.1",
>>>>>>> bd3cd4b7
    "aws-cdk-lib": "~2.44.0"
  },
  "jest": {
    "transform": {
      "^.+\\.(ts|tsx)?$": "ts-jest"
    },
    "testRegex": "(src/__tests__/.*.test.ts)$",
    "moduleFileExtensions": [
      "ts",
      "tsx",
      "js",
      "jsx",
      "json",
      "node"
    ],
    "collectCoverage": true
  }
}<|MERGE_RESOLUTION|>--- conflicted
+++ resolved
@@ -1,10 +1,6 @@
 {
   "name": "@aws-amplify/cli-extensibility-helper",
-<<<<<<< HEAD
   "version": "3.0.0-cdkv2.2",
-=======
-  "version": "3.0.0-beta.1",
->>>>>>> bd3cd4b7
   "description": "Amplify CLI Extensibility Helper utility package",
   "repository": {
     "type": "git",
@@ -32,13 +28,8 @@
     "extract-api": "ts-node ../../scripts/extract-api.ts"
   },
   "dependencies": {
-<<<<<<< HEAD
     "@aws-amplify/amplify-category-custom": "3.0.0-cdkv2.2",
     "amplify-cli-core": "4.0.0-cdkv2.2",
-=======
-    "@aws-amplify/amplify-category-custom": "3.0.0-beta.1",
-    "amplify-cli-core": "4.0.0-beta.1",
->>>>>>> bd3cd4b7
     "aws-cdk-lib": "~2.44.0"
   },
   "jest": {
