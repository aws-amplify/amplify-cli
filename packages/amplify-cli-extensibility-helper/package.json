{
  "name": "@aws-amplify/cli-extensibility-helper",
  "version": "3.0.4",
  "description": "Amplify CLI Extensibility Helper utility package",
  "repository": {
    "type": "git",
    "url": "https://github.com/aws-amplify/amplify-cli.git",
    "directory": "packages/amplify-cli-extensibility-helper"
  },
  "author": "Amazon Web Services",
  "license": "Apache-2.0",
  "main": "lib/index.js",
  "types": "lib/index.d.ts",
  "keywords": [
    "graphql",
    "cli",
    "cloudformation",
    "aws",
    "amplify"
  ],
  "publishConfig": {
    "access": "public"
  },
  "scripts": {
    "build": "tsc",
    "watch": "tsc -w",
    "clean": "rimraf lib tsconfig.tsbuildinfo node_modules",
    "extract-api": "ts-node ../../scripts/extract-api.ts"
  },
  "dependencies": {
<<<<<<< HEAD
    "@aws-amplify/amplify-category-custom": "3.0.3",
    "@aws-amplify/amplify-cli-core": "4.0.3",
=======
    "@aws-amplify/amplify-category-custom": "3.0.4",
    "amplify-cli-core": "4.0.4",
>>>>>>> b0093195
    "aws-cdk-lib": "~2.68.0"
  },
  "jest": {
    "transform": {
      "^.+\\.(ts|tsx)?$": "ts-jest"
    },
    "collectCoverageFrom": [
      "src/**/*.{ts,tsx,js,jsx}",
      "!src/__tests__/"
    ],
    "testRegex": "(src/__tests__/.*.test.ts)$",
    "moduleFileExtensions": [
      "ts",
      "tsx",
      "js",
      "jsx",
      "json",
      "node"
    ],
    "collectCoverage": true
  }
}<|MERGE_RESOLUTION|>--- conflicted
+++ resolved
@@ -28,13 +28,8 @@
     "extract-api": "ts-node ../../scripts/extract-api.ts"
   },
   "dependencies": {
-<<<<<<< HEAD
-    "@aws-amplify/amplify-category-custom": "3.0.3",
-    "@aws-amplify/amplify-cli-core": "4.0.3",
-=======
     "@aws-amplify/amplify-category-custom": "3.0.4",
-    "amplify-cli-core": "4.0.4",
->>>>>>> b0093195
+    "@aws-amplify/amplify-cli-core": "4.0.4",
     "aws-cdk-lib": "~2.68.0"
   },
   "jest": {
