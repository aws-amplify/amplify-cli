{
  "name": "@aws-amplify/cli-extensibility-helper",
  "version": "2.3.32",
  "description": "Amplify CLI Extensibility Helper utility package",
  "repository": {
    "type": "git",
    "url": "https://github.com/aws-amplify/amplify-cli.git",
    "directory": "packages/amplify-cli-extensibility-helper"
  },
  "author": "Amazon Web Services",
  "license": "Apache-2.0",
  "main": "lib/index.js",
  "types": "lib/index.d.ts",
  "keywords": [
    "graphql",
    "cli",
    "cloudformation",
    "aws",
    "amplify"
  ],
  "publishConfig": {
    "access": "public"
  },
  "scripts": {
    "build": "tsc",
    "watch": "tsc -w",
    "clean": "rimraf lib tsconfig.tsbuildinfo node_modules"
  },
  "dependencies": {
    "@aws-amplify/amplify-category-custom": "2.4.2",
    "@aws-cdk/aws-apigateway": "~1.124.0",
    "@aws-cdk/aws-appsync": "~1.124.0",
    "@aws-cdk/aws-cognito": "~1.124.0",
    "@aws-cdk/aws-dynamodb": "~1.124.0",
    "@aws-cdk/aws-elasticsearch": "~1.124.0",
    "@aws-cdk/aws-iam": "~1.124.0",
    "@aws-cdk/aws-lambda": "~1.124.0",
    "@aws-cdk/aws-s3": "~1.124.0",
    "@aws-cdk/core": "~1.124.0",
<<<<<<< HEAD
    "amplify-cli-core": "2.11.0"
=======
    "amplify-cli-core": "2.11.0",
    "amplify-prompts": "2.2.0"
>>>>>>> 96d971b2
  },
  "jest": {
    "transform": {
      "^.+\\.(ts|tsx)?$": "ts-jest"
    },
    "testRegex": "(src/__tests__/.*.test.ts)$",
    "moduleFileExtensions": [
      "ts",
      "tsx",
      "js",
      "jsx",
      "json",
      "node"
    ],
    "collectCoverage": true
  }
}<|MERGE_RESOLUTION|>--- conflicted
+++ resolved
@@ -37,12 +37,8 @@
     "@aws-cdk/aws-lambda": "~1.124.0",
     "@aws-cdk/aws-s3": "~1.124.0",
     "@aws-cdk/core": "~1.124.0",
-<<<<<<< HEAD
-    "amplify-cli-core": "2.11.0"
-=======
     "amplify-cli-core": "2.11.0",
     "amplify-prompts": "2.2.0"
->>>>>>> 96d971b2
   },
   "jest": {
     "transform": {
