{
  "name": "@aws-amplify/cli-extensibility-helper",
<<<<<<< HEAD
  "version": "3.0.1",
=======
  "version": "3.0.3",
>>>>>>> b289cbc0
  "description": "Amplify CLI Extensibility Helper utility package",
  "repository": {
    "type": "git",
    "url": "https://github.com/aws-amplify/amplify-cli.git",
    "directory": "packages/amplify-cli-extensibility-helper"
  },
  "author": "Amazon Web Services",
  "license": "Apache-2.0",
  "main": "lib/index.js",
  "types": "lib/index.d.ts",
  "keywords": [
    "graphql",
    "cli",
    "cloudformation",
    "aws",
    "amplify"
  ],
  "publishConfig": {
    "access": "public"
  },
  "scripts": {
    "build": "tsc",
    "watch": "tsc -w",
    "clean": "rimraf lib tsconfig.tsbuildinfo node_modules",
    "extract-api": "ts-node ../../scripts/extract-api.ts"
  },
  "dependencies": {
<<<<<<< HEAD
    "@aws-amplify/amplify-category-custom": "3.0.1",
    "amplify-cli-core": "4.0.1",
=======
    "@aws-amplify/amplify-category-custom": "3.0.3",
    "@aws-amplify/amplify-cli-core": "4.0.3",
>>>>>>> b289cbc0
    "aws-cdk-lib": "~2.68.0"
  },
  "jest": {
    "transform": {
      "^.+\\.(ts|tsx)?$": "ts-jest"
    },
    "collectCoverageFrom": [
      "src/**/*.{ts,tsx,js,jsx}",
      "!src/__tests__/"
    ],
    "testRegex": "(src/__tests__/.*.test.ts)$",
    "moduleFileExtensions": [
      "ts",
      "tsx",
      "js",
      "jsx",
      "json",
      "node"
    ],
    "collectCoverage": true
  }
}<|MERGE_RESOLUTION|>--- conflicted
+++ resolved
@@ -1,10 +1,6 @@
 {
   "name": "@aws-amplify/cli-extensibility-helper",
-<<<<<<< HEAD
-  "version": "3.0.1",
-=======
   "version": "3.0.3",
->>>>>>> b289cbc0
   "description": "Amplify CLI Extensibility Helper utility package",
   "repository": {
     "type": "git",
@@ -32,13 +28,8 @@
     "extract-api": "ts-node ../../scripts/extract-api.ts"
   },
   "dependencies": {
-<<<<<<< HEAD
-    "@aws-amplify/amplify-category-custom": "3.0.1",
-    "amplify-cli-core": "4.0.1",
-=======
     "@aws-amplify/amplify-category-custom": "3.0.3",
     "@aws-amplify/amplify-cli-core": "4.0.3",
->>>>>>> b289cbc0
     "aws-cdk-lib": "~2.68.0"
   },
   "jest": {
