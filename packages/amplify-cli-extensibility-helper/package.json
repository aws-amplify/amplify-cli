--- conflicted
+++ resolved
@@ -27,23 +27,9 @@
     "clean": "rimraf lib tsconfig.tsbuildinfo node_modules"
   },
   "dependencies": {
-<<<<<<< HEAD
     "@aws-amplify/amplify-category-custom": "3.0.0-cdkv2.2",
     "amplify-cli-core": "4.0.0-cdkv2.2",
     "aws-cdk-lib": "~2.44.0"
-=======
-    "@aws-amplify/amplify-category-custom": "2.5.4",
-    "@aws-cdk/aws-apigateway": "~1.172.0",
-    "@aws-cdk/aws-appsync": "~1.172.0",
-    "@aws-cdk/aws-cognito": "~1.172.0",
-    "@aws-cdk/aws-dynamodb": "~1.172.0",
-    "@aws-cdk/aws-elasticsearch": "~1.172.0",
-    "@aws-cdk/aws-iam": "~1.172.0",
-    "@aws-cdk/aws-lambda": "~1.172.0",
-    "@aws-cdk/aws-s3": "~1.172.0",
-    "@aws-cdk/core": "~1.172.0",
-    "amplify-cli-core": "3.3.0"
->>>>>>> 6e02691a
   },
   "jest": {
     "transform": {
