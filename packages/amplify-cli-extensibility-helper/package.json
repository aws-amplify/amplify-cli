--- conflicted
+++ resolved
@@ -1,10 +1,6 @@
 {
   "name": "@aws-amplify/cli-extensibility-helper",
-<<<<<<< HEAD
-  "version": "3.0.36-beta-latest.0",
-=======
   "version": "3.0.37",
->>>>>>> 9cd70227
   "description": "Amplify CLI Extensibility Helper utility package",
   "repository": {
     "type": "git",
@@ -32,13 +28,8 @@
     "extract-api": "ts-node ../../scripts/extract-api.ts"
   },
   "dependencies": {
-<<<<<<< HEAD
-    "@aws-amplify/amplify-category-custom": "3.1.26-beta-latest.0",
-    "@aws-amplify/amplify-cli-core": "4.4.0-beta-latest.0",
-=======
     "@aws-amplify/amplify-category-custom": "3.1.27",
     "@aws-amplify/amplify-cli-core": "4.4.0",
->>>>>>> 9cd70227
     "aws-cdk-lib": "~2.177.0"
   },
   "jest": {
