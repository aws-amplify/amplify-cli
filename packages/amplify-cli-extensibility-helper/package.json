--- conflicted
+++ resolved
@@ -1,10 +1,6 @@
 {
   "name": "@aws-amplify/cli-extensibility-helper",
-<<<<<<< HEAD
   "version": "3.0.0-beta.4",
-=======
-  "version": "2.4.8",
->>>>>>> 396c03fd
   "description": "Amplify CLI Extensibility Helper utility package",
   "repository": {
     "type": "git",
@@ -32,23 +28,9 @@
     "extract-api": "ts-node ../../scripts/extract-api.ts"
   },
   "dependencies": {
-<<<<<<< HEAD
     "@aws-amplify/amplify-category-custom": "3.0.0-beta.4",
     "amplify-cli-core": "4.0.0-beta.4",
     "aws-cdk-lib": "~2.53.0"
-=======
-    "@aws-amplify/amplify-category-custom": "2.6.2",
-    "@aws-cdk/aws-apigateway": "~1.172.0",
-    "@aws-cdk/aws-appsync": "~1.172.0",
-    "@aws-cdk/aws-cognito": "~1.172.0",
-    "@aws-cdk/aws-dynamodb": "~1.172.0",
-    "@aws-cdk/aws-elasticsearch": "~1.172.0",
-    "@aws-cdk/aws-iam": "~1.172.0",
-    "@aws-cdk/aws-lambda": "~1.172.0",
-    "@aws-cdk/aws-s3": "~1.172.0",
-    "@aws-cdk/core": "~1.172.0",
-    "amplify-cli-core": "3.6.0"
->>>>>>> 396c03fd
   },
   "jest": {
     "transform": {
