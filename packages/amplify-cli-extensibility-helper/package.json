{
  "name": "@aws-amplify/cli-extensibility-helper",
  "version": "3.0.10",
  "description": "Amplify CLI Extensibility Helper utility package",
  "repository": {
    "type": "git",
    "url": "https://github.com/aws-amplify/amplify-cli.git",
    "directory": "packages/amplify-cli-extensibility-helper"
  },
  "author": "Amazon Web Services",
  "license": "Apache-2.0",
  "main": "lib/index.js",
  "types": "lib/index.d.ts",
  "keywords": [
    "graphql",
    "cli",
    "cloudformation",
    "aws",
    "amplify"
  ],
  "publishConfig": {
    "access": "public"
  },
  "scripts": {
    "build": "tsc",
    "watch": "tsc -w",
    "clean": "rimraf lib tsconfig.tsbuildinfo node_modules",
    "extract-api": "ts-node ../../scripts/extract-api.ts"
  },
  "dependencies": {
<<<<<<< HEAD
    "@aws-amplify/amplify-category-custom": "3.0.9",
    "@aws-amplify/amplify-cli-core": "4.1.0",
    "aws-cdk-lib": "~2.80.0"
=======
    "@aws-amplify/amplify-category-custom": "3.1.0",
    "@aws-amplify/amplify-cli-core": "4.2.0",
    "aws-cdk-lib": "~2.68.0"
>>>>>>> d4f4f659
  },
  "jest": {
    "transform": {
      "^.+\\.(ts|tsx)?$": "ts-jest"
    },
    "collectCoverageFrom": [
      "src/**/*.{ts,tsx,js,jsx}",
      "!src/__tests__/"
    ],
    "testRegex": "(src/__tests__/.*.test.ts)$",
    "moduleFileExtensions": [
      "ts",
      "tsx",
      "js",
      "jsx",
      "json",
      "node"
    ],
    "collectCoverage": true
  },
  "berry": {
    "plugins": [
      "@yarn/plugin-typescript"
    ]
  }
}<|MERGE_RESOLUTION|>--- conflicted
+++ resolved
@@ -28,15 +28,9 @@
     "extract-api": "ts-node ../../scripts/extract-api.ts"
   },
   "dependencies": {
-<<<<<<< HEAD
-    "@aws-amplify/amplify-category-custom": "3.0.9",
-    "@aws-amplify/amplify-cli-core": "4.1.0",
-    "aws-cdk-lib": "~2.80.0"
-=======
     "@aws-amplify/amplify-category-custom": "3.1.0",
     "@aws-amplify/amplify-cli-core": "4.2.0",
     "aws-cdk-lib": "~2.68.0"
->>>>>>> d4f4f659
   },
   "jest": {
     "transform": {
