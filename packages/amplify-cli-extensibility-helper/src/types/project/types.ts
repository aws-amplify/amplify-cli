--- conflicted
+++ resolved
@@ -2,11 +2,7 @@
 import * as cdk from '@aws-cdk/core';
 
 /**
-<<<<<<< HEAD
- *
-=======
  * amplify root stack type
->>>>>>> 0e69509b
  */
 export interface AmplifyRootStackTemplate {
   authRole?: iam.CfnRole;
