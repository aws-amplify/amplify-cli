--- conflicted
+++ resolved
@@ -1,10 +1,6 @@
 {
   "name": "@aws-amplify/amplify-go-function-template-provider",
-<<<<<<< HEAD
-  "version": "1.4.0-beta.1",
-=======
   "version": "1.4.0",
->>>>>>> c80c86e3
   "description": "Go 1.x templates supplied by the Amplify Team",
   "repository": {
     "type": "git",
