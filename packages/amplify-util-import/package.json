{
  "name": "amplify-util-import",
<<<<<<< HEAD
  "version": "2.3.0-cdkv2.2",
=======
  "version": "2.3.0-beta.0",
>>>>>>> bd3cd4b7
  "description": "Resource import support package",
  "main": "lib/index.js",
  "scripts": {
    "build": "tsc",
    "watch": "tsc -w",
    "clean": "rimraf lib tsconfig.tsbuildinfo node_modules",
    "extract-api": "ts-node ../../scripts/extract-api.ts"
  },
  "keywords": [
    "aws",
    "amplify",
    "import"
  ],
  "author": "Amazon Web Services",
  "license": "Apache-2.0",
  "dependencies": {
    "aws-sdk": "^2.1233.0"
  },
  "devDependencies": {
    "@types/node": "^12.12.6"
  }
}<|MERGE_RESOLUTION|>--- conflicted
+++ resolved
@@ -1,10 +1,6 @@
 {
   "name": "amplify-util-import",
-<<<<<<< HEAD
   "version": "2.3.0-cdkv2.2",
-=======
-  "version": "2.3.0-beta.0",
->>>>>>> bd3cd4b7
   "description": "Resource import support package",
   "main": "lib/index.js",
   "scripts": {
