{
<<<<<<< HEAD
  "name": "amplify-util-import",
  "version": "2.3.2-cdkv2.0",
=======
  "name": "@aws-amplify/amplify-util-import",
  "version": "2.3.2-beta.2",
>>>>>>> 811165ee
  "description": "Resource import support package",
  "main": "lib/index.js",
  "scripts": {
    "build": "tsc",
    "watch": "tsc -w",
    "clean": "rimraf lib tsconfig.tsbuildinfo node_modules",
    "extract-api": "ts-node ../../scripts/extract-api.ts"
  },
  "keywords": [
    "aws",
    "amplify",
    "import"
  ],
  "publishConfig": {
    "access": "public"
  },
  "author": "Amazon Web Services",
  "license": "Apache-2.0",
  "dependencies": {
    "aws-sdk": "^2.1233.0"
  },
  "devDependencies": {
    "@types/node": "^12.12.6"
  }
}<|MERGE_RESOLUTION|>--- conflicted
+++ resolved
@@ -1,11 +1,6 @@
 {
-<<<<<<< HEAD
-  "name": "amplify-util-import",
+  "name": "@aws-amplify/amplify-util-import",
   "version": "2.3.2-cdkv2.0",
-=======
-  "name": "@aws-amplify/amplify-util-import",
-  "version": "2.3.2-beta.2",
->>>>>>> 811165ee
   "description": "Resource import support package",
   "main": "lib/index.js",
   "scripts": {
