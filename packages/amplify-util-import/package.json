{
  "name": "@aws-amplify/amplify-util-import",
<<<<<<< HEAD
  "version": "2.5.0",
=======
  "version": "2.6.0",
>>>>>>> a758c6b6
  "description": "Resource import support package",
  "main": "lib/index.js",
  "scripts": {
    "build": "tsc",
    "watch": "tsc -w",
    "clean": "rimraf lib tsconfig.tsbuildinfo node_modules",
    "extract-api": "ts-node ../../scripts/extract-api.ts"
  },
  "keywords": [
    "aws",
    "amplify",
    "import"
  ],
  "publishConfig": {
    "access": "public"
  },
  "author": "Amazon Web Services",
  "license": "Apache-2.0",
  "dependencies": {
    "aws-sdk": "^2.1354.0"
  },
  "devDependencies": {
    "@types/node": "^12.12.6"
  }
}<|MERGE_RESOLUTION|>--- conflicted
+++ resolved
@@ -1,10 +1,6 @@
 {
   "name": "@aws-amplify/amplify-util-import",
-<<<<<<< HEAD
-  "version": "2.5.0",
-=======
   "version": "2.6.0",
->>>>>>> a758c6b6
   "description": "Resource import support package",
   "main": "lib/index.js",
   "scripts": {
