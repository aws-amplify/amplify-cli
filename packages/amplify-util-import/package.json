--- conflicted
+++ resolved
@@ -20,13 +20,10 @@
   "author": "Amazon Web Services",
   "license": "Apache-2.0",
   "dependencies": {
-<<<<<<< HEAD
+    "@aws-sdk/client-cognito-identity": "^3.624.0",
+    "@aws-sdk/client-cognito-identity-provider": "^3.624.0",
     "@aws-sdk/client-dynamodb": "^3.515.0",
     "@aws-sdk/client-s3": "^3.515.0",
-=======
-    "@aws-sdk/client-cognito-identity": "^3.624.0",
-    "@aws-sdk/client-cognito-identity-provider": "^3.624.0",
->>>>>>> 55f186dd
     "aws-sdk": "^2.1464.0"
   },
   "devDependencies": {
