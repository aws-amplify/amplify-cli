{
  "name": "amplify-frontend-javascript",
  "version": "3.5.5",
  "description": "amplify-cli front-end plugin for JavaScript projects",
  "scripts": {
    "test": "jest",
    "test-watch": "yarn test --watch"
  },
  "repository": {
    "type": "git",
    "url": "https://github.com/aws-amplify/amplify-cli.git",
    "directory": "packages/amplify-frontend-javascript"
  },
  "author": "Amazon Web Services",
  "license": "Apache-2.0",
  "main": "index.js",
  "keywords": [
    "graphql",
    "appsync",
    "aws"
  ],
  "dependencies": {
<<<<<<< HEAD
    "@babel/core": "^7.10.5",
    "@babel/plugin-transform-modules-commonjs": "7.10.4",
    "amplify-cli-core": "2.12.0",
=======
    "amplify-cli-core": "3.0.0",
>>>>>>> 49cd5412
    "chalk": "^4.1.1",
    "execa": "^5.1.1",
    "fs-extra": "^8.1.0",
    "graphql-config": "^2.2.1",
    "inquirer": "^7.3.3",
    "lodash": "^4.17.21"
  }
}<|MERGE_RESOLUTION|>--- conflicted
+++ resolved
@@ -20,13 +20,9 @@
     "aws"
   ],
   "dependencies": {
-<<<<<<< HEAD
     "@babel/core": "^7.10.5",
     "@babel/plugin-transform-modules-commonjs": "7.10.4",
-    "amplify-cli-core": "2.12.0",
-=======
     "amplify-cli-core": "3.0.0",
->>>>>>> 49cd5412
     "chalk": "^4.1.1",
     "execa": "^5.1.1",
     "fs-extra": "^8.1.0",
