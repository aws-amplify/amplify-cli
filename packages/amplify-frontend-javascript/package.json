{
  "name": "@aws-amplify/amplify-frontend-javascript",
<<<<<<< HEAD
  "version": "3.8.0-beta.3",
=======
  "version": "3.8.1",
>>>>>>> c80c86e3
  "description": "amplify-cli front-end plugin for JavaScript projects",
  "scripts": {
    "test": "jest --logHeapUsage",
    "test-watch": "yarn test --watch"
  },
  "repository": {
    "type": "git",
    "url": "https://github.com/aws-amplify/amplify-cli.git",
    "directory": "packages/amplify-frontend-javascript"
  },
  "author": "Amazon Web Services",
  "license": "Apache-2.0",
  "main": "index.js",
  "keywords": [
    "graphql",
    "appsync",
    "aws"
  ],
  "publishConfig": {
    "access": "public"
  },
  "dependencies": {
    "@babel/core": "^7.10.5",
    "@babel/plugin-transform-modules-commonjs": "7.10.4",
<<<<<<< HEAD
    "amplify-cli-core": "4.0.0-beta.8",
=======
    "amplify-cli-core": "3.7.1",
>>>>>>> c80c86e3
    "chalk": "^4.1.1",
    "execa": "^5.1.1",
    "fs-extra": "^8.1.0",
    "graphql-config": "^2.2.1",
    "inquirer": "^7.3.3",
    "lodash": "^4.17.21"
  }
}<|MERGE_RESOLUTION|>--- conflicted
+++ resolved
@@ -1,10 +1,6 @@
 {
   "name": "@aws-amplify/amplify-frontend-javascript",
-<<<<<<< HEAD
-  "version": "3.8.0-beta.3",
-=======
   "version": "3.8.1",
->>>>>>> c80c86e3
   "description": "amplify-cli front-end plugin for JavaScript projects",
   "scripts": {
     "test": "jest --logHeapUsage",
@@ -29,11 +25,7 @@
   "dependencies": {
     "@babel/core": "^7.10.5",
     "@babel/plugin-transform-modules-commonjs": "7.10.4",
-<<<<<<< HEAD
     "amplify-cli-core": "4.0.0-beta.8",
-=======
-    "amplify-cli-core": "3.7.1",
->>>>>>> c80c86e3
     "chalk": "^4.1.1",
     "execa": "^5.1.1",
     "fs-extra": "^8.1.0",
