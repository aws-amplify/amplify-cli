{
  "name": "@aws-amplify/amplify-frontend-javascript",
<<<<<<< HEAD
  "version": "3.10.22-next-7.0",
=======
  "version": "3.10.22",
>>>>>>> ef7f5ebe
  "description": "amplify-cli front-end plugin for JavaScript projects",
  "scripts": {
    "test": "jest --logHeapUsage",
    "test-watch": "yarn test --watch"
  },
  "repository": {
    "type": "git",
    "url": "https://github.com/aws-amplify/amplify-cli.git",
    "directory": "packages/amplify-frontend-javascript"
  },
  "author": "Amazon Web Services",
  "license": "Apache-2.0",
  "main": "index.js",
  "keywords": [
    "graphql",
    "appsync",
    "aws"
  ],
  "publishConfig": {
    "access": "public"
  },
  "dependencies": {
<<<<<<< HEAD
    "@aws-amplify/amplify-cli-core": "4.4.1-next-7.0",
=======
    "@aws-amplify/amplify-cli-core": "4.4.1",
>>>>>>> ef7f5ebe
    "@babel/core": "^7.23.2",
    "@babel/plugin-transform-modules-commonjs": "7.10.4",
    "chalk": "^4.1.1",
    "execa": "^5.1.1",
    "fs-extra": "^8.1.0",
    "graphql-config": "^2.2.1",
    "inquirer": "^7.3.3",
    "lodash": "^4.17.21"
  },
  "berry": {
    "plugins": [
      "@yarn/plugin-typescript"
    ]
  }
}<|MERGE_RESOLUTION|>--- conflicted
+++ resolved
@@ -1,10 +1,6 @@
 {
   "name": "@aws-amplify/amplify-frontend-javascript",
-<<<<<<< HEAD
-  "version": "3.10.22-next-7.0",
-=======
   "version": "3.10.22",
->>>>>>> ef7f5ebe
   "description": "amplify-cli front-end plugin for JavaScript projects",
   "scripts": {
     "test": "jest --logHeapUsage",
@@ -27,11 +23,7 @@
     "access": "public"
   },
   "dependencies": {
-<<<<<<< HEAD
-    "@aws-amplify/amplify-cli-core": "4.4.1-next-7.0",
-=======
     "@aws-amplify/amplify-cli-core": "4.4.1",
->>>>>>> ef7f5ebe
     "@babel/core": "^7.23.2",
     "@babel/plugin-transform-modules-commonjs": "7.10.4",
     "chalk": "^4.1.1",
