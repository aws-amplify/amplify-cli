{
<<<<<<< HEAD
  "name": "@aws-amplify/amplify-frontend-javascript",
  "version": "3.7.5",
=======
  "name": "amplify-frontend-javascript",
  "version": "3.7.6",
>>>>>>> 0340048d
  "description": "amplify-cli front-end plugin for JavaScript projects",
  "scripts": {
    "test": "jest --logHeapUsage",
    "test-watch": "yarn test --watch"
  },
  "repository": {
    "type": "git",
    "url": "https://github.com/aws-amplify/amplify-cli.git",
    "directory": "packages/amplify-frontend-javascript"
  },
  "author": "Amazon Web Services",
  "license": "Apache-2.0",
  "main": "index.js",
  "keywords": [
    "graphql",
    "appsync",
    "aws"
  ],
  "publishConfig": {
    "access": "public"
  },
  "dependencies": {
    "@babel/core": "^7.10.5",
    "@babel/plugin-transform-modules-commonjs": "7.10.4",
    "amplify-cli-core": "3.6.2",
    "chalk": "^4.1.1",
    "execa": "^5.1.1",
    "fs-extra": "^8.1.0",
    "graphql-config": "^2.2.1",
    "inquirer": "^7.3.3",
    "lodash": "^4.17.21"
  }
}<|MERGE_RESOLUTION|>--- conflicted
+++ resolved
@@ -1,11 +1,6 @@
 {
-<<<<<<< HEAD
   "name": "@aws-amplify/amplify-frontend-javascript",
-  "version": "3.7.5",
-=======
-  "name": "amplify-frontend-javascript",
   "version": "3.7.6",
->>>>>>> 0340048d
   "description": "amplify-cli front-end plugin for JavaScript projects",
   "scripts": {
     "test": "jest --logHeapUsage",
