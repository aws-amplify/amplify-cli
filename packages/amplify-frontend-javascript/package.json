{
<<<<<<< HEAD
  "name": "amplify-frontend-javascript",
  "version": "3.8.0-cdkv2.1",
=======
  "name": "@aws-amplify/amplify-frontend-javascript",
  "version": "3.8.0-beta.1",
>>>>>>> 811165ee
  "description": "amplify-cli front-end plugin for JavaScript projects",
  "scripts": {
    "test": "jest --logHeapUsage",
    "test-watch": "yarn test --watch"
  },
  "repository": {
    "type": "git",
    "url": "https://github.com/aws-amplify/amplify-cli.git",
    "directory": "packages/amplify-frontend-javascript"
  },
  "author": "Amazon Web Services",
  "license": "Apache-2.0",
  "main": "index.js",
  "keywords": [
    "graphql",
    "appsync",
    "aws"
  ],
  "publishConfig": {
    "access": "public"
  },
  "dependencies": {
    "@babel/core": "^7.10.5",
    "@babel/plugin-transform-modules-commonjs": "7.10.4",
<<<<<<< HEAD
    "amplify-cli-core": "4.0.0-cdkv2.7",
=======
    "amplify-cli-core": "4.0.0-beta.6",
>>>>>>> 811165ee
    "chalk": "^4.1.1",
    "execa": "^5.1.1",
    "fs-extra": "^8.1.0",
    "graphql-config": "^2.2.1",
    "inquirer": "^7.3.3",
    "lodash": "^4.17.21"
  }
}<|MERGE_RESOLUTION|>--- conflicted
+++ resolved
@@ -1,11 +1,6 @@
 {
-<<<<<<< HEAD
-  "name": "amplify-frontend-javascript",
+  "name": "@aws-amplify/amplify-frontend-javascript",
   "version": "3.8.0-cdkv2.1",
-=======
-  "name": "@aws-amplify/amplify-frontend-javascript",
-  "version": "3.8.0-beta.1",
->>>>>>> 811165ee
   "description": "amplify-cli front-end plugin for JavaScript projects",
   "scripts": {
     "test": "jest --logHeapUsage",
@@ -30,11 +25,7 @@
   "dependencies": {
     "@babel/core": "^7.10.5",
     "@babel/plugin-transform-modules-commonjs": "7.10.4",
-<<<<<<< HEAD
     "amplify-cli-core": "4.0.0-cdkv2.7",
-=======
-    "amplify-cli-core": "4.0.0-beta.6",
->>>>>>> 811165ee
     "chalk": "^4.1.1",
     "execa": "^5.1.1",
     "fs-extra": "^8.1.0",
