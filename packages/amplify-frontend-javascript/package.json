--- conflicted
+++ resolved
@@ -1,10 +1,6 @@
 {
   "name": "@aws-amplify/amplify-frontend-javascript",
-<<<<<<< HEAD
-  "version": "3.10.19-gen2-migration-test-alpha.0",
-=======
   "version": "3.10.19",
->>>>>>> 9d1bb1a3
   "description": "amplify-cli front-end plugin for JavaScript projects",
   "scripts": {
     "test": "jest --logHeapUsage",
@@ -27,11 +23,7 @@
     "access": "public"
   },
   "dependencies": {
-<<<<<<< HEAD
-    "@aws-amplify/amplify-cli-core": "4.4.0-gen2-migration-test-alpha.0",
-=======
     "@aws-amplify/amplify-cli-core": "4.3.11",
->>>>>>> 9d1bb1a3
     "@babel/core": "^7.23.2",
     "@babel/plugin-transform-modules-commonjs": "7.10.4",
     "chalk": "^4.1.1",
