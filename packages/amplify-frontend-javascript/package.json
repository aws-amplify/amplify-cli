--- conflicted
+++ resolved
@@ -1,10 +1,6 @@
 {
   "name": "amplify-frontend-javascript",
-<<<<<<< HEAD
-  "version": "3.7.0-cdkv2.5",
-=======
   "version": "3.7.5",
->>>>>>> bf023e66
   "description": "amplify-cli front-end plugin for JavaScript projects",
   "scripts": {
     "test": "jest --logHeapUsage",
