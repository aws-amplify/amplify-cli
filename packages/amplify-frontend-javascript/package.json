{
  "name": "@aws-amplify/amplify-frontend-javascript",
  "version": "3.9.2",
  "description": "amplify-cli front-end plugin for JavaScript projects",
  "scripts": {
    "test": "jest --logHeapUsage",
    "test-watch": "yarn test --watch"
  },
  "repository": {
    "type": "git",
    "url": "https://github.com/aws-amplify/amplify-cli.git",
    "directory": "packages/amplify-frontend-javascript"
  },
  "author": "Amazon Web Services",
  "license": "Apache-2.0",
  "main": "index.js",
  "keywords": [
    "graphql",
    "appsync",
    "aws"
  ],
  "publishConfig": {
    "access": "public"
  },
  "dependencies": {
    "@aws-amplify/amplify-cli-core": "4.0.1",
    "@babel/core": "^7.10.5",
    "@babel/plugin-transform-modules-commonjs": "7.10.4",
<<<<<<< HEAD
=======
    "amplify-cli-core": "4.0.2",
>>>>>>> 9c7442b7
    "chalk": "^4.1.1",
    "execa": "^5.1.1",
    "fs-extra": "^8.1.0",
    "graphql-config": "^2.2.1",
    "inquirer": "^7.3.3",
    "lodash": "^4.17.21"
  }
}<|MERGE_RESOLUTION|>--- conflicted
+++ resolved
@@ -23,13 +23,9 @@
     "access": "public"
   },
   "dependencies": {
-    "@aws-amplify/amplify-cli-core": "4.0.1",
+    "@aws-amplify/amplify-cli-core": "4.0.2",
     "@babel/core": "^7.10.5",
     "@babel/plugin-transform-modules-commonjs": "7.10.4",
-<<<<<<< HEAD
-=======
-    "amplify-cli-core": "4.0.2",
->>>>>>> 9c7442b7
     "chalk": "^4.1.1",
     "execa": "^5.1.1",
     "fs-extra": "^8.1.0",
