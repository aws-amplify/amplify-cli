--- conflicted
+++ resolved
@@ -1,10 +1,6 @@
 {
   "name": "@aws-amplify/amplify-opensearch-simulator",
-<<<<<<< HEAD
-  "version": "1.3.0",
-=======
   "version": "1.4.0",
->>>>>>> a758c6b6
   "description": "Opensearch local simulator",
   "repository": {
     "type": "git",
@@ -29,13 +25,8 @@
     "extract-api": "ts-node ../../scripts/extract-api.ts"
   },
   "dependencies": {
-<<<<<<< HEAD
-    "@aws-amplify/amplify-cli-core": "4.0.4",
-    "@aws-amplify/amplify-prompts": "2.6.8",
-=======
     "@aws-amplify/amplify-cli-core": "4.0.5",
     "@aws-amplify/amplify-prompts": "2.7.0",
->>>>>>> a758c6b6
     "aws-sdk": "^2.1354.0",
     "detect-port": "^1.3.0",
     "execa": "^5.1.1",
