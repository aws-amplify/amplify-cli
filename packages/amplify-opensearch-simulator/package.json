--- conflicted
+++ resolved
@@ -1,10 +1,6 @@
 {
   "name": "@aws-amplify/amplify-opensearch-simulator",
-<<<<<<< HEAD
-  "version": "1.7.17-beta-latest.0",
-=======
   "version": "1.7.18",
->>>>>>> 9cd70227
   "description": "Opensearch local simulator",
   "repository": {
     "type": "git",
@@ -29,11 +25,7 @@
     "extract-api": "ts-node ../../scripts/extract-api.ts"
   },
   "dependencies": {
-<<<<<<< HEAD
-    "@aws-amplify/amplify-cli-core": "4.4.0-beta-latest.0",
-=======
     "@aws-amplify/amplify-cli-core": "4.4.0",
->>>>>>> 9cd70227
     "@aws-amplify/amplify-prompts": "2.8.6",
     "aws-sdk": "^2.1464.0",
     "detect-port": "^1.3.0",
