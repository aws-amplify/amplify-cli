--- conflicted
+++ resolved
@@ -25,11 +25,7 @@
     "extract-api": "ts-node ../../scripts/extract-api.ts"
   },
   "dependencies": {
-<<<<<<< HEAD
     "amplify-cli-core": "4.0.0-beta.4",
-=======
-    "amplify-cli-core": "3.6.1",
->>>>>>> 9e4b33c7
     "amplify-prompts": "2.6.3",
     "aws-sdk": "^2.1233.0",
     "detect-port": "^1.3.0",
