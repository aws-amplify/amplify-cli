{
  "name": "@aws-amplify/amplify-opensearch-simulator",
<<<<<<< HEAD
  "version": "1.7.16-gen2-migration-test-alpha.0",
=======
  "version": "1.7.16",
>>>>>>> 9d1bb1a3
  "description": "Opensearch local simulator",
  "repository": {
    "type": "git",
    "url": "https://github.com/aws-amplify/amplify-cli.git",
    "directory": "packages/amplify-opensearch-simulator"
  },
  "author": "Amazon Web Services",
  "license": "Apache-2.0",
  "main": "lib/index.js",
  "keywords": [
    "graphql",
    "appsync",
    "aws"
  ],
  "publishConfig": {
    "access": "public"
  },
  "scripts": {
    "build": "tsc",
    "clean": "rimraf lib tsconfig.tsbuildinfo node_modules",
    "test": "jest --passWithNoTests",
    "extract-api": "ts-node ../../scripts/extract-api.ts"
  },
  "dependencies": {
<<<<<<< HEAD
    "@aws-amplify/amplify-cli-core": "4.4.0-gen2-migration-test-alpha.0",
=======
    "@aws-amplify/amplify-cli-core": "4.3.11",
>>>>>>> 9d1bb1a3
    "@aws-amplify/amplify-prompts": "2.8.6",
    "aws-sdk": "^2.1464.0",
    "detect-port": "^1.3.0",
    "execa": "^5.1.1",
    "fs-extra": "^8.1.0",
    "get-port": "^5.1.1",
    "gunzip-maybe": "^1.4.2",
    "node-fetch": "^2.6.7",
    "openpgp": "^5.10.2",
    "promise-toolbox": "^0.20.0",
    "tar": "^6.1.11",
    "wait-port": "^0.2.7"
  },
  "devDependencies": {
    "@types/node": "^12.12.6",
    "@types/openpgp": "^4.4.19",
    "uuid": "^8.3.2"
  },
  "berry": {
    "plugins": [
      "@yarn/plugin-typescript"
    ]
  }
}<|MERGE_RESOLUTION|>--- conflicted
+++ resolved
@@ -1,10 +1,6 @@
 {
   "name": "@aws-amplify/amplify-opensearch-simulator",
-<<<<<<< HEAD
-  "version": "1.7.16-gen2-migration-test-alpha.0",
-=======
   "version": "1.7.16",
->>>>>>> 9d1bb1a3
   "description": "Opensearch local simulator",
   "repository": {
     "type": "git",
@@ -29,11 +25,7 @@
     "extract-api": "ts-node ../../scripts/extract-api.ts"
   },
   "dependencies": {
-<<<<<<< HEAD
-    "@aws-amplify/amplify-cli-core": "4.4.0-gen2-migration-test-alpha.0",
-=======
     "@aws-amplify/amplify-cli-core": "4.3.11",
->>>>>>> 9d1bb1a3
     "@aws-amplify/amplify-prompts": "2.8.6",
     "aws-sdk": "^2.1464.0",
     "detect-port": "^1.3.0",
