import {
  $TSAny,
  $TSContext,
  $TSMeta,
  $TSObject,
  ResourceAlreadyExistsError,
  ResourceDoesNotExistError,
  stateManager,
} from 'amplify-cli-core';
<<<<<<< HEAD
import {
  AddStorageRequest,
  ImportStorageRequest,
  RemoveStorageRequest,
  UpdateStorageRequest,
} from '@aws-amplify/amplify-headless-interface';
import { printer } from 'amplify-prompts';
=======
import { AddStorageRequest, ImportStorageRequest, RemoveStorageRequest, UpdateStorageRequest } from 'amplify-headless-interface';
import { printer } from '@aws-amplify/amplify-prompts';
>>>>>>> b2a768ae
import { v4 as uuid } from 'uuid';
import { S3UserInputTriggerFunctionParams } from '../..';
import { authCategoryName, categoryName } from '../../constants';
import { ProviderUtils } from '../awscloudformation/import/types';
import { updateStateFiles } from './import/import-s3';
import { ServiceName } from './provider-constants';
import {
  buildS3UserInputFromHeadlessStorageRequest,
  buildS3UserInputFromHeadlessUpdateStorageRequest,
  buildTriggerFunctionParams,
} from './s3-headless-adapter';
import { S3UserInputs } from './service-walkthrough-types/s3-user-input-types';
import { checkStorageAuthenticationRequirements } from './service-walkthroughs/s3-auth-api';
import { s3AddStorageLambdaTrigger, s3CreateStorageResource, s3UpdateUserInput } from './service-walkthroughs/s3-resource-api';
import { resourceAlreadyExists } from './service-walkthroughs/s3-walkthrough';

// map of s3 actions corresponding to CRUD verbs
// 'create/update' have been consolidated since s3 only has put concept
export const permissionMap: $TSObject = {
  'create/update': ['s3:PutObject'],
  read: ['s3:GetObject', 's3:ListBucket'],
  delete: ['s3:DeleteObject'],
};

export async function headlessAddStorage(context: $TSContext, storageRequest: AddStorageRequest) {
  if (!checkIfAuthExists()) {
    const error = new Error(
      'Cannot headlessly add storage resource without an existing auth resource. It can be added with "amplify add auth"',
    );
    await context.usageData.emitError(error);
    error.stack = undefined;
    throw error;
  }

  if (storageRequest.serviceConfiguration.serviceName === ServiceName.S3) {
    if (resourceAlreadyExists()) {
      const error = new ResourceAlreadyExistsError('Amazon S3 storage was already added to your project.');
      await context.usageData.emitError(error);
      error.stack = undefined;
      throw error;
    }

    const meta = stateManager.getMeta();

    if (storageRequest.serviceConfiguration.permissions.groups && !doUserPoolGroupsExist(meta)) {
      const error = new Error('No user pool groups found in amplify-meta.json.');
      await context.usageData.emitError(error);
      error.stack = undefined;
      throw error;
    }

    await createS3StorageArtifacts(context, storageRequest);
  } else if (storageRequest.serviceConfiguration.serviceName === ServiceName.DynamoDB) {
    const error = new Error('Headless support for DynamoDB resources is not yet implemented.');
    await context.usageData.emitError(error);
    error.stack = undefined;
    throw error;
  }
}

export async function headlessUpdateStorage(context: $TSContext, storageRequest: UpdateStorageRequest) {
  if (storageRequest.serviceModification.serviceName === ServiceName.S3) {
    const {
      serviceModification: { permissions, resourceName },
    } = storageRequest;

    const meta = stateManager.getMeta();
    const storageResource = meta[categoryName][resourceName];

    if (!storageResource || storageResource.service !== ServiceName.S3) {
      const error = new ResourceDoesNotExistError(`No S3 resource '${resourceName}' found in amplify-meta.json.`);
      await context.usageData.emitError(error);
      error.stack = undefined;
      throw error;
    }

    if (storageResource.mobileHubMigrated === true) {
      const error = new Error(`Updating storage resources migrated from mobile hub is not supported.`);
      await context.usageData.emitError(error);
      error.stack = undefined;
      throw error;
    }

    if (storageResource.serviceType === 'imported') {
      const error = new Error('Updating an imported storage resource is not supported.');
      await context.usageData.emitError(error);
      error.stack = undefined;
      throw error;
    }

    if (permissions.groups && !doUserPoolGroupsExist(meta)) {
      const error = new Error('No user pool groups found in amplify-meta.json.');
      await context.usageData.emitError(error);
      error.stack = undefined;
      throw error;
    }

    await updateS3StorageArtifacts(context, storageRequest);
  } else if (storageRequest.serviceModification.serviceName === ServiceName.DynamoDB) {
    const error = new Error('Headless support for DynamoDB resources is not yet implemented.');
    await context.usageData.emitError(error);
    error.stack = undefined;
    throw error;
  }
}

export async function headlessImportStorage(context: $TSContext, storageRequest: ImportStorageRequest) {
  const {
    serviceConfiguration: { bucketName, serviceName },
  } = storageRequest;

  if (!checkIfAuthExists()) {
    const error = new Error(
      'Cannot headlessly import storage resource without an existing auth resource. It can be added with "amplify add auth"',
    );
    await context.usageData.emitError(error);
    error.stack = undefined;
    throw error;
  }

  if (storageRequest.serviceConfiguration.serviceName === ServiceName.S3) {
    if (resourceAlreadyExists()) {
      const error = new ResourceAlreadyExistsError('Amazon S3 storage was already added to your project.');
      await context.usageData.emitError(error);
      error.stack = undefined;
      throw error;
    }

    const serviceMetadata = ((await import('../supported-services')) as $TSAny).supportedServices[serviceName];
    const { provider } = serviceMetadata;

    const providerUtils = context.amplify.getPluginInstance(context, provider) as ProviderUtils;
    const s3 = await providerUtils.createS3Service(context);

    const bucketExists = await s3.bucketExists(bucketName);

    if (!bucketExists) {
      const error = new Error(`The specified bucket: "${bucketName}" does not exist.`);
      await context.usageData.emitError(error);
      throw error;
    }

    const bucketRegion = await s3.getBucketLocation(bucketName!);

    const projectConfig = context.amplify.getProjectConfig();
    const [shortId] = uuid().split('-');
    const projectName = projectConfig.projectName.toLowerCase().replace(/[^A-Za-z0-9_]+/g, '_');
    const resourceName = `${projectName}${shortId}`;

    const questionParameters = {
      providerName: provider,
      bucketList: [],
      region: bucketRegion,
    };

    const answers = {
      resourceName,
      bucketName,
    };

    // As this is a resource add, we need to update environment specific parameters
    await updateStateFiles(context, questionParameters, answers, true);
  } else if (storageRequest.serviceConfiguration.serviceName === ServiceName.DynamoDB) {
    const error = new Error('Headless support for importing DynamoDB resources is not yet implemented.');
    await context.usageData.emitError(error);
    error.stack = undefined;
    throw error;
  }
}

export async function headlessRemoveStorage(context: $TSContext, storageRequest: RemoveStorageRequest) {
  const { resourceName, deleteBucketAndContents } = storageRequest.serviceConfiguration;

  if (deleteBucketAndContents === true) {
    throw new Error('deleteBucketAndContents is set to true, but the functionality is not yet implemented.');
  }

  try {
    await context.amplify.removeResource(context, categoryName, resourceName, { headless: true });
  } catch (error: $TSAny) {
    printer.error(`An error occurred when headlessly removing the storage resource "${resourceName}": ${error.message || error}`);

    await context.usageData.emitError(error);

    process.exitCode = 1;
  }
}

async function createS3StorageArtifacts(context: $TSContext, storageRequest: AddStorageRequest) {
  const storageInput: S3UserInputs = buildS3UserInputFromHeadlessStorageRequest(context, storageRequest);
  const s3UserInput = await s3CreateStorageResource(context, storageInput);
  const allowUnauthenticatedIdentities = storageInput.guestAccess && storageInput.guestAccess.length > 0;
  //update auth dependency
  await checkStorageAuthenticationRequirements(context, s3UserInput.resourceName as string, allowUnauthenticatedIdentities);

  //create new function if required
  const lambdaConfig = storageRequest.serviceConfiguration.lambdaTrigger;
  if (lambdaConfig) {
    if (lambdaConfig.mode === 'new') {
      const storageLambdaParams: S3UserInputTriggerFunctionParams = buildTriggerFunctionParams(lambdaConfig.name);
      //create function and add as trigger
      await s3AddStorageLambdaTrigger(context, storageInput.resourceName as string, storageLambdaParams);
    }
  }
}

async function updateS3StorageArtifacts(context: $TSContext, updateStorageRequest: UpdateStorageRequest) {
  const lambdaConfig = updateStorageRequest.serviceModification.lambdaTrigger;
  const storageInput: S3UserInputs = await buildS3UserInputFromHeadlessUpdateStorageRequest(context, updateStorageRequest);
  const allowUnauthenticatedIdentities = storageInput.guestAccess && storageInput.guestAccess.length > 0;
  //update auth dependency
  await checkStorageAuthenticationRequirements(context, storageInput.resourceName as string, allowUnauthenticatedIdentities);

  //regenerate storage resource artifacts
  let s3UserInput = await s3UpdateUserInput(context, storageInput);
  //create new function if required
  if (lambdaConfig) {
    if (lambdaConfig.mode === 'new') {
      const storageLambdaParams: S3UserInputTriggerFunctionParams = buildTriggerFunctionParams(lambdaConfig.name);
      //create function and add as trigger
      s3UserInput = await s3AddStorageLambdaTrigger(context, storageInput.resourceName as string, storageLambdaParams);
    }
  }
  return s3UserInput;
}

function doUserPoolGroupsExist(meta: $TSMeta) {
  const { userPoolGroups } = meta[authCategoryName];
  return userPoolGroups && userPoolGroups.service === 'Cognito-UserPool-Groups';
}

export const checkIfAuthExists = () => {
  const amplifyMeta = stateManager.getMeta();
  let authExists = false;
  const authServiceName = 'Cognito';
  const authCategory = authCategoryName;

  if (amplifyMeta[authCategory] && Object.keys(amplifyMeta[authCategory]).length > 0) {
    const categoryResources = amplifyMeta[authCategory];

    Object.keys(categoryResources).forEach((resource) => {
      if (categoryResources[resource].service === authServiceName) {
        authExists = true;
      }
    });
  }

  return authExists;
};

export async function getAuthResourceName(context: $TSContext) {
  let authResources = (await context.amplify.getResourceStatus(authCategoryName)).allResources;

  authResources = authResources.filter((resource: $TSAny) => resource.service === 'Cognito');

  if (authResources.length === 0) {
    throw new Error('No auth resource found. Please add it using amplify add auth');
  }

  return authResources[0].resourceName;
}<|MERGE_RESOLUTION|>--- conflicted
+++ resolved
@@ -7,18 +7,13 @@
   ResourceDoesNotExistError,
   stateManager,
 } from 'amplify-cli-core';
-<<<<<<< HEAD
 import {
   AddStorageRequest,
   ImportStorageRequest,
   RemoveStorageRequest,
   UpdateStorageRequest,
 } from '@aws-amplify/amplify-headless-interface';
-import { printer } from 'amplify-prompts';
-=======
-import { AddStorageRequest, ImportStorageRequest, RemoveStorageRequest, UpdateStorageRequest } from 'amplify-headless-interface';
 import { printer } from '@aws-amplify/amplify-prompts';
->>>>>>> b2a768ae
 import { v4 as uuid } from 'uuid';
 import { S3UserInputTriggerFunctionParams } from '../..';
 import { authCategoryName, categoryName } from '../../constants';
