import { AmplifyDDBResourceTemplate } from '@aws-amplify/cli-extensibility-helper';
<<<<<<< HEAD
import { $TSContext, AmplifyError, buildOverrideDir, JSONUtilities, pathManager } from 'amplify-cli-core';
=======
import * as cdk from '@aws-cdk/core';
import { App } from '@aws-cdk/core';
import { $TSAny, $TSContext, AmplifyError, buildOverrideDir, JSONUtilities, pathManager } from 'amplify-cli-core';
>>>>>>> 9cdb89e1
import { formatter } from 'amplify-prompts';
import * as cdk from 'aws-cdk-lib';
import * as fs from 'fs-extra';
import * as path from 'path';
import * as vm from 'vm2';
import { getDdbAttrType } from '../cfn-template-utils';
import { DynamoDBCLIInputs } from '../service-walkthrough-types/dynamoDB-user-input-types';
import { DynamoDBInputState } from '../service-walkthroughs/dynamoDB-input-state';
import { AmplifyDDBResourceStack } from './ddb-stack-builder';
import { AmplifyDDBResourceInputParameters } from './types';

/**
 * Entry point class to transform User parameters into stack and apply overrides
 */
export class DDBStackTransform {
  app: cdk.App;
  _context: $TSContext;
  _cliInputs: DynamoDBCLIInputs;
  _resourceTemplateObj: AmplifyDDBResourceStack | undefined;
  _cliInputsState: DynamoDBInputState;
  _cfn!: string;
  _cfnInputParams!: AmplifyDDBResourceInputParameters;
  _resourceName: string;

  constructor(context: $TSContext, resourceName: string) {
    this.app = new cdk.App();
    this._context = context;
    this._resourceName = resourceName;

    // Validate the cli-inputs.json for the resource
    this._cliInputsState = new DynamoDBInputState(context, resourceName);
    this._cliInputs = this._cliInputsState.getCliInputPayload();
    void this._cliInputsState.isCLIInputsValid();
  }

  /**
   *  transforms cli-inputs into dynamoDB stack
   */
  async transform(): Promise<void> {
    // Generate  cloudformation stack from cli-inputs.json
    await this.generateStack();

    // Generate  cloudformation stack input params from cli-inputs.json
    this.generateCfnInputParameters();

    // Modify cloudformation files based on overrides
    await this.applyOverrides();

    // Save generated cloudformation.json and parameters.json files
    this.saveBuildFiles();
  }

  /**
   * generates cfn input parameters from cli-inputs
   */
  generateCfnInputParameters(): void {
    this._cfnInputParams = {
      tableName: this._cliInputs.tableName,
      partitionKeyName: this._cliInputs.partitionKey.fieldName,
      partitionKeyType: getDdbAttrType(this._cliInputs.partitionKey.fieldType),
    };
    if (this._cliInputs.sortKey) {
      this._cfnInputParams.sortKeyName = this._cliInputs.sortKey.fieldName;
      this._cfnInputParams.sortKeyType = getDdbAttrType(this._cliInputs.sortKey.fieldType);
    }
  }

  /**
   * generates dynamoDB stack
   */
  async generateStack(): Promise<void> {
    this._resourceTemplateObj = new AmplifyDDBResourceStack(this.app, 'AmplifyDDBResourceStack', this._cliInputs);

    // Add Parameters
    this._resourceTemplateObj.addCfnParameter(
      {
        type: 'String',
      },
      'partitionKeyName',
    );
    this._resourceTemplateObj.addCfnParameter(
      {
        type: 'String',
      },
      'partitionKeyType',
    );
    this._resourceTemplateObj.addCfnParameter(
      {
        type: 'String',
      },
      'env',
    );
    if (this._cliInputs.sortKey) {
      this._resourceTemplateObj.addCfnParameter(
        {
          type: 'String',
        },
        'sortKeyName',
      );

      this._resourceTemplateObj.addCfnParameter(
        {
          type: 'String',
        },
        'sortKeyType',
      );
    }
    this._resourceTemplateObj.addCfnParameter(
      {
        type: 'String',
      },
      'tableName',
    );

    // Add conditions

    this._resourceTemplateObj.addCfnCondition(
      {
        expression: cdk.Fn.conditionEquals(cdk.Fn.ref('env'), 'NONE'),
      },
      'ShouldNotCreateEnvResources',
    );

    // Add resources

    await this._resourceTemplateObj.generateStackResources();

    // Add outputs
    this._resourceTemplateObj.addCfnOutput(
      {
        value: cdk.Fn.ref('DynamoDBTable'),
      },
      'Name',
    );
    this._resourceTemplateObj.addCfnOutput(
      {
        value: cdk.Fn.getAtt('DynamoDBTable', 'Arn').toString(),
      },
      'Arn',
    );
    this._resourceTemplateObj.addCfnOutput(
      {
        value: cdk.Fn.getAtt('DynamoDBTable', 'StreamArn').toString(),
      },
      'StreamArn',
    );
    this._resourceTemplateObj.addCfnOutput(
      {
        value: cdk.Fn.ref('partitionKeyName'),
      },
      'PartitionKeyName',
    );
    this._resourceTemplateObj.addCfnOutput(
      {
        value: cdk.Fn.ref('partitionKeyType'),
      },
      'PartitionKeyType',
    );

    if (this._cliInputs.sortKey) {
      this._resourceTemplateObj.addCfnOutput(
        {
          value: cdk.Fn.ref('sortKeyName'),
        },
        'SortKeyName',
      );
      this._resourceTemplateObj.addCfnOutput(
        {
          value: cdk.Fn.ref('sortKeyType'),
        },
        'SortKeyType',
      );
    }

    this._resourceTemplateObj.addCfnOutput(
      {
        value: cdk.Fn.ref('AWS::Region'),
      },
      'Region',
    );
  }

  /**
   * apply overrides to dynamoDB stack
   */
  async applyOverrides(): Promise<void> {
    const backendDir = pathManager.getBackendDirPath();
    const resourceDirPath = pathManager.getResourceDirectoryPath(undefined, 'storage', this._resourceName);
    const overrideJSFilePath = path.resolve(path.join(resourceDirPath, 'build', 'override.js'));

    const isBuild = await buildOverrideDir(backendDir, resourceDirPath);
    // skip if packageManager or override.ts not found
    if (isBuild) {
      const { override } = await import(overrideJSFilePath).catch(() => {
        formatter.list(['No override File Found', `To override ${this._resourceName} run amplify override auth ${this._resourceName} `]);
        return undefined;
      });

      if (typeof override === 'function' && override) {
        const overrideCode: string = await fs.readFile(overrideJSFilePath, 'utf-8').catch(() => {
          formatter.list(['No override File Found', `To override ${this._resourceName} run amplify override auth`]);
          return '';
        });

        const sandboxNode = new vm.NodeVM({
          console: 'inherit',
          timeout: 5000,
          sandbox: {},
          require: {
            context: 'sandbox',
            builtin: ['path'],
            external: true,
          },
        });
        try {
          await sandboxNode.run(overrideCode, overrideJSFilePath).override(this._resourceTemplateObj as AmplifyDDBResourceTemplate);
        } catch (err) {
          throw new AmplifyError(
            'InvalidOverrideError',
            {
              message: `Executing overrides failed.`,
              details: err.message,
              resolution: 'There may be runtime errors in your overrides file. If so, fix the errors and try again.',
            },
            err,
          );
        }
      }
    }
  }

  /**
   * generate build files
   */
  saveBuildFiles(): void {
    if (this._resourceTemplateObj) {
      this._cfn = JSON.parse(this._resourceTemplateObj.renderCloudFormationTemplate());
    }

    // store files in local-filesystem

    fs.ensureDirSync(this._cliInputsState.buildFilePath);
    const cfnFilePath = path.resolve(path.join(this._cliInputsState.buildFilePath, `${this._resourceName}-cloudformation-template.json`));
    try {
      JSONUtilities.writeJson(cfnFilePath, this._cfn);
    } catch (e) {
      throw new Error(e);
    }

    fs.ensureDirSync(this._cliInputsState.buildFilePath);
    const cfnInputParamsFilePath = path.resolve(path.join(this._cliInputsState.buildFilePath, 'parameters.json'));
    try {
      JSONUtilities.writeJson(cfnInputParamsFilePath, this._cfnInputParams);
    } catch (e) {
      throw new Error(e);
    }
  }
}<|MERGE_RESOLUTION|>--- conflicted
+++ resolved
@@ -1,11 +1,5 @@
 import { AmplifyDDBResourceTemplate } from '@aws-amplify/cli-extensibility-helper';
-<<<<<<< HEAD
-import { $TSContext, AmplifyError, buildOverrideDir, JSONUtilities, pathManager } from 'amplify-cli-core';
-=======
-import * as cdk from '@aws-cdk/core';
-import { App } from '@aws-cdk/core';
 import { $TSAny, $TSContext, AmplifyError, buildOverrideDir, JSONUtilities, pathManager } from 'amplify-cli-core';
->>>>>>> 9cdb89e1
 import { formatter } from 'amplify-prompts';
 import * as cdk from 'aws-cdk-lib';
 import * as fs from 'fs-extra';
