import { AmplifyS3ResourceTemplate } from '@aws-amplify/cli-extensibility-helper';
<<<<<<< HEAD
import * as iamCdk from 'aws-cdk-lib/aws-iam';
import * as lambdaCdk from 'aws-cdk-lib/aws-lambda';
import * as s3Cdk from 'aws-cdk-lib/aws-s3';
import { HttpMethods } from 'aws-cdk-lib/aws-s3';
import * as cdk from 'aws-cdk-lib';
import { Construct } from 'constructs';
import {
  $TSAny, $TSContext, $TSObject, AmplifyCategories, stateManager,
} from 'amplify-cli-core';
=======
import * as iamCdk from '@aws-cdk/aws-iam';
import * as lambdaCdk from '@aws-cdk/aws-lambda';
import * as s3Cdk from '@aws-cdk/aws-s3';
import { HttpMethods } from '@aws-cdk/aws-s3';
import * as cdk from '@aws-cdk/core';
import { $TSAny, $TSContext, $TSObject, AmplifyCategories, stateManager } from 'amplify-cli-core';
>>>>>>> 7fb5d63e
import {
  defaultS3UserInputs,
  GroupAccessType,
  S3PermissionType,
  S3TriggerEventType,
  S3TriggerPrefixTransform,
  S3TriggerPrefixType,
  S3UserInputs,
  S3UserInputTriggerFunctionParams,
} from '../service-walkthrough-types/s3-user-input-types';
import * as s3AuthAPI from '../service-walkthroughs/s3-auth-api';
// eslint-disable-next-line import/no-cycle
import { S3CFNDependsOn, S3CFNPermissionType, S3InputState } from '../service-walkthroughs/s3-user-input-state';
import { AmplifyBuildParamsPermissions, AmplifyCfnParamType, AmplifyResourceCfnStack, AmplifyS3ResourceInputParameters } from './types';

/**
 * Class to generate S3 resource cloudformation stack
 */
export class AmplifyS3ResourceCfnStack extends AmplifyResourceCfnStack implements AmplifyS3ResourceTemplate {
  id: string;
  scope: Construct;
  s3Bucket!: s3Cdk.CfnBucket;
  s3BucketName: string;
  notificationConfiguration: s3Cdk.CfnBucket.NotificationConfigurationProperty = {
    lambdaConfigurations: [],
  };

  triggerLambdaPermissions?: lambdaCdk.CfnPermission;
  adminTriggerLambdaPermissions?: lambdaCdk.CfnPermission;
  authResourceName!: string;
  authIAMPolicy!: iamCdk.PolicyDocument;
  guestIAMPolicy!: iamCdk.PolicyDocument;
  groupIAMPolicy!: iamCdk.PolicyDocument;
  conditions!: AmplifyS3Conditions;
  parameters!: AmplifyS3CfnParameters;
  s3AuthPublicPolicy?: iamCdk.CfnPolicy;
  s3AuthProtectedPolicy?: iamCdk.CfnPolicy;
  s3AuthPrivatePolicy?: iamCdk.CfnPolicy;
  s3AuthUploadPolicy?: iamCdk.CfnPolicy;
  s3AuthReadPolicy?: iamCdk.CfnPolicy;
  s3GuestPublicPolicy?: iamCdk.CfnPolicy;
  s3GuestUploadPolicy?: iamCdk.CfnPolicy;
  s3GuestReadPolicy?: iamCdk.CfnPolicy;
  s3GroupPolicyList?: Array<iamCdk.CfnPolicy>;
  s3TriggerPolicy?: iamCdk.CfnPolicy;
  s3DependsOnResources: Array<S3CFNDependsOn>; // to be synced to backend-config.json

  _props: S3UserInputs = defaultS3UserInputs();
  _cfnInputParams: AmplifyS3ResourceInputParameters = {};
  constructor(scope: Construct, s3ResourceName: string, props: S3UserInputs, cfnInputParams: AmplifyS3ResourceInputParameters) {
    super(scope, s3ResourceName);
    this.scope = scope;
    this.id = s3ResourceName;
    this._props = props;
    this._cfnInputParams = cfnInputParams;
    this.templateOptions.templateFormatVersion = CFN_TEMPLATE_FORMAT_VERSION;
    this.templateOptions.description = S3_ROOT_CFN_DESCRIPTION;
    this.s3BucketName = this.buildBucketName();
    this.s3DependsOnResources = [];
    this.notificationConfiguration = {
      lambdaConfigurations: [],
    };
  }

  private getGroupListFromProps(): Array<string> | undefined {
    const groupList = this._props.groupAccess ? Object.keys(this._props.groupAccess) : [];
    return groupList;
  }

  /**
   * get S3 Resource Friendly Name
   */
  public getS3ResourceFriendlyName(): string {
    return this.id;
  }

  /**
   * get S3 Bucket Name
   */
  public getS3BucketName(): string {
    return this.s3BucketName;
  }

  /**
   * get S3 DependsOn
   */
  public getS3DependsOn(): Array<S3CFNDependsOn> | undefined {
    return this.s3DependsOnResources;
  }

  private _addNotificationsLambdaConfigurations(newLambdaConfigurations: s3Cdk.CfnBucket.LambdaConfigurationProperty[]): void {
    const existingLambdaConfigurations = (this.notificationConfiguration as $TSAny).lambdaConfigurations;
    this.notificationConfiguration = {
      lambdaConfigurations: existingLambdaConfigurations.concat(newLambdaConfigurations),
    };
  }

  /**
   * configure trigger policy to handle triggerFunction and adminTriggerFunction (predictions)
   */
  private configureTriggerPolicy(): void {
    let s3TriggerPolicyDefinition;
    // 6.1 Configure Trigger policy group
    if (this._props.triggerFunction && this._props.triggerFunction !== 'NONE') {
      s3TriggerPolicyDefinition = this.createTriggerPolicyDefinition('S3TriggerBucketPolicy', this._props.triggerFunction);
    }
    // 6.2 Configure Trigger policy group with adminTrigger
    if (
      this._props.adminTriggerFunction?.triggerFunction &&
      this._props.adminTriggerFunction.triggerFunction !== 'NONE' &&
      this._props.adminTriggerFunction.triggerFunction !== this._props.triggerFunction
    ) {
      const adminTriggerFunctionName = this._props.adminTriggerFunction.triggerFunction;
      // create/update s3TriggerPolicyGroup with [predictions] adminLambda
      s3TriggerPolicyDefinition = s3TriggerPolicyDefinition
        ? this.addFunctionToTriggerPolicyDefinition(s3TriggerPolicyDefinition, adminTriggerFunctionName)
        : this.createTriggerPolicyDefinition('S3TriggerBucketPolicy', adminTriggerFunctionName);
    }
    // 6.3 Configure Trigger policy if groups are configured
    if (s3TriggerPolicyDefinition) {
      this.s3TriggerPolicy = this.createTriggerPolicyFromPolicyDefinition(s3TriggerPolicyDefinition);
    }
  }

  /**
   * This check is required because, in legacy code S3bucket triggers are configured without prefix.
   * When adding a predictions element, we need to remove the global trigger function and apply it to a subfolder.
   */
  _conditionallyBuildTriggerLambdaParams(triggerFunction: string): S3UserInputTriggerFunctionParams {
    let triggerLambdaFunctionParams: S3UserInputTriggerFunctionParams;
    if (
      this._props.adminTriggerFunction?.triggerFunction &&
      this._props.adminTriggerFunction.triggerFunction !== 'NONE' &&
      this._props.adminTriggerFunction.triggerFunction !== this._props.triggerFunction
    ) {
      triggerLambdaFunctionParams = {
        category: AmplifyCategories.STORAGE,
        tag: 'triggerFunction',
        triggerFunction,
        permissions: [S3PermissionType.CREATE_AND_UPDATE, S3PermissionType.READ, S3PermissionType.DELETE],
        triggerEvents: [S3TriggerEventType.OBJ_PUT_POST_COPY, S3TriggerEventType.OBJ_REMOVED],
        triggerPrefix: [
          { prefix: 'protected/', prefixTransform: S3TriggerPrefixTransform.ATTACH_REGION },
          { prefix: 'private/', prefixTransform: S3TriggerPrefixTransform.ATTACH_REGION },
          { prefix: 'public/', prefixTransform: S3TriggerPrefixTransform.ATTACH_REGION },
        ],
      };
    } else {
      triggerLambdaFunctionParams = {
        category: AmplifyCategories.STORAGE,
        tag: 'triggerFunction',
        triggerFunction,
        permissions: [S3PermissionType.CREATE_AND_UPDATE, S3PermissionType.READ, S3PermissionType.DELETE],
        triggerEvents: [S3TriggerEventType.OBJ_PUT_POST_COPY, S3TriggerEventType.OBJ_REMOVED],
      };
    }
    return triggerLambdaFunctionParams;
  }

  /**
   * Generate cloudformation stack for S3 resource
   */
  async generateCfnStackResources(context: $TSContext): Promise<void> {
    // 1. Create the S3 bucket and configure CORS
    this.s3Bucket = new s3Cdk.CfnBucket(this, 'S3Bucket', {
      bucketName: this.s3BucketName,
      corsConfiguration: this.buildCORSRules(),
    });

    this.s3Bucket.applyRemovalPolicy(cdk.RemovalPolicy.RETAIN);
    // 2. Configure Notifications on the S3 bucket.
    if (this._props.triggerFunction && this._props.triggerFunction !== 'NONE') {
      const triggerLambdaFunctionParams = this._conditionallyBuildTriggerLambdaParams(this._props.triggerFunction);
      const newLambdaConfigurations = this.buildLambdaConfigFromTriggerParams(triggerLambdaFunctionParams);
      this._addNotificationsLambdaConfigurations(newLambdaConfigurations);
      this.triggerLambdaPermissions = this.createInvokeFunctionS3Permission('TriggerPermissions', this._props.triggerFunction);
      this.s3Bucket.addDependsOn(this.triggerLambdaPermissions as lambdaCdk.CfnPermission);
      /**
       * Add Depends On: FUNCTION service
       * s3 Dependency on Lambda to Root Stack
       */
      this.s3DependsOnResources.push(this.buildS3DependsOnFunctionCfn(this._props.triggerFunction as string));
    }
    // 3. Configure (Predictions category) Admin Trigger Notifications on Bucket
    if (
      this._props.adminTriggerFunction?.triggerFunction &&
      this._props.adminTriggerFunction.triggerFunction !== 'NONE' &&
      this._props.adminTriggerFunction.triggerFunction !== this._props.triggerFunction
    ) {
      const adminLambdaConfigurations = this.buildLambdaConfigFromTriggerParams(this._props.adminTriggerFunction);
      this._addNotificationsLambdaConfigurations(adminLambdaConfigurations);
      this.adminTriggerLambdaPermissions = this.createInvokeFunctionS3Permission(
        'AdminTriggerPermissions',
        this._props.adminTriggerFunction.triggerFunction,
      );
      this.s3Bucket.addDependsOn(this.adminTriggerLambdaPermissions);

      /**
       * Add Depends On: FUNCTION service
       * s3 Dependency on AdminLambda to Root Stack
       */
      this.s3DependsOnResources.push(this.buildS3DependsOnFunctionCfn(this._props.adminTriggerFunction.triggerFunction as string));
    }

    // Apply all Notifications configurations on S3Bucket;
    if (
      this.notificationConfiguration.lambdaConfigurations &&
      (this.notificationConfiguration.lambdaConfigurations as s3Cdk.CfnBucket.LambdaConfigurationProperty[]).length > 0
    ) {
      this.s3Bucket.notificationConfiguration = this.notificationConfiguration;
    }

    // 4. Create IAM policies to control Cognito pool access to S3 bucket
    this.createAndSetIAMPolicies();

    // 5. Configure Cognito User pool policies
    const groupList = this.getGroupListFromProps();
    if (groupList && groupList.length > 0) {
      const authResourceName: string = await s3AuthAPI.getAuthResourceARN(context);
      this.authResourceName = authResourceName;
      this.s3GroupPolicyList = this.createS3AmplifyGroupPolicies(authResourceName, groupList, this._props.groupAccess as GroupAccessType);

      this.addGroupParams(authResourceName);

      /**
       * Add Depends On: AUTH
       * s3 Dependency on Cognito to Root Stack
       */
      // 1. UserPoolID
      this.s3DependsOnResources.push(this.buildS3DependsOnUserPoolIdCfn(authResourceName as string));
      // 2. User Pool Group List
      const userPoolGroupList = this.buildS3DependsOnUserPoolGroupRoleListCfn(groupList);
      this.s3DependsOnResources = this.s3DependsOnResources.concat(userPoolGroupList);
    }

    // 6. Configure Trigger Policy for trigger function and adminTriggerFunction
    this.configureTriggerPolicy();
  }

  /**
   * adds User pool group params to S3
   */
  public addGroupParams(authResourceName: string): AmplifyS3CfnParameters | undefined {
    const groupList = this.getGroupListFromProps();
    if (groupList && groupList.length > 0) {
      const s3CfnParams: Array<AmplifyCfnParamType> = [
        {
          params: [`auth${authResourceName}UserPoolId`],
          paramType: 'String',
          default: `auth${authResourceName}UserPoolId`,
        },
      ];

      for (const groupName of groupList) {
        s3CfnParams.push({
          // eslint-disable-next-line spellcheck/spell-checker
          params: [`authuserPoolGroups${this.buildGroupRoleName(groupName)}`],
          paramType: 'String',
          // eslint-disable-next-line spellcheck/spell-checker
          default: `authuserPoolGroups${this.buildGroupRoleName(groupName)}`,
        });
      }
      // insert into the stack
      s3CfnParams.map((params) => this._setCFNParams(params));
    }
    return undefined;
  }

  private createTriggerLambdaCFNParams = (triggerParameterName: string, triggerFunction: string): $TSAny[] => {
    const triggerFunctionARN = `function${triggerFunction}Arn`;
    const triggerFunctionName = `function${triggerFunction}Name`;
    const triggerFunctionLambdaExecutionRole = `function${triggerFunction}LambdaExecutionRole`;
    const params = [triggerFunctionARN, triggerFunctionName, triggerFunctionLambdaExecutionRole];
    const s3CfnTriggerFunctionParams: $TSAny[] = params.map((param) => ({
      params: [param],
      paramType: 'String',
      default: param,
    }));
    s3CfnTriggerFunctionParams.push({
      params: [triggerParameterName],
      paramType: 'String',
    });
    return s3CfnTriggerFunctionParams;
  };

  /**
   * adds cfn parameter to stack
   */
  public addParameters(): void {
    let s3CfnParams: Array<AmplifyCfnParamType> = [
      {
        params: ['env', 'bucketName', 'authRoleName', 'unauthRoleName', 'authPolicyName', 'unauthPolicyName'],
        paramType: 'String',
      },
      {
        params: ['s3PublicPolicy', 's3PrivatePolicy', 's3ProtectedPolicy', 's3UploadsPolicy', 's3ReadPolicy'],
        paramType: 'String',
        default: 'NONE',
      },
      {
        params: [
          's3PermissionsAuthenticatedPublic',
          's3PermissionsAuthenticatedProtected',
          's3PermissionsAuthenticatedPrivate',
          's3PermissionsAuthenticatedUploads',
          's3PermissionsGuestPublic',
          's3PermissionsGuestUploads',
          'AuthenticatedAllowList',
          'GuestAllowList',
        ],
        paramType: 'String',
        default: AmplifyBuildParamsPermissions.DISALLOW,
      },
      {
        params: ['selectedGuestPermissions', 'selectedAuthenticatedPermissions'],
        paramType: 'CommaDelimitedList',
        default: 'NONE',
      },
    ];
    if (this._props.triggerFunction && this._props.triggerFunction !== 'NONE') {
      const triggerFunctionCFNParams = this.createTriggerLambdaCFNParams('triggerFunction', this._props.triggerFunction);
      s3CfnParams = s3CfnParams.concat(triggerFunctionCFNParams);
    }

    if (
      this._props.adminTriggerFunction?.triggerFunction &&
      this._props.adminTriggerFunction.triggerFunction !== 'NONE' &&
      this._props.adminTriggerFunction.triggerFunction !== this._props.triggerFunction
    ) {
      const adminTriggerFunctionCFNParams = this.createTriggerLambdaCFNParams(
        'adminTriggerFunction',
        this._props.adminTriggerFunction.triggerFunction,
      );
      s3CfnParams = s3CfnParams.concat(adminTriggerFunctionCFNParams);
    }

    // insert into the stack
    s3CfnParams.map((params) => this._setCFNParams(params));
  }

  /**
   * adds cfn condition to stack
   */
  public addConditions(): AmplifyS3Conditions {
    this.conditions = {
      ShouldNotCreateEnvResources: new cdk.CfnCondition(this, 'ShouldNotCreateEnvResources', {
        expression: cdk.Fn.conditionEquals(cdk.Fn.ref('env'), 'NONE'),
      }),
      CreateAuthPublic: new cdk.CfnCondition(this, 'CreateAuthPublic', {
        expression: cdk.Fn.conditionNot(
          cdk.Fn.conditionEquals(cdk.Fn.ref('s3PermissionsAuthenticatedPublic'), AmplifyBuildParamsPermissions.DISALLOW),
        ),
      }),
      CreateAuthProtected: new cdk.CfnCondition(this, 'CreateAuthProtected', {
        expression: cdk.Fn.conditionNot(
          cdk.Fn.conditionEquals(cdk.Fn.ref('s3PermissionsAuthenticatedProtected'), AmplifyBuildParamsPermissions.DISALLOW),
        ),
      }),

      CreateAuthPrivate: new cdk.CfnCondition(this, 'CreateAuthPrivate', {
        expression: cdk.Fn.conditionNot(
          cdk.Fn.conditionEquals(cdk.Fn.ref('s3PermissionsAuthenticatedPrivate'), AmplifyBuildParamsPermissions.DISALLOW),
        ),
      }),

      CreateAuthUploads: new cdk.CfnCondition(this, 'CreateAuthUploads', {
        expression: cdk.Fn.conditionNot(
          cdk.Fn.conditionEquals(cdk.Fn.ref('s3PermissionsAuthenticatedUploads'), AmplifyBuildParamsPermissions.DISALLOW),
        ),
      }),

      CreateGuestPublic: new cdk.CfnCondition(this, 'CreateGuestPublic', {
        expression: cdk.Fn.conditionNot(
          cdk.Fn.conditionEquals(cdk.Fn.ref('s3PermissionsGuestPublic'), AmplifyBuildParamsPermissions.DISALLOW),
        ),
      }),

      CreateGuestUploads: new cdk.CfnCondition(this, 'CreateGuestUploads', {
        expression: cdk.Fn.conditionNot(
          cdk.Fn.conditionEquals(cdk.Fn.ref('s3PermissionsGuestUploads'), AmplifyBuildParamsPermissions.DISALLOW),
        ),
      }),

      CreateAuthReadAndList: new cdk.CfnCondition(this, 'AuthReadAndList', {
        expression: cdk.Fn.conditionNot(
          cdk.Fn.conditionEquals(cdk.Fn.ref('AuthenticatedAllowList'), AmplifyBuildParamsPermissions.DISALLOW),
        ),
      }),

      CreateGuestReadAndList: new cdk.CfnCondition(this, 'GuestReadAndList', {
        expression: cdk.Fn.conditionNot(cdk.Fn.conditionEquals(cdk.Fn.ref('GuestAllowList'), AmplifyBuildParamsPermissions.DISALLOW)),
      }),
    };

    return this.conditions;
  }

  /**
   * adds cfn output to stack
   */
  public addOutputs(): void {
    this.addCfnOutput(
      {
        value: cdk.Fn.ref('S3Bucket'),
        description: 'Bucket name for the S3 bucket',
      },
      'BucketName',
    );
    this.addCfnOutput(
      {
        value: cdk.Fn.ref('AWS::Region'),
      },
      'Region',
    );
  }

  /**
   *  removes notifications configurations for s3 trigger
   */
  emptyNotificationsConfiguration = (): $TSAny => ({
    lambdaConfigurations: [],
  });

  /**
   * builds bucket name for s3
   */
  buildBucketName(): string {
    const bucketRef = cdk.Fn.ref('bucketName');
    const envRef = cdk.Fn.ref('env');
    const bucketNameSuffixRef = cdk.Fn.select(3, cdk.Fn.split('-', cdk.Fn.ref('AWS::StackName')));
    const bucketFinalName = this.isAmplifyStackLegacy()
      ? cdk.Fn.join('', [bucketRef, '-', envRef])
      : cdk.Fn.join('', [bucketRef, bucketNameSuffixRef, '-', envRef]);
    return cdk.Fn.conditionIf('ShouldNotCreateEnvResources', bucketRef, bucketFinalName).toString();
  }

  /**
   * Legacy stack names did not start with amplify-
   * the s3bucket was constructed without resourceName
   * @returns boolean  (true if legacy stack (2019/18))
   */
  isAmplifyStackLegacy = (): boolean => {
    const amplifyMeta = stateManager.getMeta();
    const stackName: string = amplifyMeta.providers.awscloudformation.StackName;
    return !stackName.startsWith('amplify-');
  };

  /**
   * build cors rules
   */
  buildCORSRules = (): s3Cdk.CfnBucket.CorsConfigurationProperty => {
    const corsRule: s3Cdk.CfnBucket.CorsRuleProperty = {
      id: 'S3CORSRuleId1',
      maxAge: 3000,
      exposedHeaders: ['x-amz-server-side-encryption', 'x-amz-request-id', 'x-amz-id-2', 'ETag'],
      allowedHeaders: ['*'],
      allowedOrigins: ['*'],
      allowedMethods: [HttpMethods.GET, HttpMethods.HEAD, HttpMethods.PUT, HttpMethods.POST, HttpMethods.DELETE],
    };
    const corsConfig: s3Cdk.CfnBucket.CorsConfigurationProperty = {
      corsRules: [corsRule],
    };

    return corsConfig;
  };

  /**
   * builds notification configuration for s3
   */
  buildNotificationLambdaConfiguration(): s3Cdk.CfnBucket.LambdaConfigurationProperty[] {
    const triggerFunctionArnRef = cdk.Fn.ref(`function${this._props.triggerFunction}Arn`);

    const lambdaConfigurations = [
      {
        event: 's3:ObjectCreated:*',
        function: triggerFunctionArnRef,
      },
      {
        event: 's3:ObjectRemoved:*',
        function: triggerFunctionArnRef,
      },
    ];
    return lambdaConfigurations;
  }

  /**
   * filter rule append region to S3lambdatrigger prefix
   */
  filterRuleAppendRegionToLambdaTriggerPrefix = (triggerPrefix: S3TriggerPrefixType): $TSAny => {
    const regionRef = cdk.Fn.ref('AWS::Region');
    const filterRule = {
      name: 'prefix',
      value: cdk.Fn.join('', [triggerPrefix.prefix, regionRef]),
    };
    return filterRule;
  };

  /**
   * filter rule plain string lambdaTrigger Prefix
   */
  filterRulePlainStringLambdaTriggerPrefix = (triggerPrefix: S3TriggerPrefixType): $TSAny => {
    const filterRule = {
      name: 'prefix',
      value: triggerPrefix.prefix,
    };
    return filterRule;
  };

  /**
   * builds s3 trigger prefix rule
   */
  buildTriggerPrefixRule = (triggerPrefix: S3TriggerPrefixType): $TSAny => {
    if (triggerPrefix.prefixTransform === S3TriggerPrefixTransform.ATTACH_REGION) {
      const filterRule = this.filterRuleAppendRegionToLambdaTriggerPrefix(triggerPrefix);
      return filterRule;
    }
    const filterRule = this.filterRulePlainStringLambdaTriggerPrefix(triggerPrefix);
    return filterRule;
  };

  /**
   * builds lambda config for S3 Stack
   */
  buildLambdaConfigFromTriggerParams(functionParams: S3UserInputTriggerFunctionParams): s3Cdk.CfnBucket.LambdaConfigurationProperty[] {
    const lambdaConfigurations: s3Cdk.CfnBucket.LambdaConfigurationProperty[] = [];
    const triggerFunctionArnRef = cdk.Fn.ref(`function${functionParams.triggerFunction}Arn`);
    if (functionParams.permissions) {
      for (const triggerEvent of functionParams.triggerEvents) {
        // S3ObjectCreate/Deleted
        if (functionParams.triggerPrefix) {
          // S3 folder to watch for triggers ( should be unique across trigger functions)
          for (const triggerPrefixDefinition of functionParams.triggerPrefix) {
            const lambdaConfig: $TSAny = {
              event: triggerEvent,
              function: triggerFunctionArnRef,
              filter: {
                s3Key: {
                  rules: [this.buildTriggerPrefixRule(triggerPrefixDefinition)], // single rule - only single prefix supported
                },
              },
            };
            lambdaConfigurations.push(lambdaConfig);
          }
        } else {
          const lambdaConfig: $TSAny = {
            event: triggerEvent,
            function: triggerFunctionArnRef,
          };
          lambdaConfigurations.push(lambdaConfig);
        }
      }
    }
    return lambdaConfigurations;
  }

  /**
   * create IAM policies for stack
   */
  createAndSetIAMPolicies = (): void => {
    // Create PublicPolicy
    if (this._cfnInputParams.s3PermissionsAuthenticatedPublic !== AmplifyBuildParamsPermissions.DISALLOW) {
      this.s3AuthPublicPolicy = this.createS3AuthPublicPolicy();
    }
    // Create ProtectedPolicy
    if (this._cfnInputParams.s3PermissionsAuthenticatedProtected !== AmplifyBuildParamsPermissions.DISALLOW) {
      this.s3AuthProtectedPolicy = this.createS3AuthProtectedPolicy();
    }
    // Create AuthPrivatePolicy
    if (this._cfnInputParams.s3PermissionsAuthenticatedPrivate !== AmplifyBuildParamsPermissions.DISALLOW) {
      this.s3AuthPrivatePolicy = this.createS3AuthPrivatePolicy();
    }
    // Create Auth UploadPolicy
    if (this._cfnInputParams.s3PermissionsAuthenticatedUploads !== AmplifyBuildParamsPermissions.DISALLOW) {
      this.s3AuthUploadPolicy = this.createS3AuthUploadPolicy();
    }
    // Create Guest PublicPolicy
    if (this._cfnInputParams.s3PermissionsGuestPublic !== AmplifyBuildParamsPermissions.DISALLOW) {
      this.s3GuestPublicPolicy = this.createS3GuestPublicPolicy();
    }
    // Create GuestUploadsPolicy
    if (this._cfnInputParams.s3PermissionsGuestUploads !== AmplifyBuildParamsPermissions.DISALLOW) {
      this.s3GuestUploadPolicy = this.createGuestUploadsPolicy();
    }
    // Create AuthReadPolicy
    this.s3AuthReadPolicy = this.createS3AuthReadPolicy();

    // Create GuestReadPolicy
    this.s3GuestReadPolicy = this.createS3GuestReadPolicy();
  };

  /**
   * creates S3 iam policy document
   */
  createS3IAMPolicyDocument = (refStr: string, pathStr: string, actionStr: string, effect: iamCdk.Effect): iamCdk.PolicyDocument => {
    const props: iamCdk.PolicyStatementProps = {
      resources: [cdk.Fn.join('', ['arn:aws:s3:::', cdk.Fn.ref(refStr), pathStr])],
      actions: cdk.Fn.split(',', cdk.Fn.ref(actionStr)),
      effect,
    };
    // policy document
    const policyDocument = new iamCdk.PolicyDocument();
    // policy statement
    const policyStatement = new iamCdk.PolicyStatement(props);
    policyDocument.addStatements(policyStatement);
    return policyDocument;
  };

  /**
   * create multi statement IAM policyDocument
   */
  createMultiStatementIAMPolicyDocument = (policyStatements: Array<IAmplifyIamPolicyStatementParams>): iamCdk.PolicyDocument => {
    const policyDocument = new iamCdk.PolicyDocument();
    policyStatements.forEach((policyStatement) => {
      const props: iamCdk.PolicyStatementProps = {
        resources: policyStatement.pathStr
          ? [cdk.Fn.join('', ['arn:aws:s3:::', cdk.Fn.ref(policyStatement.refStr), policyStatement.pathStr])]
          : [cdk.Fn.join('', ['arn:aws:s3:::', cdk.Fn.ref(policyStatement.refStr)])],
        conditions: policyStatement.conditions,
        actions: policyStatement.actions,
        effect: policyStatement.effect,
      };
      const statement = new iamCdk.PolicyStatement(props);
      // Add Statement to Policy
      policyDocument.addStatements(statement);
    });
    return policyDocument;
  };

  /** *************************************************************************************************
   *  Lambda Trigger Permissions : Allow S3 to invoke the trigger function
   ***************************************************************************************************/
  createInvokeFunctionS3Permission(logicalId: string, triggerFunctionName: string): lambdaCdk.CfnPermission {
    const sourceArn = cdk.Fn.join('', ['arn:aws:s3:::', this.buildBucketName()]);

    const resourceDefinition: lambdaCdk.CfnPermissionProps = {
      action: 'lambda:InvokeFunction',
      functionName: cdk.Fn.ref(`function${triggerFunctionName}Name`),
      principal: 's3.amazonaws.com',
      sourceAccount: cdk.Fn.ref('AWS::AccountId'),
      sourceArn,
    };
    const lambdaPermission = new lambdaCdk.CfnPermission(this, logicalId, resourceDefinition);
    return lambdaPermission;
  }

  /** *************************************************************************************************
   *  IAM Policies - Control Auth and Guest access to S3 bucket using Cognito Identity Pool
   *
   * Note :- Currently S3 doesn't have direct integration with Cognito for access control to S3 bucket.
   * We need to make cognito work with S3 for App clients. The following polcies are tied to the roles
   * attached to the cognito identity pool.
   * ************************************************************************************************/
  // S3AuthPublicPolicy
  createS3AuthPublicPolicy = (): iamCdk.CfnPolicy => {
    const policyDefinition: IAmplifyPolicyDefinition = {
      logicalId: 'S3AuthPublicPolicy',
      isPolicyNameAbsolute: false,
      policyNameRef: 's3PublicPolicy',
      roleRefs: ['authRoleName'],
      condition: this.conditions.CreateAuthPublic,
      statements: [
        {
          refStr: 'S3Bucket',
          pathStr: '/public/*',
          actions: ['s3PermissionsAuthenticatedPublic'],
          effect: iamCdk.Effect.ALLOW,
        },
      ],
      dependsOn: [this.s3Bucket], // - Not required since refStr implicitly adds this
    };
    const policy = this.createIAMPolicy(policyDefinition, true /* action is Ref*/);
    return policy;
  };

  // S3AuthProtectedPolicy
  /**
   * creates IAM policy for protected Users
   */
  createS3AuthProtectedPolicy = (): iamCdk.CfnPolicy => {
    const policyDefinition: IAmplifyPolicyDefinition = {
      logicalId: 'S3AuthProtectedPolicy',
      isPolicyNameAbsolute: false,
      policyNameRef: 's3ProtectedPolicy',
      roleRefs: ['authRoleName'],
      condition: this.conditions.CreateAuthProtected,
      statements: [
        {
          refStr: 'S3Bucket',
          pathStr: '/protected/${cognito-identity.amazonaws.com:sub}/*',
          actions: ['s3PermissionsAuthenticatedProtected'],
          effect: iamCdk.Effect.ALLOW,
        },
      ],
      dependsOn: [this.s3Bucket], // - Not required since refStr implicitly adds this
    };
    const policy = this.createIAMPolicy(policyDefinition, true /* action is Ref*/);
    return policy;
  };

  /**
   * IAM policy for Auth private users
   */
  createS3AuthPrivatePolicy = (): iamCdk.CfnPolicy => {
    const policyDefinition: IAmplifyPolicyDefinition = {
      logicalId: 'S3AuthPrivatePolicy',
      isPolicyNameAbsolute: false,
      policyNameRef: 's3PrivatePolicy',
      roleRefs: ['authRoleName'],
      condition: this.conditions.CreateAuthPrivate,
      statements: [
        {
          refStr: 'S3Bucket',
          pathStr: '/private/${cognito-identity.amazonaws.com:sub}/*',
          actions: ['s3PermissionsAuthenticatedPrivate'],
          effect: iamCdk.Effect.ALLOW,
        },
      ],
      dependsOn: [this.s3Bucket], // - Not required since refStr implicitly adds this
    };
    const policy = this.createIAMPolicy(policyDefinition, true /* action is Ref*/);
    return policy;
  };

  /**
   * creates S3 uploads IAM policy
   */
  createS3AuthUploadPolicy = (): iamCdk.CfnPolicy => {
    const policyDefinition: IAmplifyPolicyDefinition = {
      logicalId: 'S3AuthUploadPolicy',
      isPolicyNameAbsolute: false,
      policyNameRef: 's3UploadsPolicy',
      roleRefs: ['authRoleName'],
      condition: this.conditions.CreateAuthUploads,
      statements: [
        {
          refStr: 'S3Bucket',
          pathStr: '/uploads/*',
          actions: ['s3PermissionsAuthenticatedUploads'],
          effect: iamCdk.Effect.ALLOW,
        },
      ],
      dependsOn: [this.s3Bucket], // - Not required since refStr implicitly adds this
    };
    const policy = this.createIAMPolicy(policyDefinition, true /* action is Ref*/);
    return policy;
  };

  /**
   * creates public IAM policy for guest users
   */
  createS3GuestPublicPolicy = (): iamCdk.CfnPolicy => {
    const policyDefinition: IAmplifyPolicyDefinition = {
      logicalId: 'S3GuestPublicPolicy',
      isPolicyNameAbsolute: false,
      policyNameRef: 's3PublicPolicy',
      roleRefs: ['unauthRoleName'],
      condition: this.conditions.CreateGuestPublic,
      statements: [
        {
          refStr: 'S3Bucket',
          pathStr: '/public/*',
          actions: ['s3PermissionsGuestPublic'],
          effect: iamCdk.Effect.ALLOW,
        },
      ],
      dependsOn: [this.s3Bucket], // - Not required since refStr implicitly adds this
    };
    const policy = this.createIAMPolicy(policyDefinition, true /* action is Ref*/);
    return policy;
  };

  /**
   * creates upload IAM policy for guest users
   */
  createGuestUploadsPolicy = (): iamCdk.CfnPolicy => {
    const policyDefinition: IAmplifyPolicyDefinition = {
      logicalId: 'S3GuestUploadPolicy',
      isPolicyNameAbsolute: false,
      policyNameRef: 's3UploadsPolicy',
      roleRefs: ['unauthRoleName'],
      condition: this.conditions.CreateGuestUploads,
      statements: [
        {
          refStr: 'S3Bucket',
          pathStr: '/uploads/*',
          actions: ['s3PermissionsGuestUploads'],
          effect: iamCdk.Effect.ALLOW,
        },
      ],
      dependsOn: [this.s3Bucket], // - Not required since refStr implicitly adds this
    };
    const policy = this.createIAMPolicy(policyDefinition, true /* action is Ref*/);
    return policy;
  };

  /**
   * creates read IAM policy for Authenticated users
   */
  createS3AuthReadPolicy = (): iamCdk.CfnPolicy => {
    const policyDefinition: IAmplifyPolicyDefinition = {
      logicalId: 'S3AuthReadPolicy',
      isPolicyNameAbsolute: false,
      policyNameRef: 's3ReadPolicy',
      roleRefs: ['authRoleName'],
      condition: this.conditions.CreateAuthReadAndList,
      statements: [
        {
          refStr: 'S3Bucket',
          pathStr: '/protected/*',
          actions: ['s3:GetObject'],
          effect: iamCdk.Effect.ALLOW,
        },
        {
          refStr: 'S3Bucket',
          actions: ['s3:ListBucket'],
          conditions: {
            StringLike: {
              's3:prefix': [
                'public/',
                'public/*',
                'protected/',
                'protected/*',
                'private/${cognito-identity.amazonaws.com:sub}/',
                'private/${cognito-identity.amazonaws.com:sub}/*',
              ],
            },
          },
          effect: iamCdk.Effect.ALLOW,
        },
      ],
      dependsOn: [this.s3Bucket], // - Not required since refStr implicitly adds this
    };

    const policy: iamCdk.CfnPolicy = this.createMultiStatementIAMPolicy(policyDefinition);
    return policy;
  };

  /**
   * create read IAM policy for Guest users
   */
  createS3GuestReadPolicy = (): iamCdk.CfnPolicy => {
    const policyDefinition: IAmplifyPolicyDefinition = {
      logicalId: 'S3GuestReadPolicy',
      isPolicyNameAbsolute: false,
      policyNameRef: 's3ReadPolicy',
      roleRefs: ['unauthRoleName'],
      condition: this.conditions.CreateGuestReadAndList,
      statements: [
        {
          refStr: 'S3Bucket',
          pathStr: '/protected/*',
          actions: ['s3:GetObject'],
          effect: iamCdk.Effect.ALLOW,
        },
        {
          refStr: 'S3Bucket',
          actions: ['s3:ListBucket'],
          conditions: {
            StringLike: {
              's3:prefix': ['public/', 'public/*', 'protected/', 'protected/*'],
            },
          },
          effect: iamCdk.Effect.ALLOW,
        },
      ],
      dependsOn: [this.s3Bucket], // - Not required since refStr implicitly adds this
    };
    const policy: iamCdk.CfnPolicy = this.createMultiStatementIAMPolicy(policyDefinition);
    return policy;
  };

  /**
   * Policy Definition to trigger the given function from the S3Bucket
   */
  private createTriggerPolicyDefinition(logicalId: string, triggerFunctionName: string): IAmplifyPolicyDefinition {
    const policyDefinition: IAmplifyPolicyDefinition = {
      logicalId,
      isPolicyNameAbsolute: true, // set if policyName is not a reference
      policyNameRef: 'amplify-lambda-execution-policy-storage',
      roleRefs: [`function${triggerFunctionName}LambdaExecutionRole`],
      statements: [
        {
          refStr: 'S3Bucket',
          pathStr: '',
          isActionAbsolute: true, // actions are not refs
          actions: ['s3:ListBucket'],
          effect: iamCdk.Effect.ALLOW,
        },
        {
          refStr: 'S3Bucket',
          pathStr: '/*',
          isActionAbsolute: true, // actions are not refs
          actions: ['s3:PutObject', 's3:GetObject', 's3:ListBucket', 's3:DeleteObject'],
          effect: iamCdk.Effect.ALLOW,
        },
      ],
      dependsOn: [this.s3Bucket],
    };
    return policyDefinition;
  }

  /**
   * adds s3 trigger IAM policy definition
   */
  addFunctionToTriggerPolicyDefinition = (policyDefinition: IAmplifyPolicyDefinition, functionName: string): IAmplifyPolicyDefinition => {
    const newRoleRef = `function${functionName}LambdaExecutionRole`;
    const newPolicyDefinition = policyDefinition;
    if (policyDefinition.roleRefs && policyDefinition.roleRefs.includes(newRoleRef)) {
      return policyDefinition;
    }
    newPolicyDefinition.roleRefs = policyDefinition.roleRefs ? policyDefinition.roleRefs.concat([newRoleRef]) : [newRoleRef];
    return newPolicyDefinition;
  };

  /**
   * S3TriggerBucketPolicy - Policy to control trigger function access to S3 bucket
   */
  createTriggerPolicyFromPolicyDefinition = (policyDefinition: IAmplifyPolicyDefinition): iamCdk.CfnPolicy => {
    const policy: iamCdk.CfnPolicy = this.createIAMPolicy(policyDefinition, false /* action is array*/);
    return policy;
  };

  /**
   *   helper: builder for policy statement resource
   */
  buildResourceFromPolicyDefinition = (policyDefinitionStatement: IAmplifyIamPolicyStatementParams): $TSAny => {
    const resourceStrArr = ['arn:aws:s3:::', { Ref: policyDefinitionStatement.refStr }];
    if (policyDefinitionStatement.pathStr && policyDefinitionStatement.pathStr.length > 0) {
      resourceStrArr.push(policyDefinitionStatement.pathStr);
    }
    return {
      'Fn::Join': ['', resourceStrArr],
    };
  };

  /**
   * build IAM action from IAM policy definition
   */
  buildActionFromPolicyDefinition = (policyDefinitionStatement: IAmplifyIamPolicyStatementParams, IsActionRef: boolean): $TSAny => {
    if (!policyDefinitionStatement.actions) {
      return [];
    }
    if (!policyDefinitionStatement.isActionAbsolute && IsActionRef === true) {
      // IsActionRef is true, when : The action provided is a Ref to concatenated string of command separated permissions
      const actionRef = policyDefinitionStatement.actions[0];
      const actions = {
        'Fn::Split': [
          ',',
          {
            Ref: actionRef,
          },
        ],
      };
      return actions;
    }
    // isActionAbsolute is true or actionRef is false, when : The action provided is an array of action strings. e.g Triggers
    return policyDefinitionStatement.actions;
  };

  /**
   * Helper:: function to create single statement IAM policy & bind to the App's stack
   */
  createIAMPolicy(policyDefinition: IAmplifyPolicyDefinition, actionRef: boolean): iamCdk.CfnPolicy {
    const policyL1: $TSObject = {};
    // Policy Properties
    policyL1.Properties = {};
    // 1. Property: PolicyName
    if (policyDefinition.isPolicyNameAbsolute) {
      policyL1.Properties.policyName = policyDefinition.policyNameRef;
    } else {
      policyL1.Properties.policyName = {
        Ref: policyDefinition.policyNameRef,
      };
    }
    // 2. Property: Roles
    policyL1.Properties.roles = policyDefinition.roleRefs.map((roleRef) => ({
      Ref: roleRef,
    }));
    // 3. Property: PolicyDocument
    policyL1.Properties.policyDocument = {
      Version: '2012-10-17',
      Statement: [],
    };

    const policyStatements = []; // Build each statement from the policyDefinitionStatement
    for (const policyDefinitionStatement of policyDefinition.statements) {
      const policyStatement: $TSAny = {};
      // 3.1.0 Property: PolicyDocument.Statement.Effect
      policyStatement.Effect = policyDefinitionStatement.effect;

      // 3.1.1 Property: PolicyDocument.Statement.Action
      if (policyDefinitionStatement.actions) {
        policyStatement.Action = this.buildActionFromPolicyDefinition(policyDefinitionStatement, actionRef);
      }
      // 3.1.2 Property: PolicyDocument.Statement.Resource
      policyStatement.Resource = [this.buildResourceFromPolicyDefinition(policyDefinitionStatement)];
      policyStatements.push(policyStatement);
    } /** end build policyStatements */

    policyL1.Properties.policyDocument.Statement = policyStatements;
    const policy = new iamCdk.CfnPolicy(this, policyDefinition.logicalId, policyL1.Properties);
    if (policyDefinition.dependsOn) {
      policyDefinition.dependsOn.map((dependency) => policy.addDependsOn(dependency));
    }
    if (policyDefinition.condition) {
      policy.cfnOptions.condition = policyDefinition.condition;
    }
    return policy;
  }

  /**
   * Helper:: function to create multi-statement IAM policy & bind to the App's stack
   */
  createMultiStatementIAMPolicy = (policyDefinition: IAmplifyPolicyDefinition): iamCdk.CfnPolicy => {
    const props: iamCdk.CfnPolicyProps = {
      policyName: cdk.Fn.ref(policyDefinition.policyNameRef),
      roles: policyDefinition.roleRefs.map((roleRef) => cdk.Fn.ref(roleRef as string)),
      policyDocument: this.createMultiStatementIAMPolicyDocument(policyDefinition.statements),
    };
    const policy = new iamCdk.CfnPolicy(this, policyDefinition.logicalId, props); // bind policy to stack
    if (policyDefinition.dependsOn) {
      policyDefinition.dependsOn.map((dependency) => policy.addDependsOn(dependency));
    }
    if (policyDefinition.condition) {
      policy.cfnOptions.condition = policyDefinition.condition;
    }
    return policy;
  };

  /**
   * Helper:: function to create Cognito Group IAM policy & bind to the App's stack
   */
  createS3AmplifyGroupPolicies(authResourceName: string, groupList: string[], groupPolicyMap: GroupAccessType): Array<iamCdk.CfnPolicy> {
    const groupPolicyList: Array<iamCdk.CfnPolicy> = [];
    // Build policy statement
    for (const groupName of groupList) {
      const logicalID = this.buildGroupPolicyLogicalID(groupName);
      const groupPolicyName = this.buildGroupPolicyName(groupName);
      const policyStatementList = this._buildCDKGroupPolicyStatements(groupPolicyMap[groupName]); // convert permissions to statements
      const props: iamCdk.CfnPolicyProps = {
        policyName: groupPolicyName,
        roles: this.buildCDKGroupRoles(groupName, authResourceName),
        policyDocument: this._buildCDKGroupPolicyDocument(policyStatementList),
      };
      const groupPolicy: iamCdk.CfnPolicy = new iamCdk.CfnPolicy(this, logicalID, props);
      groupPolicyList.push(groupPolicy);
    }
    return groupPolicyList;
  }

  /** ************************************************************************************************
   *  END IAM Policies - Control Auth and Guest access to S3 bucket using Cognito Identity Pool
   * ***********************************************************************************************/

  /**
   * Helper:: create logical ID from groupName
   */
  buildGroupPolicyLogicalID = (groupName: string): string => `${groupName}GroupPolicy`;

  /**
   * Helper:: create policyName from groupName
   */
  buildGroupPolicyName = (groupName: string): string => `${groupName}-group-s3-policy`;

  /**
   * Helper:: create group Role name from groupName
   */
  buildGroupRoleName = (groupName: string): string => `${groupName}GroupRole`;

  /**
   * Helper:: create CDK Group-Role name from groupName and cognito ARN
   */
  public buildCDKGroupRoles = (groupName: string, authResourceName: string): string[] => {
    const roles = [cdk.Fn.join('', [cdk.Fn.ref(`auth${authResourceName}UserPoolId`), `-${this.buildGroupRoleName(groupName)}`])];
    return roles;
  };

  /**
   * Helper:: Create Group permissions into CDK policy statements
   */
  _buildCDKGroupPolicyStatements = (groupPerms: S3PermissionType[]): iamCdk.PolicyStatement[] => {
    const policyStatementList: Array<iamCdk.PolicyStatement> = [];
    const bucketArn = cdk.Fn.join('', ['arn:aws:s3:::', cdk.Fn.ref('S3Bucket')]).toString();
    const permissions: S3CFNPermissionType[] = S3InputState.getCfnPermissionsFromInputPermissions(groupPerms);
    policyStatementList.push(
      new iamCdk.PolicyStatement({
        resources: [`${bucketArn}/*`],
        actions: permissions,
        effect: iamCdk.Effect.ALLOW,
      }),
    );
    if (groupPerms.includes(S3PermissionType.READ)) {
      policyStatementList.push(
        new iamCdk.PolicyStatement({
          resources: [`${bucketArn}`],
          actions: [S3CFNPermissionType.LIST],
          effect: iamCdk.Effect.ALLOW,
        }),
      );
    }
    return policyStatementList;
  };

  /**
   * Helper:: Create PolicyDocument from policyStatement list
   */
  _buildCDKGroupPolicyDocument = (policyStatementList: iamCdk.PolicyStatement[]): iamCdk.PolicyDocument => {
    const policyDocument = new iamCdk.PolicyDocument();
    policyStatementList.forEach((policyStatement) => {
      // Add Statement to Policy
      policyDocument.addStatements(policyStatement);
    });
    return policyDocument;
  };

  /**
   * Helper: Add CFN Resource Param definitions as CfnParameter
   */
  _setCFNParams = (paramDefinitions: AmplifyCfnParamType): void => {
    paramDefinitions.params.forEach((paramName) => {
      // set param type
      const cfnParam: $TSAny = {
        type: paramDefinitions.paramType,
      };
      // set param default if provided
      if (paramDefinitions.default) {
        cfnParam.default = paramDefinitions.default;
      }
      // configure param in resource template object
      this.addCfnParameter(cfnParam, paramName);
    });
  };

  /**
   * Helper: Get DependsOn CFN to add Function as dependency on S3Bucket.
   */
  buildS3DependsOnFunctionCfn = (functionName: string): S3CFNDependsOn => {
    const s3DependsOnLambda: S3CFNDependsOn = {
      category: 'function',
      resourceName: functionName,
      attributes: ['Name', 'Arn', 'LambdaExecutionRole'],
    };
    return s3DependsOnLambda;
  };

  /**
   *Helper: Get DependsOn CFN to add Auth as dependency on S3Bucket
   */
  buildS3DependsOnUserPoolIdCfn = (authResourceName: string): S3CFNDependsOn => {
    const dependsOnAuth: S3CFNDependsOn = {
      category: 'auth',
      resourceName: authResourceName,
      attributes: ['UserPoolId'],
    };
    return dependsOnAuth;
  };

  /**
   * Helper: builds dependsOn CFN to add Auth userpool groups as dependency on S3Bucket
   */
  buildS3DependsOnUserPoolGroupRoleListCfn = (selectedUserPoolGroupList: Array<string>): Array<S3CFNDependsOn> => {
    if (selectedUserPoolGroupList && selectedUserPoolGroupList.length > 0) {
      const userPoolGroupRoleList = selectedUserPoolGroupList.map((groupName: string) => {
        const dependsOnAuth: S3CFNDependsOn = {
          category: 'auth',
          resourceName: 'userPoolGroups',
          attributes: [`${groupName}GroupRole`],
        };
        return dependsOnAuth;
      });
      return userPoolGroupRoleList;
    }
    return [];
  };
}

// Constants and Interfaces
const CFN_TEMPLATE_FORMAT_VERSION = '2010-09-09';
const S3_ROOT_CFN_DESCRIPTION = 'S3 Resource for AWS Amplify CLI';

/**
 * amplify IAM policy interface
 */
export interface IAmplifyIamPolicyStatementParams {
  refStr: string;
  conditions?: $TSObject;
  pathStr?: string;
  isActionAbsolute?: boolean;
  actions?: Array<string>;
  effect: iamCdk.Effect;
}

/**
 * amplify IAM policy definition interface
 */
interface IAmplifyPolicyDefinition {
  logicalId: string;
  isPolicyNameAbsolute?: boolean;
  policyNameRef: string;
  roleRefs: Array<string>;
  condition?: cdk.CfnCondition;
  statements: Array<IAmplifyIamPolicyStatementParams>;
  dependsOn?: Array<cdk.CfnResource>;
}

type AmplifyS3Conditions = Record<string, cdk.CfnCondition>;

type AmplifyS3CfnParameters = Record<string, cdk.CfnParameter>;

// force major version bump for cdk v2<|MERGE_RESOLUTION|>--- conflicted
+++ resolved
@@ -1,22 +1,11 @@
 import { AmplifyS3ResourceTemplate } from '@aws-amplify/cli-extensibility-helper';
-<<<<<<< HEAD
 import * as iamCdk from 'aws-cdk-lib/aws-iam';
 import * as lambdaCdk from 'aws-cdk-lib/aws-lambda';
 import * as s3Cdk from 'aws-cdk-lib/aws-s3';
 import { HttpMethods } from 'aws-cdk-lib/aws-s3';
 import * as cdk from 'aws-cdk-lib';
 import { Construct } from 'constructs';
-import {
-  $TSAny, $TSContext, $TSObject, AmplifyCategories, stateManager,
-} from 'amplify-cli-core';
-=======
-import * as iamCdk from '@aws-cdk/aws-iam';
-import * as lambdaCdk from '@aws-cdk/aws-lambda';
-import * as s3Cdk from '@aws-cdk/aws-s3';
-import { HttpMethods } from '@aws-cdk/aws-s3';
-import * as cdk from '@aws-cdk/core';
 import { $TSAny, $TSContext, $TSObject, AmplifyCategories, stateManager } from 'amplify-cli-core';
->>>>>>> 7fb5d63e
 import {
   defaultS3UserInputs,
   GroupAccessType,
