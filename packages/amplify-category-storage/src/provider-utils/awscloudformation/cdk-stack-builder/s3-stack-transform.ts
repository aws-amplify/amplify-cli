<<<<<<< HEAD
import * as cdk from 'aws-cdk-lib';
=======
import { AmplifyS3ResourceTemplate } from '@aws-amplify/cli-extensibility-helper';
import * as cdk from '@aws-cdk/core';
import { App } from '@aws-cdk/core';
>>>>>>> 0e69509b
import {
  $TSAny,
  $TSContext,
  AmplifyCategories,
  buildOverrideDir,
  CLISubCommandType,
  IAmplifyResource,
  JSONUtilities,
  pathManager,
} from 'amplify-cli-core';
import { formatter, printer } from 'amplify-prompts';
import * as fs from 'fs-extra';
import os from 'os';
import * as path from 'path';
import * as vm from 'vm2';
<<<<<<< HEAD
import os from 'os';
import { AmplifyS3ResourceTemplate } from '@aws-amplify/cli-extensibility-helper';
import { S3PermissionType, S3UserInputs } from '../service-walkthrough-types/s3-user-input-types';
import {
  canResourceBeTransformed, S3CFNDependsOn, S3CFNPermissionType, S3InputState,
} from '../service-walkthroughs/s3-user-input-state';
=======
import { S3PermissionType, S3UserInputs } from '../service-walkthrough-types/s3-user-input-types';
// eslint-disable-next-line import/no-cycle
import {
  canResourceBeTransformed, S3CFNDependsOn, S3CFNPermissionType, S3InputState,
} from '../service-walkthroughs/s3-user-input-state';
// eslint-disable-next-line import/no-cycle
>>>>>>> 0e69509b
import { AmplifyS3ResourceCfnStack } from './s3-stack-builder';
import { AmplifyBuildParamsPermissions, AmplifyCfnParamType, AmplifyS3ResourceInputParameters } from './types';

/**
 * Builds S3 resource stack, ingest overrides.ts and generates output-files.
 */
export const transformS3ResourceStack = async (context: $TSContext, resource: IAmplifyResource): Promise<void> => {
  if (canResourceBeTransformed(context, resource.resourceName)) {
    const stackGenerator = new AmplifyS3ResourceStackTransform(resource.resourceName, context);
    await stackGenerator.transform(CLISubCommandType.OVERRIDE);
  }
};

<<<<<<< HEAD
// Stack transformer for S3
/**
 *
=======
/**
 * Stack transformer for S3
>>>>>>> 0e69509b
 */
export class AmplifyS3ResourceStackTransform {
  private app: cdk.App;
  private cliInputs: S3UserInputs;
  private resourceTemplateObj: AmplifyS3ResourceCfnStack | undefined;
  private cliInputsState: S3InputState;
  private cfn!: string;
  private cfnInputParams!: AmplifyS3ResourceInputParameters;
  private context: $TSContext;
  private resourceName: string;

  constructor(resourceName: string, context: $TSContext) {
    this.app = new cdk.App();
    // Validate the cli-inputs.json for the resource
    this.cliInputsState = new S3InputState(context, resourceName, undefined);
    this.cliInputs = this.cliInputsState.getCliInputPayload();
    this.context = context;
    this.resourceName = resourceName;
  }

  /**
<<<<<<< HEAD
   *
=======
   * get generated cfn
>>>>>>> 0e69509b
   */
  getCFN(): string | undefined {
    return this.cfn;
  }

  /**
<<<<<<< HEAD
   *
=======
   * get cfn input params
>>>>>>> 0e69509b
   */
  getCFNInputParams():AmplifyS3ResourceInputParameters {
    return this.cfnInputParams;
  }

  /**
<<<<<<< HEAD
   *
   */
  async transform(commandType: CLISubCommandType) {
=======
   * transforms cli inputs to cloudformation stack
   */
  async transform(commandType: CLISubCommandType): Promise<void> {
>>>>>>> 0e69509b
    this.generateCfnInputParameters();
    // Generate cloudformation stack from cli-inputs.json
    await this.generateStack(this.context);

    // Modify cloudformation files based on overrides
    await this.applyOverrides();

    // Save generated cloudformation.json and parameters.json files
    this.saveBuildFiles(commandType);
  }

  /**
   * getS3DependsOn function is used to fetch all the dependencies of the S3 bucket (function, auth)
   * @returns All the dependsOn params to be inserted into amplify-meta by the category-level caller.
   */
  public getS3DependsOn(): S3CFNDependsOn[] | undefined {
    return this.resourceTemplateObj ? this.resourceTemplateObj.getS3DependsOn() : undefined;
  }

  /**
<<<<<<< HEAD
   *
   */
  generateCfnInputParameters() {
    const userInput: S3UserInputs = this.cliInputsState.getUserInput();
    // DEFAULT Parameters
    const defaultS3PermissionsUpload = [S3PermissionType.CREATE_AND_UPDATE];
=======
   * generate cfn input parameters
   */
  generateCfnInputParameters = (): void => {
    const userInput: S3UserInputs = this.cliInputsState.getUserInput();
>>>>>>> 0e69509b
    this.cfnInputParams = {
      bucketName: userInput.bucketName,
      selectedGuestPermissions: S3InputState.getCfnPermissionsFromInputPermissions(userInput.guestAccess),
      selectedAuthenticatedPermissions: S3InputState.getCfnPermissionsFromInputPermissions(userInput.authAccess),
      unauthRoleName: {
        Ref: 'UnauthRoleName',
      },
      authRoleName: {
        Ref: 'AuthRoleName',
      },
    };
    if (userInput.triggerFunction && userInput.triggerFunction !== 'NONE') {
      this.cfnInputParams.triggerFunction = userInput.triggerFunction;
    }
    if (userInput.adminTriggerFunction?.triggerFunction && userInput.adminTriggerFunction.triggerFunction !== 'NONE') {
      this.cfnInputParams.adminTriggerFunction = userInput.adminTriggerFunction.triggerFunction;
    }
    this.cfnInputParams.s3PrivatePolicy = `Private_policy_${userInput.policyUUID}`;
    this.cfnInputParams.s3ProtectedPolicy = `Protected_policy_${userInput.policyUUID}`;
    this.cfnInputParams.s3PublicPolicy = `Public_policy_${userInput.policyUUID}`;
    this.cfnInputParams.s3ReadPolicy = `read_policy_${userInput.policyUUID}`;
    this.cfnInputParams.s3UploadsPolicy = `Uploads_policy_${userInput.policyUUID}`;
    this.cfnInputParams.authPolicyName = `s3_amplify_${userInput.policyUUID}`;
    this.cfnInputParams.unauthPolicyName = `s3_amplify_${userInput.policyUUID}`;
    this.cfnInputParams.AuthenticatedAllowList = this._getAuthGuestListPermission(S3PermissionType.READ, userInput.authAccess);
    this.cfnInputParams.GuestAllowList = this._getAuthGuestListPermission(S3PermissionType.READ, userInput.guestAccess);
    this.cfnInputParams.s3PermissionsAuthenticatedPrivate = this._getPublicPrivatePermissions(
      userInput.authAccess,
      true, // exclude bucketList
    );
    this.cfnInputParams.s3PermissionsAuthenticatedProtected = this._getPublicPrivatePermissions(
      userInput.authAccess,
      true, // exclude bucketList
    );
    this.cfnInputParams.s3PermissionsAuthenticatedPublic = this._getPublicPrivatePermissions(
      userInput.authAccess,
      true, // exclude bucketList
    );
    this.cfnInputParams.s3PermissionsAuthenticatedUploads = this._getUploadPermissions(userInput.authAccess);
    this.cfnInputParams.s3PermissionsGuestPublic = this._getPublicPrivatePermissions(
      userInput.guestAccess,
      true, // exclude bucketList
    );
    this.cfnInputParams.s3PermissionsGuestUploads = this._getUploadPermissions(userInput.guestAccess);
  }

  /**
<<<<<<< HEAD
   *
   */
  _getAuthGuestListPermission(checkOperation: S3PermissionType, authPermissions: Array<S3PermissionType> | undefined) {
=======
   * get auth guest users list permission
   */
  _getAuthGuestListPermission = (checkOperation: S3PermissionType,
    authPermissions: Array<S3PermissionType> | undefined): AmplifyBuildParamsPermissions => {
>>>>>>> 0e69509b
    if (authPermissions) {
      if (authPermissions.includes(checkOperation)) {
        return AmplifyBuildParamsPermissions.ALLOW;
      }
      return AmplifyBuildParamsPermissions.DISALLOW;
    }
    return AmplifyBuildParamsPermissions.DISALLOW;
  }

  /**
<<<<<<< HEAD
   *
   */
  _getPublicPrivatePermissions(authPermissions: Array<S3PermissionType> | undefined, excludeListBuckets: boolean) {
=======
   * get permission for s3
   */
  _getPublicPrivatePermissions = (authPermissions: Array<S3PermissionType> | undefined,
    excludeListBuckets: boolean): AmplifyBuildParamsPermissions | string => {
>>>>>>> 0e69509b
    if (authPermissions) {
      let cfnPermissions: Array<S3CFNPermissionType> = S3InputState.getCfnPermissionsFromInputPermissions(authPermissions);
      if (excludeListBuckets) {
        cfnPermissions = cfnPermissions.filter(permissions => permissions !== S3CFNPermissionType.LIST);
      }
      return ((cfnPermissions && cfnPermissions.length > 0) ? cfnPermissions.join() : AmplifyBuildParamsPermissions.DISALLOW);
    }
    return AmplifyBuildParamsPermissions.DISALLOW;
  }

  /**
<<<<<<< HEAD
   *
   */
  _getUploadPermissions(authPermissions: Array<S3PermissionType> | undefined) {
=======
   * get upload permissions for s3
   */
  _getUploadPermissions = (authPermissions: Array<S3PermissionType> | undefined): AmplifyBuildParamsPermissions | string => {
>>>>>>> 0e69509b
    if (authPermissions) {
      if (!authPermissions.includes(S3PermissionType.CREATE_AND_UPDATE)) {
        return AmplifyBuildParamsPermissions.DISALLOW;
      }
      // For uploads only set "s3:PutObject"
      const cfnPermissions: Array<S3CFNPermissionType> = S3InputState.getCfnTypesFromPermissionType(S3PermissionType.CREATE_AND_UPDATE);
      return cfnPermissions.join();
    }
    return AmplifyBuildParamsPermissions.DISALLOW;
  }

<<<<<<< HEAD
  // Modify cloudformation files based on overrides
  /**
   *
   */
  async applyOverrides() {
    const backendDir = pathManager.getBackendDirPath();
    const resourceDirPath = pathManager.getResourceDirectoryPath(undefined, AmplifyCategories.STORAGE, this.resourceName);
    const overrideJSFilePath = path.resolve(path.join(resourceDirPath, 'build', 'override.js'));

    const isBuild = await buildOverrideDir(backendDir, resourceDirPath).catch(error => {
      printer.error(`Build error : ${error.message}`);
      throw new Error(error);
    });
    // Skip if packageManager or override.ts not found
    if (isBuild) {
      const { override } = await import(overrideJSFilePath).catch(error => {
        formatter.list(['No override File Found', `To override ${this.resourceName} run amplify override auth ${this.resourceName} `]);
        return undefined;
      });
      // Pass stack object
      if (override && typeof override === 'function') {
        const overrideCode: string = await fs.readFile(overrideJSFilePath, 'utf-8').catch(() => {
          formatter.list(['No override File Found', `To override ${this.resourceName} run amplify override auth`]);
          return '';
        });
=======
  /**
   * Modify cloudformation files based on overrides
   */
   applyOverrides = async (): Promise<void> => {
     const backendDir = pathManager.getBackendDirPath();
     const resourceDirPath = pathManager.getResourceDirectoryPath(undefined, AmplifyCategories.STORAGE, this.resourceName);
     const overrideJSFilePath = path.resolve(path.join(resourceDirPath, 'build', 'override.js'));

     const isBuild = await buildOverrideDir(backendDir, resourceDirPath).catch(error => {
       printer.error(`Build error : ${error.message}`);
       throw new Error(error);
     });
     // Skip if packageManager or override.ts not found
     if (isBuild) {
       const { override } = await import(overrideJSFilePath).catch(() => {
         formatter.list(['No override File Found', `To override ${this.resourceName} run amplify override auth ${this.resourceName} `]);
         return undefined;
       });
       // Pass stack object
       if (override && typeof override === 'function') {
         const overrideCode: string = await fs.readFile(overrideJSFilePath, 'utf-8').catch(() => {
           formatter.list(['No override File Found', `To override ${this.resourceName} run amplify override auth`]);
           return '';
         });
>>>>>>> 0e69509b

         const sandboxNode = new vm.NodeVM({
           console: 'inherit',
           timeout: 5000,
           sandbox: {},
           require: {
             context: 'sandbox',
             builtin: ['path'],
             external: true,
           },
         });
         try {
           await sandboxNode.run(overrideCode, overrideJSFilePath).override(this.resourceTemplateObj as AmplifyS3ResourceTemplate);
         } catch (err: $TSAny) {
           const error = new Error(`Skipping override due to ${err}${os.EOL}`);
           printer.error(`${error}`);
           error.stack = undefined;
           throw error;
         }
       }
     }
   }

<<<<<<< HEAD
  /**
   *
   */
  saveBuildFiles(commandType: CLISubCommandType) {
    if (this.resourceTemplateObj) {
      // Render CFN Template string and store as member in this.cfn
      this.cfn = this.resourceTemplateObj.renderCloudFormationTemplate();
    }
    // Store cloudformation-template.json, Parameters.json and Update BackendConfig
    this._saveFilesToLocalFileSystem('cloudformation-template.json', this.cfn);
    this._saveFilesToLocalFileSystem('parameters.json', this.cfnInputParams);
=======
   /**
   * save build files
   */
   saveBuildFiles = (commandType: CLISubCommandType): void => {
     if (this.resourceTemplateObj) {
       // Render CFN Template string and store as member in this.cfn
       this.cfn = this.resourceTemplateObj.renderCloudFormationTemplate();
     }
     // Store cloudformation-template.json, Parameters.json and Update BackendConfig
     this._saveFilesToLocalFileSystem('cloudformation-template.json', this.cfn);
     this._saveFilesToLocalFileSystem('parameters.json', this.cfnInputParams);
>>>>>>> 0e69509b

     /*
     ** Save DependsOn into Amplify-Meta:
     ** In case of ADD walkthrough, since the resource-entry in amplify-meta is created by the caller (addResource())
     ** we don't save the dependsOn here. In all other cases, the resource-entry is updated with the new dependsOn entry
     */
     if (commandType !== CLISubCommandType.ADD) {
       this._saveDependsOnToBackendConfig();
     }
   }

<<<<<<< HEAD
  /**
   *
   */
  async generateStack(context: $TSContext): Promise<void> {
    // Create Resource Stack from CLI Inputs in this._resourceTemplateObj
    this.resourceTemplateObj = new AmplifyS3ResourceCfnStack(this.app, 'AmplifyS3ResourceStack', this.cliInputs, this.cfnInputParams);
=======
   /**
   * generate stack for s3
   */
   async generateStack(context: $TSContext): Promise<void> {
     // Create Resource Stack from CLI Inputs in this._resourceTemplateObj
     this.resourceTemplateObj = new AmplifyS3ResourceCfnStack(this.app, 'AmplifyS3ResourceStack', this.cliInputs, this.cfnInputParams);
>>>>>>> 0e69509b

     // Add Parameters
     this.resourceTemplateObj.addParameters();

     // Add Conditions
     this.resourceTemplateObj.addConditions();

     // Add Outputs
     this.resourceTemplateObj.addOutputs();

     /*
     ** Generate Stack Resources for the S3 resource
     **
     * 1. Create the S3 bucket, configure CORS and create CFN Conditions
     * 2. Configure Notifications on the S3 bucket.
     * 3. Create IAM policies to control Cognito pool access to S3 bucket
     * 4. Configure Cognito User pool policies
     * 5. Configure Trigger policies
     */
     await this.resourceTemplateObj.generateCfnStackResources(context);
   }

<<<<<<< HEAD
  /**
   *
   */
  _addOutputs() {
    this.resourceTemplateObj?.addCfnOutput(
      {
        value: cdk.Fn.ref('S3Bucket'),
        description: 'Bucket name for the S3 bucket',
      },
      'BucketName',
    );
    this.resourceTemplateObj?.addCfnOutput(
      {
        value: cdk.Fn.ref('AWS::Region'),
      },
      'Region',
    );
  }

  /**
   *
   */
  _addParameters() {
    const s3CfnParams: Array<AmplifyCfnParamType> = [
      {
        params: ['env', 'bucketName', 'authPolicyName', 'unauthPolicyName', 'authRoleName', 'unauthRoleName', 'triggerFunction'],
        paramType: 'String',
      },
      {
        params: ['s3PublicPolicy', 's3PrivatePolicy', 's3ProtectedPolicy', 's3UploadsPolicy', 's3ReadPolicy'],
        paramType: 'String',
        default: 'NONE',
      },
      {
        params: [
          's3PermissionsAuthenticatedPublic',
          's3PermissionsAuthenticatedProtected',
          's3PermissionsAuthenticatedPrivate',
          's3PermissionsAuthenticatedUploads',
          's3PermissionsGuestPublic',
          's3PermissionsGuestUploads',
          'AuthenticatedAllowList',
          'GuestAllowList',
        ],
        paramType: 'String',
        default: AmplifyBuildParamsPermissions.DISALLOW,
      },
      {
        params: ['selectedGuestPermissions', 'selectedAuthenticatedPermissions'],
        paramType: 'CommaDelimitedList',
        default: 'NONE',
      },
    ];
=======
   /**
   * adds cfn outputs to stack
   */
   _addOutputs = (): void => {
     this.resourceTemplateObj?.addCfnOutput(
       {
         value: cdk.Fn.ref('S3Bucket'),
         description: 'Bucket name for the S3 bucket',
       },
       'BucketName',
     );
     this.resourceTemplateObj?.addCfnOutput(
       {
         value: cdk.Fn.ref('AWS::Region'),
       },
       'Region',
     );
   }

   /**
   * adds cfn parameters to stack
   */
   _addParameters = (): void => {
     const s3CfnParams: Array<AmplifyCfnParamType> = [
       {
         params: ['env', 'bucketName', 'authPolicyName', 'unauthPolicyName', 'authRoleName', 'unauthRoleName', 'triggerFunction'],
         paramType: 'String',
       },
       {
         params: ['s3PublicPolicy', 's3PrivatePolicy', 's3ProtectedPolicy', 's3UploadsPolicy', 's3ReadPolicy'],
         paramType: 'String',
         default: 'NONE',
       },
       {
         params: [
           's3PermissionsAuthenticatedPublic',
           's3PermissionsAuthenticatedProtected',
           's3PermissionsAuthenticatedPrivate',
           's3PermissionsAuthenticatedUploads',
           's3PermissionsGuestPublic',
           's3PermissionsGuestUploads',
           'AuthenticatedAllowList',
           'GuestAllowList',
         ],
         paramType: 'String',
         default: AmplifyBuildParamsPermissions.DISALLOW,
       },
       {
         params: ['selectedGuestPermissions', 'selectedAuthenticatedPermissions'],
         paramType: 'CommaDelimitedList',
         default: 'NONE',
       },
     ];
>>>>>>> 0e69509b

     s3CfnParams.map(params => this._setCFNParams(params));
   }

<<<<<<< HEAD
  // Helper: Add CFN Resource Param definitions as CfnParameter .
  /**
   *
   */
  _setCFNParams(paramDefinitions: AmplifyCfnParamType) {
    const { resourceTemplateObj } = this;
    if (resourceTemplateObj) {
      paramDefinitions.params.map(paramName => {
        // set param type
        const cfnParam: any = {
          type: paramDefinitions.paramType,
        };
        // set param default if provided
        if (paramDefinitions.default) {
          cfnParam.default = paramDefinitions.default;
        }
        // configure param in resource template object
        resourceTemplateObj.addCfnParameter(cfnParam, paramName);
      });
    } // else throw an exception TBD
  }

  // Helper: Save files in local-filesysten
  /**
   *
   */
  _saveFilesToLocalFileSystem(fileName: string, data: $TSAny) {
    fs.ensureDirSync(this.cliInputsState.buildFilePath);
    const cfnFilePath = path.resolve(path.join(this.cliInputsState.buildFilePath, fileName));
    try {
      JSONUtilities.writeJson(cfnFilePath, data);
    } catch (e) {
      throw e;
    }
  }

  // Helper: Save DependsOn entries to amplify-meta
  /**
   *
   */
  _saveDependsOnToBackendConfig() {
    if (this.resourceTemplateObj) {
      // Get all collated resource dependencies
      const s3DependsOnResources = this.resourceTemplateObj.getS3DependsOn();
      const dependsOn = [...(s3DependsOnResources || [])];
      this.context.amplify.updateamplifyMetaAfterResourceUpdate(AmplifyCategories.STORAGE, this.resourceName, 'dependsOn', dependsOn);
    }
  }
=======
   /**
   * Helper: Add CFN Resource Param definitions as CfnParameter
   */
   _setCFNParams = (paramDefinitions: AmplifyCfnParamType): void => {
     const { resourceTemplateObj } = this;
     if (resourceTemplateObj) {
       paramDefinitions.params.forEach(paramName => {
         // set param type
         const cfnParam: $TSAny = {
           type: paramDefinitions.paramType,
         };
         // set param default if provided
         if (paramDefinitions.default) {
           cfnParam.default = paramDefinitions.default;
         }
         // configure param in resource template object
         resourceTemplateObj.addCfnParameter(cfnParam, paramName);
       });
     } // else throw an exception TBD
   }

   /**
   * Helper: Save files in local-filesystem
   */
   _saveFilesToLocalFileSystem = (fileName: string, data: $TSAny): void => {
     fs.ensureDirSync(this.cliInputsState.buildFilePath);
     const cfnFilePath = path.resolve(path.join(this.cliInputsState.buildFilePath, fileName));
     JSONUtilities.writeJson(cfnFilePath, data);
   }

   /**
   *  Helper: Save DependsOn entries to amplify-meta
   */
   _saveDependsOnToBackendConfig = (): void => {
     if (this.resourceTemplateObj) {
       // Get all collated resource dependencies
       const s3DependsOnResources = this.resourceTemplateObj.getS3DependsOn();
       const dependsOn = [...(s3DependsOnResources || [])];
       this.context.amplify.updateamplifyMetaAfterResourceUpdate(AmplifyCategories.STORAGE, this.resourceName, 'dependsOn', dependsOn);
     }
   }
>>>>>>> 0e69509b
}<|MERGE_RESOLUTION|>--- conflicted
+++ resolved
@@ -1,10 +1,5 @@
-<<<<<<< HEAD
 import * as cdk from 'aws-cdk-lib';
-=======
 import { AmplifyS3ResourceTemplate } from '@aws-amplify/cli-extensibility-helper';
-import * as cdk from '@aws-cdk/core';
-import { App } from '@aws-cdk/core';
->>>>>>> 0e69509b
 import {
   $TSAny,
   $TSContext,
@@ -20,21 +15,12 @@
 import os from 'os';
 import * as path from 'path';
 import * as vm from 'vm2';
-<<<<<<< HEAD
-import os from 'os';
-import { AmplifyS3ResourceTemplate } from '@aws-amplify/cli-extensibility-helper';
-import { S3PermissionType, S3UserInputs } from '../service-walkthrough-types/s3-user-input-types';
-import {
-  canResourceBeTransformed, S3CFNDependsOn, S3CFNPermissionType, S3InputState,
-} from '../service-walkthroughs/s3-user-input-state';
-=======
 import { S3PermissionType, S3UserInputs } from '../service-walkthrough-types/s3-user-input-types';
 // eslint-disable-next-line import/no-cycle
 import {
   canResourceBeTransformed, S3CFNDependsOn, S3CFNPermissionType, S3InputState,
 } from '../service-walkthroughs/s3-user-input-state';
 // eslint-disable-next-line import/no-cycle
->>>>>>> 0e69509b
 import { AmplifyS3ResourceCfnStack } from './s3-stack-builder';
 import { AmplifyBuildParamsPermissions, AmplifyCfnParamType, AmplifyS3ResourceInputParameters } from './types';
 
@@ -48,14 +34,8 @@
   }
 };
 
-<<<<<<< HEAD
-// Stack transformer for S3
-/**
- *
-=======
 /**
  * Stack transformer for S3
->>>>>>> 0e69509b
  */
 export class AmplifyS3ResourceStackTransform {
   private app: cdk.App;
@@ -77,37 +57,23 @@
   }
 
   /**
-<<<<<<< HEAD
-   *
-=======
    * get generated cfn
->>>>>>> 0e69509b
    */
   getCFN(): string | undefined {
     return this.cfn;
   }
 
   /**
-<<<<<<< HEAD
-   *
-=======
    * get cfn input params
->>>>>>> 0e69509b
    */
   getCFNInputParams():AmplifyS3ResourceInputParameters {
     return this.cfnInputParams;
   }
 
   /**
-<<<<<<< HEAD
-   *
-   */
-  async transform(commandType: CLISubCommandType) {
-=======
    * transforms cli inputs to cloudformation stack
    */
   async transform(commandType: CLISubCommandType): Promise<void> {
->>>>>>> 0e69509b
     this.generateCfnInputParameters();
     // Generate cloudformation stack from cli-inputs.json
     await this.generateStack(this.context);
@@ -128,19 +94,10 @@
   }
 
   /**
-<<<<<<< HEAD
-   *
-   */
-  generateCfnInputParameters() {
-    const userInput: S3UserInputs = this.cliInputsState.getUserInput();
-    // DEFAULT Parameters
-    const defaultS3PermissionsUpload = [S3PermissionType.CREATE_AND_UPDATE];
-=======
    * generate cfn input parameters
    */
   generateCfnInputParameters = (): void => {
     const userInput: S3UserInputs = this.cliInputsState.getUserInput();
->>>>>>> 0e69509b
     this.cfnInputParams = {
       bucketName: userInput.bucketName,
       selectedGuestPermissions: S3InputState.getCfnPermissionsFromInputPermissions(userInput.guestAccess),
@@ -188,16 +145,10 @@
   }
 
   /**
-<<<<<<< HEAD
-   *
-   */
-  _getAuthGuestListPermission(checkOperation: S3PermissionType, authPermissions: Array<S3PermissionType> | undefined) {
-=======
    * get auth guest users list permission
    */
   _getAuthGuestListPermission = (checkOperation: S3PermissionType,
     authPermissions: Array<S3PermissionType> | undefined): AmplifyBuildParamsPermissions => {
->>>>>>> 0e69509b
     if (authPermissions) {
       if (authPermissions.includes(checkOperation)) {
         return AmplifyBuildParamsPermissions.ALLOW;
@@ -208,16 +159,10 @@
   }
 
   /**
-<<<<<<< HEAD
-   *
-   */
-  _getPublicPrivatePermissions(authPermissions: Array<S3PermissionType> | undefined, excludeListBuckets: boolean) {
-=======
    * get permission for s3
    */
   _getPublicPrivatePermissions = (authPermissions: Array<S3PermissionType> | undefined,
     excludeListBuckets: boolean): AmplifyBuildParamsPermissions | string => {
->>>>>>> 0e69509b
     if (authPermissions) {
       let cfnPermissions: Array<S3CFNPermissionType> = S3InputState.getCfnPermissionsFromInputPermissions(authPermissions);
       if (excludeListBuckets) {
@@ -229,15 +174,9 @@
   }
 
   /**
-<<<<<<< HEAD
-   *
-   */
-  _getUploadPermissions(authPermissions: Array<S3PermissionType> | undefined) {
-=======
    * get upload permissions for s3
    */
   _getUploadPermissions = (authPermissions: Array<S3PermissionType> | undefined): AmplifyBuildParamsPermissions | string => {
->>>>>>> 0e69509b
     if (authPermissions) {
       if (!authPermissions.includes(S3PermissionType.CREATE_AND_UPDATE)) {
         return AmplifyBuildParamsPermissions.DISALLOW;
@@ -249,33 +188,6 @@
     return AmplifyBuildParamsPermissions.DISALLOW;
   }
 
-<<<<<<< HEAD
-  // Modify cloudformation files based on overrides
-  /**
-   *
-   */
-  async applyOverrides() {
-    const backendDir = pathManager.getBackendDirPath();
-    const resourceDirPath = pathManager.getResourceDirectoryPath(undefined, AmplifyCategories.STORAGE, this.resourceName);
-    const overrideJSFilePath = path.resolve(path.join(resourceDirPath, 'build', 'override.js'));
-
-    const isBuild = await buildOverrideDir(backendDir, resourceDirPath).catch(error => {
-      printer.error(`Build error : ${error.message}`);
-      throw new Error(error);
-    });
-    // Skip if packageManager or override.ts not found
-    if (isBuild) {
-      const { override } = await import(overrideJSFilePath).catch(error => {
-        formatter.list(['No override File Found', `To override ${this.resourceName} run amplify override auth ${this.resourceName} `]);
-        return undefined;
-      });
-      // Pass stack object
-      if (override && typeof override === 'function') {
-        const overrideCode: string = await fs.readFile(overrideJSFilePath, 'utf-8').catch(() => {
-          formatter.list(['No override File Found', `To override ${this.resourceName} run amplify override auth`]);
-          return '';
-        });
-=======
   /**
    * Modify cloudformation files based on overrides
    */
@@ -300,7 +212,6 @@
            formatter.list(['No override File Found', `To override ${this.resourceName} run amplify override auth`]);
            return '';
          });
->>>>>>> 0e69509b
 
          const sandboxNode = new vm.NodeVM({
            console: 'inherit',
@@ -324,19 +235,6 @@
      }
    }
 
-<<<<<<< HEAD
-  /**
-   *
-   */
-  saveBuildFiles(commandType: CLISubCommandType) {
-    if (this.resourceTemplateObj) {
-      // Render CFN Template string and store as member in this.cfn
-      this.cfn = this.resourceTemplateObj.renderCloudFormationTemplate();
-    }
-    // Store cloudformation-template.json, Parameters.json and Update BackendConfig
-    this._saveFilesToLocalFileSystem('cloudformation-template.json', this.cfn);
-    this._saveFilesToLocalFileSystem('parameters.json', this.cfnInputParams);
-=======
    /**
    * save build files
    */
@@ -348,7 +246,6 @@
      // Store cloudformation-template.json, Parameters.json and Update BackendConfig
      this._saveFilesToLocalFileSystem('cloudformation-template.json', this.cfn);
      this._saveFilesToLocalFileSystem('parameters.json', this.cfnInputParams);
->>>>>>> 0e69509b
 
      /*
      ** Save DependsOn into Amplify-Meta:
@@ -360,21 +257,12 @@
      }
    }
 
-<<<<<<< HEAD
-  /**
-   *
-   */
-  async generateStack(context: $TSContext): Promise<void> {
-    // Create Resource Stack from CLI Inputs in this._resourceTemplateObj
-    this.resourceTemplateObj = new AmplifyS3ResourceCfnStack(this.app, 'AmplifyS3ResourceStack', this.cliInputs, this.cfnInputParams);
-=======
    /**
    * generate stack for s3
    */
    async generateStack(context: $TSContext): Promise<void> {
      // Create Resource Stack from CLI Inputs in this._resourceTemplateObj
      this.resourceTemplateObj = new AmplifyS3ResourceCfnStack(this.app, 'AmplifyS3ResourceStack', this.cliInputs, this.cfnInputParams);
->>>>>>> 0e69509b
 
      // Add Parameters
      this.resourceTemplateObj.addParameters();
@@ -397,61 +285,6 @@
      await this.resourceTemplateObj.generateCfnStackResources(context);
    }
 
-<<<<<<< HEAD
-  /**
-   *
-   */
-  _addOutputs() {
-    this.resourceTemplateObj?.addCfnOutput(
-      {
-        value: cdk.Fn.ref('S3Bucket'),
-        description: 'Bucket name for the S3 bucket',
-      },
-      'BucketName',
-    );
-    this.resourceTemplateObj?.addCfnOutput(
-      {
-        value: cdk.Fn.ref('AWS::Region'),
-      },
-      'Region',
-    );
-  }
-
-  /**
-   *
-   */
-  _addParameters() {
-    const s3CfnParams: Array<AmplifyCfnParamType> = [
-      {
-        params: ['env', 'bucketName', 'authPolicyName', 'unauthPolicyName', 'authRoleName', 'unauthRoleName', 'triggerFunction'],
-        paramType: 'String',
-      },
-      {
-        params: ['s3PublicPolicy', 's3PrivatePolicy', 's3ProtectedPolicy', 's3UploadsPolicy', 's3ReadPolicy'],
-        paramType: 'String',
-        default: 'NONE',
-      },
-      {
-        params: [
-          's3PermissionsAuthenticatedPublic',
-          's3PermissionsAuthenticatedProtected',
-          's3PermissionsAuthenticatedPrivate',
-          's3PermissionsAuthenticatedUploads',
-          's3PermissionsGuestPublic',
-          's3PermissionsGuestUploads',
-          'AuthenticatedAllowList',
-          'GuestAllowList',
-        ],
-        paramType: 'String',
-        default: AmplifyBuildParamsPermissions.DISALLOW,
-      },
-      {
-        params: ['selectedGuestPermissions', 'selectedAuthenticatedPermissions'],
-        paramType: 'CommaDelimitedList',
-        default: 'NONE',
-      },
-    ];
-=======
    /**
    * adds cfn outputs to stack
    */
@@ -505,61 +338,10 @@
          default: 'NONE',
        },
      ];
->>>>>>> 0e69509b
 
      s3CfnParams.map(params => this._setCFNParams(params));
    }
 
-<<<<<<< HEAD
-  // Helper: Add CFN Resource Param definitions as CfnParameter .
-  /**
-   *
-   */
-  _setCFNParams(paramDefinitions: AmplifyCfnParamType) {
-    const { resourceTemplateObj } = this;
-    if (resourceTemplateObj) {
-      paramDefinitions.params.map(paramName => {
-        // set param type
-        const cfnParam: any = {
-          type: paramDefinitions.paramType,
-        };
-        // set param default if provided
-        if (paramDefinitions.default) {
-          cfnParam.default = paramDefinitions.default;
-        }
-        // configure param in resource template object
-        resourceTemplateObj.addCfnParameter(cfnParam, paramName);
-      });
-    } // else throw an exception TBD
-  }
-
-  // Helper: Save files in local-filesysten
-  /**
-   *
-   */
-  _saveFilesToLocalFileSystem(fileName: string, data: $TSAny) {
-    fs.ensureDirSync(this.cliInputsState.buildFilePath);
-    const cfnFilePath = path.resolve(path.join(this.cliInputsState.buildFilePath, fileName));
-    try {
-      JSONUtilities.writeJson(cfnFilePath, data);
-    } catch (e) {
-      throw e;
-    }
-  }
-
-  // Helper: Save DependsOn entries to amplify-meta
-  /**
-   *
-   */
-  _saveDependsOnToBackendConfig() {
-    if (this.resourceTemplateObj) {
-      // Get all collated resource dependencies
-      const s3DependsOnResources = this.resourceTemplateObj.getS3DependsOn();
-      const dependsOn = [...(s3DependsOnResources || [])];
-      this.context.amplify.updateamplifyMetaAfterResourceUpdate(AmplifyCategories.STORAGE, this.resourceName, 'dependsOn', dependsOn);
-    }
-  }
-=======
    /**
    * Helper: Add CFN Resource Param definitions as CfnParameter
    */
@@ -601,5 +383,4 @@
        this.context.amplify.updateamplifyMetaAfterResourceUpdate(AmplifyCategories.STORAGE, this.resourceName, 'dependsOn', dependsOn);
      }
    }
->>>>>>> 0e69509b
 }