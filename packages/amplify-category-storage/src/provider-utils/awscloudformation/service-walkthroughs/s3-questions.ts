import { $TSAny, $TSContext, exitOnNextTick } from 'amplify-cli-core';
import { matchRegex, alphanumeric, and, maxLength, minLength, printer, prompter } from 'amplify-prompts';
import {
  getRoleAccessDefaultValues,
  S3AccessType,
  S3PermissionType,
  S3TriggerFunctionType,
  S3UserAccessRole,
  S3UserInputs,
} from '../service-walkthrough-types/s3-user-input-types';
import { S3PermissionMapType } from './s3-user-input-state';
import { checkIfAuthExists } from './s3-walkthrough';
import path from 'path';

export const permissionMap: S3PermissionMapType = {
  'create/update': [S3PermissionType.CREATE_AND_UPDATE],
  read: [S3PermissionType.READ],
  delete: [S3PermissionType.DELETE],
};

export enum S3CLITriggerUpdateMenuOptions {
  ADD = 'Add the Trigger',
  UPDATE = 'Update the Trigger',
  REMOVE = 'Remove the Trigger',
  SKIP = 'Skip Question',
}

export enum UserPermissionTypeOptions {
  AUTH_GUEST_USERS = 'Auth/Guest Users',
  INDIVIDUAL_GROUPS = 'Individual Groups',
  BOTH = 'Both',
  LEARN_MORE = 'Learn more',
}

export const possibleCRUDOperations = Object.keys(permissionMap).map(el => ({
  name: el,
  value: normalizePermissionsMapValue(permissionMap[el]),
}));

/**
 * askAndOpenFunctionEditor
 * Ask user if they want to edit the function,
 * Open the function's index.js in the editor
 * @param context
 * @param functionName
 */
export async function askAndOpenFunctionEditor(context: $TSContext, functionName: string) {
  const targetDir = context.amplify.pathManager.getBackendDirPath();
  if (await prompter.confirmContinue(`Do you want to edit the local ${functionName} lambda function now?`)) {
    await context.amplify.openEditor(context, path.join(targetDir, 'function', functionName, 'src', 'index.js'));
  }
}

export async function askTriggerFunctionTypeQuestion(): Promise<S3TriggerFunctionType> {
  const message = 'Select from the following options';
  const choices: string[] = [S3TriggerFunctionType.EXISTING_FUNCTION, S3TriggerFunctionType.NEW_FUNCTION];
  const triggerTypeAnswer = await prompter.pick(message, choices);
  return triggerTypeAnswer as S3TriggerFunctionType;
}

export async function askSelectExistingFunctionToAddTrigger(choicesLambdaResources: Array<string>): Promise<string> {
  const message = 'Select from the following options';
  const selectedLambdaResourceName = await prompter.pick(message, choicesLambdaResources);
  return selectedLambdaResourceName;
}

export async function askAndInvokeAuthWorkflow(context: $TSContext) {
  while (!checkIfAuthExists()) {
    const shouldAddAuth = await prompter.yesOrNo(
      'You need to add auth (Amazon Cognito) to your project in order to add storage for user files. Do you want to add auth now?',
      true,
    );
    if (shouldAddAuth) {
      await context.amplify.invokePluginMethod(context, 'auth', undefined, 'add', [context]);
      break;
    } else {
      context.usageData.emitSuccess();
      exitOnNextTick(0);
    }
  }
}

export async function askResourceNameQuestion(context: $TSContext, defaultValues: $TSAny): Promise<string> {
  const message = 'Provide a friendly name for your resource that will be used to label this category in the project:';
  const defaultResourceName = defaultValues['resourceName'];
  const onErrorMsg = 'Resource name should be alphanumeric';
  const resourceName = await prompter.input<'one', string>(message, { validate: alphanumeric(onErrorMsg), initial: defaultResourceName });
  return resourceName;
}

export async function askBucketNameQuestion(context: $TSContext, defaultValues: S3UserInputs, resourceName: string): Promise<string> {
  const message = 'Provide bucket name:';
  const onErrorMsg =
    'Bucket name can only use the following characters: a-z 0-9 - and should have minimum 3 character and max of 47 character';
  const validator = and([matchRegex(/^[a-z0-9-]+$/), minLength(3), maxLength(47)], onErrorMsg);
  const bucketName = await prompter.input<'one', string>(message, { validate: validator, initial: defaultValues['bucketName'] });
  return bucketName;
}

function getChoiceIndexByValue(choices: { name: string; value: $TSAny }[], value: $TSAny) {
  const choiceValues = choices.map((choice: { name: string; value: $TSAny }) => choice.value);
  return choiceValues.indexOf(value);
}

export async function askWhoHasAccessQuestion(context: $TSContext, defaultValues: S3UserInputs): Promise<S3AccessType> {
  const message = 'Who should have access:';
  const choices = [
    {
      name: 'Auth users only',
      value: 'auth',
    },
    {
      name: 'Auth and guest users',
      value: 'authAndGuest',
    },
  ];
  const selectedIndex = defaultValues.storageAccess ? getChoiceIndexByValue(choices, defaultValues.storageAccess) : 0;
  const answer = await prompter.pick<'one', string>(message, choices, { initial: selectedIndex });
  return answer as S3AccessType;
}

/**
 * Normalize User Access Role for View
 * @param role
 * @param groupName
 * @returns
 */
function normalizeUserRole(role: S3UserAccessRole, groupName: string | undefined) {
  switch (role) {
    case S3UserAccessRole.AUTH: {
      return 'Authenticated';
    }
    case S3UserAccessRole.GUEST: {
      return S3UserAccessRole.GUEST;
    }
    case S3UserAccessRole.GROUP: {
      return groupName;
    }
  }
  return undefined;
}

export async function askCRUDQuestion(
  role: S3UserAccessRole,
  groupName: string | undefined = undefined,
  context: $TSContext,
  defaultValues: S3UserInputs,
): Promise<Array<S3PermissionType>> {
  const roleDefaultValues = getRoleAccessDefaultValues(role, groupName, defaultValues);
  const userRole = normalizeUserRole(role, groupName);
  const message = `What kind of access do you want for ${userRole} users?`;
  const choices = possibleCRUDOperations;
  const initialIndexes = getIndexArrayByValue(possibleCRUDOperations, roleDefaultValues);
  let selectedPermissions;
  do {
    selectedPermissions = await prompter.pick<'many', string>(message, choices, { returnSize: 'many', initial: initialIndexes });
    if (!selectedPermissions || selectedPermissions.length <= 0) {
      printer.warn('Select at least one option');
    }
  } while (!selectedPermissions || selectedPermissions.length <= 0);
  return selectedPermissions as Array<S3PermissionType>;
}

export async function askUserPoolGroupSelectionQuestion(
  userPoolGroupList: Array<string>,
  context: $TSContext,
  defaultValues: S3UserInputs,
): Promise<string[]> {
  const message = 'Select groups:';
  const choices = userPoolGroupList;
  const selectedChoices = defaultValues.groupAccess ? Object.keys(defaultValues.groupAccess) : [];
  const selectedIndexes = selectedChoices ? getIndexArray(choices, selectedChoices) : undefined;
  const userPoolGroups = await prompter.pick<'many', string>(message, choices, { returnSize: 'many', initial: selectedIndexes });
<<<<<<< HEAD
  //prompter pick-many returns string if returnsize is 1, and array otherwise.
=======
  //prompter pick-many returns string if return size is 1, and array otherwise.
>>>>>>> 9cdb89e1
  if (Array.isArray(userPoolGroups)) {
    return userPoolGroups as string[];
  } else {
    //Type is string
    return [userPoolGroups];
  }
}

export async function askUserPoolGroupPermissionSelectionQuestion(): Promise<UserPermissionTypeOptions> {
  const message = 'Restrict access by?';
  const choices = [
    UserPermissionTypeOptions.AUTH_GUEST_USERS,
    UserPermissionTypeOptions.INDIVIDUAL_GROUPS,
    UserPermissionTypeOptions.BOTH,
    UserPermissionTypeOptions.LEARN_MORE,
  ];
  const selectedChoice = UserPermissionTypeOptions.AUTH_GUEST_USERS;
  const selectedIndex = getIndexOfChoice(choices, selectedChoice);
  const answer = await prompter.pick<'one', string>(message, choices, { initial: selectedIndex });
  return answer as UserPermissionTypeOptions;
}

export async function askUpdateTriggerSelection(
  currentTriggerFunction: string | undefined = undefined,
): Promise<S3CLITriggerUpdateMenuOptions> {
  let choices = [];
  if (currentTriggerFunction === undefined || currentTriggerFunction === 'NONE') {
    choices = [S3CLITriggerUpdateMenuOptions.ADD, S3CLITriggerUpdateMenuOptions.SKIP];
  } else {
    choices = [S3CLITriggerUpdateMenuOptions.UPDATE, S3CLITriggerUpdateMenuOptions.REMOVE, S3CLITriggerUpdateMenuOptions.SKIP];
  }
  const message = 'Select from the following options';
  const selectedChoice = S3CLITriggerUpdateMenuOptions.SKIP;
  const selectedIndex = getIndexOfChoice(choices, selectedChoice);
  const triggerOperationAnswer = await prompter.pick<'one', string>(message, choices, { initial: selectedIndex });
  return triggerOperationAnswer as S3CLITriggerUpdateMenuOptions;
}

export async function askAuthPermissionQuestion(context: $TSContext, defaultValues: S3UserInputs): Promise<S3PermissionType[]> {
  const permissions: S3PermissionType[] = await askCRUDQuestion(S3UserAccessRole.AUTH, undefined, context, defaultValues);
  return permissions;
}

export async function conditionallyAskGuestPermissionQuestion(
  storageAccess: S3AccessType | undefined,
  context: $TSContext,
  defaultValues: $TSAny,
): Promise<S3PermissionType[]> {
  if (storageAccess === S3AccessType.AUTH_AND_GUEST) {
    const permissions: S3PermissionType[] = await askCRUDQuestion(S3UserAccessRole.GUEST, undefined, context, defaultValues);
    return permissions;
  } else {
    return [];
  }
}

export async function askGroupPermissionQuestion(groupName: string, context: $TSContext, defaultValues: $TSAny) {
  const permissions: S3PermissionType[] = await askCRUDQuestion(S3UserAccessRole.GROUP, groupName, context, defaultValues);
  return permissions;
}

export async function askUserPoolGroupSelectionUntilPermissionSelected(
  userPoolGroupList: string[],
  context: $TSContext,
  userInput: S3UserInputs,
): Promise<string> {
  let permissionSelected = 'Auth/Guest Users';
  if (userPoolGroupList && userPoolGroupList.length > 0) {
    do {
      if (permissionSelected === 'Learn more') {
        printer.blankLine();
        printer.info(
          'You can restrict access using CRUD policies for Authenticated Users, Guest Users, or on individual Groups that users belong to in a User Pool. If a user logs into your application and is not a member of any group they will use policy set for “Authenticated Users”, however if they belong to a group they will only get the policy associated with that specific group.',
        );
        printer.blankLine();
      }
      permissionSelected = await askUserPoolGroupPermissionSelectionQuestion();
    } while (permissionSelected === 'Learn more');
  }
  return permissionSelected;
}

/**
 * askGroupOrIndividualAccessFlow asks user to select User-Pool-Group based or Auth/Guest based or Both
 * authentication mechanism for access to their Object store. On selection of permission types and permissions
 * it updates the cliInputs structure and returns.
 * @param userPoolGroupList : User pool groups created by Auth service
 * @param context : CLI walkthrough context
 * @param cliInputs : CLI Input structure to be Populated
 * @returns cliInputs asynchronously
 */
export async function askGroupOrIndividualAccessFlow(
  userPoolGroupList: Array<string>,
  context: $TSContext,
  cliInputs: S3UserInputs,
): Promise<S3UserInputs> {
  if (userPoolGroupList && userPoolGroupList.length > 0) {
    //Ask S3 walkthrough questions - UserPool Group selection questions
    const permissionSelected = await askUserPoolGroupSelectionUntilPermissionSelected(userPoolGroupList, context, cliInputs);

    if (permissionSelected === UserPermissionTypeOptions.BOTH || permissionSelected === UserPermissionTypeOptions.AUTH_GUEST_USERS) {
      //Build userInputs for S3 Auth/Guest users
      cliInputs.storageAccess = await askWhoHasAccessQuestion(context, cliInputs); //Auth/Guest
      cliInputs.authAccess = await askAuthPermissionQuestion(context, cliInputs);
      cliInputs.guestAccess = await conditionallyAskGuestPermissionQuestion(cliInputs.storageAccess, context, cliInputs);

      //Reset group-permissions if using auth/guest
      if (permissionSelected === UserPermissionTypeOptions.AUTH_GUEST_USERS) {
        cliInputs.groupAccess = undefined;
      }
    }

    if (permissionSelected === UserPermissionTypeOptions.BOTH || permissionSelected === UserPermissionTypeOptions.INDIVIDUAL_GROUPS) {
      //Remove all auth and guest access and only rely on Groups
      if (permissionSelected === UserPermissionTypeOptions.INDIVIDUAL_GROUPS) {
        cliInputs.authAccess = [];
        cliInputs.guestAccess = [];
      }
      //Update the group to select from
      const selectedUserPoolGroupList = await askUserPoolGroupSelectionQuestion(userPoolGroupList, context, cliInputs);
      //Ask Group Permissions and assign to cliInputs
      if (!cliInputs.groupAccess) {
        cliInputs.groupAccess = {};
      }
      if (selectedUserPoolGroupList && selectedUserPoolGroupList.length > 0) {
        for (const selectedGroup of selectedUserPoolGroupList) {
          cliInputs.groupAccess[selectedGroup] = await askGroupPermissionQuestion(selectedGroup, context, cliInputs);
        }
      }
    }
  }
  return cliInputs;
}

// If READ and LIST present then return READ else return the first permission
export function normalizePermissionsMapValue(permissionValue: Array<S3PermissionType>) {
  if (permissionValue.includes(S3PermissionType.READ)) {
    return S3PermissionType.READ;
  } else {
    return permissionValue[0];
  }
}

//Helper functions for prompter to get default-index array from default values.
function getIndexArray(choices: string[], selectedChoices: string[]): Array<number> {
  const selectedIndexes: Array<number> = [];
  for (const choice of selectedChoices) {
    const index = choices.indexOf(choice);
    if (index >= 0) {
      selectedIndexes.push(index);
    }
  }
  return selectedIndexes;
}

function getIndexArrayByValue(choices: { name: string; value: $TSAny }[], selectedChoiceValues: string[]): Array<number> {
  const selectedIndexes: Array<number> = [];
  const choiceValues = choices?.map(choice => choice.value);
  if (choiceValues) {
    for (const selectedChoiceValue of selectedChoiceValues) {
      const index = choiceValues.indexOf(selectedChoiceValue);
      if (index >= 0) {
        selectedIndexes.push(index);
      }
    }
  }
  return selectedIndexes;
}

function getIndexOfChoice(choices: string[], selectedChoice: string): number {
  return choices.indexOf(selectedChoice);
}<|MERGE_RESOLUTION|>--- conflicted
+++ resolved
@@ -171,11 +171,7 @@
   const selectedChoices = defaultValues.groupAccess ? Object.keys(defaultValues.groupAccess) : [];
   const selectedIndexes = selectedChoices ? getIndexArray(choices, selectedChoices) : undefined;
   const userPoolGroups = await prompter.pick<'many', string>(message, choices, { returnSize: 'many', initial: selectedIndexes });
-<<<<<<< HEAD
-  //prompter pick-many returns string if returnsize is 1, and array otherwise.
-=======
   //prompter pick-many returns string if return size is 1, and array otherwise.
->>>>>>> 9cdb89e1
   if (Array.isArray(userPoolGroups)) {
     return userPoolGroups as string[];
   } else {
