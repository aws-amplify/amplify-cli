/* eslint-disable jsdoc/require-jsdoc, jsdoc/require-description */
import { $TSContext } from 'amplify-cli-core';
import { printer } from 'amplify-prompts';
import * as path from 'path';
import { categoryName } from '../constants';

export { categoryName as name } from '../constants';
import { run as runHelp } from './storage/help';

export async function run(context: $TSContext) {
  if (context.parameters.options.help) {
    return runHelp(context);
  }
  if (/^win/.test(process.platform)) {
    try {
      const { run } = await import(path.join('.', categoryName, context.parameters.first));

      return run(context);
    } catch (e) {
      printer.error('Command not found');
    }
  }
<<<<<<< HEAD

  const header = `amplify ${categoryName} <subcommands>`;

  const commands = [
    {
      name: 'add',
      description: `Takes you through steps in the CLI to add a ${categoryName} resource to your local backend`,
    },
    {
      name: 'import',
      description: `Takes you through a CLI flow to import an existing ${categoryName} resource to your local backend`,
    },
    {
      name: 'update',
      description: `Takes you through steps in the CLI to update an ${categoryName} resource`,
    },
    {
      name: 'push',
      description: `Provisions only ${categoryName} cloud resources with the latest local developments`,
    },
    {
      name: 'remove',
      description: `Removes ${categoryName} resource from your local backend. The resource is removed from the cloud on the next push command.`,
    },
    {
      name: 'override',
      description: `Generates 'overrides.ts' for ${categoryName} resource in your local backend. The resource properties can be overridden by editing this file. The resource is overridden in the cloud on the next push command. `,
    },
    {
      name: 'console',
      description: `Opens the web console for the ${categoryName} category`,
    },
  ];

  context.amplify.showHelp(header, commands);

  printer.info('');
  return undefined;
=======
>>>>>>> 9977127c
}<|MERGE_RESOLUTION|>--- conflicted
+++ resolved
@@ -20,45 +20,4 @@
       printer.error('Command not found');
     }
   }
-<<<<<<< HEAD
-
-  const header = `amplify ${categoryName} <subcommands>`;
-
-  const commands = [
-    {
-      name: 'add',
-      description: `Takes you through steps in the CLI to add a ${categoryName} resource to your local backend`,
-    },
-    {
-      name: 'import',
-      description: `Takes you through a CLI flow to import an existing ${categoryName} resource to your local backend`,
-    },
-    {
-      name: 'update',
-      description: `Takes you through steps in the CLI to update an ${categoryName} resource`,
-    },
-    {
-      name: 'push',
-      description: `Provisions only ${categoryName} cloud resources with the latest local developments`,
-    },
-    {
-      name: 'remove',
-      description: `Removes ${categoryName} resource from your local backend. The resource is removed from the cloud on the next push command.`,
-    },
-    {
-      name: 'override',
-      description: `Generates 'overrides.ts' for ${categoryName} resource in your local backend. The resource properties can be overridden by editing this file. The resource is overridden in the cloud on the next push command. `,
-    },
-    {
-      name: 'console',
-      description: `Opens the web console for the ${categoryName} category`,
-    },
-  ];
-
-  context.amplify.showHelp(header, commands);
-
-  printer.info('');
-  return undefined;
-=======
->>>>>>> 9977127c
 }