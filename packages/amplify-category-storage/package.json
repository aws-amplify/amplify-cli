{
  "name": "@aws-amplify/amplify-category-storage",
<<<<<<< HEAD
  "version": "5.1.0",
=======
  "version": "5.2.0",
>>>>>>> a758c6b6
  "description": "amplify-cli storage plugin",
  "repository": {
    "type": "git",
    "url": "https://github.com/aws-amplify/amplify-cli.git",
    "directory": "packages/amplify-category-storage"
  },
  "author": "Amazon Web Services",
  "license": "Apache-2.0",
  "main": "lib/index.js",
  "types": "lib/index.d.ts",
  "scripts": {
    "build": "tsc",
    "test": "jest --logHeapUsage",
    "clean": "rimraf lib tsconfig.tsbuildinfo node_modules",
    "watch": "tsc -w",
    "generateSchemas": "ts-node ./resources/genInputSchema.ts",
    "extract-api": "ts-node ../../scripts/extract-api.ts"
  },
  "keywords": [
    "amplify",
    "aws"
  ],
  "publishConfig": {
    "access": "public"
  },
  "dependencies": {
<<<<<<< HEAD
    "@aws-amplify/amplify-cli-core": "4.0.4",
    "@aws-amplify/amplify-environment-parameters": "1.5.0",
    "@aws-amplify/amplify-prompts": "2.6.8",
    "@aws-amplify/amplify-util-import": "2.5.0",
    "@aws-amplify/cli-extensibility-helper": "3.0.4",
=======
    "@aws-amplify/amplify-cli-core": "4.0.5",
    "@aws-amplify/amplify-environment-parameters": "1.6.0",
    "@aws-amplify/amplify-prompts": "2.7.0",
    "@aws-amplify/amplify-util-import": "2.6.0",
    "@aws-amplify/cli-extensibility-helper": "3.0.5",
>>>>>>> a758c6b6
    "amplify-headless-interface": "1.17.3",
    "amplify-util-headless-input": "1.9.12",
    "aws-cdk-lib": "~2.68.0",
    "aws-sdk": "^2.1354.0",
    "chalk": "^4.1.1",
    "constructs": "^10.0.5",
    "enquirer": "^2.3.6",
    "fs-extra": "^8.1.0",
    "lodash": "^4.17.21",
    "promise-sequential": "^1.1.1",
    "uuid": "^8.3.2",
    "vm2": "^3.9.16"
  },
  "devDependencies": {
    "cloudform-types": "^4.2.0",
    "rimraf": "^3.0.2"
  },
  "jest": {
    "testURL": "http://localhost",
    "transform": {
      "^.+\\.tsx?$": "ts-jest"
    },
    "testRegex": "((\\.|/)(test|spec))\\.tsx?$",
    "moduleFileExtensions": [
      "ts",
      "tsx",
      "js",
      "jsx",
      "json",
      "node"
    ],
    "collectCoverage": true,
    "collectCoverageFrom": [
      "src/**/*.{ts,tsx,js,jsx}",
      "!src/__tests__/"
    ],
    "coverageReporters": [
      "json",
      "html"
    ]
  }
}<|MERGE_RESOLUTION|>--- conflicted
+++ resolved
@@ -1,10 +1,6 @@
 {
   "name": "@aws-amplify/amplify-category-storage",
-<<<<<<< HEAD
-  "version": "5.1.0",
-=======
   "version": "5.2.0",
->>>>>>> a758c6b6
   "description": "amplify-cli storage plugin",
   "repository": {
     "type": "git",
@@ -31,19 +27,11 @@
     "access": "public"
   },
   "dependencies": {
-<<<<<<< HEAD
-    "@aws-amplify/amplify-cli-core": "4.0.4",
-    "@aws-amplify/amplify-environment-parameters": "1.5.0",
-    "@aws-amplify/amplify-prompts": "2.6.8",
-    "@aws-amplify/amplify-util-import": "2.5.0",
-    "@aws-amplify/cli-extensibility-helper": "3.0.4",
-=======
     "@aws-amplify/amplify-cli-core": "4.0.5",
     "@aws-amplify/amplify-environment-parameters": "1.6.0",
     "@aws-amplify/amplify-prompts": "2.7.0",
     "@aws-amplify/amplify-util-import": "2.6.0",
     "@aws-amplify/cli-extensibility-helper": "3.0.5",
->>>>>>> a758c6b6
     "amplify-headless-interface": "1.17.3",
     "amplify-util-headless-input": "1.9.12",
     "aws-cdk-lib": "~2.68.0",
