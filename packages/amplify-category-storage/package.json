{
  "name": "@aws-amplify/amplify-category-storage",
<<<<<<< HEAD
  "version": "5.0.0-beta.2",
=======
  "version": "3.6.3",
>>>>>>> 9cdb89e1
  "description": "amplify-cli storage plugin",
  "repository": {
    "type": "git",
    "url": "https://github.com/aws-amplify/amplify-cli.git",
    "directory": "packages/amplify-category-storage"
  },
  "author": "Amazon Web Services",
  "license": "Apache-2.0",
  "main": "lib/index.js",
  "types": "lib/index.d.ts",
  "scripts": {
    "build": "tsc",
    "test": "jest --logHeapUsage",
    "clean": "rimraf lib tsconfig.tsbuildinfo node_modules",
    "watch": "tsc -w",
    "generateSchemas": "ts-node ./resources/genInputSchema.ts",
    "extract-api": "ts-node ../../scripts/extract-api.ts"
  },
  "keywords": [
    "amplify",
    "aws"
  ],
  "publishConfig": {
    "access": "public"
  },
  "dependencies": {
    "@aws-amplify/amplify-environment-parameters": "1.3.1",
<<<<<<< HEAD
    "@aws-amplify/cli-extensibility-helper": "3.0.0-beta.4",
    "amplify-cli-core": "4.0.0-beta.4",
    "amplify-headless-interface": "1.16.1",
    "amplify-prompts": "2.6.2-beta.3",
    "amplify-util-import": "2.3.1",
    "aws-cdk-lib": "~2.53.0",
=======
    "@aws-amplify/cli-extensibility-helper": "2.4.7",
    "@aws-cdk/aws-dynamodb": "~1.172.0",
    "@aws-cdk/aws-iam": "~1.172.0",
    "@aws-cdk/aws-lambda": "~1.172.0",
    "@aws-cdk/aws-s3": "~1.172.0",
    "@aws-cdk/core": "~1.172.0",
    "amplify-cli-core": "3.5.1",
    "amplify-headless-interface": "1.16.1",
    "amplify-prompts": "2.6.2",
    "amplify-util-import": "2.3.1",
>>>>>>> 9cdb89e1
    "aws-sdk": "^2.1233.0",
    "chalk": "^4.1.1",
    "constructs": "^10.0.5",
    "enquirer": "^2.3.6",
    "fs-extra": "^8.1.0",
    "lodash": "^4.17.21",
    "promise-sequential": "^1.1.1",
    "uuid": "^8.3.2",
    "vm2": "^3.9.8"
  },
  "devDependencies": {
    "cloudform-types": "^4.2.0",
    "rimraf": "^3.0.2"
  },
  "jest": {
    "testURL": "http://localhost",
    "transform": {
      "^.+\\.tsx?$": "ts-jest"
    },
    "testRegex": "((\\.|/)(test|spec))\\.tsx?$",
    "moduleFileExtensions": [
      "ts",
      "tsx",
      "js",
      "jsx",
      "json",
      "node"
    ],
    "collectCoverage": true,
    "collectCoverageFrom": [
      "src/**/*.{ts,tsx,js,jsx}",
      "!src/__tests__/"
    ],
    "coverageReporters": [
      "json",
      "html"
    ]
  }
}<|MERGE_RESOLUTION|>--- conflicted
+++ resolved
@@ -1,10 +1,6 @@
 {
   "name": "@aws-amplify/amplify-category-storage",
-<<<<<<< HEAD
   "version": "5.0.0-beta.2",
-=======
-  "version": "3.6.3",
->>>>>>> 9cdb89e1
   "description": "amplify-cli storage plugin",
   "repository": {
     "type": "git",
@@ -32,25 +28,12 @@
   },
   "dependencies": {
     "@aws-amplify/amplify-environment-parameters": "1.3.1",
-<<<<<<< HEAD
     "@aws-amplify/cli-extensibility-helper": "3.0.0-beta.4",
     "amplify-cli-core": "4.0.0-beta.4",
     "amplify-headless-interface": "1.16.1",
     "amplify-prompts": "2.6.2-beta.3",
     "amplify-util-import": "2.3.1",
     "aws-cdk-lib": "~2.53.0",
-=======
-    "@aws-amplify/cli-extensibility-helper": "2.4.7",
-    "@aws-cdk/aws-dynamodb": "~1.172.0",
-    "@aws-cdk/aws-iam": "~1.172.0",
-    "@aws-cdk/aws-lambda": "~1.172.0",
-    "@aws-cdk/aws-s3": "~1.172.0",
-    "@aws-cdk/core": "~1.172.0",
-    "amplify-cli-core": "3.5.1",
-    "amplify-headless-interface": "1.16.1",
-    "amplify-prompts": "2.6.2",
-    "amplify-util-import": "2.3.1",
->>>>>>> 9cdb89e1
     "aws-sdk": "^2.1233.0",
     "chalk": "^4.1.1",
     "constructs": "^10.0.5",
