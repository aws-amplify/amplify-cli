--- conflicted
+++ resolved
@@ -1,10 +1,6 @@
 {
   "name": "@aws-amplify/amplify-category-storage",
-<<<<<<< HEAD
   "version": "4.0.0-cdkv2.7",
-=======
-  "version": "5.0.0-beta.4",
->>>>>>> 811165ee
   "description": "amplify-cli storage plugin",
   "repository": {
     "type": "git",
@@ -31,21 +27,12 @@
     "access": "public"
   },
   "dependencies": {
-<<<<<<< HEAD
     "@aws-amplify/amplify-environment-parameters": "1.4.0-cdkv2.0",
     "@aws-amplify/cli-extensibility-helper": "3.0.0-cdkv2.7",
     "amplify-cli-core": "4.0.0-cdkv2.7",
     "amplify-headless-interface": "1.17.1-cdkv2.1",
     "amplify-prompts": "2.6.4-cdkv2.1",
-    "amplify-util-import": "2.3.2-cdkv2.0",
-=======
-    "@aws-amplify/amplify-environment-parameters": "1.4.0-beta.0",
-    "@aws-amplify/cli-extensibility-helper": "3.0.0-beta.6",
-    "amplify-cli-core": "4.0.0-beta.6",
-    "amplify-headless-interface": "1.17.1-beta.1",
-    "amplify-prompts": "2.6.4-beta.1",
-    "@aws-amplify/amplify-util-import": "2.3.2-beta.2",
->>>>>>> 811165ee
+    "@aws-amplify/amplify-util-import": "2.3.2-cdkv2.0",
     "aws-cdk-lib": "~2.53.0",
     "aws-sdk": "^2.1233.0",
     "chalk": "^4.1.1",
