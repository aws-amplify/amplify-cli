{
  "name": "@aws-amplify/amplify-category-storage",
<<<<<<< HEAD
  "version": "5.0.1",
=======
  "version": "5.0.3",
>>>>>>> b289cbc0
  "description": "amplify-cli storage plugin",
  "repository": {
    "type": "git",
    "url": "https://github.com/aws-amplify/amplify-cli.git",
    "directory": "packages/amplify-category-storage"
  },
  "author": "Amazon Web Services",
  "license": "Apache-2.0",
  "main": "lib/index.js",
  "types": "lib/index.d.ts",
  "scripts": {
    "build": "tsc",
    "test": "jest --logHeapUsage",
    "clean": "rimraf lib tsconfig.tsbuildinfo node_modules",
    "watch": "tsc -w",
    "generateSchemas": "ts-node ./resources/genInputSchema.ts",
    "extract-api": "ts-node ../../scripts/extract-api.ts"
  },
  "keywords": [
    "amplify",
    "aws"
  ],
  "publishConfig": {
    "access": "public"
  },
  "dependencies": {
<<<<<<< HEAD
    "@aws-amplify/amplify-environment-parameters": "1.4.1",
    "@aws-amplify/amplify-prompts": "2.6.6",
    "@aws-amplify/amplify-util-import": "2.4.0",
    "@aws-amplify/cli-extensibility-helper": "3.0.1",
    "amplify-cli-core": "4.0.1",
    "amplify-headless-interface": "1.17.1",
    "amplify-util-headless-input": "1.9.10",
=======
    "@aws-amplify/amplify-cli-core": "4.0.3",
    "@aws-amplify/amplify-environment-parameters": "1.4.3",
    "@aws-amplify/amplify-prompts": "2.6.8",
    "@aws-amplify/amplify-util-import": "2.4.2",
    "@aws-amplify/cli-extensibility-helper": "3.0.3",
    "amplify-headless-interface": "1.17.3",
    "amplify-util-headless-input": "1.9.12",
>>>>>>> b289cbc0
    "aws-cdk-lib": "~2.68.0",
    "aws-sdk": "^2.1354.0",
    "chalk": "^4.1.1",
    "constructs": "^10.0.5",
    "enquirer": "^2.3.6",
    "fs-extra": "^8.1.0",
    "lodash": "^4.17.21",
    "promise-sequential": "^1.1.1",
    "uuid": "^8.3.2",
    "vm2": "^3.9.8"
  },
  "devDependencies": {
    "cloudform-types": "^4.2.0",
    "rimraf": "^3.0.2"
  },
  "jest": {
    "testURL": "http://localhost",
    "transform": {
      "^.+\\.tsx?$": "ts-jest"
    },
    "testRegex": "((\\.|/)(test|spec))\\.tsx?$",
    "moduleFileExtensions": [
      "ts",
      "tsx",
      "js",
      "jsx",
      "json",
      "node"
    ],
    "collectCoverage": true,
    "collectCoverageFrom": [
      "src/**/*.{ts,tsx,js,jsx}",
      "!src/__tests__/"
    ],
    "coverageReporters": [
      "json",
      "html"
    ]
  }
}<|MERGE_RESOLUTION|>--- conflicted
+++ resolved
@@ -1,10 +1,6 @@
 {
   "name": "@aws-amplify/amplify-category-storage",
-<<<<<<< HEAD
-  "version": "5.0.1",
-=======
   "version": "5.0.3",
->>>>>>> b289cbc0
   "description": "amplify-cli storage plugin",
   "repository": {
     "type": "git",
@@ -31,15 +27,6 @@
     "access": "public"
   },
   "dependencies": {
-<<<<<<< HEAD
-    "@aws-amplify/amplify-environment-parameters": "1.4.1",
-    "@aws-amplify/amplify-prompts": "2.6.6",
-    "@aws-amplify/amplify-util-import": "2.4.0",
-    "@aws-amplify/cli-extensibility-helper": "3.0.1",
-    "amplify-cli-core": "4.0.1",
-    "amplify-headless-interface": "1.17.1",
-    "amplify-util-headless-input": "1.9.10",
-=======
     "@aws-amplify/amplify-cli-core": "4.0.3",
     "@aws-amplify/amplify-environment-parameters": "1.4.3",
     "@aws-amplify/amplify-prompts": "2.6.8",
@@ -47,7 +34,6 @@
     "@aws-amplify/cli-extensibility-helper": "3.0.3",
     "amplify-headless-interface": "1.17.3",
     "amplify-util-headless-input": "1.9.12",
->>>>>>> b289cbc0
     "aws-cdk-lib": "~2.68.0",
     "aws-sdk": "^2.1354.0",
     "chalk": "^4.1.1",
