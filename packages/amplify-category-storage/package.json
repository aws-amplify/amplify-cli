{
  "name": "amplify-category-storage",
<<<<<<< HEAD
  "version": "1.2.0",
  "description": "amplify-cli storage plugin",
  "main": "index.js",
  "dependencies": {
    "amplify-category-auth": "^1.1.0",
=======
  "version": "1.5.0",
  "description": "amplify-cli storage plugin",
  "main": "index.js",
  "dependencies": {
    "amplify-category-auth": "^1.4.0",
>>>>>>> fce6ff2f
    "eslint": "^4.19.1",
    "fs-extra": "^7.0.0",
    "inquirer": "^6.0.0",
    "lodash": "^4.17.10",
    "uuid": "^2.0.3"
  },
  "scripts": {
    "lint": "eslint .",
    "lint-fix": "eslint . --fix"
  },
  "author": "Amazon Web Services",
  "license": "Apache-2.0",
  "devDependencies": {
    "eslint-config-airbnb-base": "^12.1.0",
    "eslint-plugin-import": "^2.12.0"
  }
}<|MERGE_RESOLUTION|>--- conflicted
+++ resolved
@@ -1,18 +1,10 @@
 {
   "name": "amplify-category-storage",
-<<<<<<< HEAD
-  "version": "1.2.0",
-  "description": "amplify-cli storage plugin",
-  "main": "index.js",
-  "dependencies": {
-    "amplify-category-auth": "^1.1.0",
-=======
   "version": "1.5.0",
   "description": "amplify-cli storage plugin",
   "main": "index.js",
   "dependencies": {
     "amplify-category-auth": "^1.4.0",
->>>>>>> fce6ff2f
     "eslint": "^4.19.1",
     "fs-extra": "^7.0.0",
     "inquirer": "^6.0.0",
