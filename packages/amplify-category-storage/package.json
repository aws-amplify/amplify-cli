--- conflicted
+++ resolved
@@ -1,10 +1,6 @@
 {
   "name": "@aws-amplify/amplify-category-storage",
-<<<<<<< HEAD
   "version": "4.0.1-beta.2",
-=======
-  "version": "3.6.1",
->>>>>>> 6eec17e7
   "description": "amplify-cli storage plugin",
   "repository": {
     "type": "git",
@@ -31,7 +27,6 @@
     "access": "public"
   },
   "dependencies": {
-<<<<<<< HEAD
     "@aws-amplify/amplify-environment-parameters": "1.2.0-beta.1",
     "@aws-amplify/cli-extensibility-helper": "3.0.0-beta.1",
     "amplify-cli-core": "4.0.0-beta.1",
@@ -39,19 +34,6 @@
     "amplify-prompts": "2.6.2-beta.0",
     "amplify-util-import": "2.3.0-beta.0",
     "aws-cdk-lib": "~2.44.0",
-=======
-    "@aws-amplify/amplify-environment-parameters": "1.2.1",
-    "@aws-amplify/cli-extensibility-helper": "2.4.5",
-    "@aws-cdk/aws-dynamodb": "~1.172.0",
-    "@aws-cdk/aws-iam": "~1.172.0",
-    "@aws-cdk/aws-lambda": "~1.172.0",
-    "@aws-cdk/aws-s3": "~1.172.0",
-    "@aws-cdk/core": "~1.172.0",
-    "amplify-cli-core": "3.4.0",
-    "amplify-headless-interface": "1.16.0",
-    "amplify-prompts": "2.6.1",
-    "amplify-util-import": "2.3.0",
->>>>>>> 6eec17e7
     "aws-sdk": "^2.1233.0",
     "chalk": "^4.1.1",
     "constructs": "^10.0.5",
