--- conflicted
+++ resolved
@@ -27,23 +27,13 @@
     "access": "public"
   },
   "dependencies": {
-<<<<<<< HEAD
-    "@aws-amplify/amplify-cli-core": "4.0.1",
-    "@aws-amplify/amplify-environment-parameters": "1.4.1",
-    "@aws-amplify/amplify-prompts": "2.6.6",
-    "@aws-amplify/amplify-util-import": "2.4.0",
-    "@aws-amplify/cli-extensibility-helper": "3.0.1",
-    "amplify-headless-interface": "1.17.1",
-    "amplify-util-headless-input": "1.9.10",
-=======
+    "@aws-amplify/amplify-cli-core": "4.0.3",
     "@aws-amplify/amplify-environment-parameters": "1.4.3",
     "@aws-amplify/amplify-prompts": "2.6.8",
     "@aws-amplify/amplify-util-import": "2.4.2",
     "@aws-amplify/cli-extensibility-helper": "3.0.3",
-    "amplify-cli-core": "4.0.3",
     "amplify-headless-interface": "1.17.3",
     "amplify-util-headless-input": "1.9.12",
->>>>>>> 43bde186
     "aws-cdk-lib": "~2.68.0",
     "aws-sdk": "^2.1354.0",
     "chalk": "^4.1.1",
