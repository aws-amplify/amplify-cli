{
  "name": "@aws-amplify/amplify-category-storage",
<<<<<<< HEAD
  "version": "5.2.0",
=======
  "version": "5.2.3",
>>>>>>> 65d11e93
  "description": "amplify-cli storage plugin",
  "repository": {
    "type": "git",
    "url": "https://github.com/aws-amplify/amplify-cli.git",
    "directory": "packages/amplify-category-storage"
  },
  "author": "Amazon Web Services",
  "license": "Apache-2.0",
  "main": "lib/index.js",
  "types": "lib/index.d.ts",
  "scripts": {
    "build": "tsc",
    "test": "jest --logHeapUsage",
    "clean": "rimraf lib tsconfig.tsbuildinfo node_modules",
    "watch": "tsc -w",
    "generateSchemas": "ts-node ./resources/genInputSchema.ts",
    "extract-api": "ts-node ../../scripts/extract-api.ts"
  },
  "keywords": [
    "amplify",
    "aws"
  ],
  "publishConfig": {
    "access": "public"
  },
  "dependencies": {
<<<<<<< HEAD
    "@aws-amplify/amplify-cli-core": "4.0.5",
    "@aws-amplify/amplify-environment-parameters": "1.6.0",
    "@aws-amplify/amplify-prompts": "2.7.0",
    "@aws-amplify/amplify-util-import": "2.6.0",
    "@aws-amplify/cli-extensibility-helper": "3.0.5",
=======
    "@aws-amplify/amplify-cli-core": "4.0.8",
    "@aws-amplify/amplify-environment-parameters": "1.6.3",
    "@aws-amplify/amplify-prompts": "2.7.0",
    "@aws-amplify/amplify-util-import": "2.6.0",
    "@aws-amplify/cli-extensibility-helper": "3.0.8",
>>>>>>> 65d11e93
    "amplify-headless-interface": "1.17.3",
    "amplify-util-headless-input": "1.9.12",
    "aws-cdk-lib": "~2.68.0",
    "aws-sdk": "^2.1354.0",
    "chalk": "^4.1.1",
    "constructs": "^10.0.5",
    "enquirer": "^2.3.6",
    "fs-extra": "^8.1.0",
    "lodash": "^4.17.21",
    "promise-sequential": "^1.1.1",
    "uuid": "^8.3.2",
    "vm2": "^3.9.16"
  },
  "devDependencies": {
    "cloudform-types": "^4.2.0",
    "rimraf": "^3.0.2"
  },
  "jest": {
    "testEnvironmentOptions": {
      "url": "http://localhost"
    },
    "transform": {
      "^.+\\.tsx?$": "ts-jest"
    },
    "testRegex": "((\\.|/)(test|spec))\\.tsx?$",
    "moduleFileExtensions": [
      "ts",
      "tsx",
      "js",
      "jsx",
      "json",
      "node"
    ],
    "collectCoverage": true,
    "collectCoverageFrom": [
      "src/**/*.{ts,tsx,js,jsx}",
      "!src/__tests__/"
    ],
    "coverageReporters": [
      "json",
      "html"
    ]
  },
  "berry": {
    "plugins": [
      "@yarn/plugin-typescript"
    ]
  }
}<|MERGE_RESOLUTION|>--- conflicted
+++ resolved
@@ -1,10 +1,6 @@
 {
   "name": "@aws-amplify/amplify-category-storage",
-<<<<<<< HEAD
-  "version": "5.2.0",
-=======
   "version": "5.2.3",
->>>>>>> 65d11e93
   "description": "amplify-cli storage plugin",
   "repository": {
     "type": "git",
@@ -31,19 +27,11 @@
     "access": "public"
   },
   "dependencies": {
-<<<<<<< HEAD
-    "@aws-amplify/amplify-cli-core": "4.0.5",
-    "@aws-amplify/amplify-environment-parameters": "1.6.0",
-    "@aws-amplify/amplify-prompts": "2.7.0",
-    "@aws-amplify/amplify-util-import": "2.6.0",
-    "@aws-amplify/cli-extensibility-helper": "3.0.5",
-=======
     "@aws-amplify/amplify-cli-core": "4.0.8",
     "@aws-amplify/amplify-environment-parameters": "1.6.3",
     "@aws-amplify/amplify-prompts": "2.7.0",
     "@aws-amplify/amplify-util-import": "2.6.0",
     "@aws-amplify/cli-extensibility-helper": "3.0.8",
->>>>>>> 65d11e93
     "amplify-headless-interface": "1.17.3",
     "amplify-util-headless-input": "1.9.12",
     "aws-cdk-lib": "~2.68.0",
