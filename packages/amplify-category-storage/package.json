--- conflicted
+++ resolved
@@ -1,10 +1,6 @@
 {
   "name": "@aws-amplify/amplify-category-storage",
-<<<<<<< HEAD
-  "version": "5.5.20-next-7.0",
-=======
   "version": "5.5.20",
->>>>>>> ef7f5ebe
   "description": "amplify-cli storage plugin",
   "repository": {
     "type": "git",
@@ -31,19 +27,11 @@
     "access": "public"
   },
   "dependencies": {
-<<<<<<< HEAD
-    "@aws-amplify/amplify-cli-core": "4.4.1-next-7.0",
-    "@aws-amplify/amplify-environment-parameters": "1.9.19-next-7.0",
-    "@aws-amplify/amplify-prompts": "2.8.6",
-    "@aws-amplify/amplify-util-import": "2.8.3",
-    "@aws-amplify/cli-extensibility-helper": "3.0.38-next-7.0",
-=======
     "@aws-amplify/amplify-cli-core": "4.4.1",
     "@aws-amplify/amplify-environment-parameters": "1.9.19",
     "@aws-amplify/amplify-prompts": "2.8.6",
     "@aws-amplify/amplify-util-import": "2.8.3",
     "@aws-amplify/cli-extensibility-helper": "3.0.38",
->>>>>>> ef7f5ebe
     "amplify-headless-interface": "1.17.7",
     "amplify-util-headless-input": "1.9.18",
     "aws-cdk-lib": "~2.189.1",
