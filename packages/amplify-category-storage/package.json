{
  "name": "@aws-amplify/amplify-category-storage",
  "version": "5.0.2",
  "description": "amplify-cli storage plugin",
  "repository": {
    "type": "git",
    "url": "https://github.com/aws-amplify/amplify-cli.git",
    "directory": "packages/amplify-category-storage"
  },
  "author": "Amazon Web Services",
  "license": "Apache-2.0",
  "main": "lib/index.js",
  "types": "lib/index.d.ts",
  "scripts": {
    "build": "tsc",
    "test": "jest --logHeapUsage",
    "clean": "rimraf lib tsconfig.tsbuildinfo node_modules",
    "watch": "tsc -w",
    "generateSchemas": "ts-node ./resources/genInputSchema.ts",
    "extract-api": "ts-node ../../scripts/extract-api.ts"
  },
  "keywords": [
    "amplify",
    "aws"
  ],
  "publishConfig": {
    "access": "public"
  },
  "dependencies": {
<<<<<<< HEAD
    "@aws-amplify/amplify-cli-core": "4.0.1",
    "@aws-amplify/amplify-environment-parameters": "1.4.1",
    "@aws-amplify/amplify-headless-interface": "1.17.1",
    "@aws-amplify/amplify-prompts": "2.6.6",
    "@aws-amplify/amplify-util-import": "2.4.0",
    "@aws-amplify/cli-extensibility-helper": "3.0.1",
=======
    "@aws-amplify/amplify-cli-core": "4.0.2",
    "@aws-amplify/amplify-environment-parameters": "1.4.2",
    "@aws-amplify/amplify-prompts": "2.6.7",
    "@aws-amplify/amplify-util-import": "2.4.0",
    "@aws-amplify/cli-extensibility-helper": "3.0.2",
    "amplify-headless-interface": "1.17.1",
>>>>>>> e02e23c4
    "amplify-util-headless-input": "1.9.10",
    "aws-cdk-lib": "~2.68.0",
    "aws-sdk": "^2.1350.0",
    "chalk": "^4.1.1",
    "constructs": "^10.0.5",
    "enquirer": "^2.3.6",
    "fs-extra": "^8.1.0",
    "lodash": "^4.17.21",
    "promise-sequential": "^1.1.1",
    "uuid": "^8.3.2",
    "vm2": "^3.9.8"
  },
  "devDependencies": {
    "cloudform-types": "^4.2.0",
    "rimraf": "^3.0.2"
  },
  "jest": {
    "testURL": "http://localhost",
    "transform": {
      "^.+\\.tsx?$": "ts-jest"
    },
    "testRegex": "((\\.|/)(test|spec))\\.tsx?$",
    "moduleFileExtensions": [
      "ts",
      "tsx",
      "js",
      "jsx",
      "json",
      "node"
    ],
    "collectCoverage": true,
    "collectCoverageFrom": [
      "src/**/*.{ts,tsx,js,jsx}",
      "!src/__tests__/"
    ],
    "coverageReporters": [
      "json",
      "html"
    ]
  }
}<|MERGE_RESOLUTION|>--- conflicted
+++ resolved
@@ -27,21 +27,12 @@
     "access": "public"
   },
   "dependencies": {
-<<<<<<< HEAD
     "@aws-amplify/amplify-cli-core": "4.0.1",
     "@aws-amplify/amplify-environment-parameters": "1.4.1",
     "@aws-amplify/amplify-headless-interface": "1.17.1",
     "@aws-amplify/amplify-prompts": "2.6.6",
     "@aws-amplify/amplify-util-import": "2.4.0",
     "@aws-amplify/cli-extensibility-helper": "3.0.1",
-=======
-    "@aws-amplify/amplify-cli-core": "4.0.2",
-    "@aws-amplify/amplify-environment-parameters": "1.4.2",
-    "@aws-amplify/amplify-prompts": "2.6.7",
-    "@aws-amplify/amplify-util-import": "2.4.0",
-    "@aws-amplify/cli-extensibility-helper": "3.0.2",
-    "amplify-headless-interface": "1.17.1",
->>>>>>> e02e23c4
     "amplify-util-headless-input": "1.9.10",
     "aws-cdk-lib": "~2.68.0",
     "aws-sdk": "^2.1350.0",
