--- conflicted
+++ resolved
@@ -26,21 +26,10 @@
     "access": "public"
   },
   "dependencies": {
-<<<<<<< HEAD
-    "@aws-amplify/amplify-environment-parameters": "1.0.0",
-    "@aws-amplify/cli-extensibility-helper": "2.3.34",
-    "aws-cdk-lib": "^2.41.0",
-    "amplify-cli-core": "3.0.0",
-=======
     "@aws-amplify/amplify-environment-parameters": "1.1.3",
     "@aws-amplify/cli-extensibility-helper": "2.4.3",
-    "@aws-cdk/aws-dynamodb": "^1.159.0",
-    "@aws-cdk/aws-iam": "^1.159.0",
-    "@aws-cdk/aws-lambda": "^1.159.0",
-    "@aws-cdk/aws-s3": "^1.159.0",
-    "@aws-cdk/core": "^1.159.0",
+    "aws-cdk-lib": "^2.41.0",
     "amplify-cli-core": "3.2.2",
->>>>>>> 0e69509b
     "amplify-headless-interface": "1.15.0",
     "amplify-prompts": "2.6.0",
     "amplify-util-import": "2.2.36",
