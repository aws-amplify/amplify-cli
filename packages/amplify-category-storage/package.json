{
  "name": "@aws-amplify/amplify-category-storage",
  "version": "5.0.0",
  "description": "amplify-cli storage plugin",
  "repository": {
    "type": "git",
    "url": "https://github.com/aws-amplify/amplify-cli.git",
    "directory": "packages/amplify-category-storage"
  },
  "author": "Amazon Web Services",
  "license": "Apache-2.0",
  "main": "lib/index.js",
  "types": "lib/index.d.ts",
  "scripts": {
    "build": "tsc",
    "test": "jest --logHeapUsage",
    "clean": "rimraf lib tsconfig.tsbuildinfo node_modules",
    "watch": "tsc -w",
    "generateSchemas": "ts-node ./resources/genInputSchema.ts",
    "extract-api": "ts-node ../../scripts/extract-api.ts"
  },
  "keywords": [
    "amplify",
    "aws"
  ],
  "publishConfig": {
    "access": "public"
  },
  "dependencies": {
    "@aws-amplify/amplify-environment-parameters": "1.4.0",
    "@aws-amplify/amplify-headless-interface": "1.17.1",
    "@aws-amplify/amplify-util-headless-input": "1.9.10",
    "@aws-amplify/amplify-util-import": "2.4.0",
    "@aws-amplify/amplify-prompts": "2.6.5",
    "@aws-amplify/cli-extensibility-helper": "3.0.0",
    "amplify-cli-core": "4.0.0",
<<<<<<< HEAD
    "amplify-prompts": "2.6.5",
    "aws-cdk-lib": "~2.53.0",
=======
    "amplify-headless-interface": "1.17.1",
    "amplify-util-headless-input": "1.9.10",
    "aws-cdk-lib": "~2.68.0",
>>>>>>> 5c230720
    "aws-sdk": "^2.1233.0",
    "chalk": "^4.1.1",
    "constructs": "^10.0.5",
    "enquirer": "^2.3.6",
    "fs-extra": "^8.1.0",
    "lodash": "^4.17.21",
    "promise-sequential": "^1.1.1",
    "uuid": "^8.3.2",
    "vm2": "^3.9.8"
  },
  "devDependencies": {
    "cloudform-types": "^4.2.0",
    "rimraf": "^3.0.2"
  },
  "jest": {
    "testURL": "http://localhost",
    "transform": {
      "^.+\\.tsx?$": "ts-jest"
    },
    "testRegex": "((\\.|/)(test|spec))\\.tsx?$",
    "moduleFileExtensions": [
      "ts",
      "tsx",
      "js",
      "jsx",
      "json",
      "node"
    ],
    "collectCoverage": true,
    "collectCoverageFrom": [
      "src/**/*.{ts,tsx,js,jsx}",
      "!src/__tests__/"
    ],
    "coverageReporters": [
      "json",
      "html"
    ]
  }
}<|MERGE_RESOLUTION|>--- conflicted
+++ resolved
@@ -34,14 +34,7 @@
     "@aws-amplify/amplify-prompts": "2.6.5",
     "@aws-amplify/cli-extensibility-helper": "3.0.0",
     "amplify-cli-core": "4.0.0",
-<<<<<<< HEAD
-    "amplify-prompts": "2.6.5",
-    "aws-cdk-lib": "~2.53.0",
-=======
-    "amplify-headless-interface": "1.17.1",
-    "amplify-util-headless-input": "1.9.10",
     "aws-cdk-lib": "~2.68.0",
->>>>>>> 5c230720
     "aws-sdk": "^2.1233.0",
     "chalk": "^4.1.1",
     "constructs": "^10.0.5",
