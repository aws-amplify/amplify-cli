--- conflicted
+++ resolved
@@ -1,11 +1,6 @@
 {
-<<<<<<< HEAD
-  "name": "amplify-frontend-flutter",
+  "name": "@aws-amplify/amplify-frontend-flutter",
   "version": "1.4.0-beta.1",
-=======
-  "name": "@aws-amplify/amplify-frontend-flutter",
-  "version": "1.3.5",
->>>>>>> 7fb5d63e
   "description": "amplify-cli front-end plugin for Flutter projects",
   "repository": {
     "type": "git",
