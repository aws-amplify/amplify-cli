{
<<<<<<< HEAD
  "name": "amplify-frontend-flutter",
  "version": "1.4.0-cdkv2.1",
=======
  "name": "@aws-amplify/amplify-frontend-flutter",
  "version": "1.4.0-beta.1",
>>>>>>> 811165ee
  "description": "amplify-cli front-end plugin for Flutter projects",
  "repository": {
    "type": "git",
    "url": "https://github.com/aws-amplify/amplify-cli.git",
    "directory": "packages/amplify-frontend-flutter"
  },
  "author": "Amazon Web Services",
  "license": "Apache-2.0",
  "main": "index.js",
  "keywords": [
    "graphql",
    "appsync",
    "aws"
  ],
  "publishConfig": {
    "access": "public"
  },
  "scripts": {
    "test": "jest --logHeapUsage",
    "test-watch": "yarn test --watch"
  },
  "dependencies": {
    "fs-extra": "^8.1.0",
    "graphql-config": "^2.2.1",
    "inquirer": "^7.3.3"
  }
}<|MERGE_RESOLUTION|>--- conflicted
+++ resolved
@@ -1,11 +1,6 @@
 {
-<<<<<<< HEAD
-  "name": "amplify-frontend-flutter",
+  "name": "@aws-amplify/amplify-frontend-flutter",
   "version": "1.4.0-cdkv2.1",
-=======
-  "name": "@aws-amplify/amplify-frontend-flutter",
-  "version": "1.4.0-beta.1",
->>>>>>> 811165ee
   "description": "amplify-cli front-end plugin for Flutter projects",
   "repository": {
     "type": "git",
