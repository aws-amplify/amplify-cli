{
  "name": "amplify-frontend-android",
<<<<<<< HEAD
  "version": "2.13.4",
=======
  "version": "2.13.5",
>>>>>>> 68315350
  "description": "amplify-cli front-end plugin for Android project",
  "repository": {
    "type": "git",
    "url": "https://github.com/aws-amplify/amplify-cli.git",
    "directory": "packages/amplify-frontend-android"
  },
  "author": "Amazon Web Services",
  "license": "Apache-2.0",
  "main": "index.js",
  "keywords": [
    "graphql",
    "appsync",
    "aws"
  ],
  "dependencies": {
    "fs-extra": "^8.1.0",
    "graphql-config": "^2.2.1",
    "inquirer": "^7.3.3"
  }
}<|MERGE_RESOLUTION|>--- conflicted
+++ resolved
@@ -1,10 +1,6 @@
 {
   "name": "amplify-frontend-android",
-<<<<<<< HEAD
-  "version": "2.13.4",
-=======
   "version": "2.13.5",
->>>>>>> 68315350
   "description": "amplify-cli front-end plugin for Android project",
   "repository": {
     "type": "git",
