--- conflicted
+++ resolved
@@ -1,11 +1,6 @@
 {
-<<<<<<< HEAD
-  "name": "amplify-frontend-android",
+  "name": "@aws-amplify/amplify-frontend-android",
   "version": "3.5.0-cdkv2.0",
-=======
-  "name": "@aws-amplify/amplify-frontend-android",
-  "version": "3.5.0-beta.1",
->>>>>>> 811165ee
   "description": "amplify-cli front-end plugin for Android project",
   "repository": {
     "type": "git",
