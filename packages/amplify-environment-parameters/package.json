{
  "name": "@aws-amplify/amplify-environment-parameters",
  "version": "1.0.0",
  "description": "Amplify CLI environment parameter manager",
  "repository": {
    "type": "git",
    "url": "https://github.com/aws-amplify/amplify-cli.git",
    "directory": "packages/amplify-environment-parameters"
  },
  "author": "Amazon Web Services",
  "license": "Apache-2.0",
  "main": "lib/index.js",
  "types": "lib/index.d.ts",
  "keywords": [
    "amplify",
    "aws"
  ],
  "scripts": {
    "build": "tsc",
    "watch": "tsc -w",
    "clean": "rimraf lib tsconfig.tsbuildinfo node_modules",
    "test": "jest"
  },
  "dependencies": {
<<<<<<< HEAD
    "amplify-cli-core": "2.12.0",
    "aws-sdk": "^2.1113.0",
=======
    "amplify-cli-core": "3.0.0",
>>>>>>> 976b4c48
    "lodash": "^4.17.21"
  },
  "devDependencies": {
    "aws-sdk": "^2.1113.0"
  },
  "jest": {
    "collectCoverage": true,
    "transform": {
      "^.+\\.tsx?$": "ts-jest"
    },
    "testURL": "http://localhost",
    "testRegex": "((\\.|/)(test|spec))\\.(jsx?|tsx?)$",
    "moduleFileExtensions": [
      "ts",
      "tsx",
      "js",
      "jsx",
      "json",
      "node"
    ]
  }
}<|MERGE_RESOLUTION|>--- conflicted
+++ resolved
@@ -22,12 +22,8 @@
     "test": "jest"
   },
   "dependencies": {
-<<<<<<< HEAD
-    "amplify-cli-core": "2.12.0",
+    "amplify-cli-core": "3.0.0",
     "aws-sdk": "^2.1113.0",
-=======
-    "amplify-cli-core": "3.0.0",
->>>>>>> 976b4c48
     "lodash": "^4.17.21"
   },
   "devDependencies": {
