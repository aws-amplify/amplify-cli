--- conflicted
+++ resolved
@@ -1,10 +1,6 @@
 {
   "name": "@aws-amplify/amplify-environment-parameters",
-<<<<<<< HEAD
-  "version": "1.9.17-beta-latest.0",
-=======
   "version": "1.9.18",
->>>>>>> 9cd70227
   "description": "Amplify CLI environment parameter manager",
   "repository": {
     "type": "git",
@@ -31,11 +27,7 @@
     "generate-schemas": "mkdirp lib/schemas src/schemas && ts-json-schema-generator --path src/backend-parameters.d.ts --type BackendParameters --no-type-check --out lib/schemas/BackendParameters.schema.json && copyfiles --flat lib/schemas/BackendParameters.schema.json src/schemas"
   },
   "dependencies": {
-<<<<<<< HEAD
-    "@aws-amplify/amplify-cli-core": "4.4.0-beta-latest.0",
-=======
     "@aws-amplify/amplify-cli-core": "4.4.0",
->>>>>>> 9cd70227
     "ajv": "^6.12.6",
     "lodash": "^4.17.21"
   },
