{
  "name": "@aws-amplify/amplify-environment-parameters",
  "version": "1.5.0",
  "description": "Amplify CLI environment parameter manager",
  "repository": {
    "type": "git",
    "url": "https://github.com/aws-amplify/amplify-cli.git",
    "directory": "packages/amplify-environment-parameters"
  },
  "author": "Amazon Web Services",
  "license": "Apache-2.0",
  "main": "lib/index.js",
  "types": "lib/index.d.ts",
  "keywords": [
    "amplify",
    "aws"
  ],
  "publishConfig": {
    "access": "public"
  },
  "scripts": {
    "build": "yarn generate-schemas && tsc",
    "watch": "tsc -w",
    "clean": "rimraf lib tsconfig.tsbuildinfo node_modules src/schemas",
    "test": "jest --logHeapUsage",
    "extract-api": "ts-node ../../scripts/extract-api.ts",
    "generate-schemas": "mkdirp lib/schemas src/schemas && ts-json-schema-generator --path src/backend-parameters.d.ts --type BackendParameters --no-type-check --out lib/schemas/BackendParameters.schema.json && copyfiles --flat lib/schemas/BackendParameters.schema.json src/schemas"
  },
  "dependencies": {
    "@aws-amplify/amplify-cli-core": "4.0.4",
    "ajv": "^6.12.6",
<<<<<<< HEAD
    "lodash": "^4.17.21"
  },
  "devDependencies": {
    "aws-sdk": "^2.1354.0",
=======
    "amplify-cli-core": "4.0.4",
    "lodash": "^4.17.21"
  },
  "devDependencies": {
    "aws-sdk": "^2.1350.0",
>>>>>>> 0aa016fc
    "mkdirp": "^1.0.4",
    "ts-json-schema-generator": "~1.1.2"
  },
  "jest": {
    "collectCoverage": true,
    "transform": {
      "^.+\\.tsx?$": "ts-jest"
    },
    "collectCoverageFrom": [
      "src/**/*.{ts,tsx,js,jsx}",
      "!src/__tests__/"
    ],
    "testURL": "http://localhost",
    "testRegex": "((\\.|/)(test|spec))\\.(jsx?|tsx?)$",
    "moduleFileExtensions": [
      "ts",
      "tsx",
      "js",
      "jsx",
      "json",
      "node"
    ]
  }
}<|MERGE_RESOLUTION|>--- conflicted
+++ resolved
@@ -29,18 +29,11 @@
   "dependencies": {
     "@aws-amplify/amplify-cli-core": "4.0.4",
     "ajv": "^6.12.6",
-<<<<<<< HEAD
+    "amplify-cli-core": "4.0.4",
     "lodash": "^4.17.21"
   },
   "devDependencies": {
     "aws-sdk": "^2.1354.0",
-=======
-    "amplify-cli-core": "4.0.4",
-    "lodash": "^4.17.21"
-  },
-  "devDependencies": {
-    "aws-sdk": "^2.1350.0",
->>>>>>> 0aa016fc
     "mkdirp": "^1.0.4",
     "ts-json-schema-generator": "~1.1.2"
   },
