--- conflicted
+++ resolved
@@ -25,12 +25,8 @@
     "test": "jest"
   },
   "dependencies": {
-<<<<<<< HEAD
-    "amplify-cli-core": "3.2.0",
+    "amplify-cli-core": "3.2.1",
     "aws-sdk": "^2.1113.0",
-=======
-    "amplify-cli-core": "3.2.1",
->>>>>>> 85696bd2
     "lodash": "^4.17.21"
   },
   "devDependencies": {
