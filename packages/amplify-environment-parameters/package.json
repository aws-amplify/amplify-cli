--- conflicted
+++ resolved
@@ -1,10 +1,6 @@
 {
   "name": "@aws-amplify/amplify-environment-parameters",
-<<<<<<< HEAD
-  "version": "1.9.16-gen2-migration-test-alpha.0",
-=======
   "version": "1.9.16",
->>>>>>> 9d1bb1a3
   "description": "Amplify CLI environment parameter manager",
   "repository": {
     "type": "git",
@@ -31,11 +27,7 @@
     "generate-schemas": "mkdirp lib/schemas src/schemas && ts-json-schema-generator --path src/backend-parameters.d.ts --type BackendParameters --no-type-check --out lib/schemas/BackendParameters.schema.json && copyfiles --flat lib/schemas/BackendParameters.schema.json src/schemas"
   },
   "dependencies": {
-<<<<<<< HEAD
-    "@aws-amplify/amplify-cli-core": "4.4.0-gen2-migration-test-alpha.0",
-=======
     "@aws-amplify/amplify-cli-core": "4.3.11",
->>>>>>> 9d1bb1a3
     "ajv": "^6.12.6",
     "lodash": "^4.17.21"
   },
