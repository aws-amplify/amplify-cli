--- conflicted
+++ resolved
@@ -25,12 +25,8 @@
     "test": "jest --logHeapUsage"
   },
   "dependencies": {
-<<<<<<< HEAD
-    "amplify-cli-core": "3.2.1",
+    "amplify-cli-core": "3.2.2",
     "aws-sdk": "^2.1113.0",
-=======
-    "amplify-cli-core": "3.2.2",
->>>>>>> b1fdc863
     "lodash": "^4.17.21"
   },
   "devDependencies": {
