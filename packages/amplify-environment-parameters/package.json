--- conflicted
+++ resolved
@@ -1,10 +1,6 @@
 {
   "name": "@aws-amplify/amplify-environment-parameters",
-<<<<<<< HEAD
   "version": "1.2.0-beta.1",
-=======
-  "version": "1.2.1",
->>>>>>> 6eec17e7
   "description": "Amplify CLI environment parameter manager",
   "repository": {
     "type": "git",
@@ -30,11 +26,7 @@
     "extract-api": "ts-node ../../scripts/extract-api.ts"
   },
   "dependencies": {
-<<<<<<< HEAD
     "amplify-cli-core": "4.0.0-beta.1",
-=======
-    "amplify-cli-core": "3.4.0",
->>>>>>> 6eec17e7
     "lodash": "^4.17.21"
   },
   "devDependencies": {
