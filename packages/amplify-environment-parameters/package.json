{
  "name": "@aws-amplify/amplify-environment-parameters",
<<<<<<< HEAD
  "version": "1.2.0-cdkv2.5",
=======
  "version": "1.3.3",
>>>>>>> bf023e66
  "description": "Amplify CLI environment parameter manager",
  "repository": {
    "type": "git",
    "url": "https://github.com/aws-amplify/amplify-cli.git",
    "directory": "packages/amplify-environment-parameters"
  },
  "author": "Amazon Web Services",
  "license": "Apache-2.0",
  "main": "lib/index.js",
  "types": "lib/index.d.ts",
  "keywords": [
    "amplify",
    "aws"
  ],
  "publishConfig": {
    "access": "public"
  },
  "scripts": {
    "build": "yarn generate-schemas && tsc",
    "watch": "tsc -w",
    "clean": "rimraf lib tsconfig.tsbuildinfo node_modules src/schemas",
    "test": "jest --logHeapUsage",
    "extract-api": "ts-node ../../scripts/extract-api.ts",
    "generate-schemas": "mkdirp lib/schemas src/schemas && ts-json-schema-generator --path src/backend-parameters.d.ts --type BackendParameters --no-type-check --out lib/schemas/BackendParameters.schema.json && copyfiles --flat lib/schemas/BackendParameters.schema.json src/schemas"
  },
  "dependencies": {
    "ajv": "^6.12.6",
    "amplify-cli-core": "4.0.0-cdkv2.5",
    "lodash": "^4.17.21"
  },
  "devDependencies": {
    "aws-sdk": "^2.1233.0",
    "mkdirp": "^1.0.4",
    "ts-json-schema-generator": "~1.1.2"
  },
  "jest": {
    "collectCoverage": true,
    "transform": {
      "^.+\\.tsx?$": "ts-jest"
    },
    "collectCoverageFrom": [
      "src/**/*.{ts,tsx,js,jsx}",
      "!src/__tests__/"
    ],
    "testURL": "http://localhost",
    "testRegex": "((\\.|/)(test|spec))\\.(jsx?|tsx?)$",
    "moduleFileExtensions": [
      "ts",
      "tsx",
      "js",
      "jsx",
      "json",
      "node"
    ]
  }
}<|MERGE_RESOLUTION|>--- conflicted
+++ resolved
@@ -1,10 +1,6 @@
 {
   "name": "@aws-amplify/amplify-environment-parameters",
-<<<<<<< HEAD
-  "version": "1.2.0-cdkv2.5",
-=======
   "version": "1.3.3",
->>>>>>> bf023e66
   "description": "Amplify CLI environment parameter manager",
   "repository": {
     "type": "git",
