--- conflicted
+++ resolved
@@ -186,33 +186,10 @@
    * If parameters are missing and appId and envName are specified, a specific error recovery message will be included
    * Otherwise, a more generic error is thrown
    */
-<<<<<<< HEAD
-  async verifyExpectedEnvParameters(resourceFilterList?: IAmplifyResource[]): Promise<void> {
-    const missingParameters = await this.getMissingParameters(resourceFilterList);
-
-    if (missingParameters.length > 0) {
-      const missingParameterNames = missingParameters.map((param) => param.parameterName);
-
-      const missingFullPaths = missingParameters.map(({ resourceName, categoryName, parameterName }) =>
-        getFullParameterStorePath(categoryName, resourceName, parameterName),
-      );
-
-      const resolution =
-        `Run 'amplify push' interactively to specify values.\n` +
-        `Alternatively, manually add values in SSM ParameterStore for the following parameter names:\n\n` +
-        `${missingFullPaths.join('\n')}\n`;
-      throw new AmplifyError('EnvironmentConfigurationError', {
-        message: `This environment is missing some parameter values.`,
-        details: `[${missingParameterNames}] ${missingParameterNames.length > 1 ? 'does' : 'do'} not have values.`,
-        resolution,
-        link: 'https://docs.amplify.aws/cli/reference/ssm-parameter-store/#manually-creating-parameters',
-      });
-=======
   async verifyExpectedEnvParameters(resourceFilterList?: IAmplifyResource[], appId?: string, envName?: string): Promise<void> {
     const missingParameters = await this.getMissingParameters(resourceFilterList);
     if (missingParameters.length === 0) {
       return;
->>>>>>> b289cbc0
     }
     throw getMissingParametersError(missingParameters, appId, envName);
   }
@@ -253,13 +230,8 @@
 export type ServiceUploadHandler = (key: string, value: string | number | boolean) => Promise<void>;
 export type ServiceDownloadHandler = (parameters: string[]) => Promise<Record<string, string | number | boolean>>;
 
-<<<<<<< HEAD
-const getFullParameterStorePath = (categoryName: string, resourceName: string, paramName: string) =>
-  `${stateManager.getAppID()}/${stateManager.getCurrentEnvName()}/${getParameterStoreKey(categoryName, resourceName, paramName)}`;
-=======
 const getFullParameterStorePath = (categoryName: string, resourceName: string, paramName: string, appId: string, envName: string) =>
   `/amplify/${appId}/${envName}/${getParameterStoreKey(categoryName, resourceName, paramName)}`;
->>>>>>> b289cbc0
 const getParameterStoreKey = (categoryName: string, resourceName: string, paramName: string): string =>
   `AMPLIFY_${categoryName}_${resourceName}_${paramName}`;
 
