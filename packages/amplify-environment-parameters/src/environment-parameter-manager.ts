--- conflicted
+++ resolved
@@ -196,7 +196,6 @@
   removeResourceParamManager: (category: string, resource: string) => void;
   hasResourceParamManager: (category: string, resource: string) => boolean;
   getResourceParamManager: (category: string, resource: string) => ResourceParameterManager;
-<<<<<<< HEAD
   save: (serviceUploadHandler?: ServiceUploadHandler) => Promise<void>;
   getMissingParameters: () => Promise<{ categoryName: string; resourceName: string; parameterName: string }[]>;
   verifyExpectedEnvParameters: () => Promise<void>;
@@ -216,10 +215,6 @@
   const parameterName = fullParameter.split('_').slice(3).join('_'); // In case parameterName contains underscores
   return [categoryName, resourceName, parameterName];
 }
-=======
-  save: () => Promise<void>;
-};
->>>>>>> 7fc83828
 
 type ResourceParameter = {
   categoryName: string;
