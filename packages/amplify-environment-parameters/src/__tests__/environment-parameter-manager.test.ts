--- conflicted
+++ resolved
@@ -37,26 +37,11 @@
 
 describe('init', () => {
   it('loads params and registers save on exit listener', async () => {
-<<<<<<< HEAD
     const executeProcessEvents = getProcessEventSpy();
-    await ensureEnvParamManager();
-    executeProcessEvents('exit');
-=======
-    // eslint-disable-next-line @typescript-eslint/ban-types
-    const processEventListeners: Record<string | symbol, Function[]> = {};
-    jest.spyOn(process, 'on').mockImplementation((event, func) => {
-      if (Array.isArray(processEventListeners[event])) {
-        processEventListeners[event].push(func);
-      } else {
-        processEventListeners[event] = [func];
-      }
-      return process;
-    });
     await ensureEnvParamManager();
     // it's important that the save callback is registered on exit instead of beforeExit
     // because if save fails, beforeExit will be called again
-    processEventListeners.exit.forEach(fn => fn(0));
->>>>>>> 125486d8
+    executeProcessEvents('exit');
     expect(stateManagerMock.setTeamProviderInfo).toHaveBeenCalledWith(undefined, stubTPI);
   });
 });
