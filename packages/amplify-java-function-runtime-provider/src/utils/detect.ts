--- conflicted
+++ resolved
@@ -3,11 +3,7 @@
 import * as semver from 'semver';
 import { minJavaVersion, minGradleVersion } from './constants';
 import { CheckDependenciesResult } from '@aws-amplify/amplify-function-plugin-interface';
-<<<<<<< HEAD
-import { AmplifyError } from 'amplify-cli-core';
-=======
 import { AmplifyError } from '@aws-amplify/amplify-cli-core';
->>>>>>> b289cbc0
 
 export const checkJava = async (): Promise<CheckDependenciesResult> => {
   const executablePath = which.sync('java', {
