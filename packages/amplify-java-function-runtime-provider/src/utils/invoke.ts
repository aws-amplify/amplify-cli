import execa from 'execa';
import path from 'path';
import { InvocationRequest } from '@aws-amplify/amplify-function-plugin-interface';
import { packageName, relativeShimJarPath } from './constants';
<<<<<<< HEAD
import { AmplifyError, pathManager } from 'amplify-cli-core';
=======
import { AmplifyError, pathManager } from '@aws-amplify/amplify-cli-core';
>>>>>>> b289cbc0

export const invokeResource = async (request: InvocationRequest, context: any) => {
  const [handlerClassName, handlerMethodName] = request.handler.split('::');

  const childProcess = execa(
    'java',
    [
      '-jar',
      path.join(pathManager.getAmplifyPackageLibDirPath(packageName), relativeShimJarPath),
      path.join(request.srcRoot, 'build', 'libs', 'latest_build.jar'),
      handlerClassName,
      handlerMethodName,
    ],
    {
      input: request.event,
      env: { PATH: process.env.PATH, ...request.envVars }, // Java relies on PATH so we have to add that into the env
      extendEnv: false,
    },
  );
  childProcess.stderr?.pipe(process.stderr);
  childProcess.stdout?.pipe(process.stdout);

  const { stdout, exitCode } = await childProcess;
  if (exitCode !== 0) {
    throw new AmplifyError('LambdaFunctionInvokeError', { message: `java failed, exit code was ${exitCode}` });
  }
  const lines = stdout.split('\n');
  const lastLine = lines[lines.length - 1];
  let result = lastLine;
  try {
    result = JSON.parse(lastLine);
  } catch (err) {
    context.print.warning('Could not parse function output as JSON. Using raw output.');
  }
  return result;
};<|MERGE_RESOLUTION|>--- conflicted
+++ resolved
@@ -2,11 +2,7 @@
 import path from 'path';
 import { InvocationRequest } from '@aws-amplify/amplify-function-plugin-interface';
 import { packageName, relativeShimJarPath } from './constants';
-<<<<<<< HEAD
-import { AmplifyError, pathManager } from 'amplify-cli-core';
-=======
 import { AmplifyError, pathManager } from '@aws-amplify/amplify-cli-core';
->>>>>>> b289cbc0
 
 export const invokeResource = async (request: InvocationRequest, context: any) => {
   const [handlerClassName, handlerMethodName] = request.handler.split('::');
