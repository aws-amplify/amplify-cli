import execa from 'execa';
import path from 'path';
import { InvocationRequest } from 'amplify-function-plugin-interface';
import { packageName, relativeShimJarPath } from './constants';
import { pathManager } from 'amplify-cli-core';

export const invokeResource = async (request: InvocationRequest, context: any) => {
  const [handlerClassName, handlerMethodName] = request.handler.split('::');

  const childProcess = execa(
    'java',
    [
      '-jar',
      path.join(pathManager.getAmplifyPackageLibDirPath(packageName), relativeShimJarPath),
      path.join(request.srcRoot, 'build', 'libs', 'latest_build.jar'),
      handlerClassName,
      handlerMethodName,
    ],
    {
      input: request.event,
      env: request.envVars,
      extendEnv: false,
<<<<<<< HEAD
      stderr: 'inherit',
      stdout: 'inherit',
=======
>>>>>>> dceb13a7
    },
  );
  childProcess.stdout.pipe(process.stdout);

  const { stdout, exitCode } = await childProcess;
  if (exitCode !== 0) {
    throw new Error(`java failed, exit code was ${exitCode}`);
  }
  const lines = stdout.split('\n');
  const lastLine = lines[lines.length - 1];
  let result = lastLine;
  try {
    result = JSON.parse(lastLine);
  } catch (err) {
    context.print.warning('Could not parse function output as JSON. Using raw output.');
  }
  return result;
};<|MERGE_RESOLUTION|>--- conflicted
+++ resolved
@@ -20,11 +20,8 @@
       input: request.event,
       env: request.envVars,
       extendEnv: false,
-<<<<<<< HEAD
       stderr: 'inherit',
       stdout: 'inherit',
-=======
->>>>>>> dceb13a7
     },
   );
   childProcess.stdout.pipe(process.stdout);
