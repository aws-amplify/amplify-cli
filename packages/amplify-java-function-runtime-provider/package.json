--- conflicted
+++ resolved
@@ -1,10 +1,6 @@
 {
   "name": "amplify-java-function-runtime-provider",
-<<<<<<< HEAD
-  "version": "2.3.49-beta-latest.0",
-=======
   "version": "2.3.50",
->>>>>>> 9cd70227
   "description": "Provides functionality related to functions in JAVA on AWS",
   "repository": {
     "type": "git",
@@ -29,11 +25,7 @@
     "extract-api": "ts-node ../../scripts/extract-api.ts"
   },
   "dependencies": {
-<<<<<<< HEAD
-    "@aws-amplify/amplify-cli-core": "4.4.0-beta-latest.0",
-=======
     "@aws-amplify/amplify-cli-core": "4.4.0",
->>>>>>> 9cd70227
     "@aws-amplify/amplify-function-plugin-interface": "1.12.1",
     "execa": "^5.1.1",
     "fs-extra": "^8.1.0",
