--- conflicted
+++ resolved
@@ -1,10 +1,6 @@
 {
   "name": "amplify-java-function-runtime-provider",
-<<<<<<< HEAD
-  "version": "2.3.18",
-=======
   "version": "2.3.21",
->>>>>>> 65d11e93
   "description": "Provides functionality related to functions in JAVA on AWS",
   "repository": {
     "type": "git",
@@ -29,11 +25,7 @@
     "extract-api": "ts-node ../../scripts/extract-api.ts"
   },
   "dependencies": {
-<<<<<<< HEAD
-    "@aws-amplify/amplify-cli-core": "4.0.5",
-=======
     "@aws-amplify/amplify-cli-core": "4.0.8",
->>>>>>> 65d11e93
     "@aws-amplify/amplify-function-plugin-interface": "1.10.2",
     "execa": "^5.1.1",
     "fs-extra": "^8.1.0",
