--- conflicted
+++ resolved
@@ -1,10 +1,6 @@
 {
   "name": "@aws-amplify/cli",
-<<<<<<< HEAD
   "version": "11.0.0-beta.4",
-=======
-  "version": "10.7.0",
->>>>>>> 396c03fd
   "description": "Amplify CLI",
   "repository": {
     "type": "git",
@@ -40,11 +36,7 @@
     "tar-stream": "^2.2.0"
   },
   "devDependencies": {
-<<<<<<< HEAD
     "@aws-amplify/cli-internal": "11.0.0-beta.4",
-=======
-    "@aws-amplify/cli-internal": "10.7.0",
->>>>>>> 396c03fd
     "@types/tar": "^6.1.1",
     "rimraf": "^3.0.2"
   }
