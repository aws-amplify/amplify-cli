{
  "name": "@aws-amplify/cli",
<<<<<<< HEAD
  "version": "12.13.0-gen2-migrations-alpha.0",
=======
  "version": "12.13.0",
>>>>>>> 265726dd
  "description": "Amplify CLI",
  "repository": {
    "type": "git",
    "url": "https://github.com/aws-amplify/amplify-cli.git",
    "directory": "packages/amplify-cli"
  },
  "author": "Amazon Web Services",
  "license": "Apache-2.0",
  "keywords": [
    "graphql",
    "appsync",
    "aws"
  ],
  "bin": {
    "amplify": "./lib/run.js"
  },
  "publishConfig": {
    "access": "public"
  },
  "scripts": {
    "build": "tsc",
    "postinstall": "node ./lib/install.js || echo \"failed to install amplify binary\"",
    "prepublishOnly": "rimraf ./lib && tsc",
    "run": "ts-node ./run.ts",
    "extract-api": "ts-node ../../scripts/extract-api.ts"
  },
  "engines": {
    "node": ">=12.0.0"
  },
  "dependencies": {
    "axios": "^1.6.7",
    "rimraf": "^3.0.2",
    "tar-stream": "^2.2.0"
  },
  "devDependencies": {
<<<<<<< HEAD
    "@aws-amplify/cli-internal": "12.13.0-gen2-migrations-alpha.0",
=======
    "@aws-amplify/cli-internal": "12.13.0",
>>>>>>> 265726dd
    "@types/tar": "^6.1.1",
    "rimraf": "^3.0.2"
  },
  "berry": {
    "plugins": [
      "@yarn/plugin-typescript"
    ]
  }
}<|MERGE_RESOLUTION|>--- conflicted
+++ resolved
@@ -1,10 +1,6 @@
 {
   "name": "@aws-amplify/cli",
-<<<<<<< HEAD
-  "version": "12.13.0-gen2-migrations-alpha.0",
-=======
   "version": "12.13.0",
->>>>>>> 265726dd
   "description": "Amplify CLI",
   "repository": {
     "type": "git",
@@ -40,11 +36,7 @@
     "tar-stream": "^2.2.0"
   },
   "devDependencies": {
-<<<<<<< HEAD
-    "@aws-amplify/cli-internal": "12.13.0-gen2-migrations-alpha.0",
-=======
     "@aws-amplify/cli-internal": "12.13.0",
->>>>>>> 265726dd
     "@types/tar": "^6.1.1",
     "rimraf": "^3.0.2"
   },
