{
  "name": "@aws-amplify/cli",
<<<<<<< HEAD
  "version": "11.1.0",
=======
  "version": "11.1.1",
>>>>>>> 0aa016fc
  "description": "Amplify CLI",
  "repository": {
    "type": "git",
    "url": "https://github.com/aws-amplify/amplify-cli.git",
    "directory": "packages/amplify-cli"
  },
  "author": "Amazon Web Services",
  "license": "Apache-2.0",
  "keywords": [
    "graphql",
    "appsync",
    "aws"
  ],
  "bin": {
    "amplify": "./lib/run.js"
  },
  "publishConfig": {
    "access": "public"
  },
  "scripts": {
    "build": "tsc",
    "postinstall": "node ./lib/install.js || echo \"failed to install amplify binary\"",
    "prepublishOnly": "rimraf ./lib && tsc",
    "run": "ts-node ./run.ts",
    "extract-api": "ts-node ../../scripts/extract-api.ts"
  },
  "engines": {
    "node": ">=12.0.0"
  },
  "dependencies": {
    "axios": "^0.26.0",
    "rimraf": "^3.0.2",
    "tar-stream": "^2.2.0"
  },
  "devDependencies": {
<<<<<<< HEAD
    "@aws-amplify/cli-internal": "11.1.0",
=======
    "@aws-amplify/cli-internal": "11.1.1",
>>>>>>> 0aa016fc
    "@types/tar": "^6.1.1",
    "rimraf": "^3.0.2"
  }
}<|MERGE_RESOLUTION|>--- conflicted
+++ resolved
@@ -1,10 +1,6 @@
 {
   "name": "@aws-amplify/cli",
-<<<<<<< HEAD
-  "version": "11.1.0",
-=======
   "version": "11.1.1",
->>>>>>> 0aa016fc
   "description": "Amplify CLI",
   "repository": {
     "type": "git",
@@ -40,11 +36,7 @@
     "tar-stream": "^2.2.0"
   },
   "devDependencies": {
-<<<<<<< HEAD
-    "@aws-amplify/cli-internal": "11.1.0",
-=======
     "@aws-amplify/cli-internal": "11.1.1",
->>>>>>> 0aa016fc
     "@types/tar": "^6.1.1",
     "rimraf": "^3.0.2"
   }
