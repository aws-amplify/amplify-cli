--- conflicted
+++ resolved
@@ -1,10 +1,6 @@
 {
   "name": "@aws-amplify/cli",
-<<<<<<< HEAD
-  "version": "12.15.0-next-6.0",
-=======
   "version": "13.0.0",
->>>>>>> e936bfd8
   "description": "Amplify CLI",
   "repository": {
     "type": "git",
@@ -40,11 +36,7 @@
     "tar-stream": "^2.2.0"
   },
   "devDependencies": {
-<<<<<<< HEAD
-    "@aws-amplify/cli-internal": "12.15.0-next-6.0",
-=======
     "@aws-amplify/cli-internal": "13.0.0",
->>>>>>> e936bfd8
     "@types/tar": "^6.1.1",
     "rimraf": "^3.0.2"
   },
