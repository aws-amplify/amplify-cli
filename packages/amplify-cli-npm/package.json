{
  "name": "@aws-amplify/cli",
<<<<<<< HEAD
  "version": "12.15.0-next-1.0",
=======
  "version": "12.14.4",
>>>>>>> 9cd70227
  "description": "Amplify CLI",
  "repository": {
    "type": "git",
    "url": "https://github.com/aws-amplify/amplify-cli.git",
    "directory": "packages/amplify-cli"
  },
  "author": "Amazon Web Services",
  "license": "Apache-2.0",
  "keywords": [
    "graphql",
    "appsync",
    "aws"
  ],
  "bin": {
    "amplify": "./lib/run.js"
  },
  "publishConfig": {
    "access": "public"
  },
  "scripts": {
    "build": "tsc",
    "postinstall": "node ./lib/install.js || echo \"failed to install amplify binary\"",
    "prepublishOnly": "rimraf ./lib && tsc",
    "run": "ts-node ./run.ts",
    "extract-api": "ts-node ../../scripts/extract-api.ts"
  },
  "engines": {
    "node": ">=12.0.0"
  },
  "dependencies": {
    "axios": "^1.6.7",
    "rimraf": "^3.0.2",
    "tar-stream": "^2.2.0"
  },
  "devDependencies": {
<<<<<<< HEAD
    "@aws-amplify/cli-internal": "12.15.0-next-1.0",
=======
    "@aws-amplify/cli-internal": "12.14.4",
>>>>>>> 9cd70227
    "@types/tar": "^6.1.1",
    "rimraf": "^3.0.2"
  },
  "berry": {
    "plugins": [
      "@yarn/plugin-typescript"
    ]
  }
}<|MERGE_RESOLUTION|>--- conflicted
+++ resolved
@@ -1,10 +1,6 @@
 {
   "name": "@aws-amplify/cli",
-<<<<<<< HEAD
-  "version": "12.15.0-next-1.0",
-=======
   "version": "12.14.4",
->>>>>>> 9cd70227
   "description": "Amplify CLI",
   "repository": {
     "type": "git",
@@ -40,11 +36,7 @@
     "tar-stream": "^2.2.0"
   },
   "devDependencies": {
-<<<<<<< HEAD
-    "@aws-amplify/cli-internal": "12.15.0-next-1.0",
-=======
     "@aws-amplify/cli-internal": "12.14.4",
->>>>>>> 9cd70227
     "@types/tar": "^6.1.1",
     "rimraf": "^3.0.2"
   },
