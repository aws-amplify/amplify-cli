--- conflicted
+++ resolved
@@ -1,10 +1,6 @@
 {
   "name": "@aws-amplify/cli",
-<<<<<<< HEAD
-  "version": "10.3.2",
-=======
   "version": "10.4.0",
->>>>>>> 1c83b171
   "description": "Amplify CLI",
   "repository": {
     "type": "git",
@@ -39,11 +35,7 @@
     "tar-stream": "^2.2.0"
   },
   "devDependencies": {
-<<<<<<< HEAD
-    "@aws-amplify/cli-internal": "10.3.2",
-=======
     "@aws-amplify/cli-internal": "10.4.0",
->>>>>>> 1c83b171
     "@types/tar": "^6.1.1",
     "rimraf": "^3.0.2"
   }
