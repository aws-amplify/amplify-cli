import { Binary } from './binary';

/**
 * Proxies commands to the downloaded binary
 */
export const run = async (): Promise<void> => {
  const binary = new Binary();
  return binary.run();
};

/**
 * Downloads the amplify cli binary
 */
export const install = async (): Promise<void> => {
  const binary = new Binary();
  return binary.install();
};

<<<<<<< HEAD
// force version bump to 12.15.0
=======
// force version bump to 13.0.0
>>>>>>> 9cd70227
<|MERGE_RESOLUTION|>--- conflicted
+++ resolved
@@ -16,8 +16,4 @@
   return binary.install();
 };
 
-<<<<<<< HEAD
-// force version bump to 12.15.0
-=======
-// force version bump to 13.0.0
->>>>>>> 9cd70227
+// force version bump to 13.0.0