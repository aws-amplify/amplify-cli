--- conflicted
+++ resolved
@@ -16,8 +16,5 @@
   return binary.install();
 };
 
-<<<<<<< HEAD
-// force version bump to 12.14.0
-=======
-// Force version bump to 12.14.0
->>>>>>> 072ba427
+
+// Force version bump to 12.14.0