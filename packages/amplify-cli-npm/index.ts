import { Binary } from './binary';

/**
 * Proxies commands to the downloaded binary
 */
export const run = async (): Promise<void> => {
  const binary = new Binary();
  return binary.run();
};

/**
 * Downloads the amplify cli binary
 */
export const install = async (): Promise<void> => {
  const binary = new Binary();
  return binary.install();
};

<<<<<<< HEAD
// force major version bump for cdk v2
=======
// force minor version bump to 10.8
>>>>>>> 05f1f94f
<|MERGE_RESOLUTION|>--- conflicted
+++ resolved
@@ -16,8 +16,4 @@
   return binary.install();
 };
 
-<<<<<<< HEAD
-// force major version bump for cdk v2
-=======
-// force minor version bump to 10.8
->>>>>>> 05f1f94f
+// force minor version bump to 10.8