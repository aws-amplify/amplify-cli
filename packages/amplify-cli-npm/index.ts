--- conflicted
+++ resolved
@@ -16,8 +16,4 @@
   return binary.install();
 };
 
-<<<<<<< HEAD
-// force version bump to 12.13.0
-=======
-// force version bump to 12.14.0
->>>>>>> a274b640
+// force version bump to 12.14.0