import { Binary } from './binary';

/**
 * Proxies commands to the downloaded binary
 */
export const run = async (): Promise<void> => {
  const binary = new Binary();
  return binary.run();
};

/**
 * Downloads the amplify cli binary
 */
export const install = async (): Promise<void> => {
  const binary = new Binary();
  return binary.install();
};

<<<<<<< HEAD
// force minor version bump to 10.8
=======
// force minor version bump to 10.7.2
//
>>>>>>> 5da6da87
<|MERGE_RESOLUTION|>--- conflicted
+++ resolved
@@ -16,9 +16,5 @@
   return binary.install();
 };
 
-<<<<<<< HEAD
-// force minor version bump to 10.8
-=======
 // force minor version bump to 10.7.2
-//
->>>>>>> 5da6da87
+//