{
  "name": "graphql-http-transformer",
<<<<<<< HEAD
  "version": "3.1.0",
=======
  "version": "3.3.1",
>>>>>>> fce6ff2f
  "description": "An AppSync model transform for HTTP resolvers.",
  "main": "lib/index.js",
  "scripts": {
    "test": "jest",
    "test-ci": "jest --ci -i",
    "build": "tsc",
    "clean": "rm -rf ./lib"
  },
  "keywords": [
    "graphql",
    "appsync",
    "aws"
  ],
  "author": "Amazon Web Services",
  "license": "Apache-2.0",
  "dependencies": {
    "cloudform": "^3.5.0",
    "cloudform-types": "^3.7.0",
    "graphql": "^0.13.2",
    "graphql-mapping-template": "^3.0.5",
<<<<<<< HEAD
    "graphql-transformer-common": "^3.1.0",
    "graphql-transformer-core": "^3.1.0"
=======
    "graphql-transformer-common": "^3.4.0",
    "graphql-transformer-core": "^3.4.0"
>>>>>>> fce6ff2f
  },
  "devDependencies": {
    "@types/graphql": "^0.13.1",
    "@types/jest": "23.1.1",
    "@types/node": "^10.3.4",
    "aws-sdk": "^2.259.1",
    "graphql-transformer-common": "^2.0.1-multienv.0",
    "graphql-transformer-core": "^2.0.1-multienv.0",
    "jest": "^23.1.0",
    "ts-jest": "^22.4.6",
    "tslint": "^5.10.0",
    "typescript": "^2.8.3"
  },
  "jest": {
    "transform": {
      "^.+\\.tsx?$": "ts-jest"
    },
    "testURL": "http://localhost/",
    "testRegex": "(src/__tests__/.*.test.*)$",
    "moduleFileExtensions": [
      "ts",
      "tsx",
      "js",
      "jsx",
      "json",
      "node"
    ]
  }
}<|MERGE_RESOLUTION|>--- conflicted
+++ resolved
@@ -1,10 +1,6 @@
 {
   "name": "graphql-http-transformer",
-<<<<<<< HEAD
-  "version": "3.1.0",
-=======
   "version": "3.3.1",
->>>>>>> fce6ff2f
   "description": "An AppSync model transform for HTTP resolvers.",
   "main": "lib/index.js",
   "scripts": {
@@ -25,13 +21,8 @@
     "cloudform-types": "^3.7.0",
     "graphql": "^0.13.2",
     "graphql-mapping-template": "^3.0.5",
-<<<<<<< HEAD
-    "graphql-transformer-common": "^3.1.0",
-    "graphql-transformer-core": "^3.1.0"
-=======
     "graphql-transformer-common": "^3.4.0",
     "graphql-transformer-core": "^3.4.0"
->>>>>>> fce6ff2f
   },
   "devDependencies": {
     "@types/graphql": "^0.13.1",
