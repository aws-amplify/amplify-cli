{
  "name": "graphql-http-transformer",
<<<<<<< HEAD
  "version": "4.15.10",
=======
  "version": "4.15.22",
>>>>>>> 68315350
  "description": "An AppSync model transform for HTTP resolvers.",
  "repository": {
    "type": "git",
    "url": "https://github.com/aws-amplify/amplify-cli.git",
    "directory": "packages/graphql-http-transformer"
  },
  "author": "Amazon Web Services",
  "license": "Apache-2.0",
  "main": "lib/index.js",
  "types": "lib/index.d.ts",
  "keywords": [
    "graphql",
    "appsync",
    "aws"
  ],
  "scripts": {
    "test": "jest",
    "build": "tsc",
    "clean": "rimraf ./lib"
  },
  "dependencies": {
    "cloudform-types": "^4.2.0",
    "graphql": "^14.5.8",
<<<<<<< HEAD
    "graphql-mapping-template": "4.13.4",
    "graphql-transformer-common": "4.17.2",
    "graphql-transformer-core": "6.19.2"
=======
    "graphql-mapping-template": "4.15.3",
    "graphql-transformer-common": "4.17.11",
    "graphql-transformer-core": "6.21.7"
>>>>>>> 68315350
  },
  "devDependencies": {
    "@types/node": "^10.17.13"
  },
  "jest": {
    "transform": {
      "^.+\\.tsx?$": "ts-jest"
    },
    "testURL": "http://localhost/",
    "testRegex": "(src/__tests__/.*.test.*)$",
    "moduleFileExtensions": [
      "ts",
      "tsx",
      "js",
      "jsx",
      "json",
      "node"
    ],
    "collectCoverage": true
  }
}<|MERGE_RESOLUTION|>--- conflicted
+++ resolved
@@ -1,10 +1,6 @@
 {
   "name": "graphql-http-transformer",
-<<<<<<< HEAD
-  "version": "4.15.10",
-=======
   "version": "4.15.22",
->>>>>>> 68315350
   "description": "An AppSync model transform for HTTP resolvers.",
   "repository": {
     "type": "git",
@@ -28,15 +24,9 @@
   "dependencies": {
     "cloudform-types": "^4.2.0",
     "graphql": "^14.5.8",
-<<<<<<< HEAD
-    "graphql-mapping-template": "4.13.4",
-    "graphql-transformer-common": "4.17.2",
-    "graphql-transformer-core": "6.19.2"
-=======
     "graphql-mapping-template": "4.15.3",
     "graphql-transformer-common": "4.17.11",
     "graphql-transformer-core": "6.21.7"
->>>>>>> 68315350
   },
   "devDependencies": {
     "@types/node": "^10.17.13"
