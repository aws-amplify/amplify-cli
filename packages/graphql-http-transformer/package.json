--- conflicted
+++ resolved
@@ -19,17 +19,10 @@
   "dependencies": {
     "cloudform": "^4.1.0",
     "cloudform-types": "^4.1.0",
-<<<<<<< HEAD
     "graphql": "^14.5.8",
-    "graphql-mapping-template": "4.11.0",
-    "graphql-transformer-common": "4.11.0",
-    "graphql-transformer-core": "6.11.0"
-=======
-    "graphql": "^0.13.2",
     "graphql-mapping-template": "4.12.0",
     "graphql-transformer-common": "4.12.0",
     "graphql-transformer-core": "6.12.0"
->>>>>>> 4fb26498
   },
   "devDependencies": {
     "@types/jest": "23.1.1",
