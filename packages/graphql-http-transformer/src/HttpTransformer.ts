--- conflicted
+++ resolved
@@ -86,11 +86,7 @@
             const dataSourceID = HttpResourceIDs.HttpDataSourceID(baseURL)
             // only create one DataSource per base URL
             if (!ctx.getResource(dataSourceID)) {
-<<<<<<< HEAD
-                ctx.addToStackMapping(HTTP_STACK_NAME, new RegExp(`^${dataSourceID}$`))
-=======
                 ctx.addToStackMapping(HTTP_STACK_NAME, `^${dataSourceID}$`)
->>>>>>> a259d9f8
                 ctx.setResource(
                     dataSourceID,
                     this.resources.makeHttpDataSource(baseURL)
@@ -110,11 +106,7 @@
     ): void => {
         ctx.addToStackMapping(
             HTTP_STACK_NAME,
-<<<<<<< HEAD
-            new RegExp(`^${ResolverResourceIDs.ResolverResourceID(parent.name.value, field.name.value)}$`)
-=======
             `^${ResolverResourceIDs.ResolverResourceID(parent.name.value, field.name.value)}$`
->>>>>>> a259d9f8
         )
         const url: string = getDirectiveArgument(directive)("url")
         const baseURL: string = url.replace(HttpTransformer.urlRegex, '$1')
