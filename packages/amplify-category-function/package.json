--- conflicted
+++ resolved
@@ -23,17 +23,10 @@
     "aws"
   ],
   "dependencies": {
-<<<<<<< HEAD
-    "@aws-amplify/amplify-environment-parameters": "1.3.1",
+    "@aws-amplify/amplify-environment-parameters": "1.3.2",
     "amplify-cli-core": "4.0.0-beta.4",
     "amplify-function-plugin-interface": "1.9.6-beta.2",
-    "amplify-prompts": "2.6.2-beta.3",
-=======
-    "@aws-amplify/amplify-environment-parameters": "1.3.2",
-    "amplify-cli-core": "3.6.0",
-    "amplify-function-plugin-interface": "1.9.6",
     "amplify-prompts": "2.6.3",
->>>>>>> 396c03fd
     "archiver": "^5.3.0",
     "aws-sdk": "^2.1233.0",
     "chalk": "^4.1.1",
@@ -42,11 +35,7 @@
     "folder-hash": "^4.0.2",
     "fs-extra": "^8.1.0",
     "globby": "^11.0.3",
-<<<<<<< HEAD
     "graphql-transformer-core": "8.0.0-beta.3",
-=======
-    "graphql-transformer-core": "^7.6.10",
->>>>>>> 396c03fd
     "inquirer": "^7.3.3",
     "inquirer-datepicker": "^2.0.0",
     "jstreemap": "^1.28.2",
