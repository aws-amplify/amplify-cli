{
  "name": "amplify-category-function",
  "version": "4.0.10",
  "description": "amplify-cli function plugin",
  "repository": {
    "type": "git",
    "url": "https://github.com/aws-amplify/amplify-cli.git",
    "directory": "packages/amplify-category-function"
  },
  "author": "Amazon Web Services",
  "license": "Apache-2.0",
  "main": "lib/index.js",
  "types": "lib/index.d.ts",
  "scripts": {
    "build": "tsc",
    "clean": "rimraf lib tsconfig.tsbuildinfo node_modules",
    "test": "jest",
    "watch": "tsc -w"
  },
  "keywords": [
    "amplify",
    "aws"
  ],
  "dependencies": {
<<<<<<< HEAD
    "@aws-amplify/amplify-environment-parameters": "1.0.0",
    "amplify-cli-core": "2.10.0",
=======
    "amplify-cli-core": "2.11.0",
>>>>>>> 5ea0b9a3
    "amplify-function-plugin-interface": "1.9.5",
    "amplify-prompts": "2.2.0",
    "archiver": "^5.3.0",
    "aws-sdk": "^2.1113.0",
    "chalk": "^4.1.1",
    "cloudform-types": "^4.2.0",
    "enquirer": "^2.3.6",
    "folder-hash": "^4.0.2",
    "fs-extra": "^8.1.0",
    "globby": "^11.0.3",
    "graphql-transformer-core": "^7.6.2",
    "inquirer": "^7.3.3",
    "inquirer-datepicker": "^2.0.0",
    "jstreemap": "^1.28.2",
    "lodash": "^4.17.21",
    "ora": "^4.0.3",
    "promise-sequential": "^1.1.1",
    "uuid": "^8.3.2"
  },
  "devDependencies": {
    "@types/folder-hash": "^4.0.1",
    "ts-jest": "^26.4.4"
  },
  "jest": {
    "collectCoverage": true,
    "transform": {
      "^.+\\.tsx?$": "ts-jest"
    },
    "testURL": "http://localhost",
    "testRegex": "((\\.|/)(test|spec))\\.(jsx?|tsx?)$",
    "moduleFileExtensions": [
      "ts",
      "tsx",
      "js",
      "jsx",
      "json",
      "node"
    ]
  }
}<|MERGE_RESOLUTION|>--- conflicted
+++ resolved
@@ -22,12 +22,8 @@
     "aws"
   ],
   "dependencies": {
-<<<<<<< HEAD
     "@aws-amplify/amplify-environment-parameters": "1.0.0",
-    "amplify-cli-core": "2.10.0",
-=======
     "amplify-cli-core": "2.11.0",
->>>>>>> 5ea0b9a3
     "amplify-function-plugin-interface": "1.9.5",
     "amplify-prompts": "2.2.0",
     "archiver": "^5.3.0",
