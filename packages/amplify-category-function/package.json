{
  "name": "@aws-amplify/amplify-category-function",
<<<<<<< HEAD
  "version": "5.3.0",
=======
  "version": "5.3.3",
>>>>>>> 65d11e93
  "description": "amplify-cli function plugin",
  "repository": {
    "type": "git",
    "url": "https://github.com/aws-amplify/amplify-cli.git",
    "directory": "packages/amplify-category-function"
  },
  "author": "Amazon Web Services",
  "license": "Apache-2.0",
  "main": "lib/index.js",
  "types": "lib/index.d.ts",
  "scripts": {
    "build": "tsc",
    "clean": "rimraf lib tsconfig.tsbuildinfo node_modules",
    "test": "jest --logHeapUsage",
    "watch": "tsc -w",
    "extract-api": "ts-node ../../scripts/extract-api.ts"
  },
  "keywords": [
    "amplify",
    "aws"
  ],
  "publishConfig": {
    "access": "public"
  },
  "dependencies": {
<<<<<<< HEAD
    "@aws-amplify/amplify-cli-core": "4.0.5",
    "@aws-amplify/amplify-environment-parameters": "1.6.0",
=======
    "@aws-amplify/amplify-cli-core": "4.0.8",
    "@aws-amplify/amplify-environment-parameters": "1.6.3",
>>>>>>> 65d11e93
    "@aws-amplify/amplify-function-plugin-interface": "1.10.2",
    "@aws-amplify/amplify-prompts": "2.7.0",
    "archiver": "^5.3.0",
    "aws-sdk": "^2.1354.0",
    "chalk": "^4.1.1",
    "cloudform-types": "^4.2.0",
    "enquirer": "^2.3.6",
    "folder-hash": "^4.0.2",
    "fs-extra": "^8.1.0",
    "globby": "^11.0.3",
    "graphql-transformer-core": "^8.1.1",
    "inquirer": "^7.3.3",
    "inquirer-datepicker": "^2.0.0",
    "jstreemap": "^1.28.2",
    "lodash": "^4.17.21",
    "promise-sequential": "^1.1.1",
    "uuid": "^8.3.2"
  },
  "devDependencies": {
    "@types/folder-hash": "^4.0.1"
  },
  "jest": {
    "collectCoverage": true,
    "collectCoverageFrom": [
      "src/**/*.{ts,tsx,js,jsx}",
      "!src/__tests__/"
    ],
    "transform": {
      "^.+\\.tsx?$": "ts-jest"
    },
    "testEnvironmentOptions": {
      "url": "http://localhost"
    },
    "testRegex": "((\\.|/)(test|spec))\\.(jsx?|tsx?)$",
    "moduleFileExtensions": [
      "ts",
      "tsx",
      "js",
      "jsx",
      "json",
      "node"
    ]
  },
  "berry": {
    "plugins": [
      "@yarn/plugin-typescript"
    ]
  }
}<|MERGE_RESOLUTION|>--- conflicted
+++ resolved
@@ -1,10 +1,6 @@
 {
   "name": "@aws-amplify/amplify-category-function",
-<<<<<<< HEAD
-  "version": "5.3.0",
-=======
   "version": "5.3.3",
->>>>>>> 65d11e93
   "description": "amplify-cli function plugin",
   "repository": {
     "type": "git",
@@ -30,13 +26,8 @@
     "access": "public"
   },
   "dependencies": {
-<<<<<<< HEAD
-    "@aws-amplify/amplify-cli-core": "4.0.5",
-    "@aws-amplify/amplify-environment-parameters": "1.6.0",
-=======
     "@aws-amplify/amplify-cli-core": "4.0.8",
     "@aws-amplify/amplify-environment-parameters": "1.6.3",
->>>>>>> 65d11e93
     "@aws-amplify/amplify-function-plugin-interface": "1.10.2",
     "@aws-amplify/amplify-prompts": "2.7.0",
     "archiver": "^5.3.0",
