{
  "name": "amplify-category-function",
<<<<<<< HEAD
  "version": "0.2.1-multienv.0",
  "main": "index.js",
  "description": "amplify-cli function plugin",
  "dependencies": {
    "amplify-category-storage": "^0.2.1-multienv.0",
=======
  "version": "0.2.1-multienv.2",
  "main": "index.js",
  "description": "amplify-cli function plugin",
  "dependencies": {
    "amplify-category-storage": "^0.2.1-multienv.2",
>>>>>>> a9089924
    "eslint": "^4.19.1",
    "fs-extra": "^7.0.0",
    "grunt": "^1.0.3",
    "grunt-aws-lambda": "^0.13.0",
    "inquirer": "^6.0.0",
    "uuid": "^3.3.2"
  },
  "scripts": {
    "lint": "eslint .",
    "lint-fix": "eslint . --fix"
  },
  "author": "Amazon Web Services",
  "license": "Apache-2.0",
  "devDependencies": {
    "eslint-config-airbnb-base": "^12.1.0",
    "eslint-plugin-import": "^2.12.0"
  }
}<|MERGE_RESOLUTION|>--- conflicted
+++ resolved
@@ -1,18 +1,10 @@
 {
   "name": "amplify-category-function",
-<<<<<<< HEAD
-  "version": "0.2.1-multienv.0",
-  "main": "index.js",
-  "description": "amplify-cli function plugin",
-  "dependencies": {
-    "amplify-category-storage": "^0.2.1-multienv.0",
-=======
   "version": "0.2.1-multienv.2",
   "main": "index.js",
   "description": "amplify-cli function plugin",
   "dependencies": {
     "amplify-category-storage": "^0.2.1-multienv.2",
->>>>>>> a9089924
     "eslint": "^4.19.1",
     "fs-extra": "^7.0.0",
     "grunt": "^1.0.3",
