{
  "name": "amplify-category-function",
<<<<<<< HEAD
  "version": "4.2.0-beta.1",
=======
  "version": "4.2.1",
>>>>>>> 6eec17e7
  "description": "amplify-cli function plugin",
  "repository": {
    "type": "git",
    "url": "https://github.com/aws-amplify/amplify-cli.git",
    "directory": "packages/amplify-category-function"
  },
  "author": "Amazon Web Services",
  "license": "Apache-2.0",
  "main": "lib/index.js",
  "types": "lib/index.d.ts",
  "scripts": {
    "build": "tsc",
    "clean": "rimraf lib tsconfig.tsbuildinfo node_modules",
    "test": "jest --logHeapUsage",
    "watch": "tsc -w",
    "extract-api": "ts-node ../../scripts/extract-api.ts"
  },
  "keywords": [
    "amplify",
    "aws"
  ],
  "dependencies": {
<<<<<<< HEAD
    "@aws-amplify/amplify-environment-parameters": "1.2.0-beta.1",
    "amplify-cli-core": "4.0.0-beta.1",
    "amplify-function-plugin-interface": "1.9.5",
    "amplify-prompts": "2.6.2-beta.0",
=======
    "@aws-amplify/amplify-environment-parameters": "1.2.1",
    "amplify-cli-core": "3.4.0",
    "amplify-function-plugin-interface": "1.9.5",
    "amplify-prompts": "2.6.1",
>>>>>>> 6eec17e7
    "archiver": "^5.3.0",
    "aws-sdk": "^2.1233.0",
    "chalk": "^4.1.1",
    "cloudform-types": "^4.2.0",
    "enquirer": "^2.3.6",
    "folder-hash": "^4.0.2",
    "fs-extra": "^8.1.0",
    "globby": "^11.0.3",
    "graphql-transformer-core": "^7.6.6",
    "inquirer": "^7.3.3",
    "inquirer-datepicker": "^2.0.0",
    "jstreemap": "^1.28.2",
    "lodash": "^4.17.21",
    "ora": "^4.0.3",
    "promise-sequential": "^1.1.1",
    "uuid": "^8.3.2"
  },
  "devDependencies": {
    "@types/folder-hash": "^4.0.1"
  },
  "jest": {
    "collectCoverage": true,
    "transform": {
      "^.+\\.tsx?$": "ts-jest"
    },
    "testURL": "http://localhost",
    "testRegex": "((\\.|/)(test|spec))\\.(jsx?|tsx?)$",
    "moduleFileExtensions": [
      "ts",
      "tsx",
      "js",
      "jsx",
      "json",
      "node"
    ]
  }
}<|MERGE_RESOLUTION|>--- conflicted
+++ resolved
@@ -1,10 +1,6 @@
 {
   "name": "amplify-category-function",
-<<<<<<< HEAD
   "version": "4.2.0-beta.1",
-=======
-  "version": "4.2.1",
->>>>>>> 6eec17e7
   "description": "amplify-cli function plugin",
   "repository": {
     "type": "git",
@@ -27,17 +23,10 @@
     "aws"
   ],
   "dependencies": {
-<<<<<<< HEAD
     "@aws-amplify/amplify-environment-parameters": "1.2.0-beta.1",
     "amplify-cli-core": "4.0.0-beta.1",
     "amplify-function-plugin-interface": "1.9.5",
     "amplify-prompts": "2.6.2-beta.0",
-=======
-    "@aws-amplify/amplify-environment-parameters": "1.2.1",
-    "amplify-cli-core": "3.4.0",
-    "amplify-function-plugin-interface": "1.9.5",
-    "amplify-prompts": "2.6.1",
->>>>>>> 6eec17e7
     "archiver": "^5.3.0",
     "aws-sdk": "^2.1233.0",
     "chalk": "^4.1.1",
