{
<<<<<<< HEAD
  "name": "@aws-amplify/amplify-category-function",
  "version": "4.3.0",
=======
  "name": "amplify-category-function",
  "version": "4.3.1",
>>>>>>> 63ff5499
  "description": "amplify-cli function plugin",
  "repository": {
    "type": "git",
    "url": "https://github.com/aws-amplify/amplify-cli.git",
    "directory": "packages/amplify-category-function"
  },
  "author": "Amazon Web Services",
  "license": "Apache-2.0",
  "main": "lib/index.js",
  "types": "lib/index.d.ts",
  "scripts": {
    "build": "tsc",
    "clean": "rimraf lib tsconfig.tsbuildinfo node_modules",
    "test": "jest --logHeapUsage",
    "watch": "tsc -w",
    "extract-api": "ts-node ../../scripts/extract-api.ts"
  },
  "keywords": [
    "amplify",
    "aws"
  ],
  "publishConfig": {
    "access": "public"
  },
  "dependencies": {
    "@aws-amplify/amplify-environment-parameters": "1.3.3",
    "amplify-cli-core": "3.6.1",
    "amplify-function-plugin-interface": "1.9.6",
    "amplify-prompts": "2.6.3",
    "archiver": "^5.3.0",
    "aws-sdk": "^2.1233.0",
    "chalk": "^4.1.1",
    "cloudform-types": "^4.2.0",
    "enquirer": "^2.3.6",
    "folder-hash": "^4.0.2",
    "fs-extra": "^8.1.0",
    "globby": "^11.0.3",
    "graphql-transformer-core": "^7.6.10",
    "inquirer": "^7.3.3",
    "inquirer-datepicker": "^2.0.0",
    "jstreemap": "^1.28.2",
    "lodash": "^4.17.21",
    "ora": "^4.0.3",
    "promise-sequential": "^1.1.1",
    "uuid": "^8.3.2"
  },
  "devDependencies": {
    "@types/folder-hash": "^4.0.1"
  },
  "jest": {
    "collectCoverage": true,
    "collectCoverageFrom": [
      "src/**/*.{ts,tsx,js,jsx}",
      "!src/__tests__/"
    ],
    "transform": {
      "^.+\\.tsx?$": "ts-jest"
    },
    "testURL": "http://localhost",
    "testRegex": "((\\.|/)(test|spec))\\.(jsx?|tsx?)$",
    "moduleFileExtensions": [
      "ts",
      "tsx",
      "js",
      "jsx",
      "json",
      "node"
    ]
  }
}<|MERGE_RESOLUTION|>--- conflicted
+++ resolved
@@ -1,11 +1,6 @@
 {
-<<<<<<< HEAD
   "name": "@aws-amplify/amplify-category-function",
-  "version": "4.3.0",
-=======
-  "name": "amplify-category-function",
   "version": "4.3.1",
->>>>>>> 63ff5499
   "description": "amplify-cli function plugin",
   "repository": {
     "type": "git",
