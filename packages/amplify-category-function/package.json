--- conflicted
+++ resolved
@@ -4,12 +4,7 @@
   "main": "index.js",
   "description": "amplify-cli function plugin",
   "dependencies": {
-<<<<<<< HEAD
-    "amplify-category-storage": "1.11.0",
-=======
     "amplify-category-storage": "1.12.0",
-    "eslint": "^4.19.1",
->>>>>>> d126a576
     "fs-extra": "^7.0.0",
     "inquirer": "6.3.1",
     "mime-types": "^2.1.24",
