{
  "name": "amplify-category-function",
<<<<<<< HEAD
  "version": "4.2.0-cdkv2.0",
=======
  "version": "4.2.0",
>>>>>>> a8fad872
  "description": "amplify-cli function plugin",
  "repository": {
    "type": "git",
    "url": "https://github.com/aws-amplify/amplify-cli.git",
    "directory": "packages/amplify-category-function"
  },
  "author": "Amazon Web Services",
  "license": "Apache-2.0",
  "main": "lib/index.js",
  "types": "lib/index.d.ts",
  "scripts": {
    "build": "tsc",
    "clean": "rimraf lib tsconfig.tsbuildinfo node_modules",
    "test": "jest --logHeapUsage",
    "watch": "tsc -w"
  },
  "keywords": [
    "amplify",
    "aws"
  ],
  "dependencies": {
<<<<<<< HEAD
    "@aws-amplify/amplify-environment-parameters": "1.2.0-cdkv2.0",
    "amplify-cli-core": "4.0.0-cdkv2.0",
=======
    "@aws-amplify/amplify-environment-parameters": "1.2.0",
    "amplify-cli-core": "3.3.0",
>>>>>>> a8fad872
    "amplify-function-plugin-interface": "1.9.5",
    "amplify-prompts": "2.6.0",
    "archiver": "^5.3.0",
    "aws-sdk": "^2.1233.0",
    "chalk": "^4.1.1",
    "cloudform-types": "^4.2.0",
    "enquirer": "^2.3.6",
    "folder-hash": "^4.0.2",
    "fs-extra": "^8.1.0",
    "globby": "^11.0.3",
    "graphql-transformer-core": "^7.6.6",
    "inquirer": "^7.3.3",
    "inquirer-datepicker": "^2.0.0",
    "jstreemap": "^1.28.2",
    "lodash": "^4.17.21",
    "ora": "^4.0.3",
    "promise-sequential": "^1.1.1",
    "uuid": "^8.3.2"
  },
  "devDependencies": {
    "@types/folder-hash": "^4.0.1"
  },
  "jest": {
    "collectCoverage": true,
    "transform": {
      "^.+\\.tsx?$": "ts-jest"
    },
    "testURL": "http://localhost",
    "testRegex": "((\\.|/)(test|spec))\\.(jsx?|tsx?)$",
    "moduleFileExtensions": [
      "ts",
      "tsx",
      "js",
      "jsx",
      "json",
      "node"
    ]
  }
}<|MERGE_RESOLUTION|>--- conflicted
+++ resolved
@@ -1,10 +1,6 @@
 {
   "name": "amplify-category-function",
-<<<<<<< HEAD
   "version": "4.2.0-cdkv2.0",
-=======
-  "version": "4.2.0",
->>>>>>> a8fad872
   "description": "amplify-cli function plugin",
   "repository": {
     "type": "git",
@@ -26,13 +22,8 @@
     "aws"
   ],
   "dependencies": {
-<<<<<<< HEAD
     "@aws-amplify/amplify-environment-parameters": "1.2.0-cdkv2.0",
     "amplify-cli-core": "4.0.0-cdkv2.0",
-=======
-    "@aws-amplify/amplify-environment-parameters": "1.2.0",
-    "amplify-cli-core": "3.3.0",
->>>>>>> a8fad872
     "amplify-function-plugin-interface": "1.9.5",
     "amplify-prompts": "2.6.0",
     "archiver": "^5.3.0",
