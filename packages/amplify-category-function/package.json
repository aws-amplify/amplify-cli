--- conflicted
+++ resolved
@@ -1,10 +1,6 @@
 {
   "name": "@aws-amplify/amplify-category-function",
-<<<<<<< HEAD
-  "version": "5.7.11-gen2-migration-test-alpha.0",
-=======
   "version": "5.7.11",
->>>>>>> 9d1bb1a3
   "description": "amplify-cli function plugin",
   "repository": {
     "type": "git",
@@ -30,13 +26,8 @@
     "access": "public"
   },
   "dependencies": {
-<<<<<<< HEAD
-    "@aws-amplify/amplify-cli-core": "4.4.0-gen2-migration-test-alpha.0",
-    "@aws-amplify/amplify-environment-parameters": "1.9.16-gen2-migration-test-alpha.0",
-=======
     "@aws-amplify/amplify-cli-core": "4.3.11",
     "@aws-amplify/amplify-environment-parameters": "1.9.16",
->>>>>>> 9d1bb1a3
     "@aws-amplify/amplify-function-plugin-interface": "1.12.1",
     "@aws-amplify/amplify-prompts": "2.8.6",
     "archiver": "^5.3.0",
@@ -47,7 +38,7 @@
     "folder-hash": "^4.0.2",
     "fs-extra": "^8.1.0",
     "globby": "^11.0.3",
-    "graphql-transformer-core": "8.2.14-gen1-migration-0924.0",
+    "graphql-transformer-core": "^8.2.13",
     "inquirer": "^7.3.3",
     "inquirer-datepicker": "^2.0.0",
     "jstreemap": "^1.28.2",
