{
<<<<<<< HEAD
  "name": "amplify-category-function",
  "version": "4.3.2-cdkv2.0",
=======
  "name": "@aws-amplify/amplify-category-function",
  "version": "4.3.2-beta.0",
>>>>>>> b9b00d04
  "description": "amplify-cli function plugin",
  "repository": {
    "type": "git",
    "url": "https://github.com/aws-amplify/amplify-cli.git",
    "directory": "packages/amplify-category-function"
  },
  "author": "Amazon Web Services",
  "license": "Apache-2.0",
  "main": "lib/index.js",
  "types": "lib/index.d.ts",
  "scripts": {
    "build": "tsc",
    "clean": "rimraf lib tsconfig.tsbuildinfo node_modules",
    "test": "jest --logHeapUsage",
    "watch": "tsc -w",
    "extract-api": "ts-node ../../scripts/extract-api.ts"
  },
  "keywords": [
    "amplify",
    "aws"
  ],
  "publishConfig": {
    "access": "public"
  },
  "dependencies": {
<<<<<<< HEAD
    "@aws-amplify/amplify-environment-parameters": "1.3.4-cdkv2.0",
    "amplify-cli-core": "4.0.0-cdkv2.6",
    "amplify-function-plugin-interface": "1.9.6-cdkv2.2",
    "amplify-prompts": "2.6.4-cdkv2.0",
=======
    "@aws-amplify/amplify-environment-parameters": "1.3.4-beta.0",
    "amplify-cli-core": "4.0.0-beta.5",
    "amplify-function-plugin-interface": "1.9.6-beta.3",
    "amplify-prompts": "2.6.4-beta.0",
>>>>>>> b9b00d04
    "archiver": "^5.3.0",
    "aws-sdk": "^2.1233.0",
    "chalk": "^4.1.1",
    "cloudform-types": "^4.2.0",
    "enquirer": "^2.3.6",
    "folder-hash": "^4.0.2",
    "fs-extra": "^8.1.0",
    "globby": "^11.0.3",
    "graphql-transformer-core": "8.0.0-beta.5",
    "inquirer": "^7.3.3",
    "inquirer-datepicker": "^2.0.0",
    "jstreemap": "^1.28.2",
    "lodash": "^4.17.21",
    "ora": "^4.0.3",
    "promise-sequential": "^1.1.1",
    "uuid": "^8.3.2"
  },
  "devDependencies": {
    "@types/folder-hash": "^4.0.1"
  },
  "jest": {
    "collectCoverage": true,
    "collectCoverageFrom": [
      "src/**/*.{ts,tsx,js,jsx}",
      "!src/__tests__/"
    ],
    "transform": {
      "^.+\\.tsx?$": "ts-jest"
    },
    "testURL": "http://localhost",
    "testRegex": "((\\.|/)(test|spec))\\.(jsx?|tsx?)$",
    "moduleFileExtensions": [
      "ts",
      "tsx",
      "js",
      "jsx",
      "json",
      "node"
    ]
  }
}<|MERGE_RESOLUTION|>--- conflicted
+++ resolved
@@ -1,11 +1,6 @@
 {
-<<<<<<< HEAD
-  "name": "amplify-category-function",
+  "name": "@aws-amplify/amplify-category-function",
   "version": "4.3.2-cdkv2.0",
-=======
-  "name": "@aws-amplify/amplify-category-function",
-  "version": "4.3.2-beta.0",
->>>>>>> b9b00d04
   "description": "amplify-cli function plugin",
   "repository": {
     "type": "git",
@@ -31,17 +26,10 @@
     "access": "public"
   },
   "dependencies": {
-<<<<<<< HEAD
     "@aws-amplify/amplify-environment-parameters": "1.3.4-cdkv2.0",
     "amplify-cli-core": "4.0.0-cdkv2.6",
     "amplify-function-plugin-interface": "1.9.6-cdkv2.2",
     "amplify-prompts": "2.6.4-cdkv2.0",
-=======
-    "@aws-amplify/amplify-environment-parameters": "1.3.4-beta.0",
-    "amplify-cli-core": "4.0.0-beta.5",
-    "amplify-function-plugin-interface": "1.9.6-beta.3",
-    "amplify-prompts": "2.6.4-beta.0",
->>>>>>> b9b00d04
     "archiver": "^5.3.0",
     "aws-sdk": "^2.1233.0",
     "chalk": "^4.1.1",
