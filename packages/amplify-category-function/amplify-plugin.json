--- conflicted
+++ resolved
@@ -5,9 +5,5 @@
   "commandAliases": {
     "configure": "update"
   },
-<<<<<<< HEAD
-  "eventHandlers": ["PrePush"]
-=======
   "eventHandlers": ["PrePush", "PostPush", "InternalOnlyPostEnvRemove"]
->>>>>>> ae8dc7bd
 }