import { category as categoryName } from '../../constants';

const subcommand = 'remove';

module.exports = {
  name: subcommand,
  run: async context => {
    const { amplify, parameters } = context;
    const resourceName = parameters.first;

<<<<<<< HEAD
    return amplify
      .removeResource(context, categoryName, resourceName, {
        serviceDeletionInfo: {
          LambdaLayer:
            'When you delete a layer version, you can no longer configure functions to use it.\nHowever, any function that already uses the layer version continues to have access to it.',
        },
        serviceSuffix: { Lambda: '(function)', LambdaLayer: '(layer)' },
      })
      .catch(err => {
        context.print.info(err.stack);
        context.print.error('An error occurred when removing the function resource');
      });
=======
    return amplify.removeResource(context, categoryName, resourceName).catch(err => {
      context.print.info(err.stack);
      context.print.error('An error occurred when removing the function resource');
      context.telemetry.emitError(err);
    });
>>>>>>> 11978cb4
  },
};<|MERGE_RESOLUTION|>--- conflicted
+++ resolved
@@ -8,7 +8,6 @@
     const { amplify, parameters } = context;
     const resourceName = parameters.first;
 
-<<<<<<< HEAD
     return amplify
       .removeResource(context, categoryName, resourceName, {
         serviceDeletionInfo: {
@@ -20,13 +19,7 @@
       .catch(err => {
         context.print.info(err.stack);
         context.print.error('An error occurred when removing the function resource');
+        context.telemetry.emitError(err);
       });
-=======
-    return amplify.removeResource(context, categoryName, resourceName).catch(err => {
-      context.print.info(err.stack);
-      context.print.error('An error occurred when removing the function resource');
-      context.telemetry.emitError(err);
-    });
->>>>>>> 11978cb4
   },
 };