--- conflicted
+++ resolved
@@ -1,12 +1,8 @@
-<<<<<<< HEAD
-import { category as categoryName } from '../../constants';
+import { categoryName } from '../../constants';
 import {
   FunctionSecretsStateManager,
   getLocalFunctionSecretNames,
 } from '../../provider-utils/awscloudformation/secrets/functionSecretsStateManager';
-=======
-import { categoryName } from '../../constants';
->>>>>>> bef6d9c5
 import { ServiceName } from '../../provider-utils/awscloudformation/utils/constants';
 import { isFunctionPushed } from '../../provider-utils/awscloudformation/utils/funcionStateUtils';
 import { removeLayerArtifacts } from '../../provider-utils/awscloudformation/utils/storeResources';
@@ -44,27 +40,14 @@
 
     let hasSecrets = false;
 
-    const resourceNameCallback = (resourceName: string) => {
+    const resourceNameCallback = async (resourceName: string) => {
       hasSecrets = getLocalFunctionSecretNames(resourceName).length > 0;
     };
 
     return amplify
-<<<<<<< HEAD
-      .removeResource(context, categoryName, resourceName, {
-        serviceDeletionInfo: {
-          LambdaLayer:
-            'When you delete a layer version, you can no longer configure functions to use it.\nHowever, any function that already uses the layer version continues to have access to it.',
-        },
-        serviceSuffix: { Lambda: '(function)', LambdaLayer: '(layer)' },
-        resourceNameCallback,
-      })
+      .removeResource(context, categoryName, resourceName, undefined, resourceNameCallback)
       .then(async (resource: { service: string; resourceName: string }) => {
-        if (resource.service === ServiceName.LambdaLayer) {
-=======
-      .removeResource(context, categoryName, resourceName)
-      .then((resource: { service: string; resourceName: string }) => {
         if (resource?.service === ServiceName.LambdaLayer) {
->>>>>>> bef6d9c5
           removeLayerArtifacts(context, resource.resourceName);
         }
 
