--- conflicted
+++ resolved
@@ -24,13 +24,9 @@
         context.print.info('');
       })
       .catch(err => {
-<<<<<<< HEAD
         context.print.info(err.stack);
         context.print.error('There was an error adding the function resource');
-=======
-        context.print.error(err.stack);
         context.telemetry.emitError(err);
->>>>>>> 11978cb4
       });
   },
 };