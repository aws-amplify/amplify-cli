--- conflicted
+++ resolved
@@ -1,8 +1,4 @@
-<<<<<<< HEAD
-import { $TSContext, stateManager, pathManager, AmplifyError } from 'amplify-cli-core';
-=======
 import { $TSContext, stateManager, pathManager, AmplifyError } from '@aws-amplify/amplify-cli-core';
->>>>>>> b289cbc0
 import { mocked } from 'ts-jest/utils';
 import * as path from 'path';
 import { getEnvParamManager } from '@aws-amplify/amplify-environment-parameters';
