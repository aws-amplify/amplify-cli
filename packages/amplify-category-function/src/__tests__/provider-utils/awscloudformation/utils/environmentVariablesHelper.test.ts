--- conflicted
+++ resolved
@@ -24,17 +24,17 @@
     categories: {
       function: {
         testFunc: {
-          envVarOne: 'testVal1',
-        },
-      },
-    },
-  },
+          envVarOne: 'testVal1'
+        }
+      }
+    }
+  }
 });
 
 stateManagerMock.getBackendConfig.mockReturnValue({
   function: {
-    testFunc: {},
-  },
+    testFunc: {}
+  }
 });
 
 let ensureEnvParamManager;
@@ -67,35 +67,30 @@
       environmentVariableList: [
         {
           cloudFormationParameterName: 'envVarOne',
-          environmentVariableName: 'envVarOne',
+          environmentVariableName: 'envVarOne'
         },
         {
           cloudFormationParameterName: 'envVarTwo',
-          environmentVariableName: 'envVarTwo',
+          environmentVariableName: 'envVarTwo'
         },
         {
           cloudFormationParameterName: 'envVarThree',
-          environmentVariableName: 'envVarThree',
-        },
-      ],
+          environmentVariableName: 'envVarThree'
+        }
+      ]
     });
 
     prompterMock.input.mockResolvedValueOnce('testVal2').mockResolvedValueOnce('testVal3');
 
-<<<<<<< HEAD
     await envVarHelper.ensureEnvironmentVariableValues(({ usageData: { emitError: jest.fn() } } as unknown) as $TSContext);
     expect(
       getEnvParamManager()
         .getResourceParamManager('function', 'testFunc')
-        .getAllParams(),
+        .getAllParams()
     ).toEqual({
-=======
-    await envVarHelper.ensureEnvironmentVariableValues({ usageData: { emitError: jest.fn() } } as $TSContext);
-    expect(getEnvParamManager().getResourceParamManager('function', 'testFunc').getAllParams()).toEqual({
->>>>>>> 78c08eb4
       envVarOne: 'testVal1',
       envVarTwo: 'testVal2',
-      envVarThree: 'testVal3',
+      envVarThree: 'testVal3'
     });
   });
 });
@@ -111,31 +106,31 @@
   const howToProceedChoices = [
     {
       value: 'carry',
-      name: 'Carry over existing environment variables to this new environment',
+      name: 'Carry over existing environment variables to this new environment'
     },
     {
       value: 'update',
-      name: 'Update environment variables now',
-    },
+      name: 'Update environment variables now'
+    }
   ];
   const functionNames = ['testFunc'];
   const selectFunctionChoices = functionNames
-    .map((name) => ({
+    .map(name => ({
       name,
-      value: name,
+      value: name
     }))
     .concat({
       name: "I'm done",
-      value: abortKey,
+      value: abortKey
     });
   const selectVariablesChoices = ['testEnv']
-    .map((name) => ({
+    .map(name => ({
       name,
-      value: name,
+      value: name
     }))
     .concat({
       name: "I'm done",
-      value: abortKey,
+      value: abortKey
     });
 
   beforeAll(() => {
@@ -159,7 +154,7 @@
 
   it('does not prompt when no functions exist', async () => {
     stateManagerMock.getBackendConfig.mockReturnValueOnce({
-      function: {},
+      function: {}
     });
 
     await envVarHelper.askEnvironmentVariableCarryOrUpdateQuestions(context, envName, false);
@@ -172,26 +167,26 @@
       fromEnvName: envName,
       yesFlagSet: true,
       numCalls: 0,
-      storedEnvVar: testFuncRecord,
+      storedEnvVar: testFuncRecord
     },
     {
       fromEnvName: envName,
       yesFlagSet: false,
       numCalls: 0,
-      storedEnvVar: emptyRecord,
+      storedEnvVar: emptyRecord
     },
     {
       fromEnvName: envName,
       yesFlagSet: true,
       numCalls: 0,
-      storedEnvVar: emptyRecord,
+      storedEnvVar: emptyRecord
     },
     {
       fromEnvName: envName,
       yesFlagSet: false,
       numCalls: 1,
-      storedEnvVar: testFuncRecord,
-    },
+      storedEnvVar: testFuncRecord
+    }
   ])(
     'calls prompt $numCalls times when yesFlagSet is $yesFlagSet and environment variables is $storedEnvVar',
     async ({ fromEnvName, yesFlagSet, numCalls, storedEnvVar }) => {
@@ -201,7 +196,7 @@
       await envVarHelper.askEnvironmentVariableCarryOrUpdateQuestions(context, fromEnvName, yesFlagSet);
 
       expect(prompterMock.pick).toBeCalledTimes(numCalls);
-    },
+    }
   );
 
   it('prompts the user with a specific question when the environment has lambda functions and the yes flag is not set', async () => {
@@ -212,13 +207,13 @@
     expect(prompterMock.pick).toBeCalledWith(
       'You have configured environment variables for functions. How do you want to proceed?',
       howToProceedChoices,
-      expect.anything(),
+      expect.anything()
     );
   });
 
   it.each([
     { numCarryUpdateCalls: 1, answer: 'carry', numSelectFunctionCalls: 0 },
-    { numCarryUpdateCalls: 1, answer: 'update', numSelectFunctionCalls: 1 },
+    { numCarryUpdateCalls: 1, answer: 'update', numSelectFunctionCalls: 1 }
   ])(
     'prompts the user $numSelectFunctionCalls times when the first question is answered with $answer',
     async ({ numCarryUpdateCalls, answer, numSelectFunctionCalls: numSelectFunctionCalls }) => {
@@ -228,7 +223,7 @@
       await envVarHelper.askEnvironmentVariableCarryOrUpdateQuestions(context, envName, false);
 
       expect(prompterMock.pick).toBeCalledTimes(numCarryUpdateCalls + numSelectFunctionCalls);
-    },
+    }
   );
 
   it('prompts the user with a specific question and choices when update is selected', async () => {
@@ -242,7 +237,7 @@
       1,
       'You have configured environment variables for functions. How do you want to proceed?',
       howToProceedChoices,
-      expect.anything(),
+      expect.anything()
     );
     expect(prompterMock.pick).toHaveBeenNthCalledWith(2, 'Select the Lambda function you want to update values', selectFunctionChoices);
   });
@@ -260,13 +255,13 @@
       1,
       'You have configured environment variables for functions. How do you want to proceed?',
       howToProceedChoices,
-      expect.anything(),
+      expect.anything()
     );
     expect(prompterMock.pick).toHaveBeenNthCalledWith(2, 'Select the Lambda function you want to update values', selectFunctionChoices);
     expect(prompterMock.pick).toHaveBeenNthCalledWith(
       3,
       "Which function's environment variables do you want to edit?",
-      selectVariablesChoices,
+      selectVariablesChoices
     );
   });
 
