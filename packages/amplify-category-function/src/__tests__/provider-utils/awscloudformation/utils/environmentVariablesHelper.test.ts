import { stateManager, JSONUtilities, $TSContext, pathManager } from 'amplify-cli-core';
import { prompter } from 'amplify-prompts';
import * as envVarHelper from '../../../../provider-utils/awscloudformation/utils/environmentVariablesHelper';
import * as uuid from 'uuid';

jest.mock('amplify-cli-core');
jest.mock('amplify-prompts');
jest.mock('uuid');

const stateManagerMock = stateManager as jest.Mocked<typeof stateManager>;
const pathManagerMock = pathManager as jest.Mocked<typeof pathManager>;
const JSONUtilitiesMock = JSONUtilities as jest.Mocked<typeof JSONUtilities>;
const prompterMock = prompter as jest.Mocked<typeof prompter>;

pathManagerMock.findProjectRoot.mockReturnValue('');
pathManagerMock.getBackendDirPath.mockReturnValue('');
pathManagerMock.getTeamProviderInfoFilePath.mockReturnValue('');

const envName = 'testEnv';

stateManagerMock.getLocalEnvInfo.mockReturnValue({ envName });
stateManagerMock.getTeamProviderInfo.mockReturnValue({
  [envName]: {
    categories: {
      function: {
        testFunc: {
          envVarOne: 'testVal1',
        },
      },
    },
  },
});

stateManagerMock.getBackendConfig.mockReturnValue({
  function: {
    testFunc: {},
  },
});

let ensureEnvParamManager;
let getEnvParamManager;

beforeEach(async () => {
  ({ ensureEnvParamManager, getEnvParamManager } = await import('@aws-amplify/amplify-environment-parameters'));
  await ensureEnvParamManager(envName);
  jest.clearAllMocks();
});

describe('getStoredEnvironmentVariables', () => {
  it('empty return value when resource name does not exist', () => {
    const value = envVarHelper.getStoredEnvironmentVariables('test');
    expect(value).toEqual({});
  });
});

describe('deleteEnvironmentVariable', () => {
  it('does not throw error', () => {
    expect(() => {
      envVarHelper.saveEnvironmentVariables('name', { test: 'test' });
    }).not.toThrow();
  });
});

describe('ensureEnvironmentVariableValues', () => {
  it('appends to existing env vars', async () => {
    JSONUtilitiesMock.readJson.mockReturnValueOnce({
      environmentVariableList: [
        {
          cloudFormationParameterName: 'envVarOne',
          environmentVariableName: 'envVarOne',
        },
        {
          cloudFormationParameterName: 'envVarTwo',
          environmentVariableName: 'envVarTwo',
        },
        {
          cloudFormationParameterName: 'envVarThree',
          environmentVariableName: 'envVarThree',
        },
      ],
    });

    prompterMock.input.mockResolvedValueOnce('testVal2').mockResolvedValueOnce('testVal3');

<<<<<<< HEAD
    await envVarHelper.ensureEnvironmentVariableValues(({ usageData: { emitError: jest.fn() } } as unknown) as $TSContext);
    expect(
      getEnvParamManager()
        .getResourceParamManager('function', 'testFunc')
        .getAllParams(),
    ).toEqual({
=======
    await envVarHelper.ensureEnvironmentVariableValues({ usageData: { emitError: jest.fn() } } as $TSContext);
    expect(getEnvParamManager().getResourceParamManager('function', 'testFunc').getAllParams()).toEqual({
>>>>>>> 494ede4f
      envVarOne: 'testVal1',
      envVarTwo: 'testVal2',
      envVarThree: 'testVal3',
    });
  });
});

describe('askEnvironmentVariableCarryOrUpdateQuestions', () => {
  const emptyRecord = {} as Record<string, string>;
  const testFuncRecord = { [envName]: 'testFunc' };
  const context = {} as $TSContext;
  const abortKey = 'abort_token';
  const uuidMock = uuid as jest.Mocked<typeof uuid>;
  const spyOnGetStoredEnvironmentVariables = jest.spyOn(envVarHelper, 'getStoredEnvironmentVariables');

  const howToProceedChoices = [
    {
      value: 'carry',
      name: 'Carry over existing environment variables to this new environment',
    },
    {
      value: 'update',
      name: 'Update environment variables now',
    },
  ];
  const functionNames = ['testFunc'];
  const selectFunctionChoices = functionNames
    .map((name) => ({
      name,
      value: name,
    }))
    .concat({
      name: "I'm done",
      value: abortKey,
    });
  const selectVariablesChoices = ['testEnv']
    .map((name) => ({
      name,
      value: name,
    }))
    .concat({
      name: "I'm done",
      value: abortKey,
    });

  beforeAll(() => {
    uuidMock.v4.mockReset();
    spyOnGetStoredEnvironmentVariables.mockReset();

    uuidMock.v4.mockReturnValue(abortKey);
    spyOnGetStoredEnvironmentVariables.mockReturnValue(testFuncRecord);
  });

  beforeEach(() => {
    prompterMock.pick.mockReset();
    prompterMock.input.mockReset();
  });

  afterAll(() => {
    prompterMock.pick.mockReset();
    prompterMock.input.mockReset();
    spyOnGetStoredEnvironmentVariables.mockReset();
  });

  it('does not prompt when no functions exist', async () => {
    stateManagerMock.getBackendConfig.mockReturnValueOnce({
      function: {},
    });

    await envVarHelper.askEnvironmentVariableCarryOrUpdateQuestions(context, envName, false);

    expect(prompterMock.pick).toBeCalledTimes(0);
  });

  it.each([
    {
      fromEnvName: envName,
      yesFlagSet: true,
      numCalls: 0,
      storedEnvVar: testFuncRecord,
    },
    {
      fromEnvName: envName,
      yesFlagSet: false,
      numCalls: 0,
      storedEnvVar: emptyRecord,
    },
    {
      fromEnvName: envName,
      yesFlagSet: true,
      numCalls: 0,
      storedEnvVar: emptyRecord,
    },
    {
      fromEnvName: envName,
      yesFlagSet: false,
      numCalls: 1,
      storedEnvVar: testFuncRecord,
    },
  ])(
    'calls prompt $numCalls times when yesFlagSet is $yesFlagSet and environment variables is $storedEnvVar',
    async ({ fromEnvName, yesFlagSet, numCalls, storedEnvVar }) => {
      spyOnGetStoredEnvironmentVariables.mockReturnValueOnce(storedEnvVar);
      prompterMock.pick.mockResolvedValueOnce('carry');

      await envVarHelper.askEnvironmentVariableCarryOrUpdateQuestions(context, fromEnvName, yesFlagSet);

      expect(prompterMock.pick).toBeCalledTimes(numCalls);
    },
  );

  it('prompts the user with a specific question when the environment has lambda functions and the yes flag is not set', async () => {
    prompterMock.pick.mockResolvedValueOnce('carry');

    await envVarHelper.askEnvironmentVariableCarryOrUpdateQuestions(context, envName, false);

    expect(prompterMock.pick).toBeCalledWith(
      'You have configured environment variables for functions. How do you want to proceed?',
      howToProceedChoices,
      expect.anything(),
    );
  });

  it.each([
    { numCarryUpdateCalls: 1, answer: 'carry', numSelectFunctionCalls: 0 },
    { numCarryUpdateCalls: 1, answer: 'update', numSelectFunctionCalls: 1 },
  ])(
    'prompts the user $numSelectFunctionCalls times when the first question is answered with $answer',
    async ({ numCarryUpdateCalls, answer, numSelectFunctionCalls: numSelectFunctionCalls }) => {
      prompterMock.pick.mockResolvedValueOnce(answer);
      prompterMock.pick.mockResolvedValueOnce(abortKey);

      await envVarHelper.askEnvironmentVariableCarryOrUpdateQuestions(context, envName, false);

      expect(prompterMock.pick).toBeCalledTimes(numCarryUpdateCalls + numSelectFunctionCalls);
    },
  );

  it('prompts the user with a specific question and choices when update is selected', async () => {
    prompterMock.pick.mockResolvedValueOnce('update');
    prompterMock.pick.mockResolvedValueOnce(abortKey);

    await envVarHelper.askEnvironmentVariableCarryOrUpdateQuestions(context, envName, false);

    expect(prompterMock.pick).toHaveBeenCalledTimes(2);
    expect(prompterMock.pick).toHaveBeenNthCalledWith(
      1,
      'You have configured environment variables for functions. How do you want to proceed?',
      howToProceedChoices,
      expect.anything(),
    );
    expect(prompterMock.pick).toHaveBeenNthCalledWith(2, 'Select the Lambda function you want to update values', selectFunctionChoices);
  });

  it('prompts the user with a specific question and choices when function is selected', async () => {
    prompterMock.pick.mockResolvedValueOnce('update');
    prompterMock.pick.mockResolvedValueOnce('testFunc');
    prompterMock.pick.mockResolvedValueOnce(abortKey); // select variable
    prompterMock.pick.mockResolvedValueOnce(abortKey); // select function

    await envVarHelper.askEnvironmentVariableCarryOrUpdateQuestions(context, envName, false);

    expect(prompterMock.pick).toHaveBeenCalledTimes(4);
    expect(prompterMock.pick).toHaveBeenNthCalledWith(
      1,
      'You have configured environment variables for functions. How do you want to proceed?',
      howToProceedChoices,
      expect.anything(),
    );
    expect(prompterMock.pick).toHaveBeenNthCalledWith(2, 'Select the Lambda function you want to update values', selectFunctionChoices);
    expect(prompterMock.pick).toHaveBeenNthCalledWith(
      3,
      "Which function's environment variables do you want to edit?",
      selectVariablesChoices,
    );
  });

  it('prompts the user to provide a new variable value when a variable is selected', async () => {
    prompterMock.pick.mockResolvedValueOnce('update');
    prompterMock.pick.mockResolvedValueOnce('testFunc');
    prompterMock.pick.mockResolvedValueOnce('testEnv');
    prompterMock.input.mockResolvedValueOnce('testVal');
    prompterMock.pick.mockResolvedValueOnce(abortKey);
    prompterMock.pick.mockResolvedValueOnce(abortKey);

    await envVarHelper.askEnvironmentVariableCarryOrUpdateQuestions(context, envName, false);

    // Expecting anything for optional prompter parameters.
    expect(prompterMock.input).toHaveBeenCalledWith('Enter the environment variable value:', expect.anything());
  });
});<|MERGE_RESOLUTION|>--- conflicted
+++ resolved
@@ -82,17 +82,12 @@
 
     prompterMock.input.mockResolvedValueOnce('testVal2').mockResolvedValueOnce('testVal3');
 
-<<<<<<< HEAD
     await envVarHelper.ensureEnvironmentVariableValues(({ usageData: { emitError: jest.fn() } } as unknown) as $TSContext);
     expect(
       getEnvParamManager()
         .getResourceParamManager('function', 'testFunc')
         .getAllParams(),
     ).toEqual({
-=======
-    await envVarHelper.ensureEnvironmentVariableValues({ usageData: { emitError: jest.fn() } } as $TSContext);
-    expect(getEnvParamManager().getResourceParamManager('function', 'testFunc').getAllParams()).toEqual({
->>>>>>> 494ede4f
       envVarOne: 'testVal1',
       envVarTwo: 'testVal2',
       envVarThree: 'testVal3',
