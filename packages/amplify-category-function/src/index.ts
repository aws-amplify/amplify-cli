--- conflicted
+++ resolved
@@ -1,10 +1,5 @@
-<<<<<<< HEAD
-import path from 'path';
-import { category } from './constants';
-=======
 import path from 'path'
 import { category } from './constants'
->>>>>>> b4d8e68b
 
 const sequential = require('promise-sequential');
 const { updateConfigOnEnvInit } = require('./provider-utils/awscloudformation');
