--- conflicted
+++ resolved
@@ -229,11 +229,7 @@
 export const getInvoker = async (
   context: $TSContext,
   { handler, resourceName, envVars }: InvokerParameters,
-<<<<<<< HEAD
-): Promise<({ event: unknown }) => Promise<$TSAny>> => {
-=======
 ): Promise<({ event }: { event: unknown }) => Promise<$TSAny>> => {
->>>>>>> d7c51f21
   const resourcePath = path.join(pathManager.getBackendDirPath(), categoryName, resourceName);
   const { pluginId, functionRuntime }: FunctionBreadcrumbs = context.amplify.readBreadcrumbs(categoryName, resourceName);
   const runtimeManager: FunctionRuntimeLifecycleManager = await context.amplify.loadRuntimePlugin(context, pluginId);
