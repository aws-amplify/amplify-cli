--- conflicted
+++ resolved
@@ -1,13 +1,5 @@
 import { $TSContext } from '@aws-amplify/amplify-cli-core';
 import {
-<<<<<<< HEAD
-  SSMClient,
-  GetParametersCommand,
-  GetParametersByPathCommand,
-  PutParameterCommand,
-  DeleteParameterCommand,
-  DeleteParametersCommand,
-=======
   DeleteParameterCommand,
   DeleteParametersCommand,
   GetParametersByPathCommand,
@@ -15,7 +7,6 @@
   GetParametersCommand,
   PutParameterCommand,
   SSMClient,
->>>>>>> 1eef30ad
 } from '@aws-sdk/client-ssm';
 
 /**
@@ -57,11 +48,7 @@
     let NextToken;
     const accumulator: string[] = [];
     do {
-<<<<<<< HEAD
-      const result = await this.ssmClient.send(
-=======
       const result: GetParametersByPathResult = await this.ssmClient.send(
->>>>>>> 1eef30ad
         new GetParametersByPathCommand({
           Path: secretPath,
           MaxResults: 10,
