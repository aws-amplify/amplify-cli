<<<<<<< HEAD
import { $TSContext, AmplifyError, JSONUtilities, pathManager, ResourceName } from 'amplify-cli-core';
=======
import { $TSContext, AmplifyError, JSONUtilities, pathManager, ResourceName, stateManager } from '@aws-amplify/amplify-cli-core';
>>>>>>> b289cbc0
import { removeSecret, retainSecret, SecretDeltas, SecretName, setSecret } from '@aws-amplify/amplify-function-plugin-interface';
import * as path from 'path';
import * as fs from 'fs-extra';
import { ensureEnvParamManager, getEnvParamManager } from '@aws-amplify/amplify-environment-parameters';
import { categoryName } from '../../../constants';
import { prePushMissingSecretsWalkthrough } from '../service-walkthroughs/secretValuesWalkthrough';
import { getFunctionCloudFormationTemplate, setFunctionCloudFormationTemplate } from '../utils/cloudformationHelpers';
import { functionParametersFileName, ServiceName } from '../utils/constants';
import { isFunctionPushed } from '../utils/funcionStateUtils';
// eslint-disable-next-line import/no-cycle
import { createParametersFile } from '../utils/storeResources';
import { tryPrependSecretsUsageExample } from '../utils/updateTopLevelComment';
import { getExistingSecrets, hasExistingSecrets, secretNamesToSecretDeltas } from './secretDeltaUtilities';
import {
  getAppId,
  getEnvSecretPrefix,
  getFullyQualifiedSecretName,
  getFunctionSecretPrefix,
  secretsPathAmplifyAppIdKey,
} from './secretName';
import { updateSecretsInCfnTemplate } from './secretsCfnModifier';
import { SSMClientWrapper } from './ssmClientWrapper';

let secretsPendingRemoval: Record<ResourceName, SecretName[]> = {};

/**
 * Manages the state of function secrets in AWS ParameterStore as well as local state in the CFN template and function-parameters.json
 *
 * Note: Local and cloud removal are separate operations because a secret cannot be removed in the cloud before the push.
 * The expected way to handle this is:
 * 1. During CLI workflows, call syncSecretDeltas
 * 2. Before pushing, call storeSecretsPendingRemoval
 * 3. After the push completes, call syncSecretsPendingRemoval
 */
export class FunctionSecretsStateManager {
  private static instance: FunctionSecretsStateManager;

  static getInstance = async (context: $TSContext): Promise<FunctionSecretsStateManager> => {
    if (!FunctionSecretsStateManager.instance) {
      FunctionSecretsStateManager.instance = new FunctionSecretsStateManager(context, await SSMClientWrapper.getInstance(context));
    }
    return FunctionSecretsStateManager.instance;
  };

  private constructor(private readonly context: $TSContext, private readonly ssmClientWrapper: SSMClientWrapper) {}

  /**
   * This is the main entry point to ensure secret state is in sync.
   * It will update deltas in SSM as well as make calls to update the CFN template and other local state.
   *
   * @param secretDeltas describes changes that should be made to the secrets state
   * @param functionName the function name to apply the delta
   * @param envName the environment name. If not specified, the current environment is assumed
   * @returns resolved promise when all updates are complete
   */
  syncSecretDeltas = async (secretDeltas: SecretDeltas, functionName: string, envName?: string): Promise<void> => {
    if (!secretDeltas) {
      return;
    }
    // update values in Parameter Store
    await Promise.all(
      Object.entries(secretDeltas).map(async ([secretName, secretDelta]) => {
        const fullyQualifiedSecretName = getFullyQualifiedSecretName(secretName, functionName, envName);
        switch (secretDelta.operation) {
          case 'remove':
            if (this.doRemoveSecretsInCloud(functionName)) {
              await this.ssmClientWrapper.deleteSecret(fullyQualifiedSecretName);
            }
            break;
          case 'set':
            await this.ssmClientWrapper.setSecret(fullyQualifiedSecretName, secretDelta.value);
            break;
          default:
          // retain is a noop
        }
      }),
    );

    try {
      const origTemplate = await getFunctionCloudFormationTemplate(functionName);
      const newTemplate = await updateSecretsInCfnTemplate(origTemplate, secretDeltas, functionName);
      await setFunctionCloudFormationTemplate(functionName, newTemplate);
    } catch (err) {
      if (hasExistingSecrets(secretDeltas)) {
        throw err;
      }
    }
    await tryPrependSecretsUsageExample(functionName, Object.keys(getExistingSecrets(secretDeltas)));
    await ensureEnvParamManager();
    setLocalFunctionSecretState(functionName, secretDeltas);
  };

  /**
   * Checks that all locally defined secrets for the function are present in the cloud. If any are missing, it prompts for values
   */
  ensureNewLocalSecretsSyncedToCloud = async (functionName: string): Promise<void> => {
    const localSecretNames = getLocalFunctionSecretNames(functionName);
    if (!localSecretNames.length) {
      return;
    }
    const cloudSecretNames = await this.getCloudFunctionSecretNames(functionName);
    const addedSecrets = localSecretNames.filter((name) => !cloudSecretNames.includes(name));
    if (!addedSecrets.length) {
      return;
    }
    if (!this.isInteractive()) {
<<<<<<< HEAD
      const resolution =
        `Run 'amplify push' interactively to specify values.\n` +
        `Alternatively, manually add values in SSM ParameterStore for the following parameter names:\n\n` +
        `${addedSecrets.map((secretName) => getFullyQualifiedSecretName(secretName, functionName)).join('\n')}\n`;
      throw new AmplifyError('EnvironmentConfigurationError', {
        message: `Function ${functionName} is missing secret values in this environment.`,
        details: `[${addedSecrets}] ${addedSecrets.length > 1 ? 'does' : 'do'} not have values.`,
=======
      const inputEnvName = this.context?.exeInfo?.inputParams?.amplify?.envName;
      const inputAppId = this.context?.exeInfo?.inputParams?.amplify?.appId;
      const resolution =
        `Run 'amplify push' interactively to specify values.\n` +
        `Alternatively, manually add SecureString values in SSM Parameter Store for the following parameter names:\n\n` +
        `${addedSecrets.map((secretName) => getFullyQualifiedSecretName(secretName, functionName, inputEnvName, inputAppId)).join('\n')}\n`;
      throw new AmplifyError('EnvironmentConfigurationError', {
        message: `Function ${functionName} is missing secret values in this environment.`,
        details: `[${addedSecrets}] ${addedSecrets.length > 1 ? 'do' : 'does'} not have values.`,
>>>>>>> b289cbc0
        resolution,
        link: 'https://docs.amplify.aws/cli/reference/ssm-parameter-store/#manually-creating-parameters',
      });
    }
    const delta = await prePushMissingSecretsWalkthrough(functionName, addedSecrets);
    await this.syncSecretDeltas(delta, functionName);
  };

  /**
   * Deletes all secrets in the cloud for the specified function
   */
  deleteAllFunctionSecrets = async (functionName: string): Promise<void> => {
    const cloudSecretNames = await this.getCloudFunctionSecretNames(functionName);
    await this.syncSecretDeltas(secretNamesToSecretDeltas(cloudSecretNames, removeSecret), functionName);
  };

  /**
   * Syncs secretsPendingRemoval to the cloud.
   *
   * It is expected that storeSecretsPendingRemoval has been called before calling this function. If not, this function is a noop.
   */
  syncSecretsPendingRemoval = async (): Promise<void> => {
    await Promise.all(
      Object.entries(secretsPendingRemoval).map(([functionName, secretNames]) =>
        this.syncSecretDeltas(
          {
            ...secretNamesToSecretDeltas(getLocalFunctionSecretNames(functionName)),
            ...secretNamesToSecretDeltas(secretNames, removeSecret),
          },
          functionName,
        ),
      ),
    );
    secretsPendingRemoval = {};
  };

  /**
   * Deletes all secrets under an environment prefix (/amplify/appId/envName/)
   * @param envName The environment to remove
   */
  deleteAllEnvironmentSecrets = async (envName: string): Promise<void> => {
    const secretNames = await this.ssmClientWrapper.getSecretNamesByPath(getEnvSecretPrefix(envName));
    await this.ssmClientWrapper.deleteSecrets(secretNames);
  };

  /**
   * Returns a SecretDeltas object that can be used to clone the secrets from one environment to another
   * @param sourceEnv The environment from which to get secrets
   * @param functionName The function from which to get secrets
   * @returns SecretDeltas for the function in the environment
   */
  getEnvCloneDeltas = async (sourceEnv: string, functionName: string): Promise<SecretDeltas> => {
    const destDelta = secretNamesToSecretDeltas(getLocalFunctionSecretNames(functionName), retainSecret);
    const sourceCloudSecretNames = await this.getCloudFunctionSecretNames(functionName, sourceEnv);
    const sourceCloudSecrets = await this.ssmClientWrapper.getSecrets(
      sourceCloudSecretNames.map((name) => getFullyQualifiedSecretName(name, functionName, sourceEnv)),
    );
    sourceCloudSecrets.reduce((acc, { secretName, secretValue }) => {
      const shortName = secretName.slice(getFunctionSecretPrefix(functionName, sourceEnv).length);
      acc[shortName] = setSecret(secretValue);
      return acc;
    }, destDelta);
    return destDelta;
  };

  /**
   * Gets all secrets in SSM for the given function
   * @param functionName The function
   * @param envName Optional environment. If not specified, the current env is assumed
   * @returns string[] of all secret names for the function
   */
  private getCloudFunctionSecretNames = async (functionName: string, envName?: string): Promise<string[]> => {
    if (envName === undefined) {
      envName = stateManager.getCurrentEnvName() || this.context?.exeInfo?.inputParams?.amplify?.envName;
    }
    const prefix = getFunctionSecretPrefix(functionName, envName, this.context?.exeInfo?.inputParams?.amplify?.appId);
    const parts = path.parse(prefix);
    const unfilteredSecrets = await this.ssmClientWrapper.getSecretNamesByPath(parts.dir);
    return unfilteredSecrets.filter((secretName) => secretName.startsWith(prefix)).map((secretName) => secretName.slice(prefix.length));
  };

  /**
   * Secrets should only be removed in the cloud if the function is not yet pushed, or if the CLI operation is 'push'.
   * This function performs this check.
   */
  private doRemoveSecretsInCloud = (functionName: string): boolean => {
    const isCommandPush = this.context.parameters.command === 'push';
    return !isFunctionPushed(functionName) || isCommandPush;
  };

  private isInteractive = (): boolean => !this.context?.input?.options?.yes;
}

/**
 * It is expected that this function will be called before calling syncSecretsPendingRemoval.
 *
 * When a secret is removed, it must be removed after the corresponding CFN push is complete.
 * This function stores the secrets removed for any function in the project.
 *
 * Furthermore, functions that are removed must have all corresponding secrets removed after the push. However, once the push is complete,
 * the local project state has no way of knowing what functions were just removed or if they had secrets configured.
 * So this function also stores the secret names of all functions marked for removal
 *
 * @param context The Amplify context, used to determine which functions will be deleted
 * @param functionNames A list of all function names in the project
 */
export const storeSecretsPendingRemoval = async (context: $TSContext, functionNames: string[]): Promise<void> => {
  functionNames.forEach((functionName) => {
    const cloudSecretNames = getLocalFunctionSecretNames(functionName, { fromCurrentCloudBackend: true });
    const localSecretNames = getLocalFunctionSecretNames(functionName);
    const removed = cloudSecretNames.filter((name) => !localSecretNames.includes(name));
    if (removed.length) {
      secretsPendingRemoval[functionName] = removed;
    }
  });

  await storeToBeRemovedFunctionsWithSecrets(context);
};

type LocalSecretsState = {
  secretNames: string[];
};

const defaultGetFunctionSecretNamesOptions = {
  fromCurrentCloudBackend: false,
};

/**
 * Gets the secret names stored in function-parameters.json for the given function.
 *
 * Optionally, {fromCurrentCloudBackend: true} can be specified to get the secret names stored in #current-cloud-backend
 */
export const getLocalFunctionSecretNames = (
  functionName: string,
  options: Partial<typeof defaultGetFunctionSecretNamesOptions> = defaultGetFunctionSecretNamesOptions,
): string[] => {
  // eslint-disable-next-line no-param-reassign
  options = { ...defaultGetFunctionSecretNamesOptions, ...options };
  const parametersFilePath = path.join(
    options.fromCurrentCloudBackend ? pathManager.getCurrentCloudBackendDirPath() : pathManager.getBackendDirPath(),
    categoryName,
    functionName,
    functionParametersFileName,
  );
  const funcParameters = JSONUtilities.readJson<Partial<LocalSecretsState>>(parametersFilePath, { throwIfNotExist: false });
  return funcParameters?.secretNames || [];
};

// Below are some private helper functions for managing local secret state

/**
 * Sets the secret state in function-parameters.json.
 *
 * DO NOT EXPORT this method. All exported state management should happen through higher-level interfaces
 */
const setLocalFunctionSecretState = (functionName: string, secretDeltas: SecretDeltas): void => {
  const existingSecrets = Object.keys(getExistingSecrets(secretDeltas));
  const secretsParametersContent: LocalSecretsState = {
    secretNames: existingSecrets,
  };
  const parametersFilePath = path.join(pathManager.getBackendDirPath(), categoryName, functionName, functionParametersFileName);

  // checking for existance of the file because in the case of function deletion we don't want to create the file again
  if (fs.existsSync(parametersFilePath)) {
    createParametersFile(secretsParametersContent, functionName, functionParametersFileName);
  }

  if (hasExistingSecrets(secretDeltas)) {
    setAppIdForFunctionInTeamProvider(functionName);
  } else {
    removeAppIdForFunctionInTeamProvider(functionName);
  }
};

const setAppIdForFunctionInTeamProvider = (functionName: string): void => {
  getEnvParamManager().getResourceParamManager(categoryName, functionName).setParam(secretsPathAmplifyAppIdKey, getAppId());
};

const removeAppIdForFunctionInTeamProvider = (functionName: string): void => {
  getEnvParamManager().getResourceParamManager(categoryName, functionName).deleteParam(secretsPathAmplifyAppIdKey);
};

/**
 * Iterates over to-be-deleted lambda functions and stores any secret names for deleted functions in secretsPendingRemoval
 */
const storeToBeRemovedFunctionsWithSecrets = async (context: $TSContext): Promise<void> => {
  const resourceStatus = await context.amplify.getResourceStatus(categoryName);
  const resourcesToBeDeleted = (resourceStatus?.resourcesToBeDeleted || []) as {
    category: string;
    resourceName: string;
    service: string;
  }[];
  const deletedLambdas = resourcesToBeDeleted
    .filter((resource) => resource.service === ServiceName.LambdaFunction)
    .map((resource) => resource.resourceName);
  for (const deletedLambda of deletedLambdas) {
    const cloudSecretNames = getLocalFunctionSecretNames(deletedLambda, { fromCurrentCloudBackend: true });
    const localSecretNames = getLocalFunctionSecretNames(deletedLambda);
    // we need the secret names from #current-cloud-backend as well as /amplify/backend because a customer may have added a secret and then
    // deleted the function without pushing in between in which case the secret name would only be present in /amplify/backend
    const secretNames = Array.from(new Set(cloudSecretNames.concat(localSecretNames)));
    if (secretNames.length) {
      secretsPendingRemoval[deletedLambda] = secretNames;
    }
  }
};<|MERGE_RESOLUTION|>--- conflicted
+++ resolved
@@ -1,8 +1,4 @@
-<<<<<<< HEAD
-import { $TSContext, AmplifyError, JSONUtilities, pathManager, ResourceName } from 'amplify-cli-core';
-=======
 import { $TSContext, AmplifyError, JSONUtilities, pathManager, ResourceName, stateManager } from '@aws-amplify/amplify-cli-core';
->>>>>>> b289cbc0
 import { removeSecret, retainSecret, SecretDeltas, SecretName, setSecret } from '@aws-amplify/amplify-function-plugin-interface';
 import * as path from 'path';
 import * as fs from 'fs-extra';
@@ -109,15 +105,6 @@
       return;
     }
     if (!this.isInteractive()) {
-<<<<<<< HEAD
-      const resolution =
-        `Run 'amplify push' interactively to specify values.\n` +
-        `Alternatively, manually add values in SSM ParameterStore for the following parameter names:\n\n` +
-        `${addedSecrets.map((secretName) => getFullyQualifiedSecretName(secretName, functionName)).join('\n')}\n`;
-      throw new AmplifyError('EnvironmentConfigurationError', {
-        message: `Function ${functionName} is missing secret values in this environment.`,
-        details: `[${addedSecrets}] ${addedSecrets.length > 1 ? 'does' : 'do'} not have values.`,
-=======
       const inputEnvName = this.context?.exeInfo?.inputParams?.amplify?.envName;
       const inputAppId = this.context?.exeInfo?.inputParams?.amplify?.appId;
       const resolution =
@@ -127,7 +114,6 @@
       throw new AmplifyError('EnvironmentConfigurationError', {
         message: `Function ${functionName} is missing secret values in this environment.`,
         details: `[${addedSecrets}] ${addedSecrets.length > 1 ? 'do' : 'does'} not have values.`,
->>>>>>> b289cbc0
         resolution,
         link: 'https://docs.amplify.aws/cli/reference/ssm-parameter-store/#manually-creating-parameters',
       });
