import inquirer from 'inquirer';
import _ from 'lodash';
import path from 'path';
<<<<<<< HEAD
import { layerMetadataFactory, LayerMetadata, LayerParameters, Permission } from '../utils/layerParams';
=======
import { LayerParameters, Permission, LayerMetadata, getLayerMetadataFactory } from '../utils/layerParams';
>>>>>>> ced0c697
import { runtimeWalkthrough } from '../utils/functionPluginLoader';
import {
  createVersionsMap,
  layerAccountAccessQuestion,
  LayerInputParams,
  layerNameQuestion,
  layerOrgAccessQuestion,
  layerPermissionsQuestion,
  layerVersionQuestion,
} from '../utils/layerHelpers';
import { categoryName, layerParametersFileName, ServiceName } from '../utils/constants';

export async function createLayerWalkthrough(context: any, parameters: Partial<LayerParameters> = {}): Promise<Partial<LayerParameters>> {
  _.assign(parameters, await inquirer.prompt(layerNameQuestion(context)));

  let runtimeReturn = await runtimeWalkthrough(context, parameters);
  parameters.runtimes = runtimeReturn.map(val => val.runtime);

  let layerInputParameters: LayerInputParams = {};
  _.assign(layerInputParameters, await inquirer.prompt(layerPermissionsQuestion()));

  for (let permission of layerInputParameters.layerPermissions) {
    switch (permission) {
      case Permission.awsAccounts:
        _.assign(layerInputParameters, await inquirer.prompt(layerAccountAccessQuestion()));
        break;
      case Permission.awsOrg:
        _.assign(layerInputParameters, await inquirer.prompt(layerOrgAccessQuestion()));
        break;
    }
  }
  _.assign(parameters, { layerVersion: '1' });
  // add layer version to parameters
  _.assign(parameters, { layerVersionMap: createVersionsMap(layerInputParameters, '1') });
  _.assign(parameters, { build: true });
  return parameters;
}

export async function updateLayerWalkthrough(
  context: any,
  lambdaToUpdate?: string,
  parameters?: Partial<LayerParameters>,
): Promise<Partial<LayerParameters>> {
  const { allResources } = await context.amplify.getResourceStatus();
  const resources = allResources.filter(resource => resource.service === ServiceName.LambdaLayer).map(resource => resource.resourceName);

  if (resources.length === 0) {
    context.print.error('No Lambda Layer resource to update. Please use "amplify add function" to create a new Layer');
    process.exit(0);
    return;
  }
  const resourceQuestion = [
    {
      name: 'resourceName',
      message: 'Select the Lambda Layer to update:',
      type: 'list',
      choices: resources,
    },
  ];
  if (resources.length === 1) {
    _.assign(parameters, { layerName: resources[0] });
  } else {
    const resourceAnswer = await inquirer.prompt(resourceQuestion);
    _.assign(parameters, { layerName: resourceAnswer.resourceName });
  }

  const projectBackendDirPath = context.amplify.pathManager.getBackendDirPath();
  const resourceDirPath = path.join(projectBackendDirPath, categoryName, parameters.layerName);
  const parametersFilePath = path.join(resourceDirPath, layerParametersFileName);
  const currentParameters = context.amplify.readJsonFile(parametersFilePath, undefined, false) || {};

  _.assign(parameters, currentParameters);

  // get the LayerObj
  const layerData: LayerMetadata = getLayerMetadataFactory(context.amplify.pathManager.getBackendDirPath())(parameters.layerName);
  // runtime question
  let islayerVersionChanged: boolean = false;
  if (await context.amplify.confirmPrompt.run('Do you want to change the compatible runtimes?', false)) {
    const runtimeReturn = await runtimeWalkthrough(context, parameters as LayerParameters);
    parameters.runtimes = runtimeReturn.map(val => val.runtime);
  }
  islayerVersionChanged = !_.isEqual(parameters.runtimes, layerData.runtimes);
  // get the latest version from #currentcloudbackend
  const layerDataPushed: LayerMetadata = getLayerMetadataFactory(context.amplify.pathManager.getCurrentCloudBackendDirPath())(
    parameters.layerName,
  );
  const latestVersionPushed = layerDataPushed !== undefined ? layerDataPushed.getLatestVersion() : 0;
  let latestVersion = layerData.getLatestVersion();

  // get the latest accounts/orgsid
  const defaultlayerPermissions = layerData.getVersion(latestVersion).permissions.map(permission => permission.type);
  const defaultorgs = layerData.getVersion(latestVersion).listOrgAccess();
  const defaultaccounts = layerData.getVersion(latestVersion).listAccoutAccess();

  let layerInputParameters: LayerInputParams = {};

  if (await context.amplify.confirmPrompt.run('Do you want to adjust who can access the current & new layer version?', true)) {
    _.assign(layerInputParameters, await inquirer.prompt(layerPermissionsQuestion(defaultlayerPermissions)));

    // get the account/orgsID based on the permissions selected and pass defaults in the questions workflow
    for (let permission of layerInputParameters.layerPermissions) {
      switch (permission) {
        case Permission.awsAccounts:
          _.assign(layerInputParameters, await inquirer.prompt(layerAccountAccessQuestion(defaultaccounts)));
          break;
        case Permission.awsOrg:
          _.assign(layerInputParameters, await inquirer.prompt(layerOrgAccessQuestion(defaultorgs)));
          break;
      }
    }
  }
  if (islayerVersionChanged) {
    context.print.info('');
    context.print.warning(
      'New Lambda layer version created. Any function that wants to use the latest layer version need to configure it by running - "amplify function update"',
    );
    if (latestVersion === latestVersionPushed) {
      latestVersion += 1;
    }
    // updating map for a new version
    const map = createVersionsMap(layerInputParameters, String(latestVersion));
    parameters.layerVersionMap[Object.keys(map)[0]] = map[Object.keys(map)[0]];
  } else {
    // updating map for the selected version
    const versions = layerData.listVersions();
    const versionAnswer = await inquirer.prompt(layerVersionQuestion(versions));
    const selectedVersion = String(versionAnswer.layerVersion);
    const map = createVersionsMap(
      { ...layerInputParameters, ...{ hash: parameters.layerVersionMap[selectedVersion].hash } },
      selectedVersion,
    );
    parameters.layerVersionMap[Object.keys(map)[0]] = map[Object.keys(map)[0]];
  }
  _.assign(parameters, { layerVersion: String(latestVersion) });

  _.assign(parameters, { build: true });
  return parameters;
}<|MERGE_RESOLUTION|>--- conflicted
+++ resolved
@@ -1,11 +1,7 @@
 import inquirer from 'inquirer';
 import _ from 'lodash';
 import path from 'path';
-<<<<<<< HEAD
-import { layerMetadataFactory, LayerMetadata, LayerParameters, Permission } from '../utils/layerParams';
-=======
-import { LayerParameters, Permission, LayerMetadata, getLayerMetadataFactory } from '../utils/layerParams';
->>>>>>> ced0c697
+import { getLayerMetadataFactory, LayerMetadata, LayerParameters, Permission } from '../utils/layerParams';
 import { runtimeWalkthrough } from '../utils/functionPluginLoader';
 import {
   createVersionsMap,
