--- conflicted
+++ resolved
@@ -9,8 +9,8 @@
  * Asks general questions about the function and populates corresponding FunctionParameters
  * @param context The Amplify Context object
  */
-<<<<<<< HEAD
 export async function generalQuestionsWalkthrough(context: $TSContext): Promise<Partial<FunctionParameters>> {
+  const existingLambdaFunctions = await context.amplify.getResourceStatus('function');
   const appName = context.amplify
     .getProjectDetails()
     .projectConfig.projectName.toLowerCase()
@@ -21,23 +21,7 @@
   return {
     functionName: await prompter.input('Provide an AWS Lambda function name:', {
       validate: async (input: string) => {
-        const lambdaFunctions = await context.amplify.getResourceStatus('function');
-        const functionExists = lambdaFunctions.allResources.some((resource) => resource.resourceName === input);
-=======
-export async function generalQuestionsWalkthrough(context: any): Promise<Partial<FunctionParameters>> {
-  return await inquirer.prompt(await generalQuestions(context));
-}
-
-async function generalQuestions(context: any): Promise<object[]> {
-  const existingLambdaFunctions = await context.amplify.getResourceStatus('function');
-  return [
-    {
-      type: 'input',
-      name: 'functionName',
-      message: 'Provide an AWS Lambda function name:',
-      validate: (input: string) => {
         const functionExists = existingLambdaFunctions.allResources.some((resource) => resource.resourceName === input);
->>>>>>> 0de45299
         if (functionExists) {
           return 'A function with this name already exists.';
         }
