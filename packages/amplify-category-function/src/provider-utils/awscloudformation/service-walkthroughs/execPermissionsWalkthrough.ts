--- conflicted
+++ resolved
@@ -80,13 +80,9 @@
       // A Lambda function cannot depend on itself
       // Lambda layer dependencies are handled seperately, also apply the filter if the selected resource is within the function category
       // but serviceName argument was no passed in
-<<<<<<< HEAD
-      if (serviceName && (serviceName === ServiceName.LambdaFunction || selectedCategory === categoryName)) {
-=======
       const selectedResource = _.get(amplifyMeta, [categoryName, resourceNameToUpdate]);
 
       if (serviceName === ServiceName.LambdaFunction || selectedCategory === categoryName) {
->>>>>>> 7bd55247
         resourcesList = resourcesList.filter(
           resourceName =>
             resourceName !== resourceNameToUpdate && amplifyMeta[selectedCategory][resourceName].service === selectedResource.service,
