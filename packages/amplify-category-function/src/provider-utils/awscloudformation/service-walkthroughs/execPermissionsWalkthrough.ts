import { constructCFModelTableNameComponent, constructCFModelTableArnComponent } from '../utils/cloudformationHelpers';
import inquirer from 'inquirer';
import path from 'path';
import * as TransformPackage from 'graphql-transformer-core';
import _ from 'lodash';
import { topLevelCommentPrefix, topLevelCommentSuffix, envVarPrintoutPrefix, CRUDOperation } from '../../../constants';
import { ServiceName } from '../utils/constants';
import {
  fetchPermissionCategories,
  fetchPermissionResourcesForCategory,
  fetchPermissionsForResourceInCategory,
} from '../utils/permissionMapUtils';
import { FunctionParameters, FunctionDependency } from 'amplify-function-plugin-interface/src';

/**
 * This whole file desperately needs to be refactored
 */
export const askExecRolePermissionsQuestions = async (
  context,
  lambdaFunctionToUpdate: string,
  currentPermissionMap?,
): Promise<ExecRolePermissionsResponse> => {
  const amplifyMeta = context.amplify.getProjectMeta();

  const categories = Object.keys(amplifyMeta).filter(category => category !== 'providers');

  // retrieve api's AppSync resource name for conditional logic
  // in blending appsync @model-backed dynamoDB tables into storage category flow
  const appsyncResourceName =
    'api' in amplifyMeta ? Object.keys(amplifyMeta.api).find(key => amplifyMeta.api[key].service === 'AppSync') : undefined;

  // if there is api category AppSync resource and no storage category, add it back to selection
  // since storage category is responsible for managing appsync @model-backed dynamoDB table permissions
  if (!categories.includes('storage') && appsyncResourceName !== undefined) {
    categories.push('storage');
  }

  const categoryPermissionQuestion = {
    type: 'checkbox',
    name: 'categories',
    message: 'Select the category',
    choices: categories,
    default: fetchPermissionCategories(currentPermissionMap),
  };
  const capitalizeFirstLetter = str => str.charAt(0).toUpperCase() + str.slice(1);
  const categoryPermissionAnswer = await inquirer.prompt([categoryPermissionQuestion]);
  const selectedCategories = categoryPermissionAnswer.categories as any[];
  let categoryPolicies = [];
  let resources = [];
  const crudOptions = _.values(CRUDOperation);
  const permissions = {};

  const backendDir = context.amplify.pathManager.getBackendDirPath();
  const appsyncTableSuffix = '@model(appsync)';

  for (let category of selectedCategories) {
    let resourcesList = category in amplifyMeta ? Object.keys(amplifyMeta[category]) : [];
    if (category === 'storage' && 'api' in amplifyMeta) {
      if (appsyncResourceName) {
        const resourceDirPath = path.join(backendDir, 'api', appsyncResourceName);
        const project = await TransformPackage.readProjectConfiguration(resourceDirPath);
        const directivesMap: any = TransformPackage.collectDirectivesByTypeNames(project.schema);
        const modelNames = Object.keys(directivesMap.types)
          .filter(typeName => directivesMap.types[typeName].includes('model'))
          .map(modelName => `${modelName}:${appsyncTableSuffix}`);
        resourcesList.push(...modelNames);
      }
    } else if (category === 'function') {
      // A Lambda function cannot depend on itself
      // Lambda layer dependencies are handled seperately
      resourcesList = resourcesList.filter(
        resourceName =>
          resourceName !== lambdaFunctionToUpdate && amplifyMeta[category][resourceName].service === ServiceName.LambdaFunction,
      );
    }

    if (resourcesList.length === 0) {
      context.print.warning(`No resources found for ${category}`);
      continue;
    }

    try {
      let selectedResources: any = [];

      if (resourcesList.length === 1) {
        context.print.info(`${capitalizeFirstLetter(category)} category has a resource called ${resourcesList[0]}`);
        selectedResources = [resourcesList[0]];
      } else {
        const resourceQuestion = {
          type: 'checkbox',
          name: 'resources',
          message: `${capitalizeFirstLetter(category)} has ${
            resourcesList.length
          } resources in this project. Select the one you would like your Lambda to access`,
          choices: resourcesList,
          validate: value => {
            if (value.length === 0) {
              return 'You must select at least resource';
            }
            return true;
          },
          default: fetchPermissionResourcesForCategory(currentPermissionMap, category),
        };

        const resourceAnswer = await inquirer.prompt([resourceQuestion]);
        selectedResources = resourceAnswer.resources;
      }

      for (let resourceName of selectedResources) {
        const pluginInfo = context.amplify.getCategoryPluginInfo(context, category, resourceName);
        const { getPermissionPolicies } = await import(pluginInfo.packageLocation);

        if (!getPermissionPolicies) {
          context.print.warning(`Policies cannot be added for ${category}/${resourceName}`);
          continue;
        } else {
          const crudPermissionQuestion = {
            type: 'checkbox',
            name: 'crudOptions',
            message: `Select the operations you want to permit for ${resourceName}`,
            choices: crudOptions,
            validate: value => {
              if (value.length === 0) {
                return 'You must select at least one operation';
              }

              return true;
            },
            default: fetchPermissionsForResourceInCategory(currentPermissionMap, category, resourceName),
          };

          const crudPermissionAnswer = await inquirer.prompt([crudPermissionQuestion]);

          const resourcePolicy: any = crudPermissionAnswer.crudOptions;
          // overload crudOptions when user selects graphql @model-backing DynamoDB table
          // as there is no actual storage category resource where getPermissionPolicies can derive service and provider
          if (resourceName.endsWith(appsyncTableSuffix)) {
            resourcePolicy.providerPlugin = 'awscloudformation';
            resourcePolicy.service = 'DynamoDB';
            const dynamoDBTableARNComponents = constructCFModelTableArnComponent(appsyncResourceName, resourceName, appsyncTableSuffix);

            // have to override the policy resource as Fn::ImportValue is needed to extract DynamoDB table arn
            resourcePolicy.customPolicyResource = [
              {
                'Fn::Join': ['', dynamoDBTableARNComponents],
              },
              {
                'Fn::Join': ['', [...dynamoDBTableARNComponents, '/index/*']],
              },
            ];
          }

          const { permissionPolicies, resourceAttributes } = await getPermissionPolicies(context, { [resourceName]: resourcePolicy });
          categoryPolicies = categoryPolicies.concat(permissionPolicies);

          if (!permissions[category]) {
            permissions[category] = {};
          }
          permissions[category][resourceName] = resourcePolicy;

          // replace resource attributes for @model-backed dynamoDB tables
          resources = resources.concat(
            resourceAttributes.map(attributes =>
              attributes.resourceName && attributes.resourceName.endsWith(appsyncTableSuffix)
                ? {
                    resourceName: appsyncResourceName,
                    category: 'api',
                    attributes: ['GraphQLAPIIdOutput'],
                    needsAdditionalDynamoDBResourceProps: true,
                    // data to pass so we construct additional resourceProps for lambda envvar for @model back dynamoDB tables
                    _modelName: attributes.resourceName.replace(`:${appsyncTableSuffix}`, 'Table'),
                    _cfJoinComponentTableName: constructCFModelTableNameComponent(
                      appsyncResourceName,
                      attributes.resourceName,
                      appsyncTableSuffix,
                    ),
                    _cfJoinComponentTableArn: constructCFModelTableArnComponent(
                      appsyncResourceName,
                      attributes.resourceName,
                      appsyncTableSuffix,
                    ),
                  }
                : attributes,
            ),
          );
        }
      }
    } catch (e) {
      context.print.warning(`Policies cannot be added for ${category}`);
      context.print.info(e.stack);
      context.usageData.emitError(e);
    }
  }

  const environmentMap = {};
  const envVars = new Set<string>();
  const dependsOn: FunctionDependency[] = [];
  resources.forEach(resource => {
    const { category, resourceName, attributes } = resource;
    /**
     * while resourceProperties
     * (which are utilized to set Lambda environment variables on CF side)
     * are derived from dependencies on other category resources that in-turn are set as CF-template parameters
     * we need to inject extra when blending appsync @model-backed dynamoDB tables into storage category flow
     * as @model-backed DynamoDB table name and full arn is not available in api category resource output
     */
    if (resource.needsAdditionalDynamoDBResourceProps) {
      const modelEnvPrefix = `${category.toUpperCase()}_${resourceName.toUpperCase()}_${resource._modelName.toUpperCase()}`;
      const modelEnvNameKey = `${modelEnvPrefix}_NAME`;
      const modelEnvArnKey = `${modelEnvPrefix}_ARN`;

      environmentMap[modelEnvNameKey] = resource._cfJoinComponentTableName;
      environmentMap[modelEnvArnKey] = {
        'Fn::Join': ['', resource._cfJoinComponentTableArn],
      };

      envVars.add(modelEnvNameKey);
      envVars.add(modelEnvArnKey);
    }

    attributes.forEach(attribute => {
      const envName = `${category.toUpperCase()}_${resourceName.toUpperCase()}_${attribute.toUpperCase()}`;
      const refName = `${category}${resourceName}${attribute}`;
      environmentMap[envName] = { Ref: refName };
      envVars.add(envName);
    });

<<<<<<< HEAD
    let resourceExists = false;
    dependsOn.forEach(amplifyResource => {
      if (amplifyResource.resourceName === resourceName) {
        resourceExists = true;
      }
    });

    if (!resourceExists) {
=======
    if (!dependsOn.find(dep => dep.resourceName === resourceName)) {
>>>>>>> 46351a17
      dependsOn.push({
        category: resource.category,
        resourceName: resource.resourceName,
        attributes: resource.attributes,
      });
    }
  });

  const envVarStringList = Array.from(envVars)
    .sort()
    .join('\n\t');

  context.print.info(`${envVarPrintoutPrefix}${envVarStringList}`);

  return {
    dependsOn,
    topLevelComment: `${topLevelCommentPrefix}${envVarStringList}${topLevelCommentSuffix}`,
    environmentMap,
    mutableParametersState: { permissions },
    categoryPolicies,
  };
};

export type ExecRolePermissionsResponse = Required<
  Pick<FunctionParameters, 'categoryPolicies' | 'environmentMap' | 'topLevelComment' | 'dependsOn' | 'mutableParametersState'>
>;<|MERGE_RESOLUTION|>--- conflicted
+++ resolved
@@ -225,18 +225,7 @@
       envVars.add(envName);
     });
 
-<<<<<<< HEAD
-    let resourceExists = false;
-    dependsOn.forEach(amplifyResource => {
-      if (amplifyResource.resourceName === resourceName) {
-        resourceExists = true;
-      }
-    });
-
-    if (!resourceExists) {
-=======
     if (!dependsOn.find(dep => dep.resourceName === resourceName)) {
->>>>>>> 46351a17
       dependsOn.push({
         category: resource.category,
         resourceName: resource.resourceName,
