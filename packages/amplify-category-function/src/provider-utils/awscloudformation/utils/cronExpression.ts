--- conflicted
+++ resolved
@@ -45,15 +45,9 @@
   months = new TreeSet();
   daysOfWeek = new TreeSet();
   years = new TreeSet();
-<<<<<<< HEAD
-  lastdayOfWeek = false;
-  nthdayOfWeek = 0;
-  lastdayOfMonth = false;
-=======
   lastDayOfWeek = false;
   numDayOfWeek = 0;
   lastDayOfMonth = false;
->>>>>>> 9cdb89e1
   nearestWeekday = false;
   expressionParsed = false;
 
@@ -128,29 +122,17 @@
 
       let exprOn = SECOND;
 
-<<<<<<< HEAD
-      const exprsTok: string[] = cronExpression.split(' ');
-      let len_exprsTok = 0;
-      while (len_exprsTok <= exprsTok.length - 1 && exprOn <= YEAR) {
-        if (exprsTok[len_exprsTok] != undefined) {
-          const expr: string = exprsTok[len_exprsTok].trim();
-=======
       const expressionTokenizer: string[] = cronExpression.split(' ');
       let lengthExpressionTokenizer = 0;
       while (lengthExpressionTokenizer <= expressionTokenizer.length - 1 && exprOn <= YEAR) {
         if (expressionTokenizer[lengthExpressionTokenizer] != undefined) {
           const expr: string = expressionTokenizer[lengthExpressionTokenizer].trim();
->>>>>>> 9cdb89e1
           const vTok: string[] = expr.split(',');
           let len_vTok = 0;
           while (len_vTok <= vTok.length - 1) {
             if (vTok[len_vTok] != undefined) {
               const v: string = vTok[len_vTok];
-<<<<<<< HEAD
-              this.storeExpressionVals(0, v, exprOn);
-=======
               this.storeExpressionValues(0, v, exprOn);
->>>>>>> 9cdb89e1
             }
             len_vTok++;
           }
@@ -186,13 +168,8 @@
     }
   };
 
-<<<<<<< HEAD
-  storeExpressionVals = function(pos: number, s: string, type: number): number {
-    let incr = 0;
-=======
   storeExpressionValues = function(pos: number, s: string, type: number): number {
     let increment = 0;
->>>>>>> 9cdb89e1
     let i: number = this.skipWhiteSpace(pos, s);
     if (i >= s.length) {
       return i;
@@ -268,11 +245,7 @@
       if (type != DAY_OF_WEEK && type != DAY_OF_MONTH) {
         throw new Error("'?' can only be specified for Day-of-Month or Day-of-Week." + String(i));
       }
-<<<<<<< HEAD
-      if (type === DAY_OF_WEEK && !this.lastdayOfMonth) {
-=======
       if (type === DAY_OF_WEEK && !this.lastDayOfMonth) {
->>>>>>> 9cdb89e1
         const val: number = this.daysOfMonth.last();
         if (val === NO_SPEC_INT) {
           throw new Error("'?' can only be specified for Day-of-Month -OR- Day-of-Week." + String(i));
@@ -388,11 +361,7 @@
 
     return integer;
   };
-<<<<<<< HEAD
-  addToSet = function(val: number, end: number, incr: number, type: number) {
-=======
   addToSet = function(val: number, end: number, increment: number, type: number) {
->>>>>>> 9cdb89e1
     const set = this.getSet(type);
 
     if (type === SECOND || type === MINUTE) {
