import { categoryName } from './constants';

export function getNewCFNEnvVariables(oldCFNEnvVariables, currentDefaults, newCFNEnvVariables, newDefaults) {
  const currentResources = [];
  const newResources = [];
  const deletedResources = [];

  if (currentDefaults.permissions) {
    Object.keys(currentDefaults.permissions).forEach(category => {
      Object.keys(currentDefaults.permissions[category]).forEach(resourceName => {
        currentResources.push(`${category.toUpperCase()}_${resourceName.toUpperCase()}_`);
      });
    });
  }

  if (newDefaults.permissions) {
    Object.keys(newDefaults.permissions).forEach(category => {
      Object.keys(newDefaults.permissions[category]).forEach(resourceName => {
        newResources.push(`${category.toUpperCase()}_${resourceName.toUpperCase()}_`);
      });
    });
  }

  currentResources.forEach(resourceName => {
    if (newResources.indexOf(resourceName) === -1) {
      deletedResources.push(resourceName);
    }
  });

  const toBeDeletedEnvVariables = [];

  Object.keys(oldCFNEnvVariables).forEach(envVar => {
    for (let i = 0; i < deletedResources.length; i += 1) {
      if (envVar.includes(deletedResources[i])) {
        toBeDeletedEnvVariables.push(envVar);
        break;
      }
    }
  });

  toBeDeletedEnvVariables.forEach(envVar => {
    delete oldCFNEnvVariables[envVar];
  });

  Object.assign(oldCFNEnvVariables, newCFNEnvVariables);

  return oldCFNEnvVariables;
}

export function getNewCFNParameters(oldCFNParameters, currentDefaults, newCFNResourceParameters, newDefaults) {
  const currentResources = [];
  const newResources = [];
  const deletedResources = [];

  if (currentDefaults.permissions) {
    Object.keys(currentDefaults.permissions).forEach(category => {
      Object.keys(currentDefaults.permissions[category]).forEach(resourceName => {
        currentResources.push(`${category}${resourceName}`);
      });
    });
  }

  if (newDefaults.permissions) {
    Object.keys(newDefaults.permissions).forEach(category => {
      Object.keys(newDefaults.permissions[category]).forEach(resourceName => {
        newResources.push(`${category}${resourceName}`);
      });
    });
  }

  currentResources.forEach(resourceName => {
    if (newResources.indexOf(resourceName) === -1) {
      deletedResources.push(resourceName);
    }
  });

  const toBeDeletedParameters = [];

  Object.keys(oldCFNParameters).forEach(parameter => {
    for (let i = 0; i < deletedResources.length; i += 1) {
      if (parameter.includes(deletedResources[i])) {
        toBeDeletedParameters.push(parameter);
        break;
      }
    }
  });
  toBeDeletedParameters.forEach(parameter => {
    delete oldCFNParameters[parameter];
  });

  Object.assign(oldCFNParameters, newCFNResourceParameters);

  return oldCFNParameters;
}

export function getIAMPolicies(resourceName, crudOptions) {
  let policy = {};
  const actions = [];

  crudOptions.forEach(crudOption => {
    switch (crudOption) {
      case 'create':
        actions.push('lambda:Create*', 'lambda:Put*', 'lambda:Add*');
        break;
      case 'update':
        actions.push('lambda:Update*');
        break;
      case 'read':
        actions.push('lambda:Get*', 'lambda:List*', 'lambda:Invoke*');
        break;
      case 'delete':
        actions.push('lambda:Delete*', 'lambda:Remove*');
        break;
      default:
        console.log(`${crudOption} not supported`);
    }
  });

  policy = {
    Effect: 'Allow',
    Action: actions,
    Resource: [
      {
        'Fn::Join': [
          '',
          [
            'arn:aws:lambda:',
            {
              Ref: 'AWS::Region',
            },
            ':',
            { Ref: 'AWS::AccountId' },
            ':function:',
            {
              Ref: `${categoryName}${resourceName}Name`,
            },
          ],
        ],
      },
    ],
  };

  const attributes = ['Name'];

  return { policy, attributes };
}

/** CF template component of join function { "Fn::Join": ["": THIS_PART ] } */
export function constructCFModelTableArnComponent(appsyncResourceName, resourceName, appsyncTableSuffix) {
  return [
    'arn:aws:dynamodb:',
    { Ref: 'AWS::Region' },
    ':',
    { Ref: 'AWS::AccountId' },
    ':table/',
    constructCFModelTableNameComponent(appsyncResourceName, resourceName, appsyncTableSuffix),
  ];
}

/** CF template component of join function { "Fn::Join": ["-": THIS_PART ] } */
export function constructCFModelTableNameComponent(appsyncResourceName, resourceName, appsyncTableSuffix) {
<<<<<<< HEAD
  return [resourceName.replace(`:${appsyncTableSuffix}`, 'Table'), { Ref: `api${appsyncResourceName}GraphQLAPIIdOutput` }];
}

export function constructCloudWatchEventComponent(cfnFilePath : string,cfnContent){
  cfnContent.Resources.CloudWatchEvent = {
    Type: 'AWS::Events::Rule',
    Properties: {
      Description: 'Schedule rule for Lambda',
      ScheduleExpression: {
        Ref: 'CloudWatchRule',
      },
      State: 'ENABLED',
      Targets: [
        {
          Arn: { 'Fn::GetAtt': ['LambdaFunction', 'Arn'] },
          Id: {
            Ref: 'LambdaFunction',
          },
        },
      ],
    },
  };
  // append permissions to invoke lambda via cloiudwatch to CFN file
  cfnContent.Resources.PermissionForEventsToInvokeLambda = {
    Type: 'AWS::Lambda::Permission',
    Properties: {
      FunctionName: {
        Ref: 'LambdaFunction',
      },
      Action: 'lambda:InvokeFunction',
      Principal: 'events.amazonaws.com',
      SourceArn: { 'Fn::GetAtt': ['CloudWatchEvent', 'Arn'] },
    },
  };
  // append the outputs section of cloudwatchRULE
  cfnContent.Outputs.CloudWatchEventRule = {
    Value: {
      Ref: 'CloudWatchEvent',
=======
  return {
    'Fn::ImportValue': {
      'Fn::Sub': `\${api${appsyncResourceName}GraphQLAPIIdOutput}:GetAtt:${resourceName.replace(`:${appsyncTableSuffix}`, 'Table')}:Name`,
>>>>>>> 9725a389
    },
  };
}<|MERGE_RESOLUTION|>--- conflicted
+++ resolved
@@ -159,8 +159,11 @@
 
 /** CF template component of join function { "Fn::Join": ["-": THIS_PART ] } */
 export function constructCFModelTableNameComponent(appsyncResourceName, resourceName, appsyncTableSuffix) {
-<<<<<<< HEAD
-  return [resourceName.replace(`:${appsyncTableSuffix}`, 'Table'), { Ref: `api${appsyncResourceName}GraphQLAPIIdOutput` }];
+  return {
+    'Fn::ImportValue': {
+      'Fn::Sub': `\${api${appsyncResourceName}GraphQLAPIIdOutput}:GetAtt:${resourceName.replace(`:${appsyncTableSuffix}`, 'Table')}:Name`,
+    },
+  };
 }
 
 export function constructCloudWatchEventComponent(cfnFilePath : string,cfnContent){
@@ -198,11 +201,6 @@
   cfnContent.Outputs.CloudWatchEventRule = {
     Value: {
       Ref: 'CloudWatchEvent',
-=======
-  return {
-    'Fn::ImportValue': {
-      'Fn::Sub': `\${api${appsyncResourceName}GraphQLAPIIdOutput}:GetAtt:${resourceName.replace(`:${appsyncTableSuffix}`, 'Table')}:Name`,
->>>>>>> 9725a389
     },
   };
 }