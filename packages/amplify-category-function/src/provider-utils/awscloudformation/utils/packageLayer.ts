--- conflicted
+++ resolved
@@ -68,13 +68,8 @@
   if (previousHash && previousHash !== currentHash) {
     const prevPermissions = layerData.getVersion(latestVersion).permissions;
     ++latestVersion; // Content changes detected, bumping version
-<<<<<<< HEAD
     layerParameters.layerVersionMap[latestVersion] = {
       permissions: await getNewVersionPermissions(layerName, prevPermissions),
-=======
-    layerParameters.layerVersionMap[`${latestVersion}`] = {
-      permissions: await getNewVersionPermissions(context.print, layerName, prevPermissions),
->>>>>>> 1047e4e8
       hash: currentHash,
     };
     updateLayerArtifacts(context, layerParameters, { amplifyMeta: false });
