import archiver from 'archiver';
import fs from 'fs-extra';
import glob from 'glob';
import { prompt } from 'inquirer';
import path from 'path';
import _ from 'lodash';
import { hashElement } from 'folder-hash';
import { FunctionDependency } from 'amplify-function-plugin-interface';
import { ServiceName } from './constants';
import { prevPermsQuestion } from './layerHelpers';
import { getLayerMetadataFactory, LayerPermission, Permission, PrivateLayer, LayerParameters } from './layerParams';
import crypto from 'crypto';
import { updateLayerArtifacts } from './storeResources';
import { layerParametersFileName } from './constants';

export async function packageLayer(context, resource: Resource) {
  const layerName = resource.resourceName;
  const resourcePath = path.join(context.amplify.pathManager.getBackendDirPath(), resource.category, layerName);
  await ensureLayerVersion(context, resourcePath, layerName);
  return zipLayer(context, resource);
}

async function zipLayer(context, resource: Resource) {
  const layerName = resource.resourceName;
  const resourcePath = path.join(context.amplify.pathManager.getBackendDirPath(), resource.category, layerName);
  const zipFilename = 'latest-build.zip';
  const distDir = path.join(resourcePath, 'dist');
  fs.ensureDirSync(distDir);
  const destination = path.join(distDir, zipFilename);
  const zip = archiver.create('zip');
  const output = fs.createWriteStream(destination);

  return new Promise((resolve, reject) => {
    output.on('close', () => {
      // check zip size is less than 250MB
      if (validFilesize(destination)) {
        const zipName = `${layerName}-build.zip`;
        context.amplify.updateAmplifyMetaAfterPackage(resource, zipName);
        resolve({ zipFilePath: destination, zipFilename: zipName });
      } else {
        reject(new Error('File size greater than 250MB'));
      }
    });
    output.on('error', () => {
      reject(new Error('Failed to zip code.'));
    });

    const libPath = path.join(resourcePath, 'lib', '*');
    const optPath = path.join(resourcePath, 'opt');
    zip.pipe(output);
    [...glob.sync(optPath), ...glob.sync(libPath)]
      .filter(folder => fs.lstatSync(folder).isDirectory())
      .forEach(folder => zip.directory(folder, path.basename(folder)));
    zip.finalize();
  });
}

// Check hash results for content changes, bump version if so
async function ensureLayerVersion(context: any, layerPath: string, layerName: string) {
  const layerData = getLayerMetadataFactory(context)(layerName);
  let latestVersion: number = layerData.getLatestVersion();
  const currentHash = await hashLayerDir(layerPath);
  const previousHash = layerData.getHash(latestVersion);
  const layerParameters = context.amplify.readJsonFile(path.join(layerPath, layerParametersFileName)) as LayerParameters;
  layerParameters.layerName = layerName;
  layerParameters.build = true;

  if (previousHash && previousHash !== currentHash) {
    const prevPermissions = layerData.getVersion(latestVersion).permissions;
    ++latestVersion; // Content changes detected, bumping version
<<<<<<< HEAD
    context.print.success(`Content changes in Lambda layer ${layerName} detected. Layer version increased to ${latestVersion}`);
    context.print.warning('Note: You need to run "amplify update function" to configure your functions with the latest layer version.');
    layerParameters.layerVersionMap[`${latestVersion}`] = {
      permissions: await getNewVersionPermissions(context, layerName, prevPermissions),
=======
    layerParameters.layerVersionMap[latestVersion] = {
      permissions: await getNewVersionPermissions(context.print, layerName, prevPermissions),
>>>>>>> b120124e
      hash: currentHash,
    };
    updateLayerArtifacts(context, layerParameters, { amplifyMeta: false });
  } else if (!previousHash) {
    layerParameters.layerVersionMap[latestVersion].hash = currentHash;
    updateLayerArtifacts(context, layerParameters, { cfnFile: false, amplifyMeta: false });
  }
}

async function getNewVersionPermissions(
  context: any,
  layerName: string,
  prevPermissions: Partial<LayerPermission>[],
): Promise<Partial<LayerPermission>[]> {
  const defaultPermissions: PrivateLayer[] = [{ type: Permission.private }];
  let usePrevPermissions = true;
  if (!_.isEqual(prevPermissions, defaultPermissions)) {
    if (!_.get(context, ['parameters', 'options', 'yes'], false)) {
      const { usePrevPerms } = await prompt(prevPermsQuestion(layerName));
      usePrevPermissions = usePrevPerms;
    }
  }
  return usePrevPermissions ? prevPermissions : defaultPermissions;
}

export const hashLayerDir = async (layerPath: string): Promise<string> => {
  const nodePath = path.join(layerPath, 'lib', 'nodejs');
  const nodeHashOptions = {
    files: {
      include: ['package.json'],
    },
  };
  const pyPath = path.join(layerPath, 'lib', 'python');
  const optPath = path.join(layerPath, 'opt');

  const joinedHashes = (await Promise.all([safeHash(nodePath, nodeHashOptions), safeHash(pyPath), safeHash(optPath)])).join();

  return crypto
    .createHash('sha256')
    .update(joinedHashes)
    .digest('base64');
};

// wrapper around hashElement that will return an empty string if the path does not exist
const safeHash = async (path: string, opts?: any): Promise<string> => {
  if (fs.pathExistsSync(path)) {
    return (
      await hashElement(path, opts).catch(() => {
        throw new Error(`An error occurred hashing directory ${path}`);
      })
    ).hash;
  }
  return '';
};

function validFilesize(path, maxSize = 250) {
  try {
    const { size } = fs.statSync(path);
    const fileSize = Math.round(size / 1024 ** 2);
    return fileSize < maxSize;
  } catch (error) {
    return new Error(`Calculating file size failed: ${path}`);
  }
}

interface Resource {
  service: ServiceName;
  dependsOn?: FunctionDependency[];
  resourceName: string;
  category: string;
}<|MERGE_RESOLUTION|>--- conflicted
+++ resolved
@@ -68,15 +68,10 @@
   if (previousHash && previousHash !== currentHash) {
     const prevPermissions = layerData.getVersion(latestVersion).permissions;
     ++latestVersion; // Content changes detected, bumping version
-<<<<<<< HEAD
     context.print.success(`Content changes in Lambda layer ${layerName} detected. Layer version increased to ${latestVersion}`);
     context.print.warning('Note: You need to run "amplify update function" to configure your functions with the latest layer version.');
-    layerParameters.layerVersionMap[`${latestVersion}`] = {
+    layerParameters.layerVersionMap[latestVersion] = {
       permissions: await getNewVersionPermissions(context, layerName, prevPermissions),
-=======
-    layerParameters.layerVersionMap[latestVersion] = {
-      permissions: await getNewVersionPermissions(context.print, layerName, prevPermissions),
->>>>>>> b120124e
       hash: currentHash,
     };
     updateLayerArtifacts(context, layerParameters, { amplifyMeta: false });
