--- conflicted
+++ resolved
@@ -41,20 +41,9 @@
     return {
       dir: parameters.functionTemplate.sourceRoot,
       template: file,
-<<<<<<< HEAD
-      target: path.join(
-        destDir,
-        categoryName,
-        parameters.resourceName,
-        _.get(parameters.functionTemplate.destMap, file, file.replace(/\.ejs$/, '')),
-      ),
-    };
-  });
-=======
       target: path.join(destDir, categoryName, parameters.resourceName, _.get(parameters.functionTemplate.destMap, file, file.replace(/\.ejs$/, '')))
     }
   })
->>>>>>> b4d8e68b
 
   // this is a hack to reuse some old code
   let templateParams: any = parameters;
@@ -75,13 +64,8 @@
     dir: '',
     template: parameters.cloudResourceTemplatePath,
     target: path.join(destDir, categoryName, parameters.resourceName, `${parameters.resourceName}-cloudformation-template.json`),
-<<<<<<< HEAD
-  };
-  context.amplify.copyBatch(context, [cloudTemplateJob], parameters, false);
-=======
   }
   context.amplify.copyBatch(context, [cloudTemplateJob], parameters, false)
->>>>>>> b4d8e68b
 }
 
 export function createParametersFile(context, parameters, resourceName, parametersFileName = 'function-parameters.json') {
