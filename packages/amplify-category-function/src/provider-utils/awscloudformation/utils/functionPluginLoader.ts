--- conflicted
+++ resolved
@@ -13,14 +13,6 @@
 import { ServiceName } from './constants';
 import _ from 'lodash';
 import { LayerParameters } from './layerParams';
-<<<<<<< HEAD
-
-=======
-import path from 'path';
-import glob from 'glob';
-import archiver from 'archiver';
-import fs from 'fs-extra';
->>>>>>> aec45d5d
 /*
  * This file contains the logic for loading, selecting and executing function plugins (currently runtime and template plugins)
  */
@@ -256,53 +248,4 @@
       return undefined;
     }
   }
-<<<<<<< HEAD
-=======
-}
-
-export function packageLayer(context, resource) {
-  const resourcePath = path.join(context.amplify.pathManager.getBackendDirPath(), resource.category, resource.resourceName);
-  const zipFilename = 'latest-build.zip';
-
-  const distDir = path.join(resourcePath, 'dist');
-  if (!fs.existsSync(distDir)) {
-    fs.mkdirSync(distDir);
-  }
-  const destination = path.join(distDir, zipFilename);
-  const zip = archiver.create('zip');
-  const output = fs.createWriteStream(destination);
-  return new Promise((resolve, reject) => {
-    output.on('close', () => {
-      //check zip size is less than 250MB
-      if (validFilesize(destination)) {
-        const zipName = `${resource.resourceName}-build.zip`;
-        context.amplify.updateAmplifyMetaAfterPackage(resource, zipName);
-        resolve({ zipFilePath: destination, zipFilename: zipName });
-      } else {
-        reject(new Error('File size greater than 250MB'));
-      }
-    });
-    output.on('error', () => {
-      reject(new Error('Failed to zip code.'));
-    });
-
-    zip.pipe(output);
-    glob
-      .sync(resourcePath + '/*')
-      .filter(folder => fs.lstatSync(folder).isDirectory())
-      .filter(folder => path.basename(folder) !== 'dist')
-      .forEach(folder => zip.directory(folder, path.basename(folder)));
-    zip.finalize();
-  });
-}
-
-function validFilesize(path, maxSize = 250) {
-  try {
-    const { size } = fs.statSync(path);
-    const fileSize = Math.round(size / 1024 ** 2);
-    return fileSize < maxSize;
-  } catch (error) {
-    return new Error('error in calculating File size');
-  }
->>>>>>> aec45d5d
 }