<<<<<<< HEAD
import inquirer from 'inquirer';
=======
import inquirer from 'inquirer'
>>>>>>> b4d8e68b
import {
  FunctionParameters,
  FunctionTemplateCondition,
  FunctionRuntimeCondition,
  FunctionRuntimeParameters,
  FunctionTemplateParameters,
<<<<<<< HEAD
  ContributorFactory,
=======
  ContributorFactory
>>>>>>> b4d8e68b
} from 'amplify-function-plugin-interface';
import _ from 'lodash';

/*
 * This file contains the logic for loading, selecting and executing function plugins (currently runtime and template plugins)
 */

<<<<<<< HEAD
/**
 * Selects a function template
 */
=======
 /**
  * Selects a function template
  */
>>>>>>> b4d8e68b
export async function templateWalkthrough(context: any, params: Partial<FunctionParameters>): Promise<FunctionTemplateParameters> {
  const selectionOptions: PluginSelectionOptions<FunctionTemplateCondition> = {
    pluginType: 'functionTemplate',
    itemName: 'template',
    listOptionsField: 'templates',
    predicate: condition => {
<<<<<<< HEAD
      return (
        condition.provider === params.providerContext.provider &&
        condition.service === params.providerContext.service &&
        condition.runtime === params.runtime.name
      );
    },
  };
=======
      return condition.provider === params.providerContext.provider
        && condition.service === params.providerContext.service
        && condition.runtime === params.runtime.name
    }
  }
>>>>>>> b4d8e68b
  const selection = await getSelectionFromContributors<FunctionTemplateCondition>(context, selectionOptions);
  const executionParams: PluginExecutionParameters = {
    ...selection,
    context,
    expectedFactoryFunction: 'functionTemplateContributorFactory',
<<<<<<< HEAD
  };
  return await getContributionFromPlugin<FunctionTemplateParameters>(executionParams);
=======
  }
  return await getContributionFromPlugin<FunctionTemplateParameters>(executionParams)
>>>>>>> b4d8e68b
}

/**
 * Selects a function runtime
 */
export async function runtimeWalkthrough(context: any, params: Partial<FunctionParameters>): Promise<FunctionRuntimeParameters> {
  const selectionOptions: PluginSelectionOptions<FunctionRuntimeCondition> = {
    pluginType: 'functionRuntime',
    itemName: 'runtime',
    listOptionsField: 'runtimes',
    predicate: condition => {
<<<<<<< HEAD
      return condition.provider === params.providerContext.provider && condition.service === params.providerContext.service;
    },
  };
=======
      return condition.provider === params.providerContext.provider
        && condition.service === params.providerContext.service
    }
  }
>>>>>>> b4d8e68b
  const selection = await getSelectionFromContributors<FunctionRuntimeCondition>(context, selectionOptions);
  const executionParams: PluginExecutionParameters = {
    ...selection,
    context,
    expectedFactoryFunction: 'functionRuntimeContributorFactory',
<<<<<<< HEAD
  };
  return await getContributionFromPlugin<FunctionRuntimeParameters>(executionParams);
=======
  }
  return await getContributionFromPlugin<FunctionRuntimeParameters>(executionParams)

>>>>>>> b4d8e68b
}

/**
 * Parses plugin metadat to present plugin selections to the user and return the selection.
 */
async function getSelectionFromContributors<T>(context: any, selectionOptions: PluginSelectionOptions<T>): Promise<PluginSelection> {
  // get providers from context
  const templateProviders = context.pluginPlatform.plugins[selectionOptions.pluginType];
  if (!templateProviders) {
    throw 'No template plugins found. You can either create your function from scratch or download and install template plugins then rerun this command.';
  }

  // load the selections contributed from each provider, constructing a map of selection to provider as we go
  const selectionMap: Map<string, string> = new Map();
  const selections = templateProviders
    .filter(meta => selectionOptions.predicate(meta.manifest[selectionOptions.pluginType].conditions))
    .map(meta => {
      const packageLoc = meta.packageLocation;
      (meta.manifest[selectionOptions.pluginType][selectionOptions.listOptionsField] as ListOption[]).forEach(op => {
<<<<<<< HEAD
        selectionMap.set(op.value, packageLoc);
      });
=======
        selectionMap.set(op.value, packageLoc)
      })
>>>>>>> b4d8e68b
      return meta;
    })
    .map(meta => meta.manifest[selectionOptions.pluginType])
    .flatMap(contributes => contributes[selectionOptions.listOptionsField]);
<<<<<<< HEAD
=======

>>>>>>> b4d8e68b

  // sanity checks
  let selection;
  if (selections.length === 0) {
<<<<<<< HEAD
    context.print.warning(`No ${selectionOptions.itemName} found for the selected function configuration`);
    context.print.warning(`You can download and install ${selectionOptions.itemName} plugins then rerun this command`);
  } else if (selections.length === 1) {
    context.print.info(`${selections[0].name} found for selected function configuration.`);
    selection = selections[0].value;
  } else {
    // ask which template to use
    let answer = await inquirer.prompt([
      {
        type: 'list',
        name: 'selection',
        message: `Select the function ${selectionOptions.itemName}:`,
        choices: selections,
      },
    ]);
    selection = answer.selection;
  }

  return {
    selection,
    pluginPath: selectionMap.get(selection),
  };
}

// Executes the selected option using the given plugin
async function getContributionFromPlugin<T extends Partial<FunctionParameters>>(params: PluginExecutionParameters): Promise<T> {
  let plugin;
  try {
    plugin = await import(params.pluginPath);
  } catch (err) {
    throw new Error('Could not load selected plugin');
=======
    context.print.warning(`No ${selectionOptions.itemName} found for the selected function configuration`)
    context.print.warning(`You can download and install ${selectionOptions.itemName} plugins then rerun this command`)
  } else if (selections.length === 1) {
    context.print.info(`${selections[0].name} found for selected function configuration.`)
    selection = selections[0].value;
  } else {
    // ask which template to use
    let answer = await inquirer.prompt([{
      type: 'list',
      name: 'selection',
      message: `Choose the function ${selectionOptions.itemName} that you want to use:`,
      choices: selections
    }]);
    selection = answer.selection;
>>>>>>> b4d8e68b
  }
  if (!plugin) {
    throw new Error('Could not load selected plugin');
  }
  return await (plugin[params.expectedFactoryFunction] as ContributorFactory<T>)(params.context).contribute(params.selection);
}

<<<<<<< HEAD
// Convenience interfaces that are private to this class

interface PluginSelectionOptions<T extends FunctionRuntimeCondition | FunctionTemplateCondition> {
  pluginType: string;
  itemName: string;
  predicate: (condition: T) => boolean;
  listOptionsField: string;
}

type PluginSelection = Pick<PluginExecutionParameters, 'pluginPath' | 'selection'>;

interface PluginExecutionParameters {
  pluginPath: string;
  selection: string;
  expectedFactoryFunction: string;
  context: any; // Amplify core context
}

interface ListOption {
  name: string;
  value: string;
=======
  return {
    selection,
    pluginPath: selectionMap.get(selection),
  }
}

// Executes the selected option using the given plugin
async function getContributionFromPlugin<T extends Partial<FunctionParameters>>(params: PluginExecutionParameters): Promise<T> {
  let plugin;
  try {
    plugin = await import(params.pluginPath);
  } catch (err) {
    throw new Error('Could not load selected plugin');
  }
  if (!plugin) {
    throw new Error('Could not load selected plugin');
  }
  return await (plugin[params.expectedFactoryFunction] as ContributorFactory<T>)(params.context)
    .contribute(params.selection)
}


// Convenience interfaces that are private to this class

interface PluginSelectionOptions<T extends FunctionRuntimeCondition | FunctionTemplateCondition> {
  pluginType: string
  itemName: string
  predicate: (condition: T) => boolean
  listOptionsField: string
}

type PluginSelection = Pick<PluginExecutionParameters, 'pluginPath' | 'selection'>

interface PluginExecutionParameters {
  pluginPath: string
  selection: string
  expectedFactoryFunction: string
  context: any // Amplify core context
}

interface ListOption {
  name: string
  value: string
>>>>>>> b4d8e68b
}<|MERGE_RESOLUTION|>--- conflicted
+++ resolved
@@ -1,19 +1,11 @@
-<<<<<<< HEAD
-import inquirer from 'inquirer';
-=======
 import inquirer from 'inquirer'
->>>>>>> b4d8e68b
 import {
   FunctionParameters,
   FunctionTemplateCondition,
   FunctionRuntimeCondition,
   FunctionRuntimeParameters,
   FunctionTemplateParameters,
-<<<<<<< HEAD
-  ContributorFactory,
-=======
   ContributorFactory
->>>>>>> b4d8e68b
 } from 'amplify-function-plugin-interface';
 import _ from 'lodash';
 
@@ -21,48 +13,27 @@
  * This file contains the logic for loading, selecting and executing function plugins (currently runtime and template plugins)
  */
 
-<<<<<<< HEAD
-/**
- * Selects a function template
- */
-=======
  /**
   * Selects a function template
   */
->>>>>>> b4d8e68b
 export async function templateWalkthrough(context: any, params: Partial<FunctionParameters>): Promise<FunctionTemplateParameters> {
   const selectionOptions: PluginSelectionOptions<FunctionTemplateCondition> = {
     pluginType: 'functionTemplate',
     itemName: 'template',
     listOptionsField: 'templates',
     predicate: condition => {
-<<<<<<< HEAD
-      return (
-        condition.provider === params.providerContext.provider &&
-        condition.service === params.providerContext.service &&
-        condition.runtime === params.runtime.name
-      );
-    },
-  };
-=======
       return condition.provider === params.providerContext.provider
         && condition.service === params.providerContext.service
         && condition.runtime === params.runtime.name
     }
   }
->>>>>>> b4d8e68b
   const selection = await getSelectionFromContributors<FunctionTemplateCondition>(context, selectionOptions);
   const executionParams: PluginExecutionParameters = {
     ...selection,
     context,
     expectedFactoryFunction: 'functionTemplateContributorFactory',
-<<<<<<< HEAD
-  };
-  return await getContributionFromPlugin<FunctionTemplateParameters>(executionParams);
-=======
   }
   return await getContributionFromPlugin<FunctionTemplateParameters>(executionParams)
->>>>>>> b4d8e68b
 }
 
 /**
@@ -74,29 +45,18 @@
     itemName: 'runtime',
     listOptionsField: 'runtimes',
     predicate: condition => {
-<<<<<<< HEAD
-      return condition.provider === params.providerContext.provider && condition.service === params.providerContext.service;
-    },
-  };
-=======
       return condition.provider === params.providerContext.provider
         && condition.service === params.providerContext.service
     }
   }
->>>>>>> b4d8e68b
   const selection = await getSelectionFromContributors<FunctionRuntimeCondition>(context, selectionOptions);
   const executionParams: PluginExecutionParameters = {
     ...selection,
     context,
     expectedFactoryFunction: 'functionRuntimeContributorFactory',
-<<<<<<< HEAD
-  };
-  return await getContributionFromPlugin<FunctionRuntimeParameters>(executionParams);
-=======
   }
   return await getContributionFromPlugin<FunctionRuntimeParameters>(executionParams)
 
->>>>>>> b4d8e68b
 }
 
 /**
@@ -116,58 +76,16 @@
     .map(meta => {
       const packageLoc = meta.packageLocation;
       (meta.manifest[selectionOptions.pluginType][selectionOptions.listOptionsField] as ListOption[]).forEach(op => {
-<<<<<<< HEAD
-        selectionMap.set(op.value, packageLoc);
-      });
-=======
         selectionMap.set(op.value, packageLoc)
       })
->>>>>>> b4d8e68b
       return meta;
     })
     .map(meta => meta.manifest[selectionOptions.pluginType])
     .flatMap(contributes => contributes[selectionOptions.listOptionsField]);
-<<<<<<< HEAD
-=======
-
->>>>>>> b4d8e68b
 
   // sanity checks
   let selection;
   if (selections.length === 0) {
-<<<<<<< HEAD
-    context.print.warning(`No ${selectionOptions.itemName} found for the selected function configuration`);
-    context.print.warning(`You can download and install ${selectionOptions.itemName} plugins then rerun this command`);
-  } else if (selections.length === 1) {
-    context.print.info(`${selections[0].name} found for selected function configuration.`);
-    selection = selections[0].value;
-  } else {
-    // ask which template to use
-    let answer = await inquirer.prompt([
-      {
-        type: 'list',
-        name: 'selection',
-        message: `Select the function ${selectionOptions.itemName}:`,
-        choices: selections,
-      },
-    ]);
-    selection = answer.selection;
-  }
-
-  return {
-    selection,
-    pluginPath: selectionMap.get(selection),
-  };
-}
-
-// Executes the selected option using the given plugin
-async function getContributionFromPlugin<T extends Partial<FunctionParameters>>(params: PluginExecutionParameters): Promise<T> {
-  let plugin;
-  try {
-    plugin = await import(params.pluginPath);
-  } catch (err) {
-    throw new Error('Could not load selected plugin');
-=======
     context.print.warning(`No ${selectionOptions.itemName} found for the selected function configuration`)
     context.print.warning(`You can download and install ${selectionOptions.itemName} plugins then rerun this command`)
   } else if (selections.length === 1) {
@@ -182,37 +100,8 @@
       choices: selections
     }]);
     selection = answer.selection;
->>>>>>> b4d8e68b
   }
-  if (!plugin) {
-    throw new Error('Could not load selected plugin');
-  }
-  return await (plugin[params.expectedFactoryFunction] as ContributorFactory<T>)(params.context).contribute(params.selection);
-}
 
-<<<<<<< HEAD
-// Convenience interfaces that are private to this class
-
-interface PluginSelectionOptions<T extends FunctionRuntimeCondition | FunctionTemplateCondition> {
-  pluginType: string;
-  itemName: string;
-  predicate: (condition: T) => boolean;
-  listOptionsField: string;
-}
-
-type PluginSelection = Pick<PluginExecutionParameters, 'pluginPath' | 'selection'>;
-
-interface PluginExecutionParameters {
-  pluginPath: string;
-  selection: string;
-  expectedFactoryFunction: string;
-  context: any; // Amplify core context
-}
-
-interface ListOption {
-  name: string;
-  value: string;
-=======
   return {
     selection,
     pluginPath: selectionMap.get(selection),
@@ -256,5 +145,4 @@
 interface ListOption {
   name: string
   value: string
->>>>>>> b4d8e68b
 }