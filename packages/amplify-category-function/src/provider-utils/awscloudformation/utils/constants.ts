<<<<<<< HEAD
import { category } from '../../../constants';
=======
import {category} from '../../../constants'
>>>>>>> b4d8e68b

export const categoryName = category;
export const serviceName = 'Lambda';
export const functionParametersFileName = 'function-parameters.json';
export const ParametersFileName = 'parameters.json';
export const provider = 'awscloudformation';<|MERGE_RESOLUTION|>--- conflicted
+++ resolved
@@ -1,8 +1,4 @@
-<<<<<<< HEAD
-import { category } from '../../../constants';
-=======
 import {category} from '../../../constants'
->>>>>>> b4d8e68b
 
 export const categoryName = category;
 export const serviceName = 'Lambda';
