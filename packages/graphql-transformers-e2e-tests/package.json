{
  "name": "graphql-transformers-e2e-tests",
<<<<<<< HEAD
  "version": "6.18.2",
=======
  "version": "6.18.19",
>>>>>>> 68315350
  "description": "End to end functional tests for appsync supported transformers.",
  "private": true,
  "repository": {
    "type": "git",
    "url": "https://github.com/aws-amplify/amplify-cli.git",
    "directory": "packages/graphql-transformers-e2e-tests"
  },
  "author": "Amazon Web Services",
  "license": "Apache-2.0",
  "main": "lib/index.js",
  "types": "lib/index.d.ts",
  "keywords": [
    "graphql",
    "appsync",
    "aws"
  ],
  "scripts": {
    "e2e": "jest",
    "build-tests": "tsc --build tsconfig.tests.json"
  },
  "dependencies": {
    "amazon-cognito-identity-js": "^3.2.2",
    "axios": "^0.19.2",
    "cloudform-types": "^4.2.0",
    "graphql": "^14.5.8",
<<<<<<< HEAD
    "graphql-transformer-common": "4.17.2",
    "graphql-transformer-core": "6.19.2",
=======
    "graphql-transformer-common": "4.17.11",
    "graphql-transformer-core": "6.21.7",
>>>>>>> 68315350
    "moment": "^2.24.0"
  },
  "devDependencies": {
    "@aws-amplify/core": "^2.1.0",
    "@types/node": "^10.17.13",
    "aws-amplify": "^2.2.2",
    "aws-appsync": "^2.0.2",
    "aws-cdk": "^1.32.2",
    "aws-sdk": "^2.765.0",
    "execa": "4.0.0",
    "fs-extra": "^8.1.0",
<<<<<<< HEAD
    "graphql-auth-transformer": "6.18.2",
    "graphql-connection-transformer": "4.18.2",
    "graphql-dynamodb-transformer": "6.19.3",
    "graphql-elasticsearch-transformer": "4.7.5",
    "graphql-function-transformer": "2.3.10",
    "graphql-http-transformer": "4.15.10",
    "graphql-key-transformer": "2.19.2",
    "graphql-predictions-transformer": "2.3.10",
    "graphql-tag": "^2.10.1",
    "graphql-versioned-transformer": "4.15.10",
=======
    "graphql-auth-transformer": "6.20.10",
    "graphql-connection-transformer": "4.18.16",
    "graphql-dynamodb-transformer": "6.19.16",
    "graphql-elasticsearch-transformer": "4.7.18",
    "graphql-function-transformer": "2.3.22",
    "graphql-http-transformer": "4.15.22",
    "graphql-key-transformer": "2.19.16",
    "graphql-predictions-transformer": "2.3.22",
    "graphql-tag": "^2.10.1",
    "graphql-versioned-transformer": "4.15.23",
>>>>>>> 68315350
    "isomorphic-fetch": "^2.2.1",
    "jest-junit": "^10.0.0",
    "node-fetch": "^2.6.0",
    "ws": "^7.2.1"
  },
  "jest": {
    "transform": {
      "^.+\\.tsx?$": "ts-jest"
    },
    "testEnvironment": "node",
    "collectCoverage": true,
    "collectCoverageFrom": [
      "src/**/*.ts",
      "!**/node_modules/**",
      "!src/__tests__/**",
      "!**/*.d.ts"
    ],
    "reporters": [
      "default",
      "jest-junit"
    ],
    "testURL": "http://localhost",
    "testRegex": "(src/__tests__/.*.test.*)$",
    "testPathIgnorePatterns": [
      "/lib/",
      "/resources/",
      "/node_modules/"
    ],
    "moduleFileExtensions": [
      "ts",
      "tsx",
      "js",
      "jsx",
      "json",
      "node"
    ],
    "globals": {
      "window": {},
      "ts-jest": {
        "tsConfig": "<rootDir>/tsconfig.tests.json"
      }
    }
  },
  "jest-junit": {
    "outputDirectory": "reports/junit/",
    "outputName": "js-test-results.xml",
    "usePathForSuiteName": "true",
    "addFileAttribute": "true"
  }
}<|MERGE_RESOLUTION|>--- conflicted
+++ resolved
@@ -1,10 +1,6 @@
 {
   "name": "graphql-transformers-e2e-tests",
-<<<<<<< HEAD
-  "version": "6.18.2",
-=======
   "version": "6.18.19",
->>>>>>> 68315350
   "description": "End to end functional tests for appsync supported transformers.",
   "private": true,
   "repository": {
@@ -30,13 +26,8 @@
     "axios": "^0.19.2",
     "cloudform-types": "^4.2.0",
     "graphql": "^14.5.8",
-<<<<<<< HEAD
-    "graphql-transformer-common": "4.17.2",
-    "graphql-transformer-core": "6.19.2",
-=======
     "graphql-transformer-common": "4.17.11",
     "graphql-transformer-core": "6.21.7",
->>>>>>> 68315350
     "moment": "^2.24.0"
   },
   "devDependencies": {
@@ -48,18 +39,6 @@
     "aws-sdk": "^2.765.0",
     "execa": "4.0.0",
     "fs-extra": "^8.1.0",
-<<<<<<< HEAD
-    "graphql-auth-transformer": "6.18.2",
-    "graphql-connection-transformer": "4.18.2",
-    "graphql-dynamodb-transformer": "6.19.3",
-    "graphql-elasticsearch-transformer": "4.7.5",
-    "graphql-function-transformer": "2.3.10",
-    "graphql-http-transformer": "4.15.10",
-    "graphql-key-transformer": "2.19.2",
-    "graphql-predictions-transformer": "2.3.10",
-    "graphql-tag": "^2.10.1",
-    "graphql-versioned-transformer": "4.15.10",
-=======
     "graphql-auth-transformer": "6.20.10",
     "graphql-connection-transformer": "4.18.16",
     "graphql-dynamodb-transformer": "6.19.16",
@@ -70,7 +49,6 @@
     "graphql-predictions-transformer": "2.3.22",
     "graphql-tag": "^2.10.1",
     "graphql-versioned-transformer": "4.15.23",
->>>>>>> 68315350
     "isomorphic-fetch": "^2.2.1",
     "jest-junit": "^10.0.0",
     "node-fetch": "^2.6.0",
