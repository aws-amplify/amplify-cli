--- conflicted
+++ resolved
@@ -1,10 +1,6 @@
 {
   "name": "graphql-transformers-e2e-tests",
-<<<<<<< HEAD
-  "version": "6.16.0",
-=======
   "version": "6.18.8",
->>>>>>> 66b4815e
   "description": "End to end functional tests for appsync supported transformers.",
   "private": true,
   "repository": {
@@ -30,13 +26,8 @@
     "axios": "^0.19.2",
     "cloudform-types": "^4.2.0",
     "graphql": "^14.5.8",
-<<<<<<< HEAD
-    "graphql-transformer-common": "4.15.0",
-    "graphql-transformer-core": "6.18.0",
-=======
     "graphql-transformer-common": "4.17.7",
     "graphql-transformer-core": "6.21.0",
->>>>>>> 66b4815e
     "moment": "^2.24.0"
   },
   "devDependencies": {
@@ -48,18 +39,6 @@
     "aws-sdk": "^2.608.0",
     "execa": "4.0.0",
     "fs-extra": "^8.1.0",
-<<<<<<< HEAD
-    "graphql-auth-transformer": "6.16.0",
-    "graphql-connection-transformer": "4.17.0",
-    "graphql-dynamodb-transformer": "6.18.0",
-    "graphql-elasticsearch-transformer": "4.7.0",
-    "graphql-function-transformer": "2.3.5",
-    "graphql-http-transformer": "4.15.5",
-    "graphql-key-transformer": "2.17.0",
-    "graphql-predictions-transformer": "2.3.5",
-    "graphql-tag": "^2.10.1",
-    "graphql-versioned-transformer": "4.15.5",
-=======
     "graphql-auth-transformer": "6.20.0",
     "graphql-connection-transformer": "4.18.7",
     "graphql-dynamodb-transformer": "6.19.8",
@@ -70,7 +49,6 @@
     "graphql-predictions-transformer": "2.3.15",
     "graphql-tag": "^2.10.1",
     "graphql-versioned-transformer": "4.15.15",
->>>>>>> 66b4815e
     "isomorphic-fetch": "^2.2.1",
     "jest-junit": "^10.0.0",
     "node-fetch": "^2.6.0",
