{
  "name": "graphql-transformers-e2e-tests",
  "version": "7.3.9",
  "description": "End to end functional tests for appsync supported transformers.",
  "private": true,
  "repository": {
    "type": "git",
    "url": "https://github.com/aws-amplify/amplify-cli.git",
    "directory": "packages/graphql-transformers-e2e-tests"
  },
  "author": "Amazon Web Services",
  "license": "Apache-2.0",
  "main": "lib/index.js",
  "types": "lib/index.d.ts",
  "keywords": [
    "graphql",
    "appsync",
    "aws"
  ],
  "scripts": {
    "e2e": "jest",
    "build-tests": "yarn tsc --build tsconfig.tests.json"
  },
  "dependencies": {
    "axios": "^0.21.4",
    "cloudform-types": "^4.2.0",
    "graphql": "^14.5.8",
    "graphql-transformer-common": "4.22.2",
    "graphql-transformer-core": "7.3.1",
    "moment": "^2.24.0"
  },
  "devDependencies": {
    "@aws-amplify/core": "^2.1.0",
<<<<<<< HEAD
    "@aws-amplify/graphql-default-value-transformer": "0.5.6",
    "@aws-amplify/graphql-index-transformer": "0.8.1",
    "@aws-amplify/graphql-maps-to-transformer": "1.0.0",
    "@aws-amplify/graphql-model-transformer": "0.10.1",
    "@aws-amplify/graphql-transformer-core": "0.15.0",
=======
    "@aws-amplify/graphql-default-value-transformer": "0.5.7",
    "@aws-amplify/graphql-index-transformer": "0.8.2",
    "@aws-amplify/graphql-model-transformer": "0.10.2",
    "@aws-amplify/graphql-transformer-core": "0.15.1",
>>>>>>> 85486b25
    "@aws-amplify/graphql-transformer-interfaces": "1.12.3",
    "@types/node": "^12.12.6",
    "aws-amplify": "^4.2.8",
    "aws-appsync": "^4.1.1",
    "aws-cdk": "~1.124.0",
    "aws-sdk": "^2.963.0",
    "execa": "^5.1.1",
    "fs-extra": "^8.1.0",
    "graphql-auth-transformer": "7.2.10",
    "graphql-connection-transformer": "5.2.10",
    "graphql-dynamodb-transformer": "7.2.10",
    "graphql-elasticsearch-transformer": "5.2.10",
    "graphql-function-transformer": "3.3.1",
    "graphql-http-transformer": "5.2.10",
    "graphql-key-transformer": "3.2.10",
    "graphql-predictions-transformer": "3.2.10",
    "graphql-tag": "^2.10.1",
    "graphql-versioned-transformer": "5.2.10",
    "isomorphic-fetch": "^3.0.0",
    "jest-junit": "^12.0.0",
    "node-fetch": "^2.6.1",
    "ws": "^7.4.6"
  },
  "jest": {
    "transform": {
      "^.+\\.tsx?$": "ts-jest"
    },
    "testEnvironment": "node",
    "collectCoverage": true,
    "collectCoverageFrom": [
      "src/**/*.ts",
      "!**/node_modules/**",
      "!src/__tests__/**",
      "!**/*.d.ts"
    ],
    "reporters": [
      "default",
      "jest-junit"
    ],
    "testURL": "http://localhost",
    "testRegex": "(src/__tests__/.*.test.*)$",
    "testPathIgnorePatterns": [
      "/lib/",
      "/resources/",
      "/node_modules/"
    ],
    "moduleFileExtensions": [
      "ts",
      "tsx",
      "js",
      "jsx",
      "json",
      "node"
    ],
    "globals": {
      "window": {},
      "ts-jest": {
        "tsconfig": "<rootDir>/tsconfig.tests.json"
      }
    }
  },
  "jest-junit": {
    "outputDirectory": "reports/junit/",
    "outputName": "js-test-results.xml",
    "usePathForSuiteName": "true",
    "addFileAttribute": "true"
  }
}<|MERGE_RESOLUTION|>--- conflicted
+++ resolved
@@ -31,18 +31,11 @@
   },
   "devDependencies": {
     "@aws-amplify/core": "^2.1.0",
-<<<<<<< HEAD
-    "@aws-amplify/graphql-default-value-transformer": "0.5.6",
-    "@aws-amplify/graphql-index-transformer": "0.8.1",
-    "@aws-amplify/graphql-maps-to-transformer": "1.0.0",
-    "@aws-amplify/graphql-model-transformer": "0.10.1",
-    "@aws-amplify/graphql-transformer-core": "0.15.0",
-=======
     "@aws-amplify/graphql-default-value-transformer": "0.5.7",
     "@aws-amplify/graphql-index-transformer": "0.8.2",
+    "@aws-amplify/graphql-maps-to-transformer": "1.0.0",
     "@aws-amplify/graphql-model-transformer": "0.10.2",
     "@aws-amplify/graphql-transformer-core": "0.15.1",
->>>>>>> 85486b25
     "@aws-amplify/graphql-transformer-interfaces": "1.12.3",
     "@types/node": "^12.12.6",
     "aws-amplify": "^4.2.8",
