{
  "name": "graphql-transformers-e2e-tests",
  "version": "7.3.12",
  "description": "End to end functional tests for appsync supported transformers.",
  "private": true,
  "repository": {
    "type": "git",
    "url": "https://github.com/aws-amplify/amplify-cli.git",
    "directory": "packages/graphql-transformers-e2e-tests"
  },
  "author": "Amazon Web Services",
  "license": "Apache-2.0",
  "main": "lib/index.js",
  "types": "lib/index.d.ts",
  "keywords": [
    "graphql",
    "appsync",
    "aws"
  ],
  "scripts": {
    "e2e": "jest",
    "build-tests": "yarn tsc --build tsconfig.tests.json"
  },
  "dependencies": {
    "axios": "^0.21.4",
    "cloudform-types": "^4.2.0",
    "graphql": "^14.5.8",
    "graphql-transformer-common": "4.22.4",
    "graphql-transformer-core": "7.3.4",
    "moment": "^2.24.0"
  },
  "devDependencies": {
    "@aws-amplify/core": "^2.1.0",
<<<<<<< HEAD
    "@aws-amplify/graphql-default-value-transformer": "0.5.8",
    "@aws-amplify/graphql-index-transformer": "0.8.3",
    "@aws-amplify/graphql-model-transformer": "0.10.3",
    "@aws-amplify/graphql-maps-to-transformer": "1.0.0",
    "@aws-amplify/graphql-transformer-core": "0.15.2",
    "@aws-amplify/graphql-transformer-interfaces": "1.12.3",
=======
    "@aws-amplify/graphql-default-value-transformer": "0.5.10",
    "@aws-amplify/graphql-index-transformer": "0.8.5",
    "@aws-amplify/graphql-model-transformer": "0.10.5",
    "@aws-amplify/graphql-transformer-core": "0.15.4",
    "@aws-amplify/graphql-transformer-interfaces": "1.12.5",
>>>>>>> 3542aa9a
    "@types/node": "^12.12.6",
    "aws-amplify": "^4.2.8",
    "aws-appsync": "^4.1.1",
    "aws-cdk": "~1.124.0",
    "aws-sdk": "^2.963.0",
    "execa": "^5.1.1",
    "fs-extra": "^8.1.0",
    "graphql-auth-transformer": "7.2.13",
    "graphql-connection-transformer": "5.2.13",
    "graphql-dynamodb-transformer": "7.2.13",
    "graphql-elasticsearch-transformer": "5.2.13",
    "graphql-function-transformer": "3.3.4",
    "graphql-http-transformer": "5.2.13",
    "graphql-key-transformer": "3.2.13",
    "graphql-predictions-transformer": "3.2.13",
    "graphql-tag": "^2.10.1",
    "graphql-versioned-transformer": "5.2.13",
    "isomorphic-fetch": "^3.0.0",
    "jest-junit": "^12.0.0",
    "node-fetch": "^2.6.1",
    "ws": "^7.4.6"
  },
  "jest": {
    "transform": {
      "^.+\\.tsx?$": "ts-jest"
    },
    "testEnvironment": "node",
    "collectCoverage": true,
    "collectCoverageFrom": [
      "src/**/*.ts",
      "!**/node_modules/**",
      "!src/__tests__/**",
      "!**/*.d.ts"
    ],
    "reporters": [
      "default",
      "jest-junit"
    ],
    "testURL": "http://localhost",
    "testRegex": "(src/__tests__/.*.test.*)$",
    "testPathIgnorePatterns": [
      "/lib/",
      "/resources/",
      "/node_modules/"
    ],
    "moduleFileExtensions": [
      "ts",
      "tsx",
      "js",
      "jsx",
      "json",
      "node"
    ],
    "globals": {
      "window": {},
      "ts-jest": {
        "tsconfig": "<rootDir>/tsconfig.tests.json"
      }
    }
  },
  "jest-junit": {
    "outputDirectory": "reports/junit/",
    "outputName": "js-test-results.xml",
    "usePathForSuiteName": "true",
    "addFileAttribute": "true"
  }
}<|MERGE_RESOLUTION|>--- conflicted
+++ resolved
@@ -31,20 +31,12 @@
   },
   "devDependencies": {
     "@aws-amplify/core": "^2.1.0",
-<<<<<<< HEAD
-    "@aws-amplify/graphql-default-value-transformer": "0.5.8",
-    "@aws-amplify/graphql-index-transformer": "0.8.3",
-    "@aws-amplify/graphql-model-transformer": "0.10.3",
-    "@aws-amplify/graphql-maps-to-transformer": "1.0.0",
-    "@aws-amplify/graphql-transformer-core": "0.15.2",
-    "@aws-amplify/graphql-transformer-interfaces": "1.12.3",
-=======
     "@aws-amplify/graphql-default-value-transformer": "0.5.10",
     "@aws-amplify/graphql-index-transformer": "0.8.5",
     "@aws-amplify/graphql-model-transformer": "0.10.5",
+    "@aws-amplify/graphql-maps-to-transformer": "1.0.0",
     "@aws-amplify/graphql-transformer-core": "0.15.4",
     "@aws-amplify/graphql-transformer-interfaces": "1.12.5",
->>>>>>> 3542aa9a
     "@types/node": "^12.12.6",
     "aws-amplify": "^4.2.8",
     "aws-appsync": "^4.1.1",
