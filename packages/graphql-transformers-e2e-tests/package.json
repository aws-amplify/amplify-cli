{
  "name": "graphql-transformers-e2e-tests",
  "version": "7.3.16",
  "description": "End to end functional tests for appsync supported transformers.",
  "private": true,
  "repository": {
    "type": "git",
    "url": "https://github.com/aws-amplify/amplify-cli.git",
    "directory": "packages/graphql-transformers-e2e-tests"
  },
  "author": "Amazon Web Services",
  "license": "Apache-2.0",
  "main": "lib/index.js",
  "types": "lib/index.d.ts",
  "keywords": [
    "graphql",
    "appsync",
    "aws"
  ],
  "scripts": {
    "e2e": "jest",
    "build-tests": "yarn tsc --build tsconfig.tests.json"
  },
  "dependencies": {
    "axios": "^0.21.4",
    "cloudform-types": "^4.2.0",
    "graphql": "^14.5.8",
    "graphql-transformer-common": "4.22.5",
    "graphql-transformer-core": "7.3.7",
    "moment": "^2.24.0"
  },
  "devDependencies": {
    "@aws-amplify/core": "^2.1.0",
<<<<<<< HEAD
    "@aws-amplify/graphql-default-value-transformer": "0.5.12",
    "@aws-amplify/graphql-index-transformer": "0.8.7",
    "@aws-amplify/graphql-maps-to-transformer": "1.0.0",
    "@aws-amplify/graphql-model-transformer": "0.10.7",
    "@aws-amplify/graphql-transformer-core": "0.15.6",
=======
    "@aws-amplify/graphql-default-value-transformer": "0.5.13",
    "@aws-amplify/graphql-index-transformer": "0.8.8",
    "@aws-amplify/graphql-model-transformer": "0.10.8",
    "@aws-amplify/graphql-transformer-core": "0.15.7",
>>>>>>> 7b56ea42
    "@aws-amplify/graphql-transformer-interfaces": "1.12.6",
    "@types/node": "^12.12.6",
    "aws-amplify": "^4.2.8",
    "aws-appsync": "^4.1.1",
    "aws-cdk": "~1.124.0",
    "aws-sdk": "^2.963.0",
    "execa": "^5.1.1",
    "fs-extra": "^8.1.0",
    "graphql-auth-transformer": "7.2.16",
    "graphql-connection-transformer": "5.2.16",
    "graphql-dynamodb-transformer": "7.2.16",
    "graphql-elasticsearch-transformer": "5.2.16",
    "graphql-function-transformer": "3.3.7",
    "graphql-http-transformer": "5.2.16",
    "graphql-key-transformer": "3.2.16",
    "graphql-predictions-transformer": "3.2.16",
    "graphql-tag": "^2.10.1",
    "graphql-versioned-transformer": "5.2.16",
    "isomorphic-fetch": "^3.0.0",
    "jest-junit": "^12.0.0",
    "node-fetch": "^2.6.1",
    "ws": "^7.4.6"
  },
  "jest": {
    "transform": {
      "^.+\\.tsx?$": "ts-jest"
    },
    "testEnvironment": "node",
    "collectCoverage": true,
    "collectCoverageFrom": [
      "src/**/*.ts",
      "!**/node_modules/**",
      "!src/__tests__/**",
      "!**/*.d.ts"
    ],
    "reporters": [
      "default",
      "jest-junit"
    ],
    "testURL": "http://localhost",
    "testRegex": "(src/__tests__/.*.test.*)$",
    "testPathIgnorePatterns": [
      "/lib/",
      "/resources/",
      "/node_modules/"
    ],
    "moduleFileExtensions": [
      "ts",
      "tsx",
      "js",
      "jsx",
      "json",
      "node"
    ],
    "globals": {
      "window": {},
      "ts-jest": {
        "tsconfig": "<rootDir>/tsconfig.tests.json"
      }
    }
  },
  "jest-junit": {
    "outputDirectory": "reports/junit/",
    "outputName": "js-test-results.xml",
    "usePathForSuiteName": "true",
    "addFileAttribute": "true"
  }
}<|MERGE_RESOLUTION|>--- conflicted
+++ resolved
@@ -31,18 +31,11 @@
   },
   "devDependencies": {
     "@aws-amplify/core": "^2.1.0",
-<<<<<<< HEAD
-    "@aws-amplify/graphql-default-value-transformer": "0.5.12",
-    "@aws-amplify/graphql-index-transformer": "0.8.7",
-    "@aws-amplify/graphql-maps-to-transformer": "1.0.0",
-    "@aws-amplify/graphql-model-transformer": "0.10.7",
-    "@aws-amplify/graphql-transformer-core": "0.15.6",
-=======
     "@aws-amplify/graphql-default-value-transformer": "0.5.13",
     "@aws-amplify/graphql-index-transformer": "0.8.8",
+    "@aws-amplify/graphql-maps-to-transformer": "1.0.0",
     "@aws-amplify/graphql-model-transformer": "0.10.8",
     "@aws-amplify/graphql-transformer-core": "0.15.7",
->>>>>>> 7b56ea42
     "@aws-amplify/graphql-transformer-interfaces": "1.12.6",
     "@types/node": "^12.12.6",
     "aws-amplify": "^4.2.8",
