--- conflicted
+++ resolved
@@ -1,12 +1,6 @@
-<<<<<<< HEAD
-import GraphQLTransform, { Transformer, InvalidDirectiveError } from 'graphql-transformer-core';
-import ModelTransformer from 'graphql-dynamodb-transformer';
-import KeyTransformer from 'graphql-key-transformer';
-=======
 import { GraphQLTransform } from 'graphql-transformer-core';
 import { DynamoDBModelTransformer } from 'graphql-dynamodb-transformer';
 import { KeyTransformer } from 'graphql-key-transformer';
->>>>>>> fc7afa21
 import { parse, FieldDefinitionNode, ObjectTypeDefinitionNode, Kind, InputObjectTypeDefinitionNode } from 'graphql';
 import {
   expectArguments,
@@ -25,11 +19,7 @@
     `;
 
   const transformer = new GraphQLTransform({
-<<<<<<< HEAD
-    transformers: [new ModelTransformer(), new KeyTransformer()],
-=======
-    transformers: [new DynamoDBModelTransformer(), new KeyTransformer()],
->>>>>>> fc7afa21
+    transformers: [new DynamoDBModelTransformer(), new KeyTransformer()],
   });
 
   const out = transformer.transform(validSchema);
@@ -54,11 +44,7 @@
     `;
 
   const transformer = new GraphQLTransform({
-<<<<<<< HEAD
-    transformers: [new ModelTransformer(), new KeyTransformer()],
-=======
-    transformers: [new DynamoDBModelTransformer(), new KeyTransformer()],
->>>>>>> fc7afa21
+    transformers: [new DynamoDBModelTransformer(), new KeyTransformer()],
   });
 
   const out = transformer.transform(validSchema);
@@ -91,11 +77,7 @@
     `;
 
   const transformer = new GraphQLTransform({
-<<<<<<< HEAD
-    transformers: [new ModelTransformer(), new KeyTransformer()],
-=======
-    transformers: [new DynamoDBModelTransformer(), new KeyTransformer()],
->>>>>>> fc7afa21
+    transformers: [new DynamoDBModelTransformer(), new KeyTransformer()],
   });
 
   const out = transformer.transform(validSchema);
@@ -133,11 +115,7 @@
     `;
 
   const transformer = new GraphQLTransform({
-<<<<<<< HEAD
-    transformers: [new ModelTransformer(), new KeyTransformer()],
-=======
-    transformers: [new DynamoDBModelTransformer(), new KeyTransformer()],
->>>>>>> fc7afa21
+    transformers: [new DynamoDBModelTransformer(), new KeyTransformer()],
   });
 
   const out = transformer.transform(validSchema);
@@ -185,11 +163,7 @@
     `;
 
   const transformer = new GraphQLTransform({
-<<<<<<< HEAD
-    transformers: [new ModelTransformer(), new KeyTransformer()],
-=======
-    transformers: [new DynamoDBModelTransformer(), new KeyTransformer()],
->>>>>>> fc7afa21
+    transformers: [new DynamoDBModelTransformer(), new KeyTransformer()],
   });
 
   const out = transformer.transform(validSchema);
@@ -223,11 +197,7 @@
     `;
 
   const transformer = new GraphQLTransform({
-<<<<<<< HEAD
-    transformers: [new ModelTransformer(), new KeyTransformer()],
-=======
-    transformers: [new DynamoDBModelTransformer(), new KeyTransformer()],
->>>>>>> fc7afa21
+    transformers: [new DynamoDBModelTransformer(), new KeyTransformer()],
   });
 
   const out = transformer.transform(validSchema);
@@ -267,13 +237,8 @@
 
 test('Test that a secondary @key with a multiple field adds an LSI.', () => {
   const validSchema = `
-<<<<<<< HEAD
-    type Test 
-        @model @key(fields: ["email", "createdAt"]) 
-=======
     type Test
         @model @key(fields: ["email", "createdAt"])
->>>>>>> fc7afa21
         @key(name: "GSI_Email_UpdatedAt", fields: ["email", "updatedAt"], queryField: "testsByEmailByUpdatedAt") {
         email: String!
         createdAt: String!
@@ -282,11 +247,7 @@
     `;
 
   const transformer = new GraphQLTransform({
-<<<<<<< HEAD
-    transformers: [new ModelTransformer(), new KeyTransformer()],
-=======
-    transformers: [new DynamoDBModelTransformer(), new KeyTransformer()],
->>>>>>> fc7afa21
+    transformers: [new DynamoDBModelTransformer(), new KeyTransformer()],
   });
 
   const out = transformer.transform(validSchema);
@@ -322,11 +283,7 @@
     `;
 
   const transformer = new GraphQLTransform({
-<<<<<<< HEAD
-    transformers: [new ModelTransformer(), new KeyTransformer()],
-=======
-    transformers: [new DynamoDBModelTransformer(), new KeyTransformer()],
->>>>>>> fc7afa21
+    transformers: [new DynamoDBModelTransformer(), new KeyTransformer()],
   });
 
   const out = transformer.transform(validSchema);
