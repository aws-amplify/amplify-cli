--- conflicted
+++ resolved
@@ -201,31 +201,7 @@
 });
 
 afterAll(async () => {
-<<<<<<< HEAD
-  try {
-    return;
-    console.log('Deleting stack ' + STACK_NAME);
-    await cf.deleteStack(STACK_NAME);
-    await cf.waitForStack(STACK_NAME);
-    console.log('Successfully deleted stack ' + STACK_NAME);
-  } catch (e) {
-    if (e.code === 'ValidationError' && e.message === `Stack with id ${STACK_NAME} does not exist`) {
-      // The stack was deleted. This is good.
-      expect(true).toEqual(true);
-      console.log('Successfully deleted stack ' + STACK_NAME);
-    } else {
-      console.error(e);
-      expect(true).toEqual(false);
-    }
-  }
-  try {
-    await emptyBucket(BUCKET_NAME);
-  } catch (e) {
-    console.error(`Failed to empty S3 bucket: ${e}`);
-  }
-=======
   await cleanupStackAfterTest(BUCKET_NAME, STACK_NAME, cf);
->>>>>>> e28035a3
 });
 
 /**
