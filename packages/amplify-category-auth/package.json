{
  "name": "amplify-category-auth",
<<<<<<< HEAD
  "version": "1.1.0",
=======
  "version": "1.4.0",
>>>>>>> fce6ff2f
  "description": "amplify-cli authentication plugin",
  "main": "index.js",
  "author": "Amazon Web Services",
  "license": "Apache-2.0",
  "scripts": {
    "lint": "eslint .",
    "lint-fix": "eslint . --fix",
    "test": "jest",
    "test-watch": "jest --watch",
    "test-ci": "jest --ci -i"
  },
  "dependencies": {
    "chalk": "^2.4.1",
    "chalk-pipe": "^1.2.0",
    "eslint": "^4.19.1",
    "inquirer": "^6.0.0",
    "jest": "^23.5.0",
    "lodash": "^4.17.10",
    "opn": "^5.3.0",
    "promise-sequential": "^1.1.1",
    "uuid": "^2.0.3"
  },
  "devDependencies": {
    "eslint-config-airbnb-base": "^12.1.0",
    "eslint-plugin-import": "^2.12.0",
    "jest": "^23.5.0"
  },
  "jest": {
    "collectCoverage": true,
    "testURL": "http://localhost",
    "testRegex": "((\\.|/)(test|spec))\\.(jsx?|tsx?)$",
    "moduleFileExtensions": [
      "js",
      "jsx",
      "json",
      "node"
    ]
  }
}<|MERGE_RESOLUTION|>--- conflicted
+++ resolved
@@ -1,10 +1,6 @@
 {
   "name": "amplify-category-auth",
-<<<<<<< HEAD
-  "version": "1.1.0",
-=======
   "version": "1.4.0",
->>>>>>> fce6ff2f
   "description": "amplify-cli authentication plugin",
   "main": "index.js",
   "author": "Amazon Web Services",
