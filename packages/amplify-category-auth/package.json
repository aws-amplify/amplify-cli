--- conflicted
+++ resolved
@@ -1,10 +1,6 @@
 {
   "name": "@aws-amplify/amplify-category-auth",
-<<<<<<< HEAD
-  "version": "3.1.0",
-=======
   "version": "3.2.0",
->>>>>>> a758c6b6
   "description": "amplify-cli authentication plugin",
   "repository": {
     "type": "git",
@@ -32,21 +28,12 @@
     "extract-api": "ts-node ../../scripts/extract-api.ts"
   },
   "dependencies": {
-<<<<<<< HEAD
-    "@aws-amplify/amplify-cli-core": "4.0.4",
-    "@aws-amplify/amplify-environment-parameters": "1.5.0",
-    "@aws-amplify/amplify-function-plugin-interface": "1.10.2",
-    "@aws-amplify/amplify-prompts": "2.6.8",
-    "@aws-amplify/amplify-util-import": "2.5.0",
-    "@aws-amplify/cli-extensibility-helper": "3.0.4",
-=======
     "@aws-amplify/amplify-cli-core": "4.0.5",
     "@aws-amplify/amplify-environment-parameters": "1.6.0",
     "@aws-amplify/amplify-function-plugin-interface": "1.10.2",
     "@aws-amplify/amplify-prompts": "2.7.0",
     "@aws-amplify/amplify-util-import": "2.6.0",
     "@aws-amplify/cli-extensibility-helper": "3.0.5",
->>>>>>> a758c6b6
     "amplify-headless-interface": "1.17.3",
     "amplify-util-headless-input": "1.9.12",
     "aws-cdk-lib": "~2.68.0",
