--- conflicted
+++ resolved
@@ -16,11 +16,7 @@
   ],
   "scripts": {
     "build": "tsc",
-<<<<<<< HEAD
-    "develop": "tsc -w",
-=======
     "clean": "rimraf lib tsconfig.tsbuildinfo",
->>>>>>> 9f805128
     "test": "jest",
     "test-watch": "jest --watch"
   },
