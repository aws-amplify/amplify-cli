--- conflicted
+++ resolved
@@ -1,10 +1,6 @@
 {
   "name": "@aws-amplify/amplify-category-auth",
-<<<<<<< HEAD
   "version": "3.0.0-beta.8",
-=======
-  "version": "2.15.4",
->>>>>>> c80c86e3
   "description": "amplify-cli authentication plugin",
   "repository": {
     "type": "git",
@@ -32,28 +28,14 @@
     "extract-api": "ts-node ../../scripts/extract-api.ts"
   },
   "dependencies": {
-<<<<<<< HEAD
     "@aws-amplify/amplify-environment-parameters": "1.4.0-beta.2",
-    "@aws-amplify/amplify-util-import": "2.4.0-beta.1",
+    "@aws-amplify/amplify-util-import": "2.4.0",
     "@aws-amplify/cli-extensibility-helper": "3.0.0-beta.8",
     "amplify-cli-core": "4.0.0-beta.8",
-    "amplify-headless-interface": "1.17.1-beta.3",
-    "amplify-prompts": "2.6.4-beta.3",
-    "amplify-util-headless-input": "1.9.10-beta.3",
-    "aws-cdk-lib": "~2.53.0",
-=======
-    "@aws-amplify/amplify-environment-parameters": "1.3.6",
-    "@aws-amplify/amplify-util-import": "2.4.0",
-    "@aws-amplify/cli-extensibility-helper": "2.4.12",
-    "@aws-cdk/aws-cognito": "~1.172.0",
-    "@aws-cdk/aws-iam": "~1.172.0",
-    "@aws-cdk/aws-lambda": "~1.172.0",
-    "@aws-cdk/core": "~1.172.0",
-    "amplify-cli-core": "3.7.1",
     "amplify-headless-interface": "1.17.1",
     "amplify-prompts": "2.6.4",
     "amplify-util-headless-input": "1.9.10",
->>>>>>> c80c86e3
+    "aws-cdk-lib": "~2.53.0",
     "aws-sdk": "^2.1233.0",
     "chalk": "^4.1.1",
     "change-case": "^4.1.1",
