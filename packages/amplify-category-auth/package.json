--- conflicted
+++ resolved
@@ -36,12 +36,6 @@
     "@aws-amplify/amplify-util-headless-input": "1.9.10",
     "@aws-amplify/amplify-util-import": "2.4.0",
     "@aws-amplify/cli-extensibility-helper": "3.0.0",
-<<<<<<< HEAD
-    "amplify-cli-core": "4.0.0",
-=======
-    "amplify-headless-interface": "1.17.1",
-    "amplify-util-headless-input": "1.9.10",
->>>>>>> e927af26
     "aws-cdk-lib": "~2.68.0",
     "aws-sdk": "^2.1233.0",
     "axios": "^0.26.0",
