{
  "name": "@aws-amplify/amplify-category-auth",
  "version": "2.15.2",
  "description": "amplify-cli authentication plugin",
  "repository": {
    "type": "git",
    "url": "https://github.com/aws-amplify/amplify-cli.git",
    "directory": "packages/amplify-category-auth"
  },
  "author": "Amazon Web Services",
  "license": "Apache-2.0",
  "main": "lib/index.js",
  "types": "lib/index.d.ts",
  "keywords": [
    "amplify",
    "aws"
  ],
  "publishConfig": {
    "access": "public"
  },
  "scripts": {
    "build": "tsc",
    "watch": "tsc -w",
    "clean": "rimraf lib tsconfig.tsbuildinfo node_modules",
    "test": "jest --logHeapUsage",
    "test-watch": "jest --watch",
    "generateSchemas": "ts-node ./scripts/generateAuthSchemas.ts",
    "extract-api": "ts-node ../../scripts/extract-api.ts"
  },
  "dependencies": {
<<<<<<< HEAD
    "@aws-amplify/amplify-environment-parameters": "1.3.3",
    "@aws-amplify/amplify-util-import": "2.3.1",
    "@aws-amplify/cli-extensibility-helper": "2.4.9",
=======
    "@aws-amplify/amplify-environment-parameters": "1.3.4",
    "@aws-amplify/cli-extensibility-helper": "2.4.10",
>>>>>>> b8057174
    "@aws-cdk/aws-cognito": "~1.172.0",
    "@aws-cdk/aws-iam": "~1.172.0",
    "@aws-cdk/aws-lambda": "~1.172.0",
    "@aws-cdk/core": "~1.172.0",
    "amplify-cli-core": "3.6.2",
    "amplify-headless-interface": "1.17.0",
    "amplify-prompts": "2.6.3",
    "amplify-util-headless-input": "1.9.9",
    "aws-sdk": "^2.1233.0",
    "chalk": "^4.1.1",
    "change-case": "^4.1.1",
    "enquirer": "^2.3.6",
    "fs-extra": "^8.1.0",
    "inquirer": "^7.3.3",
    "lodash": "^4.17.21",
    "mime-types": "^2.1.26",
    "ora": "^4.0.3",
    "promise-sequential": "^1.1.1",
    "uuid": "^8.3.2",
    "vm2": "^3.9.8"
  },
  "devDependencies": {
    "@types/mime-types": "^2.1.1",
    "cloudform-types": "^4.2.0",
    "rimraf": "^3.0.2"
  },
  "jest": {
    "collectCoverage": true,
    "collectCoverageFrom": [
      "src/**/*.{ts,tsx,js,jsx}",
      "!src/__tests__/"
    ],
    "transform": {
      "^.+\\.tsx?$": "ts-jest"
    },
    "testURL": "http://localhost",
    "testRegex": "((\\.|/)(test|spec))\\.(jsx?|tsx?)$",
    "moduleFileExtensions": [
      "ts",
      "tsx",
      "js",
      "jsx",
      "json",
      "node"
    ]
  }
}<|MERGE_RESOLUTION|>--- conflicted
+++ resolved
@@ -28,14 +28,8 @@
     "extract-api": "ts-node ../../scripts/extract-api.ts"
   },
   "dependencies": {
-<<<<<<< HEAD
-    "@aws-amplify/amplify-environment-parameters": "1.3.3",
-    "@aws-amplify/amplify-util-import": "2.3.1",
-    "@aws-amplify/cli-extensibility-helper": "2.4.9",
-=======
     "@aws-amplify/amplify-environment-parameters": "1.3.4",
     "@aws-amplify/cli-extensibility-helper": "2.4.10",
->>>>>>> b8057174
     "@aws-cdk/aws-cognito": "~1.172.0",
     "@aws-cdk/aws-iam": "~1.172.0",
     "@aws-cdk/aws-lambda": "~1.172.0",
@@ -44,6 +38,7 @@
     "amplify-headless-interface": "1.17.0",
     "amplify-prompts": "2.6.3",
     "amplify-util-headless-input": "1.9.9",
+    "@aws-amplify/amplify-util-import": "2.3.1",
     "aws-sdk": "^2.1233.0",
     "chalk": "^4.1.1",
     "change-case": "^4.1.1",
