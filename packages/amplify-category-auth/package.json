--- conflicted
+++ resolved
@@ -28,30 +28,17 @@
     "extract-api": "ts-node ../../scripts/extract-api.ts"
   },
   "dependencies": {
-<<<<<<< HEAD
-    "@aws-amplify/amplify-environment-parameters": "1.3.4",
-    "@aws-amplify/amplify-util-import": "2.3.1",
-    "@aws-amplify/cli-extensibility-helper": "2.4.10",
-=======
     "@aws-amplify/amplify-environment-parameters": "1.3.5",
     "@aws-amplify/amplify-util-import": "2.4.0",
     "@aws-amplify/cli-extensibility-helper": "2.4.11",
->>>>>>> db41d4d4
     "@aws-cdk/aws-cognito": "~1.172.0",
     "@aws-cdk/aws-iam": "~1.172.0",
     "@aws-cdk/aws-lambda": "~1.172.0",
     "@aws-cdk/core": "~1.172.0",
-<<<<<<< HEAD
-    "amplify-cli-core": "3.6.2",
-    "amplify-headless-interface": "1.17.0",
-    "amplify-prompts": "2.6.3",
-    "amplify-util-headless-input": "1.9.9",
-=======
     "amplify-cli-core": "3.7.0",
     "amplify-headless-interface": "1.17.1",
     "amplify-prompts": "2.6.4",
     "amplify-util-headless-input": "1.9.10",
->>>>>>> db41d4d4
     "aws-sdk": "^2.1233.0",
     "chalk": "^4.1.1",
     "change-case": "^4.1.1",
