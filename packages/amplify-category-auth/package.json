--- conflicted
+++ resolved
@@ -13,13 +13,8 @@
     "test-ci": "jest --ci -i"
   },
   "dependencies": {
-<<<<<<< HEAD
     "amplify-category-function": "2.2.0",
-    "aws-sdk": "^2.577.0",
-=======
-    "amplify-category-function": "2.1.1",
     "aws-sdk": "^2.580.0",
->>>>>>> f2ab7a31
     "chalk": "^2.4.2",
     "chalk-pipe": "^2.0.0",
     "enquirer": "^2.3.1",
