{
  "name": "amplify-category-auth",
<<<<<<< HEAD
  "version": "2.16.4",
=======
  "version": "2.18.0",
>>>>>>> 46351a17
  "description": "amplify-cli authentication plugin",
  "repository": {
    "type": "git",
    "url": "https://github.com/aws-amplify/amplify-cli.git",
    "directory": "packages/amplify-category-auth"
  },
  "author": "Amazon Web Services",
  "license": "Apache-2.0",
  "main": "index.js",
  "keywords": [
    "amplify",
    "aws"
  ],
  "scripts": {
    "test": "jest",
    "test-watch": "jest --watch"
  },
  "dependencies": {
<<<<<<< HEAD
    "amplify-category-function": "2.21.4",
=======
    "amplify-category-function": "2.23.0",
>>>>>>> 46351a17
    "aws-sdk": "^2.608.0",
    "chalk": "^3.0.0",
    "chalk-pipe": "^3.0.0",
    "enquirer": "^2.3.4",
    "fs-extra": "^8.1.0",
    "inquirer": "^7.0.3",
    "lodash": "^4.17.19",
    "mime-types": "^2.1.26",
    "open": "^7.0.0",
    "ora": "^4.0.3",
    "promise-sequential": "^1.1.1",
    "uuid": "^3.4.0"
  },
  "jest": {
    "collectCoverage": true,
    "testURL": "http://localhost",
    "testRegex": "((\\.|/)(test|spec))\\.(jsx?|tsx?)$",
    "moduleFileExtensions": [
      "js",
      "jsx",
      "json",
      "node"
    ]
  }
}<|MERGE_RESOLUTION|>--- conflicted
+++ resolved
@@ -1,10 +1,6 @@
 {
   "name": "amplify-category-auth",
-<<<<<<< HEAD
-  "version": "2.16.4",
-=======
   "version": "2.18.0",
->>>>>>> 46351a17
   "description": "amplify-cli authentication plugin",
   "repository": {
     "type": "git",
@@ -23,11 +19,7 @@
     "test-watch": "jest --watch"
   },
   "dependencies": {
-<<<<<<< HEAD
-    "amplify-category-function": "2.21.4",
-=======
     "amplify-category-function": "2.23.0",
->>>>>>> 46351a17
     "aws-sdk": "^2.608.0",
     "chalk": "^3.0.0",
     "chalk-pipe": "^3.0.0",
