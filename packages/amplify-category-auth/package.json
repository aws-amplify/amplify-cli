{
  "name": "@aws-amplify/amplify-category-auth",
<<<<<<< HEAD
  "version": "3.0.0-cdkv2.2",
=======
  "version": "3.0.0-beta.1",
>>>>>>> bd3cd4b7
  "description": "amplify-cli authentication plugin",
  "repository": {
    "type": "git",
    "url": "https://github.com/aws-amplify/amplify-cli.git",
    "directory": "packages/amplify-category-auth"
  },
  "author": "Amazon Web Services",
  "license": "Apache-2.0",
  "main": "lib/index.js",
  "types": "lib/index.d.ts",
  "keywords": [
    "amplify",
    "aws"
  ],
  "publishConfig": {
    "access": "public"
  },
  "scripts": {
    "build": "tsc",
    "watch": "tsc -w",
    "clean": "rimraf lib tsconfig.tsbuildinfo node_modules",
    "test": "jest --logHeapUsage",
    "test-watch": "jest --watch",
    "generateSchemas": "ts-node ./scripts/generateAuthSchemas.ts",
    "extract-api": "ts-node ../../scripts/extract-api.ts"
  },
  "dependencies": {
<<<<<<< HEAD
    "@aws-amplify/amplify-environment-parameters": "1.2.0-cdkv2.2",
    "@aws-amplify/cli-extensibility-helper": "3.0.0-cdkv2.2",
    "amplify-cli-core": "4.0.0-cdkv2.2",
    "amplify-headless-interface": "1.15.0",
    "amplify-prompts": "2.6.2-cdkv2.0",
    "amplify-util-headless-input": "1.9.6",
    "amplify-util-import": "2.3.0-cdkv2.2",
=======
    "@aws-amplify/amplify-environment-parameters": "1.2.0-beta.1",
    "@aws-amplify/cli-extensibility-helper": "3.0.0-beta.1",
    "amplify-cli-core": "4.0.0-beta.1",
    "amplify-headless-interface": "1.16.0-beta.0",
    "amplify-prompts": "2.6.2-beta.0",
    "amplify-util-headless-input": "1.9.7-beta.0",
    "amplify-util-import": "2.3.0-beta.0",
>>>>>>> bd3cd4b7
    "aws-cdk-lib": "~2.44.0",
    "aws-sdk": "^2.1233.0",
    "chalk": "^4.1.1",
    "change-case": "^4.1.1",
    "constructs": "^10.0.5",
    "enquirer": "^2.3.6",
    "fs-extra": "^8.1.0",
    "inquirer": "^7.3.3",
    "lodash": "^4.17.21",
    "mime-types": "^2.1.26",
    "ora": "^4.0.3",
    "promise-sequential": "^1.1.1",
    "uuid": "^8.3.2",
    "vm2": "^3.9.8"
  },
  "devDependencies": {
    "@types/mime-types": "^2.1.1",
    "cloudform-types": "^4.2.0",
    "rimraf": "^3.0.2"
  },
  "jest": {
    "collectCoverage": true,
    "transform": {
      "^.+\\.tsx?$": "ts-jest"
    },
    "testURL": "http://localhost",
    "testRegex": "((\\.|/)(test|spec))\\.(jsx?|tsx?)$",
    "moduleFileExtensions": [
      "ts",
      "tsx",
      "js",
      "jsx",
      "json",
      "node"
    ]
  }
}<|MERGE_RESOLUTION|>--- conflicted
+++ resolved
@@ -1,10 +1,6 @@
 {
   "name": "@aws-amplify/amplify-category-auth",
-<<<<<<< HEAD
   "version": "3.0.0-cdkv2.2",
-=======
-  "version": "3.0.0-beta.1",
->>>>>>> bd3cd4b7
   "description": "amplify-cli authentication plugin",
   "repository": {
     "type": "git",
@@ -32,23 +28,13 @@
     "extract-api": "ts-node ../../scripts/extract-api.ts"
   },
   "dependencies": {
-<<<<<<< HEAD
     "@aws-amplify/amplify-environment-parameters": "1.2.0-cdkv2.2",
     "@aws-amplify/cli-extensibility-helper": "3.0.0-cdkv2.2",
     "amplify-cli-core": "4.0.0-cdkv2.2",
-    "amplify-headless-interface": "1.15.0",
+    "amplify-headless-interface": "1.16.0-beta.0",
     "amplify-prompts": "2.6.2-cdkv2.0",
     "amplify-util-headless-input": "1.9.6",
     "amplify-util-import": "2.3.0-cdkv2.2",
-=======
-    "@aws-amplify/amplify-environment-parameters": "1.2.0-beta.1",
-    "@aws-amplify/cli-extensibility-helper": "3.0.0-beta.1",
-    "amplify-cli-core": "4.0.0-beta.1",
-    "amplify-headless-interface": "1.16.0-beta.0",
-    "amplify-prompts": "2.6.2-beta.0",
-    "amplify-util-headless-input": "1.9.7-beta.0",
-    "amplify-util-import": "2.3.0-beta.0",
->>>>>>> bd3cd4b7
     "aws-cdk-lib": "~2.44.0",
     "aws-sdk": "^2.1233.0",
     "chalk": "^4.1.1",
