--- conflicted
+++ resolved
@@ -27,23 +27,13 @@
     "generateSchemas": "ts-node ./scripts/generateAuthSchemas.ts"
   },
   "dependencies": {
-<<<<<<< HEAD
-    "@aws-amplify/amplify-environment-parameters": "1.0.0",
-    "@aws-amplify/cli-extensibility-helper": "2.3.34",
+    "@aws-amplify/amplify-environment-parameters": "1.1.1",
+    "@aws-amplify/cli-extensibility-helper": "2.4.1",
     "@aws-cdk/aws-cognito": "^1.159.0",
     "@aws-cdk/aws-iam": "^1.159.0",
     "@aws-cdk/aws-lambda": "^1.159.0",
     "@aws-cdk/core": "^1.159.0",
-    "amplify-cli-core": "3.0.0",
-=======
-    "@aws-amplify/amplify-environment-parameters": "1.1.1",
-    "@aws-amplify/cli-extensibility-helper": "2.4.1",
-    "@aws-cdk/aws-cognito": "~1.124.0",
-    "@aws-cdk/aws-iam": "~1.124.0",
-    "@aws-cdk/aws-lambda": "~1.124.0",
-    "@aws-cdk/core": "~1.124.0",
     "amplify-cli-core": "3.2.0",
->>>>>>> 25b6402b
     "amplify-headless-interface": "1.15.0",
     "amplify-prompts": "2.5.0",
     "amplify-util-headless-input": "1.9.5",
