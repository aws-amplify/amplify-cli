--- conflicted
+++ resolved
@@ -27,12 +27,8 @@
     "generateSchemas": "ts-node ./scripts/generateAuthSchemas.ts"
   },
   "dependencies": {
-<<<<<<< HEAD
     "@aws-amplify/amplify-environment-parameters": "1.0.0",
-    "@aws-amplify/cli-extensibility-helper": "2.3.27",
-=======
     "@aws-amplify/cli-extensibility-helper": "2.3.28",
->>>>>>> 681e4ee2
     "@aws-cdk/aws-cognito": "~1.124.0",
     "@aws-cdk/aws-iam": "~1.124.0",
     "@aws-cdk/aws-lambda": "~1.124.0",
