--- conflicted
+++ resolved
@@ -28,23 +28,13 @@
     "extract-api": "ts-node ../../scripts/extract-api.ts"
   },
   "dependencies": {
-<<<<<<< HEAD
-    "@aws-amplify/amplify-environment-parameters": "1.2.0-cdkv2.5",
+    "@aws-amplify/amplify-environment-parameters": "1.3.3",
     "@aws-amplify/cli-extensibility-helper": "3.0.0-cdkv2.5",
     "amplify-cli-core": "4.0.0-cdkv2.5",
-    "amplify-headless-interface": "1.16.0-cdkv2.2",
-    "amplify-prompts": "2.6.2-cdkv2.2",
-    "amplify-util-headless-input": "1.9.6",
-    "amplify-util-import": "2.3.0-cdkv2.4",
-=======
-    "@aws-amplify/amplify-environment-parameters": "1.3.3",
-    "@aws-amplify/cli-extensibility-helper": "3.0.0-beta.4",
-    "amplify-cli-core": "4.0.0-beta.4",
     "amplify-headless-interface": "1.17.0",
     "amplify-prompts": "2.6.3",
     "amplify-util-headless-input": "1.9.9",
     "amplify-util-import": "2.3.1",
->>>>>>> bf023e66
     "aws-cdk-lib": "~2.53.0",
     "aws-sdk": "^2.1233.0",
     "chalk": "^4.1.1",
