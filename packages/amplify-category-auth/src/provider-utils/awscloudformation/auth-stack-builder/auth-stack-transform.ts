--- conflicted
+++ resolved
@@ -1,9 +1,9 @@
 import {
-<<<<<<< HEAD
   $TSAny,
   $TSContext,
   AmplifyCategories,
   AmplifyCategoryTransform,
+  AmplifyError,
   AmplifyStackTemplate,
   AmplifySupportedService,
   buildOverrideDir,
@@ -13,22 +13,12 @@
   pathManager,
   stateManager,
   Template,
-  writeCFNTemplate
+  writeCFNTemplate,
 } from 'amplify-cli-core';
 import {
   formatter,
-  printer 
 } from 'amplify-prompts';
 import * as cdk from 'aws-cdk-lib';
-=======
-  $TSAny, $TSContext, AmplifyCategories, AmplifyCategoryTransform,
-  AmplifyError,
-  AmplifyStackTemplate, AmplifySupportedService, buildOverrideDir,
-  CFNTemplateFormat, FeatureFlags, JSONUtilities, pathManager,
-  stateManager, Template, writeCFNTemplate,
-} from 'amplify-cli-core';
-import { formatter } from 'amplify-prompts';
->>>>>>> a8fad872
 import * as fs from 'fs-extra';
 import _ from 'lodash';
 import * as path from 'path';
