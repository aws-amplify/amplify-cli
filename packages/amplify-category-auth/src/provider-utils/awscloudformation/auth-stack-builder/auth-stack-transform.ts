--- conflicted
+++ resolved
@@ -181,13 +181,8 @@
       const triggerPermissions: AuthTriggerPermissions[] = permissions?.map((i: string) => JSON.parse(i));
 
       // handle dependsOn data
-<<<<<<< HEAD
-      const dependsOnKeys = Object.keys(this._cliInputs.cognitoConfig.triggers as string).map(
-        i => `${this._cliInputs.cognitoConfig.resourceName}${i}`,
-=======
-      const dependsOnKeys = Object.keys(this._cliInputs.cognitoConfig.triggers).map(
+      const dependsOnKeys = Object.keys(this._cliInputs.cognitoConfig.triggers ?? {}).map(
         (i) => `${this._cliInputs.cognitoConfig.resourceName}${i}`,
->>>>>>> 494ede4f
       );
       const dependsOn = context.amplify.dependsOnBlock(context, dependsOnKeys, 'Cognito');
       // generate trigger config
