import * as cdk from '@aws-cdk/core';
import {
  $TSAny,
  $TSContext,
  AmplifyCategories,
  AmplifyCategoryTransform,
  AmplifyError,
  AmplifyStackTemplate,
  AmplifySupportedService,
  buildOverrideDir,
  CFNTemplateFormat,
  JSONUtilities,
  pathManager,
  Template,
  writeCFNTemplate,
} from 'amplify-cli-core';
import { formatter } from 'amplify-prompts';
import * as fs from 'fs-extra';
import * as path from 'path';
import * as vm from 'vm2';
import { AuthInputState } from '../auth-inputs-manager/auth-input-state';
import { CognitoCLIInputs } from '../service-walkthrough-types/awsCognito-user-input-types';
import { AmplifyUserPoolGroupStack, AmplifyUserPoolGroupStackOutputs } from './index';
import { AuthStackSynthesizer } from './stack-synthesizer';
import { getProjectInfo } from '@aws-amplify/cli-extensibility-helper';

/**
 * UserPool groups metadata
 */
export type UserPoolGroupMetadata = {
  groupName: string;
  precedence: number;
  customPolicies?: $TSAny;
};

/**
 * UserPoolGroupStackOptions
 */
export type AmplifyUserPoolGroupStackOptions = {
  groups: UserPoolGroupMetadata[];
  identityPoolName?: string;
  cognitoResourceName: string;
};

/**
 *  Class Amplify UserPoolGroups
 */
export class AmplifyUserPoolGroupTransform extends AmplifyCategoryTransform {
  private _app: cdk.App;
  private _userPoolGroupTemplateObj: AmplifyUserPoolGroupStack; // Props to modify Root stack data
  private _synthesizer: AuthStackSynthesizer;
  private _synthesizerOutputs: AuthStackSynthesizer;
  private __userPoolGroupTemplateObjOutputs: AmplifyUserPoolGroupStackOutputs;
  private _authResourceName: string;
  private _category: string;
  private _service: string;
  private _cliInputs: CognitoCLIInputs;
  private _resourceName: string;

  constructor(resourceName: string) {
    super(resourceName);
    this._authResourceName = resourceName;
    this._resourceName = 'userPoolGroups';
    this._synthesizer = new AuthStackSynthesizer();
    this._synthesizerOutputs = new AuthStackSynthesizer();
    this._app = new cdk.App();
    this._category = AmplifyCategories.AUTH;
    this._service = AmplifySupportedService.COGNITOUSERPOOLGROUPS;
  }

  /**
   * Entry point to UserPoolGroup cfn generation
   */
  public async transform(context: $TSContext): Promise<Template> {
    // parse Input data
    const userPoolGroupStackOptions = await this.generateStackProps(context);

    // generate cfn Constructs and AmplifyRootStackTemplate object to get overridden
    await this.generateStackResources(userPoolGroupStackOptions);

    // apply override on Amplify Object having CDK Constructs for Root Stack
    await this.applyOverride();

    // generate CFN template
    const template: Template = await this.synthesizeTemplates();

    // save stack
    await this.saveBuildFiles(context, template);
    return template;
  }

  /**
   * Generates CFN Resources for Auth
   */
  private generateStackResources = async (props: AmplifyUserPoolGroupStackOptions): Promise<void> => {
    this._userPoolGroupTemplateObj = new AmplifyUserPoolGroupStack(this._app, 'AmplifyUserPoolGroupStack', {
      synthesizer: this._synthesizer,
    });

    this.__userPoolGroupTemplateObjOutputs = new AmplifyUserPoolGroupStackOutputs(this._app, 'AmplifyUserPoolGroupStackOutputs', {
      synthesizer: this._synthesizerOutputs,
    });

    // add CFN parameters
    this._userPoolGroupTemplateObj.addCfnParameter(
      {
        type: 'String',
      },
      'env',
    );

    this._userPoolGroupTemplateObj.addCfnParameter(
      {
        type: 'String',
      },
      'AuthRoleArn',
    );

    this._userPoolGroupTemplateObj.addCfnParameter(
      {
        type: 'String',
      },
      'UnauthRoleArn',
    );

    this._userPoolGroupTemplateObj.addCfnParameter(
      {
        type: 'String',
        default: `auth${props.cognitoResourceName}UserPoolId`,
      },
      `auth${props.cognitoResourceName}UserPoolId`,
    );

    if (props.identityPoolName) {
      this._userPoolGroupTemplateObj.addCfnParameter(
        {
          type: 'String',
          default: `auth${props.cognitoResourceName}IdentityPoolId`,
        },
        `auth${props.cognitoResourceName}IdentityPoolId`,
      );
    }

    this._userPoolGroupTemplateObj.addCfnParameter(
      {
        type: 'String',
        default: `auth${props.cognitoResourceName}AppClientID`,
      },
      `auth${props.cognitoResourceName}AppClientID`,
    );

    this._userPoolGroupTemplateObj.addCfnParameter(
      {
        type: 'String',
        default: `auth${props.cognitoResourceName}AppClientIDWeb`,
      },
      `auth${props.cognitoResourceName}AppClientIDWeb`,
    );

    // add CFN condition
    this._userPoolGroupTemplateObj.addCfnCondition(
      {
        expression: cdk.Fn.conditionEquals(this._userPoolGroupTemplateObj.getCfnParameter('env'), 'NONE'),
      },
      'ShouldNotCreateEnvResources',
    );

    // generate resources
    await this._userPoolGroupTemplateObj.generateUserPoolGroupResources(props);

    // generate CFN outputs again to generate same Output Names as cdk doesn't allow resource with same logical names
    if (props.identityPoolName) {
      props.groups.forEach((group) => {
        this.__userPoolGroupTemplateObjOutputs.addCfnOutput(
          {
            value: cdk.Fn.getAtt(`${group.groupName}GroupRole`, 'Arn').toString(),
          },
          `${group.groupName}GroupRole`,
        );
      });
    }
  };

  public applyOverride = async (): Promise<void> => {
    const backendDir = pathManager.getBackendDirPath();
    const overrideDir = path.join(backendDir, this._category, this._resourceName);
    const isBuild = await buildOverrideDir(backendDir, overrideDir);
    if (isBuild) {
      const overrideCode: string = await fs.readFile(path.join(overrideDir, 'build', 'override.js'), 'utf-8').catch(() => {
        formatter.list(['No override File Found', `To override ${this._resourceName} run amplify override auth`]);
        return '';
      });
      const sandboxNode = new vm.NodeVM({
        console: 'inherit',
        timeout: 5000,
        sandbox: {},
      });
      const projectInfo = getProjectInfo();
      try {
<<<<<<< HEAD
        await sandboxNode
          .run(overrideCode)
          .override(this._userPoolGroupTemplateObj as AmplifyUserPoolGroupStack & AmplifyStackTemplate, projectInfo);
=======
        await sandboxNode.run(overrideCode).override(this._userPoolGroupTemplateObj as AmplifyUserPoolGroupStack & AmplifyStackTemplate);
>>>>>>> 365c29b5
      } catch (err: $TSAny) {
        throw new AmplifyError(
          'InvalidOverrideError',
          {
            message: `Executing overrides failed.`,
            details: err.message,
            resolution: 'There may be runtime errors in your overrides file. If so, fix the errors and try again.',
          },
          err,
        );
      }
    }
  };

  /**
   * Object required to generate Stack using cdk
   */
  private generateStackProps = async (context: $TSContext): Promise<AmplifyUserPoolGroupStackOptions> => {
    const resourceDirPath = path.join(pathManager.getBackendDirPath(), 'auth', 'userPoolGroups', 'user-pool-group-precedence.json');
    const groups = JSONUtilities.readJson(resourceDirPath, { throwIfNotExist: true });
    const cliState = new AuthInputState(context, this._authResourceName);
    this._cliInputs = cliState.getCLIInputPayload();
    const { identityPoolName } = this._cliInputs.cognitoConfig;
    return {
      groups: groups as UserPoolGroupMetadata[],
      identityPoolName,
      cognitoResourceName: this._authResourceName,
    };
  };

  /**
   * return CFN templates synthesized by app
   */
  public synthesizeTemplates = async (): Promise<Template> => {
    this._app.synth();
    const templates = this._synthesizer.collectStacks();
    const cfnUserPoolGroupStack: Template = templates.get('AmplifyUserPoolGroupStack')!;
    const templatesOutput = this._synthesizerOutputs.collectStacks();
    const cfnUserPoolGroupOutputs: Template = templatesOutput.get('AmplifyUserPoolGroupStackOutputs')!;
    cfnUserPoolGroupStack.Outputs = cfnUserPoolGroupOutputs.Outputs;
    return cfnUserPoolGroupStack;
  };

  public saveBuildFiles = async (__context: $TSContext, template: Template): Promise<void> => {
    const cognitoStackFileName = `${this._resourceName}-cloudformation-template.json`;
    const cognitoStackFilePath = path.join(
      pathManager.getBackendDirPath(),
      this._category,
      this._resourceName,
      'build',
      cognitoStackFileName,
    );
    await writeCFNTemplate(template, cognitoStackFilePath, {
      templateFormat: CFNTemplateFormat.JSON,
    });
    // write parameters.json file
    this.writeBuildFiles();
  };

  private writeBuildFiles = (): void => {
    const parametersJSONFilePath = path.join(
      pathManager.getBackendDirPath(),
      this._category,
      this._resourceName,
      'build',
      'parameters.json',
    );

    const roles = {
      AuthRoleArn: {
        'Fn::GetAtt': ['AuthRole', 'Arn'],
      },
      UnauthRoleArn: {
        'Fn::GetAtt': ['UnauthRole', 'Arn'],
      },
    };

    // save parameters
    const parameters = {
      ...roles,
    };
    // save parameters
    JSONUtilities.writeJson(parametersJSONFilePath, parameters);
  };
}<|MERGE_RESOLUTION|>--- conflicted
+++ resolved
@@ -197,13 +197,9 @@
       });
       const projectInfo = getProjectInfo();
       try {
-<<<<<<< HEAD
         await sandboxNode
           .run(overrideCode)
           .override(this._userPoolGroupTemplateObj as AmplifyUserPoolGroupStack & AmplifyStackTemplate, projectInfo);
-=======
-        await sandboxNode.run(overrideCode).override(this._userPoolGroupTemplateObj as AmplifyUserPoolGroupStack & AmplifyStackTemplate);
->>>>>>> 365c29b5
       } catch (err: $TSAny) {
         throw new AmplifyError(
           'InvalidOverrideError',
