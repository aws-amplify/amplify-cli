--- conflicted
+++ resolved
@@ -12,11 +12,7 @@
   pathManager,
   Template,
   writeCFNTemplate,
-<<<<<<< HEAD
-} from 'amplify-cli-core';
-=======
 } from '@aws-amplify/amplify-cli-core';
->>>>>>> e927af26
 import { formatter } from '@aws-amplify/amplify-prompts';
 import * as cdk from 'aws-cdk-lib';
 import * as fs from 'fs-extra';
