--- conflicted
+++ resolved
@@ -565,7 +565,6 @@
           unauthenticated: cdk.Fn.ref('unauthRoleArn'),
           authenticated: cdk.Fn.ref('authRoleArn'),
         },
-<<<<<<< HEAD
       };
 
       const addRoleMappingAttachments = props.userPoolGroups || (props.userPoolGroupList || []).length > 0;
@@ -613,10 +612,6 @@
           this.identityPoolRoleMap.addDependency(this.userPoolClientWeb);
         }
       }
-=======
-      });
-      this.identityPoolRoleMap.addDependency(this.identityPool);
->>>>>>> 4a746e18
     }
   };
 
