<<<<<<< HEAD
import * as cdk from 'aws-cdk-lib';
import * as s3 from 'aws-cdk-lib/aws-s3';
import * as iam from 'aws-cdk-lib/aws-iam';
import * as cognito from 'aws-cdk-lib/aws-cognito';
import * as lambda from 'aws-cdk-lib/aws-lambda';
import { AmplifyAuthCognitoStackTemplate } from '@aws-amplify/cli-extensibility-helper';
=======
import { AmplifyAuthCognitoStackTemplate } from '@aws-amplify/cli-extensibility-helper';
import * as cognito from '@aws-cdk/aws-cognito';
import * as iam from '@aws-cdk/aws-iam';
import * as lambda from '@aws-cdk/aws-lambda';
// eslint-disable-next-line import/no-extraneous-dependencies
import * as s3 from '@aws-cdk/aws-s3';
import * as cdk from '@aws-cdk/core';
import { $TSAny, JSONUtilities } from 'amplify-cli-core';
import * as fs from 'fs-extra';
>>>>>>> 0e69509b
import _ from 'lodash';
import * as fs from 'fs-extra';
import { Construct } from 'constructs';
import { AmplifyStackTemplate } from 'amplify-cli-core';
import {
  hostedUILambdaFilePath,
  hostedUIProviderLambdaFilePath,
  mfaLambdaFilePath,
  oauthLambdaFilePath,
  openIdLambdaFilePath,
  userPoolClientLambdaFilePath,
} from '../constants';
<<<<<<< HEAD
import { CognitoStackOptions } from '../service-walkthrough-types/cognito-user-input-types';
=======
>>>>>>> 0e69509b
import { AttributeType } from '../service-walkthrough-types/awsCognito-user-input-types';
import { CognitoStackOptions } from '../service-walkthrough-types/cognito-user-input-types';

const CFN_TEMPLATE_FORMAT_VERSION = '2010-09-09';
const ROOT_CFN_DESCRIPTION = 'Amplify Cognito Stack for AWS Amplify CLI';

const LambdaTriggersKeys = [
  'CreateAuthChallenge',
  'CustomMessage',
  'DefineAuthChallenge',
  'PostAuthentication',
  'PostConfirmation',
  'PreAuthentication',
  'PreSignup',
  'PreTokenGeneration',
  'VerifyAuthChallengeResponse',
];

const authProvidersList: Record<string, string> = {
  'graph.facebook.com': 'facebookAppId',
  'accounts.google.com': 'googleClientId',
  'www.amazon.com': 'amazonAppId',
  // eslint-disable-next-line spellcheck/spell-checker
  'appleid.apple.com': 'appleAppId',
};

/**
<<<<<<< HEAD
 *
=======
 *  default props for Auth Stack
>>>>>>> 0e69509b
 */
export type AmplifyAuthCognitoStackProps = {
  synthesizer: cdk.IStackSynthesizer;
};

/**
<<<<<<< HEAD
 *
 */
export class AmplifyAuthCognitoStack extends cdk.Stack implements AmplifyAuthCognitoStackTemplate, AmplifyStackTemplate {
  private _scope: Construct;
=======
 * L2 construct for amplify auth cognito stack
 */
export class AmplifyAuthCognitoStack extends cdk.Stack implements AmplifyAuthCognitoStackTemplate {
  private _scope: cdk.Construct;
>>>>>>> 0e69509b
  private _cfnParameterMap: Map<string, cdk.CfnParameter> = new Map();
  private _cfnConditionMap: Map<string, cdk.CfnCondition> = new Map();
  private _cfnOutputMap: Map<string, cdk.CfnOutput> = new Map();
  private _cfnMappingMap: Map<string, cdk.CfnMapping> = new Map();
  private _cfnResourceMap: Map<string, cdk.CfnResource> = new Map();
  customMessageConfirmationBucket?: s3.CfnBucket | undefined;
  snsRole: iam.CfnRole | undefined;
  userPool: cognito.CfnUserPool | undefined;
  userPoolClientWeb: cognito.CfnUserPoolClient | undefined;
  userPoolClient: cognito.CfnUserPoolClient | undefined;
  identityPool: cognito.CfnIdentityPool | undefined;
  identityPoolRoleMap: cognito.CfnIdentityPoolRoleAttachment | undefined;
  lambdaConfigPermissions?: Record<string, lambda.CfnPermission>;
  lambdaTriggerPermissions?: Record<string, iam.CfnPolicy>;
  // custom resources userPoolClient
  userPoolClientLambda?: lambda.CfnFunction;
  userPoolClientRole?: iam.CfnRole;
  userPoolClientLambdaPolicy?: iam.CfnPolicy;
  userPoolClientLogPolicy?: iam.CfnPolicy;
  userPoolClientInputs?: cdk.CustomResource;
  // custom resources HostedUI
  hostedUICustomResource?: lambda.CfnFunction;
  hostedUICustomResourcePolicy?: iam.CfnPolicy;
  hostedUICustomResourceLogPolicy?: iam.CfnPolicy;
  hostedUICustomResourceInputs?: cdk.CustomResource;
  // custom resource HostedUI Provider
  hostedUIProvidersCustomResource?: lambda.CfnFunction;
  hostedUIProvidersCustomResourcePolicy?: iam.CfnPolicy;
  hostedUIProvidersCustomResourceLogPolicy?: iam.CfnPolicy;
  hostedUIProvidersCustomResourceInputs?: cdk.CustomResource;
  // custom resource OAUTH Provider
  oAuthCustomResource?: lambda.CfnFunction;
  oAuthCustomResourcePolicy?: iam.CfnPolicy;
  oAuthCustomResourceLogPolicy?: iam.CfnPolicy;
  oAuthCustomResourceInputs?: cdk.CustomResource;
  // custom resource MFA
  mfaLambda?: lambda.CfnFunction;
  mfaLogPolicy?: iam.CfnPolicy;
  mfaLambdaPolicy?: iam.CfnPolicy;
  mfaLambdaInputs?: cdk.CustomResource;
  mfaLambdaRole?: iam.CfnRole;

  // custom resource identity pool - OPenId Lambda Role
  openIdLambda?: lambda.CfnFunction;
  openIdLogPolicy?: iam.CfnPolicy;
  openIdLambdaIAMPolicy?: iam.CfnPolicy;
  openIdLambdaInputs?: cdk.CustomResource;
  openIdLambdaRole?: iam.CfnRole;

  constructor(scope: Construct, id: string, props: AmplifyAuthCognitoStackProps) {
    super(scope, id, props);
    this._scope = scope;
    this.templateOptions.templateFormatVersion = CFN_TEMPLATE_FORMAT_VERSION;
    this.templateOptions.description = ROOT_CFN_DESCRIPTION;
    this.lambdaConfigPermissions = {};
    this.lambdaTriggerPermissions = {};
  }

  /**
<<<<<<< HEAD
   *
=======
   * adds a cfn resource
>>>>>>> 0e69509b
   */
  addCfnResource(props: cdk.CfnResourceProps, logicalId: string): void {
    if (!this._cfnResourceMap.has(logicalId)) {
      this._cfnResourceMap.set(logicalId, new cdk.CfnResource(this, logicalId, props));
    } else {
      throw new Error(`Cfn Resource with LogicalId ${logicalId} already exists`);
    }
  }

  /**
<<<<<<< HEAD
   *
=======
   * get cfn output from logical id
>>>>>>> 0e69509b
   */
  getCfnOutput(logicalId: string): cdk.CfnOutput {
    if (this._cfnOutputMap.has(logicalId)) {
      return this._cfnOutputMap.get(logicalId)!;
    }
<<<<<<< HEAD
    throw new Error(`Cfn Output with LogicalId ${logicalId} doesnt exist`);
  }

  /**
   *
=======
    throw new Error(`Cfn Output with LogicalId ${logicalId} doesn't exist`);
  }

  /**
   * get cfn mapping from logical id
>>>>>>> 0e69509b
   */
  getCfnMapping(logicalId: string): cdk.CfnMapping {
    if (this._cfnMappingMap.has(logicalId)) {
      return this._cfnMappingMap.get(logicalId)!;
    }
<<<<<<< HEAD
    throw new Error(`Cfn Mapping with LogicalId ${logicalId} doesnt exist`);
=======
    throw new Error(`Cfn Mapping with LogicalId ${logicalId} doesn't exist`);
>>>>>>> 0e69509b
  }

  /**
   * adds cfn output to stack
   */
  addCfnOutput(props: cdk.CfnOutputProps, logicalId: string): void {
    if (!this._cfnOutputMap.has(logicalId)) {
      this._cfnOutputMap.set(logicalId, new cdk.CfnOutput(this, logicalId, props));
    } else {
      throw new Error(`Cfn Parameter with LogicalId ${logicalId} already exists`);
    }
  }

  /**
   * adds cfn mapping to stack
   */
  addCfnMapping(props: cdk.CfnMappingProps, logicalId: string): void {
    if (!this._cfnMappingMap.has(logicalId)) {
      this._cfnMappingMap.set(logicalId, new cdk.CfnMapping(this, logicalId, props));
    } else {
      throw new Error(`Cfn Parameter with LogicalId ${logicalId} already exists`);
    }
  }

  /**
   * adds cfn condition to stack
   */
  addCfnCondition(props: cdk.CfnConditionProps, logicalId: string): void {
    if (!this._cfnConditionMap.has(logicalId)) {
      this._cfnConditionMap.set(logicalId, new cdk.CfnCondition(this, logicalId, props));
    } else {
      throw new Error(`Cfn Parameter with LogicalId ${logicalId} already exists`);
    }
  }

  /**
   * adds cfn parameter to stack
   */
  addCfnParameter(props: cdk.CfnParameterProps, logicalId: string): void {
    if (!this._cfnParameterMap.has(logicalId)) {
      this._cfnParameterMap.set(logicalId, new cdk.CfnParameter(this, logicalId, props));
    } else {
      throw new Error(`Cfn Parameter with LogicalId ${logicalId} already exists`);
    }
  }

  /**
<<<<<<< HEAD
   *
=======
   * get cfn parameter from logical id
>>>>>>> 0e69509b
   */
  getCfnParameter(logicalId: string): cdk.CfnParameter {
    if (this._cfnParameterMap.has(logicalId)) {
      return this._cfnParameterMap.get(logicalId)!;
    }
<<<<<<< HEAD
    throw new Error(`Cfn Parameter with LogicalId ${logicalId} doesnt exist`);
  }

  /**
   *
=======
    throw new Error(`Cfn Parameter with LogicalId ${logicalId} doesn't exist`);
  }

  /**
   * get cfn condition from logical id
>>>>>>> 0e69509b
   */
  getCfnCondition(logicalId: string): cdk.CfnCondition {
    if (this._cfnConditionMap.has(logicalId)) {
      return this._cfnConditionMap.get(logicalId)!;
    }
<<<<<<< HEAD
    throw new Error(`Cfn Condition with LogicalId ${logicalId} doesnt exist`);
=======
    throw new Error(`Cfn Condition with LogicalId ${logicalId} doesn't exist`);
>>>>>>> 0e69509b
  }

  generateCognitoStackResources = async (props: CognitoStackOptions): Promise<void> => {
    const autoVerifiedAttributes = props.autoVerifiedAttributes
      ? props.autoVerifiedAttributes
        .concat(props.aliasAttributes ? props.aliasAttributes : [])
        .filter((attr, i, aliasAttributeArray) => ['email', 'phone_number'].includes(attr) && aliasAttributeArray.indexOf(attr) === i)
      : [];
    const configureSMS = (props.autoVerifiedAttributes && props.autoVerifiedAttributes.includes('phone_number'))
<<<<<<< HEAD
      || (props.mfaConfiguration != 'OFF' && props.mfaTypes && props.mfaTypes.includes('SMS Text Message'))
=======
      || (props.mfaConfiguration !== 'OFF' && props.mfaTypes && props.mfaTypes.includes('SMS Text Message'))
>>>>>>> 0e69509b
      || (props.requiredAttributes && props.requiredAttributes.includes('phone_number'))
      || (props.usernameAttributes && props.usernameAttributes.includes(AttributeType.PHONE_NUMBER));

    if (props.verificationBucketName) {
      this.customMessageConfirmationBucket = new s3.CfnBucket(this, 'CustomMessageConfirmationBucket', {
        bucketName: cdk.Fn.conditionIf(
          'ShouldNotCreateEnvResources',
          cdk.Fn.ref('verificationBucketName'),
          cdk.Fn.join('-', [cdk.Fn.ref('verificationBucketName'), cdk.Fn.ref('env')]),
        ).toString(),
        accessControl: s3.BucketAccessControl.PRIVATE,
        corsConfiguration: {
          corsRules: [
            {
              allowedHeaders: ['Authorization', 'Content-length'],
              allowedMethods: ['GET'],
              allowedOrigins: ['*'],
              maxAge: 3000,
            },
          ],
        },
      });
      this.customMessageConfirmationBucket.applyRemovalPolicy(cdk.RemovalPolicy.RETAIN);
    }

    if (props.authSelections !== 'identityPoolOnly') {
      if (!props.useEnabledMfas || configureSMS) {
        this.snsRole = new iam.CfnRole(this, 'SNSRole', {
          roleName: cdk.Fn.conditionIf(
            'ShouldNotCreateEnvResources',
            `${props.resourceNameTruncated}_sns-role`,
            cdk.Fn.join('', [
              'sns',
              `${props.sharedId}`,
              cdk.Fn.select(3, cdk.Fn.split('-', cdk.Fn.ref('AWS::StackName'))),
              '-',
              cdk.Fn.ref('env'),
            ]),
          ).toString(),
          assumeRolePolicyDocument: {
            Version: '2012-10-17',
            Statement: [
              {
                Sid: '',
                Effect: 'Allow',
                Principal: {
                  Service: 'cognito-idp.amazonaws.com',
                },
                Action: ['sts:AssumeRole'],
                Condition: {
                  StringEquals: {
                    'sts:ExternalId': `${props.resourceNameTruncated}_role_external_id`,
                  },
                },
              },
            ],
          },
          policies: [
            {
              policyName: `${props.resourceNameTruncated}-sns-policy`,
              policyDocument: {
                Version: '2012-10-17',
                Statement: [
                  {
                    Effect: 'Allow',
                    Action: ['sns:Publish'],
                    Resource: '*',
                  },
                ],
              },
            },
          ],
        });
      }

      this.userPool = new cognito.CfnUserPool(this, 'UserPool', {
        userPoolName: cdk.Fn.conditionIf(
          'ShouldNotCreateEnvResources',
          cdk.Fn.ref('userPoolName'),
          cdk.Fn.join('', [cdk.Fn.ref('userPoolName'), '-', cdk.Fn.ref('env')]),
        ).toString(),
        policies: {
          passwordPolicy: {
            minimumLength: cdk.Fn.ref('passwordPolicyMinLength') as unknown as number,
            requireLowercase: props.passwordPolicyCharacters!.includes('Requires Lowercase'),
            requireNumbers: props.passwordPolicyCharacters!.includes('Requires Numbers'),
            requireSymbols: props.passwordPolicyCharacters!.includes('Requires Symbols'),
            requireUppercase: props.passwordPolicyCharacters!.includes('Requires Uppercase'),
          },
        },
      });

      if (props.usernameCaseSensitive !== undefined) {
        this.userPool.usernameConfiguration = {
          caseSensitive: props.usernameCaseSensitive,
        };
      }

      if (props.requiredAttributes && props.requiredAttributes.length > 0) {
        const schemaAttributes: cognito.CfnUserPool.SchemaAttributeProperty[] = [];
        props.requiredAttributes.forEach(attr => {
          schemaAttributes.push({
            name: attr,
            required: true,
            mutable: true,
          });
        });
        this.userPool!.schema = schemaAttributes;
      }

      if (!props.breakCircularDependency && props.triggers && props.dependsOn) {
        props.dependsOn!.forEach(trigger => {
          if (trigger.resourceName.includes('CreateAuthChallenge')) {
            this.userPool!.lambdaConfig = {
              createAuthChallenge: cdk.Fn.ref(`function${props.resourceName}${'CreateAuthChallenge'}Arn`),
            };
          }
          if (trigger.resourceName.includes('CustomMessage')) {
            this.userPool!.lambdaConfig = {
              ...this.userPool!.lambdaConfig,
              customMessage: cdk.Fn.ref(`function${props.resourceName}${'CustomMessage'}Arn`),
            };
          }
          if (trigger.resourceName.includes('DefineAuthChallenge')) {
            this.userPool!.lambdaConfig = {
              ...this.userPool!.lambdaConfig,
              defineAuthChallenge: cdk.Fn.ref(`function${props.resourceName}${'DefineAuthChallenge'}Arn`),
            };
          }
          if (trigger.resourceName.includes('PostAuthentication')) {
            this.userPool!.lambdaConfig = {
              ...this.userPool!.lambdaConfig,
              postAuthentication: cdk.Fn.ref(`function${props.resourceName}${'PostAuthentication'}Arn`),
            };
          }
          if (trigger.resourceName.includes('PostConfirmation')) {
            this.userPool!.lambdaConfig = {
              ...this.userPool!.lambdaConfig,
              postConfirmation: cdk.Fn.ref(`function${props.resourceName}${'PostConfirmation'}Arn`),
            };
          }
          if (trigger.resourceName.includes('PreAuthentication')) {
            this.userPool!.lambdaConfig = {
              ...this.userPool!.lambdaConfig,
              preAuthentication: cdk.Fn.ref(`function${props.resourceName}${'PreAuthentication'}Arn`),
            };
          }
          if (trigger.resourceName.includes('PreSignup')) {
            this.userPool!.lambdaConfig = {
              ...this.userPool!.lambdaConfig,
              preSignUp: cdk.Fn.ref(`function${props.resourceName}${'PreSignup'}Arn`),
            };
          }
          if (trigger.resourceName.includes('PreTokenGeneration')) {
            this.userPool!.lambdaConfig = {
              ...this.userPool!.lambdaConfig,
              preTokenGeneration: cdk.Fn.ref(`function${props.resourceName}${'PreTokenGeneration'}Arn`),
            };
          }
          if (trigger.resourceName.includes('VerifyAuthChallengeResponse')) {
            this.userPool!.lambdaConfig = {
              ...this.userPool!.lambdaConfig,
              verifyAuthChallengeResponse: cdk.Fn.ref(`function${props.resourceName}${'VerifyAuthChallengeResponse'}Arn`),
            };
          }
        });
      }

      if (autoVerifiedAttributes && autoVerifiedAttributes.length > 0) {
        this.userPool!.autoVerifiedAttributes = autoVerifiedAttributes;
        /**
     * Reason: All attributes in AttributesRequireVerificationBeforeUpdate must exist in AutoVerifiedAttributes
     */
        this.userPool!.userAttributeUpdateSettings = {
          attributesRequireVerificationBeforeUpdate: autoVerifiedAttributes,
        };
      }

      if (autoVerifiedAttributes.includes('email')) {
        this.userPool.emailVerificationMessage = cdk.Fn.ref('emailVerificationMessage');
        this.userPool.emailVerificationSubject = cdk.Fn.ref('emailVerificationSubject');
      }

      // TODO: change this
      if (props.usernameAttributes && (props.usernameAttributes[0] as string) !== 'username') {
        this.userPool.usernameAttributes = cdk.Fn.ref('usernameAttributes') as unknown as string[];
      }
      // alias attributes
      if (props.aliasAttributes && props.aliasAttributes.length > 0) {
        this.userPool.aliasAttributes = cdk.Fn.ref('aliasAttributes') as unknown as string[];
      }

      this.userPool.mfaConfiguration = cdk.Fn.ref('mfaConfiguration');
      if (props.useEnabledMfas && props.mfaConfiguration !== 'OFF') {
        if (configureSMS) {
          this.userPool.enabledMfas = ['SMS_MFA'];
        }
        if (!_.isEmpty(props.mfaTypes) && props.mfaTypes!.includes('TOTP')) {
          this.userPool.enabledMfas = [...(this.userPool.enabledMfas || []), 'SOFTWARE_TOKEN_MFA'];
        }
      }

      if (!props.useEnabledMfas || configureSMS) {
        this.userPool.smsVerificationMessage = cdk.Fn.ref('smsVerificationMessage');
        this.userPool.smsAuthenticationMessage = cdk.Fn.ref('smsAuthenticationMessage');
        this.userPool.smsConfiguration = {
          externalId: `${props.resourceNameTruncated}_role_external_id`,
          snsCallerArn: cdk.Fn.getAtt('SNSRole', 'Arn').toString(),
        };
      }

      if (configureSMS) {
        this.userPool.addDependsOn(this.snsRole!);
      }

      // updating Lambda Config when FF is (break circular dependency : false)

      if (!props.breakCircularDependency && props.triggers && props.dependsOn) {
        props.dependsOn.forEach(trigger => {
          LambdaTriggersKeys.forEach(key => {
            if (trigger.resourceName.includes(key)) {
              const resourceKey = `UserPool${key}LambdaInvokePermission`;
              this.lambdaConfigPermissions![`${resourceKey}`] = new lambda.CfnPermission(this, `${resourceKey}`, {
                action: 'lambda:invokeFunction',
                principal: 'cognito-idp.amazonaws.com',
                functionName: cdk.Fn.ref(`function${props.resourceName}${key}Name`),
                sourceArn: cdk.Fn.getAtt('UserPool', 'Arn').toString(),
              });
            }
          });
        });
        // Updating lambda role with permissions to Cognito
        if (!_.isEmpty(props.permissions)) {
          this.generateIAMPolicies(props);
        }
      }
      /**
       *   # Created provide application access to user pool
            # Depends on UserPool for ID reference
       */
      this.userPoolClientWeb = new cognito.CfnUserPoolClient(this, 'UserPoolClientWeb', {
        userPoolId: cdk.Fn.ref('UserPool'),
        clientName: `${props.resourceNameTruncated}_app_clientWeb`,
        tokenValidityUnits: {
          refreshToken: 'days',
        },
      });
      if (props.userpoolClientSetAttributes) {
        this.userPoolClientWeb.readAttributes = this._cfnParameterMap.get('userpoolClientReadAttributes')?.valueAsList;
        this.userPoolClientWeb.writeAttributes = this._cfnParameterMap.get('userpoolClientWriteAttributes')?.valueAsList;
      }
      this.userPoolClientWeb.refreshTokenValidity = cdk.Fn.ref('userpoolClientRefreshTokenValidity') as unknown as number;
      this.userPoolClientWeb.addDependsOn(this.userPool);

      this.userPoolClient = new cognito.CfnUserPoolClient(this, 'UserPoolClient', {
        userPoolId: cdk.Fn.ref('UserPool'),
        clientName: `${props.resourceNameTruncated}_app_client`,
        tokenValidityUnits: {
          refreshToken: 'days',
        },
      });
      if (props.userpoolClientSetAttributes) {
        this.userPoolClient.readAttributes = this._cfnParameterMap.get('userpoolClientReadAttributes')?.valueAsList;
        this.userPoolClient.writeAttributes = this._cfnParameterMap.get('userpoolClientWriteAttributes')?.valueAsList;
      }
      this.userPoolClient.refreshTokenValidity = cdk.Fn.ref('userpoolClientRefreshTokenValidity') as unknown as number;
      this.userPoolClient.generateSecret = cdk.Fn.ref('userpoolClientGenerateSecret') as unknown as boolean;
      this.userPoolClient.addDependsOn(this.userPool);

      this.createUserPoolClientCustomResource(props);
      if (props.hostedUIDomainName) {
        this.createHostedUICustomResource();
      }
      if (props.hostedUIProviderMeta) {
        this.createHostedUIProviderCustomResource();
      }
      if (props.oAuthMetadata) {
        this.createOAuthCustomResource();
      }
      if (!props.useEnabledMfas && props.mfaConfiguration !== 'OFF') {
        this.createMFACustomResource(props);
      }
    }
    // Begin IdentityPool Resources
    if (props.authSelections === 'identityPoolAndUserPool' || props.authSelections === 'identityPoolOnly') {
      if (props.audiences && props.audiences.length > 0) {
        this.createOpenIdLambdaCustomResource(props);
      }

      this.identityPool = new cognito.CfnIdentityPool(this, 'IdentityPool', {
        identityPoolName: cdk.Fn.conditionIf(
          'ShouldNotCreateEnvResources',
          props.identityPoolName,
          cdk.Fn.join('', [`${props.identityPoolName}`, '__', cdk.Fn.ref('env')]),
        ).toString(),
        allowUnauthenticatedIdentities: cdk.Fn.ref('allowUnauthenticatedIdentities') as unknown as boolean,
      });
      if (props.authSelections !== 'identityPoolOnly') {
        this.identityPool.cognitoIdentityProviders = [
          {
            clientId: cdk.Fn.ref('UserPoolClient'),
            providerName: cdk.Fn.sub('cognito-idp.${region}.amazonaws.com/${client}', {
              region: cdk.Fn.ref('AWS::Region'),
              client: cdk.Fn.ref('UserPool'),
            }),
          },
          {
            clientId: cdk.Fn.ref('UserPoolClientWeb'),
            providerName: cdk.Fn.sub('cognito-idp.${region}.amazonaws.com/${client}', {
              region: cdk.Fn.ref('AWS::Region'),
              client: cdk.Fn.ref('UserPool'),
            }),
          },
        ];
      }

      if (
        props.authProviders
        && !_.isEmpty(props.authProviders)
        && !(Object.keys(props.authProviders).length === 1 && props.authProviders[0] === 'accounts.google.com' && props.audiences)
      ) {
        this.identityPool.supportedLoginProviders = cdk.Lazy.any({
          produce: () => {
<<<<<<< HEAD
            const supprtedProvider: any = {};
=======
            const supportedProvider: $TSAny = {};
>>>>>>> 0e69509b
            props.authProviders?.forEach(provider => {
              if (Object.keys(authProvidersList).includes(provider)) {
                supportedProvider[provider] = cdk.Fn.ref(authProvidersList[provider]);
              }
            });
            return supportedProvider;
          },
        });
      }
      if (props.audiences && props.audiences.length > 0) {
        this.identityPool.openIdConnectProviderArns = [cdk.Fn.getAtt('OpenIdLambdaInputs', 'providerArn').toString()];
        this.identityPool.node.addDependency(this.openIdLambdaInputs!.node!.defaultChild!);
      }

      if ((!props.audiences || props.audiences.length === 0) && props.authSelections !== 'identityPoolOnly') {
        this.identityPool.node.addDependency(this.userPoolClientInputs!.node!.defaultChild!);
      }
      /**
       *  # Created to map Auth and Unauth roles to the identity pool
          # Depends on Identity Pool for ID ref
       */
      this.identityPoolRoleMap = new cognito.CfnIdentityPoolRoleAttachment(this, 'IdentityPoolRoleMap', {
        identityPoolId: cdk.Fn.ref('IdentityPool'),
        roles: {
          unauthenticated: cdk.Fn.ref('unauthRoleArn'),
          authenticated: cdk.Fn.ref('authRoleArn'),
        },
      });
      this.identityPoolRoleMap.addDependsOn(this.identityPool);
    }
  };

  /**
   *  add Function for Custom Resource in Root stack
   */
<<<<<<< HEAD
  public renderCloudFormationTemplate = (_: cdk.ISynthesisSession): string => JSON.stringify(this._toCloudFormation(), undefined, 2);

  /**
   *
   */
  createUserPoolClientCustomResource(props: CognitoStackOptions) {
=======
  public renderCloudFormationTemplate = (__: cdk.ISynthesisSession): string => JSONUtilities.stringify(this._toCloudFormation())!;

  /**
   * creates userpool client custom resource
   */
  createUserPoolClientCustomResource(props: CognitoStackOptions): void {
>>>>>>> 0e69509b
    // iam role
    this.userPoolClientRole = new iam.CfnRole(this, 'UserPoolClientRole', {
      roleName: cdk.Fn.conditionIf(
        'ShouldNotCreateEnvResources',
        cdk.Fn.ref('userpoolClientLambdaRole'),
        cdk.Fn.join('', [
          'upClientLambdaRole',
          `${props.sharedId}`,
          cdk.Fn.select(3, cdk.Fn.split('-', cdk.Fn.ref('AWS::StackName'))),
          '-',
          cdk.Fn.ref('env'),
        ]),
      ).toString(),
      assumeRolePolicyDocument: {
        Version: '2012-10-17',
        Statement: [
          {
            Effect: 'Allow',
            Principal: {
              Service: 'lambda.amazonaws.com',
            },
            Action: 'sts:AssumeRole',
          },
        ],
      },
    });
    this.userPoolClientRole.addDependsOn(this.userPoolClient!);

    // lambda function
    this.userPoolClientLambda = new lambda.CfnFunction(this, 'UserPoolClientLambda', {
      code: {
        zipFile: fs.readFileSync(userPoolClientLambdaFilePath, 'utf-8'),
      },
      handler: 'index.handler',
      role: cdk.Fn.getAtt('UserPoolClientRole', 'Arn').toString(),
      runtime: 'nodejs14.x',
      timeout: 300,
    });
    this.userPoolClientLambda.addDependsOn(this.userPoolClientRole);

    // userPool client lambda policy
    /**
     *   # Sets userpool policy for the role that executes the Userpool Client Lambda
        # Depends on UserPool for Arn
        # Marked as depending on UserPoolClientRole for easier to understand CFN sequencing
     */
    this.userPoolClientLambdaPolicy = new iam.CfnPolicy(this, 'UserPoolClientLambdaPolicy', {
      // eslint-disable-next-line spellcheck/spell-checker
      policyName: `${props.resourceNameTruncated}_userpoolclient_lambda_iam_policy`,
      policyDocument: {
        Version: '2012-10-17',
        Statement: [
          {
            Effect: 'Allow',
            Action: ['cognito-idp:DescribeUserPoolClient'],
            Resource: cdk.Fn.getAtt('UserPool', 'Arn'),
          },
        ],
      },
      roles: [cdk.Fn.ref('UserPoolClientRole')],
    });
    this.userPoolClientLambdaPolicy.addDependsOn(this.userPoolClientLambda);

    // userPool Client Log policy

    this.userPoolClientLogPolicy = new iam.CfnPolicy(this, 'UserPoolClientLogPolicy', {
      // eslint-disable-next-line spellcheck/spell-checker
      policyName: `${props.resourceNameTruncated}_userpoolclient_lambda_log_policy`,
      policyDocument: {
        Version: '2012-10-17',
        Statement: [
          {
            Effect: 'Allow',
            Action: ['logs:CreateLogGroup', 'logs:CreateLogStream', 'logs:PutLogEvents'],
            Resource: cdk.Fn.sub('arn:aws:logs:${region}:${account}:log-group:/aws/lambda/${lambda}:log-stream:*', {
              region: cdk.Fn.ref('AWS::Region'),
              account: cdk.Fn.ref('AWS::AccountId'),
              lambda: cdk.Fn.ref('UserPoolClientLambda'),
            }),
          },
        ],
      },
      roles: [cdk.Fn.ref('UserPoolClientRole')],
    });
    this.userPoolClientLogPolicy.addDependsOn(this.userPoolClientLambdaPolicy);

    // userPoolClient Custom Resource
    this.userPoolClientInputs = new cdk.CustomResource(this, 'UserPoolClientInputs', {
      serviceToken: this.userPoolClientLambda.attrArn,
      resourceType: 'Custom::LambdaCallout',
      properties: {
        clientId: cdk.Fn.ref('UserPoolClient'),
        userpoolId: cdk.Fn.ref('UserPool'),
      },
    });
    this.userPoolClientInputs.node.addDependency(this.userPoolClientLogPolicy);
  }

  /**
<<<<<<< HEAD
   *
   */
  createHostedUICustomResource() {
=======
   * Creates custom lambda to update userPool client on Cognito
   */
  createHostedUICustomResource(): void {
>>>>>>> 0e69509b
    // lambda function
    this.hostedUICustomResource = new lambda.CfnFunction(this, 'HostedUICustomResource', {
      code: {
        zipFile: fs.readFileSync(hostedUILambdaFilePath, 'utf-8'),
      },
      handler: 'index.handler',
      role: cdk.Fn.getAtt('UserPoolClientRole', 'Arn').toString(),
      runtime: 'nodejs14.x',
      timeout: 300,
    });
    this.hostedUICustomResource.addDependsOn(this.userPoolClientRole!);

    // userPool client lambda policy
    /**
     *   # Sets userpool policy for the role that executes the Userpool Client Lambda
        # Depends on UserPool for Arn
        # Marked as depending on UserPoolClientRole for easier to understand CFN sequencing
     */
    this.hostedUICustomResourcePolicy = new iam.CfnPolicy(this, 'HostedUICustomResourcePolicy', {
      policyName: cdk.Fn.join('-', [cdk.Fn.ref('UserPool'), cdk.Fn.ref('hostedUI')]),
      policyDocument: {
        Version: '2012-10-17',
        Statement: [
          {
            Effect: 'Allow',
            Action: ['cognito-idp:CreateUserPoolDomain', 'cognito-idp:DescribeUserPool', 'cognito-idp:DeleteUserPoolDomain'],
            Resource: cdk.Fn.getAtt('UserPool', 'Arn'),
          },
          {
            Effect: 'Allow',
            Action: ['cognito-idp:DescribeUserPoolDomain'],
            Resource: '*',
          },
        ],
      },
      roles: [cdk.Fn.ref('UserPoolClientRole')],
    });
    this.hostedUICustomResourcePolicy.addDependsOn(this.hostedUICustomResource);

    // userPool Client Log policy

    this.hostedUICustomResourceLogPolicy = new iam.CfnPolicy(this, 'HostedUICustomResourceLogPolicy', {
      policyName: cdk.Fn.join('-', [cdk.Fn.ref('UserPool'), 'hostedUILogPolicy']),
      policyDocument: {
        Version: '2012-10-17',
        Statement: [
          {
            Effect: 'Allow',
            Action: ['logs:CreateLogGroup', 'logs:CreateLogStream', 'logs:PutLogEvents'],
            Resource: cdk.Fn.sub('arn:aws:logs:${region}:${account}:log-group:/aws/lambda/${lambda}:log-stream:*', {
              region: cdk.Fn.ref('AWS::Region'),
              account: cdk.Fn.ref('AWS::AccountId'),
              lambda: cdk.Fn.ref('HostedUICustomResource'),
            }),
          },
        ],
      },
      roles: [cdk.Fn.ref('UserPoolClientRole')],
    });
    this.hostedUICustomResourceLogPolicy.addDependsOn(this.hostedUICustomResourcePolicy);

    // userPoolClient Custom Resource
    this.hostedUICustomResourceInputs = new cdk.CustomResource(this, 'HostedUICustomResourceInputs', {
      serviceToken: this.hostedUICustomResource.attrArn,
      resourceType: 'Custom::LambdaCallout',
      properties: {
        hostedUIDomainName: cdk.Fn.conditionIf(
          'ShouldNotCreateEnvResources',
          cdk.Fn.ref('hostedUIDomainName'),
          cdk.Fn.join('-', [cdk.Fn.ref('hostedUIDomainName'), cdk.Fn.ref('env')]),
        ),
        userPoolId: cdk.Fn.ref('UserPool'),
      },
    });
    this.hostedUICustomResourceInputs.node.addDependency(this.hostedUICustomResourceLogPolicy);
  }

  /**
<<<<<<< HEAD
   *
   */
  createHostedUIProviderCustomResource() {
=======
   * Creates Custom lambda resource to update 3rd party providers on userpool
   */
  createHostedUIProviderCustomResource(): void {
>>>>>>> 0e69509b
    // lambda function
    this.hostedUIProvidersCustomResource = new lambda.CfnFunction(this, 'HostedUIProvidersCustomResource', {
      code: {
        zipFile: fs.readFileSync(hostedUIProviderLambdaFilePath, 'utf-8'),
      },
      handler: 'index.handler',
      role: cdk.Fn.getAtt('UserPoolClientRole', 'Arn').toString(),
      runtime: 'nodejs14.x',
      timeout: 300,
    });
    this.hostedUIProvidersCustomResource.addDependsOn(this.userPoolClientRole!);

    // userPool client lambda policy
    /**
     *   # Sets userpool policy for the role that executes the Userpool Client Lambda
        # Depends on UserPool for Arn
        # Marked as depending on UserPoolClientRole for easier to understand CFN sequencing
     */
    this.hostedUIProvidersCustomResourcePolicy = new iam.CfnPolicy(this, 'HostedUIProvidersCustomResourcePolicy', {
      policyName: cdk.Fn.join('-', [cdk.Fn.ref('UserPool'), 'hostedUIProvider']),
      policyDocument: {
        Version: '2012-10-17',
        Statement: [
          {
            Effect: 'Allow',
            Action: [
              'cognito-idp:CreateIdentityProvider',
              'cognito-idp:UpdateIdentityProvider',
              'cognito-idp:ListIdentityProviders',
              'cognito-idp:DeleteIdentityProvider',
            ],
            Resource: cdk.Fn.getAtt('UserPool', 'Arn'),
          },
          {
            Effect: 'Allow',
            Action: ['cognito-idp:DescribeUserPoolDomain'],
            Resource: '*',
          },
        ],
      },
      roles: [cdk.Fn.ref('UserPoolClientRole')],
    });
    this.hostedUIProvidersCustomResourcePolicy.addDependsOn(this.hostedUIProvidersCustomResource);

    // userPool Client Log policy

    this.hostedUIProvidersCustomResourceLogPolicy = new iam.CfnPolicy(this, 'HostedUIProvidersCustomResourceLogPolicy', {
      policyName: cdk.Fn.join('-', [cdk.Fn.ref('UserPool'), 'hostedUIProviderLogPolicy']),
      policyDocument: {
        Version: '2012-10-17',
        Statement: [
          {
            Effect: 'Allow',
            Action: ['logs:CreateLogGroup', 'logs:CreateLogStream', 'logs:PutLogEvents'],
            Resource: cdk.Fn.sub('arn:aws:logs:${region}:${account}:log-group:/aws/lambda/${lambda}:log-stream:*', {
              region: cdk.Fn.ref('AWS::Region'),
              account: cdk.Fn.ref('AWS::AccountId'),
              lambda: cdk.Fn.ref('HostedUIProvidersCustomResource'),
            }),
          },
        ],
      },
      roles: [cdk.Fn.ref('UserPoolClientRole')],
    });
    this.hostedUIProvidersCustomResourceLogPolicy.addDependsOn(this.hostedUIProvidersCustomResourcePolicy);

    // userPoolClient Custom Resource
    this.hostedUIProvidersCustomResourceInputs = new cdk.CustomResource(this, 'HostedUIProvidersCustomResourceInputs', {
      serviceToken: this.hostedUIProvidersCustomResource.attrArn,
      resourceType: 'Custom::LambdaCallout',
      properties: {
        hostedUIProviderMeta: cdk.Fn.ref('hostedUIProviderMeta'),
        hostedUIProviderCreds: cdk.Fn.ref('hostedUIProviderCreds'),
        userPoolId: cdk.Fn.ref('UserPool'),
      },
    });
    this.hostedUIProvidersCustomResourceInputs.node.addDependency(this.hostedUIProvidersCustomResourceLogPolicy);
  }

  /**
<<<<<<< HEAD
   *
   */
  createOAuthCustomResource() {
=======
 * creates OAuth customResource for Cognito
 */
  createOAuthCustomResource(): void {
>>>>>>> 0e69509b
    // lambda function
    this.oAuthCustomResource = new lambda.CfnFunction(this, 'OAuthCustomResource', {
      code: {
        zipFile: fs.readFileSync(oauthLambdaFilePath, 'utf-8'),
      },
      handler: 'index.handler',
      role: cdk.Fn.getAtt('UserPoolClientRole', 'Arn').toString(),
      runtime: 'nodejs14.x',
      timeout: 300,
    });

    this.oAuthCustomResource.node.addDependency(this.hostedUICustomResourceInputs!.node!.defaultChild!);
    this.oAuthCustomResource.node.addDependency(this.hostedUIProvidersCustomResourceInputs!.node!.defaultChild!);

    // userPool client lambda policy
    /**
     *   # Sets userpool policy for the role that executes the Userpool Client Lambda
        # Depends on UserPool for Arn
        # Marked as depending on UserPoolClientRole for easier to understand CFN sequencing
     */
    this.oAuthCustomResourcePolicy = new iam.CfnPolicy(this, 'OAuthCustomResourcePolicy', {
      policyName: cdk.Fn.join('-', [cdk.Fn.ref('UserPool'), 'OAuth']),
      policyDocument: {
        Version: '2012-10-17',
        Statement: [
          {
            Effect: 'Allow',
            Action: ['cognito-idp:UpdateUserPoolClient'],
            Resource: cdk.Fn.getAtt('UserPool', 'Arn'),
          },
        ],
      },
      roles: [cdk.Fn.ref('UserPoolClientRole')],
    });
    this.oAuthCustomResourcePolicy.addDependsOn(this.oAuthCustomResource);

    // Oauth Log policy

    this.oAuthCustomResourceLogPolicy = new iam.CfnPolicy(this, 'OAuthCustomResourceLogPolicy', {
      policyName: cdk.Fn.join('-', [cdk.Fn.ref('UserPool'), 'OAuthLogPolicy']),
      policyDocument: {
        Version: '2012-10-17',
        Statement: [
          {
            Effect: 'Allow',
            Action: ['logs:CreateLogGroup', 'logs:CreateLogStream', 'logs:PutLogEvents'],
            Resource: cdk.Fn.sub('arn:aws:logs:${region}:${account}:log-group:/aws/lambda/${lambda}:log-stream:*', {
              region: cdk.Fn.ref('AWS::Region'),
              account: cdk.Fn.ref('AWS::AccountId'),
              lambda: cdk.Fn.ref('OAuthCustomResource'),
            }),
          },
        ],
      },
      roles: [cdk.Fn.ref('UserPoolClientRole')],
    });
    this.oAuthCustomResourceLogPolicy.addDependsOn(this.oAuthCustomResourcePolicy);

    // oAuth Custom Resource
    this.oAuthCustomResourceInputs = new cdk.CustomResource(this, 'OAuthCustomResourceInputs', {
      serviceToken: this.oAuthCustomResource.attrArn,
      resourceType: 'Custom::LambdaCallout',
      properties: {
        hostedUIProviderMeta: cdk.Fn.ref('hostedUIProviderMeta'),
        oAuthMetadata: cdk.Fn.ref('oAuthMetadata'),
        webClientId: cdk.Fn.ref('UserPoolClientWeb'),
        nativeClientId: cdk.Fn.ref('UserPoolClient'),
        userPoolId: cdk.Fn.ref('UserPool'),
      },
    });
    this.oAuthCustomResourceInputs.node.addDependency(this.oAuthCustomResourceLogPolicy);
  }

  /**
<<<<<<< HEAD
   *
   */
  createMFACustomResource(props: CognitoStackOptions) {
=======
 * creates MFA customResource for Cognito
 */
  createMFACustomResource(props: CognitoStackOptions): void {
>>>>>>> 0e69509b
    // iam role
    this.mfaLambdaRole = new iam.CfnRole(this, 'MFALambdaRole', {
      roleName: cdk.Fn.conditionIf(
        'ShouldNotCreateEnvResources',
        `${props.resourceNameTruncated}_totp_lambda_role`,
        cdk.Fn.join('', [`${props.resourceNameTruncated}_totp_lambda_role`, '-', cdk.Fn.ref('env')]),
      ).toString(),
      assumeRolePolicyDocument: {
        Version: '2012-10-17',
        Statement: [
          {
            Effect: 'Allow',
            Principal: {
              Service: 'lambda.amazonaws.com',
            },
            Action: 'sts:AssumeRole',
          },
        ],
      },
      policies: [
        {
          policyName: `${props.resourceNameTruncated}_totp_pass_role_policy`,
          policyDocument: {
            Version: '2012-10-17',
            Statement: [
              {
                Effect: 'Allow',
                Action: ['iam:PassRole'],
                Resource: cdk.Fn.conditionIf(
                  'ShouldNotCreateEnvResources',
                  `arn:aws:iam:::role/${props.resourceNameTruncated}_totp_lambda_role`,
                  cdk.Fn.join('', [`arn:aws:iam:::role/${props.resourceNameTruncated}__totp_lambda_role`, '-', cdk.Fn.ref('env')]),
                ),
              },
            ],
          },
        },
        {
          policyName: `${props.resourceNameTruncated}_sns_pass_role_policy`,
          policyDocument: {
            Version: '2012-10-17',
            Statement: [
              {
                Effect: 'Allow',
                Action: ['iam:PassRole'],
                Resource: cdk.Fn.getAtt('SNSRole', 'Arn'),
              },
            ],
          },
        },
      ],
    });
    this.mfaLambdaRole.addDependsOn(this.snsRole!);
    // lambda function
    /**
     *   Lambda which sets MFA config values
         Depends on MFALambdaRole for role ARN
     */
    this.mfaLambda = new lambda.CfnFunction(this, 'MFALambda', {
      code: {
        zipFile: fs.readFileSync(mfaLambdaFilePath, 'utf-8'),
      },
      handler: 'index.handler',
      role: cdk.Fn.getAtt('MFALambdaRole', 'Arn').toString(),
      runtime: 'nodejs14.x',
      timeout: 300,
    });
    this.mfaLambda.addDependsOn(this.mfaLambdaRole);

    // MFA lambda policy
    /**
    # Sets policy for the role that executes the MFA Lambda
    # Depends on Userpool for Arn
    # Marked as depending on MFALambda for easier to understand CFN sequencing
     */
    this.mfaLambdaPolicy = new iam.CfnPolicy(this, 'MFALambdaPolicy', {
      policyName: `${props.resourceNameTruncated}_totp_lambda_iam_policy`,
      policyDocument: {
        Version: '2012-10-17',
        Statement: [
          {
            Effect: 'Allow',
            Action: ['cognito-idp:SetUserPoolMfaConfig'],
            Resource: cdk.Fn.getAtt('UserPool', 'Arn'),
          },
        ],
      },
      roles: [
        cdk.Fn.conditionIf(
          'ShouldNotCreateEnvResources',
          `${props.resourceNameTruncated}_totp_lambda_role`,
          cdk.Fn.join('', [`${props.resourceNameTruncated}_totp_lambda_role`, '-', cdk.Fn.ref('env')]),
        ).toString(),
      ],
    });
    this.mfaLambdaPolicy.addDependsOn(this.mfaLambda);

    // mfa Log policy

    this.mfaLogPolicy = new iam.CfnPolicy(this, 'MFALogPolicy', {
      policyName: `${props.resourceNameTruncated}_totp_lambda_log_policy`,
      policyDocument: {
        Version: '2012-10-17',
        Statement: [
          {
            Effect: 'Allow',
            Action: ['logs:CreateLogGroup', 'logs:CreateLogStream', 'logs:PutLogEvents'],
            Resource: cdk.Fn.sub('arn:aws:logs:${region}:${account}:log-group:/aws/lambda/${lambda}:log-stream:*', {
              region: cdk.Fn.ref('AWS::Region'),
              account: cdk.Fn.ref('AWS::AccountId'),
              lambda: cdk.Fn.ref('MFALambda'),
            }),
          },
        ],
      },
      roles: [
        cdk.Fn.conditionIf(
          'ShouldNotCreateEnvResources',
          `${props.resourceNameTruncated}_totp_lambda_role`,
          cdk.Fn.join('', [`${props.resourceNameTruncated}_totp_lambda_role`, '-', cdk.Fn.ref('env')]),
        ).toString(),
      ],
    });
    this.mfaLogPolicy.addDependsOn(this.mfaLambdaPolicy);

    // mfa Custom Resource
    /**
      # Values passed to MFA Lambda
      # Depends on UserPool for Arn
      # Depends on MFALambda for Arn
      # Marked as depending on MFALambdaPolicy for easier to understand CFN sequencing
     */
    this.mfaLambdaInputs = new cdk.CustomResource(this, 'MFALambdaInputs', {
      serviceToken: this.mfaLambda.attrArn,
      resourceType: 'Custom::LambdaCallout',
      properties: {
        mfaConfiguration: cdk.Fn.ref('mfaConfiguration'),
        totpEnabled: props.mfaTypes!.includes('TOTP'),
        smsConfigCaller: cdk.Fn.getAtt('SNSRole', 'Arn'),
        smsAuthenticationMessage: cdk.Fn.ref('smsAuthenticationMessage'),
        smsConfigExternalId: `${props.resourceNameTruncated}_role_external_id`,
        userPoolId: cdk.Fn.ref('UserPool'),
      },
    });
    this.mfaLambdaInputs.node.addDependency(this.mfaLogPolicy);
  }

  /**
<<<<<<< HEAD
   *
   */
  createOpenIdLambdaCustomResource(props: CognitoStackOptions) {
=======
   * creates OpenId customResource for Cognito
   */
  createOpenIdLambdaCustomResource(props: CognitoStackOptions): void {
>>>>>>> 0e69509b
    // iam role
    /**
      # Created to execute Lambda which sets MFA config values
      # Depends on UserPoolClientInputs to prevent further identity pool resources from being created before userpool is ready
     */
    this.openIdLambdaRole = new iam.CfnRole(this, 'OpenIdLambdaRole', {
      roleName: cdk.Fn.conditionIf(
        'ShouldNotCreateEnvResources',
        `${props.resourceNameTruncated}_openid_lambda_role`,
        cdk.Fn.join('', [`${props.resourceNameTruncated}_openid_lambda_role`, '-', cdk.Fn.ref('env')]),
      ).toString(),
      assumeRolePolicyDocument: {
        Version: '2012-10-17',
        Statement: [
          {
            Effect: 'Allow',
            Principal: {
              Service: 'lambda.amazonaws.com',
            },
            Action: 'sts:AssumeRole',
          },
        ],
      },
      policies: [
        {
          policyName: `${props.resourceNameTruncated}_openid_pass_role_policy`,
          policyDocument: {
            Version: '2012-10-17',
            Statement: [
              {
                Effect: 'Allow',
                Action: ['iam:PassRole'],
                Resource: cdk.Fn.conditionIf(
                  'ShouldNotCreateEnvResources',
                  `arn:aws:iam:::role/${props.resourceNameTruncated}_openid_pass_role_policy`,
                  cdk.Fn.join('', [`arn:aws:iam:::role/${props.resourceNameTruncated}_openid_pass_role_policy`, '-', cdk.Fn.ref('env')]),
                ),
              },
            ],
          },
        },
      ],
    });
    // TODO
    this.openIdLambdaRole!.node.addDependency(this.userPoolClientInputs!.node!.defaultChild!);
    // lambda function
    /**
     *   Lambda which sets MFA config values
         Depends on MFALambdaRole for role ARN
     */
    this.openIdLambda = new lambda.CfnFunction(this, 'OpenIdLambda', {
      code: {
        zipFile: fs.readFileSync(openIdLambdaFilePath, 'utf-8'),
      },
      handler: 'index.handler',
      role: cdk.Fn.getAtt('OpenIdLambdaRole', 'Arn').toString(),
      runtime: 'nodejs14.x',
      timeout: 300,
    });
    this.openIdLambda.addDependsOn(this.openIdLambdaRole);

    // OPenId lambda policy
    /**
    # Sets policy for the role that executes the OpenId Lambda
    # Depends on OpenIdLambda for Arn
    # Marked as depending on MFALambda for easier to understand CFN sequencing
     */
    this.openIdLambdaIAMPolicy = new iam.CfnPolicy(this, 'OpenIdLambdaIAMPolicy', {
      policyName: `${props.resourceNameTruncated}_openid_lambda_iam_policy`,
      policyDocument: {
        Version: '2012-10-17',
        Statement: [
          {
            Effect: 'Allow',
            Action: ['iam:CreateOpenIDConnectProvider', 'iam:GetOpenIDConnectProvider', 'iam:AddClientIDToOpenIDConnectProvider'],
            Resource: cdk.Fn.sub('arn:aws:iam::${account}:oidc-provider/accounts.google.com', {
              account: cdk.Fn.ref('AWS::AccountId'),
            }),
          },
          {
            Effect: 'Allow',
            Action: ['iam:ListOpenIDConnectProviders'],
            Resource: cdk.Fn.sub('arn:aws:iam::${account}:oidc-provider/${selector}', {
              account: cdk.Fn.ref('AWS::AccountId'),
              selector: '*',
            }),
          },
        ],
      },
      roles: [
        cdk.Fn.conditionIf(
          'ShouldNotCreateEnvResources',
          `${props.resourceNameTruncated}_openid_lambda_role`,
          cdk.Fn.join('', [`${props.resourceNameTruncated}_openid_lambda_role`, '-', cdk.Fn.ref('env')]),
        ).toString(),
      ],
    });
    this.openIdLambdaIAMPolicy.addDependsOn(this.openIdLambda);

    // openId Log policy
    /**
    # Sets log policy for the role that executes the OpenId  Lambda
    # Depends on OpenIdLambda for Arn
    # Marked as depending on UserPoolClientLambdaPolicy for easier to understand CFN sequencing
     */

    this.openIdLogPolicy = new iam.CfnPolicy(this, 'OpenIdLogPolicy', {
      policyName: `${props.resourceNameTruncated}_openid_lambda_log_policy`,
      policyDocument: {
        Version: '2012-10-17',
        Statement: [
          {
            Effect: 'Allow',
            Action: ['logs:CreateLogGroup', 'logs:CreateLogStream', 'logs:PutLogEvents'],
            Resource: cdk.Fn.sub('arn:aws:logs:${region}:${account}:log-group:/aws/lambda/${lambda}:log-stream:*', {
              region: cdk.Fn.ref('AWS::Region'),
              account: cdk.Fn.ref('AWS::AccountId'),
              lambda: cdk.Fn.ref('OpenIdLambda'),
            }),
          },
        ],
      },
      roles: [
        cdk.Fn.conditionIf(
          'ShouldNotCreateEnvResources',
          `${props.resourceNameTruncated}_openid_lambda_role`,
          cdk.Fn.join('', [`${props.resourceNameTruncated}_openid_lambda_role`, '-', cdk.Fn.ref('env')]),
        ).toString(),
      ],
    });
    this.openIdLogPolicy.addDependsOn(this.openIdLambdaIAMPolicy);

    // openId Custom Resource
    /**
      # Values passed to OpenId Lambda
      # Depends on OpenId for Arn
      # Marked as depending on OpenIdLogPolicy for easier to understand CFN sequencing
     */
    this.openIdLambdaInputs = new cdk.CustomResource(this, 'OpenIdLambdaInputs', {
      serviceToken: this.openIdLambda.attrArn,
      resourceType: 'Custom::LambdaCallout',
      properties: {
        clientIdList: props.audiences?.join(),
        url: 'https://accounts.google.com',
      },
    });
    this.openIdLambdaInputs.node.addDependency(this.openIdLogPolicy);
  }

  generateIAMPolicies = (props: CognitoStackOptions): void => {
    let resource: string;
    props.permissions?.forEach(permission => {
      if (permission.resource.paramType === 'string') {
        resource = permission.resource.keys as string;
      }
      if (permission.resource.paramType === '!GetAtt') {
        resource = cdk.Fn.getAtt(permission.resource.keys[0], permission.resource.keys[1]).toString();
      }
      if (permission.resource.paramType === '!Ref') {
        resource = cdk.Fn.ref(permission.resource.keys as string);
      }
      const resourceKey = `${props.resourceName}${permission.trigger}${permission.policyName}`;
      this.lambdaTriggerPermissions![resourceKey] = new iam.CfnPolicy(this, resourceKey, {
        policyName: resourceKey,
        policyDocument: {
          Version: '2012-10-17',
          Statement: [
            {
              Effect: permission.effect,
              Action: permission.actions,
              Resource: resource,
            },
          ],
        },
        roles: [cdk.Fn.join('', [`${props.resourceName}${permission.trigger}`, '-', cdk.Fn.ref('env')])],
      });
    });
  };
}<|MERGE_RESOLUTION|>--- conflicted
+++ resolved
@@ -1,23 +1,12 @@
-<<<<<<< HEAD
 import * as cdk from 'aws-cdk-lib';
 import * as s3 from 'aws-cdk-lib/aws-s3';
 import * as iam from 'aws-cdk-lib/aws-iam';
 import * as cognito from 'aws-cdk-lib/aws-cognito';
 import * as lambda from 'aws-cdk-lib/aws-lambda';
 import { AmplifyAuthCognitoStackTemplate } from '@aws-amplify/cli-extensibility-helper';
-=======
-import { AmplifyAuthCognitoStackTemplate } from '@aws-amplify/cli-extensibility-helper';
-import * as cognito from '@aws-cdk/aws-cognito';
-import * as iam from '@aws-cdk/aws-iam';
-import * as lambda from '@aws-cdk/aws-lambda';
-// eslint-disable-next-line import/no-extraneous-dependencies
-import * as s3 from '@aws-cdk/aws-s3';
-import * as cdk from '@aws-cdk/core';
 import { $TSAny, JSONUtilities } from 'amplify-cli-core';
 import * as fs from 'fs-extra';
->>>>>>> 0e69509b
 import _ from 'lodash';
-import * as fs from 'fs-extra';
 import { Construct } from 'constructs';
 import { AmplifyStackTemplate } from 'amplify-cli-core';
 import {
@@ -28,12 +17,8 @@
   openIdLambdaFilePath,
   userPoolClientLambdaFilePath,
 } from '../constants';
-<<<<<<< HEAD
 import { CognitoStackOptions } from '../service-walkthrough-types/cognito-user-input-types';
-=======
->>>>>>> 0e69509b
 import { AttributeType } from '../service-walkthrough-types/awsCognito-user-input-types';
-import { CognitoStackOptions } from '../service-walkthrough-types/cognito-user-input-types';
 
 const CFN_TEMPLATE_FORMAT_VERSION = '2010-09-09';
 const ROOT_CFN_DESCRIPTION = 'Amplify Cognito Stack for AWS Amplify CLI';
@@ -59,28 +44,17 @@
 };
 
 /**
-<<<<<<< HEAD
- *
-=======
  *  default props for Auth Stack
->>>>>>> 0e69509b
  */
 export type AmplifyAuthCognitoStackProps = {
   synthesizer: cdk.IStackSynthesizer;
 };
 
 /**
-<<<<<<< HEAD
- *
- */
-export class AmplifyAuthCognitoStack extends cdk.Stack implements AmplifyAuthCognitoStackTemplate, AmplifyStackTemplate {
-  private _scope: Construct;
-=======
  * L2 construct for amplify auth cognito stack
  */
 export class AmplifyAuthCognitoStack extends cdk.Stack implements AmplifyAuthCognitoStackTemplate {
   private _scope: cdk.Construct;
->>>>>>> 0e69509b
   private _cfnParameterMap: Map<string, cdk.CfnParameter> = new Map();
   private _cfnConditionMap: Map<string, cdk.CfnCondition> = new Map();
   private _cfnOutputMap: Map<string, cdk.CfnOutput> = new Map();
@@ -140,11 +114,7 @@
   }
 
   /**
-<<<<<<< HEAD
-   *
-=======
    * adds a cfn resource
->>>>>>> 0e69509b
    */
   addCfnResource(props: cdk.CfnResourceProps, logicalId: string): void {
     if (!this._cfnResourceMap.has(logicalId)) {
@@ -155,39 +125,23 @@
   }
 
   /**
-<<<<<<< HEAD
-   *
-=======
    * get cfn output from logical id
->>>>>>> 0e69509b
    */
   getCfnOutput(logicalId: string): cdk.CfnOutput {
     if (this._cfnOutputMap.has(logicalId)) {
       return this._cfnOutputMap.get(logicalId)!;
     }
-<<<<<<< HEAD
-    throw new Error(`Cfn Output with LogicalId ${logicalId} doesnt exist`);
-  }
-
-  /**
-   *
-=======
     throw new Error(`Cfn Output with LogicalId ${logicalId} doesn't exist`);
   }
 
   /**
    * get cfn mapping from logical id
->>>>>>> 0e69509b
    */
   getCfnMapping(logicalId: string): cdk.CfnMapping {
     if (this._cfnMappingMap.has(logicalId)) {
       return this._cfnMappingMap.get(logicalId)!;
     }
-<<<<<<< HEAD
-    throw new Error(`Cfn Mapping with LogicalId ${logicalId} doesnt exist`);
-=======
     throw new Error(`Cfn Mapping with LogicalId ${logicalId} doesn't exist`);
->>>>>>> 0e69509b
   }
 
   /**
@@ -235,39 +189,23 @@
   }
 
   /**
-<<<<<<< HEAD
-   *
-=======
    * get cfn parameter from logical id
->>>>>>> 0e69509b
    */
   getCfnParameter(logicalId: string): cdk.CfnParameter {
     if (this._cfnParameterMap.has(logicalId)) {
       return this._cfnParameterMap.get(logicalId)!;
     }
-<<<<<<< HEAD
-    throw new Error(`Cfn Parameter with LogicalId ${logicalId} doesnt exist`);
-  }
-
-  /**
-   *
-=======
     throw new Error(`Cfn Parameter with LogicalId ${logicalId} doesn't exist`);
   }
 
   /**
    * get cfn condition from logical id
->>>>>>> 0e69509b
    */
   getCfnCondition(logicalId: string): cdk.CfnCondition {
     if (this._cfnConditionMap.has(logicalId)) {
       return this._cfnConditionMap.get(logicalId)!;
     }
-<<<<<<< HEAD
-    throw new Error(`Cfn Condition with LogicalId ${logicalId} doesnt exist`);
-=======
     throw new Error(`Cfn Condition with LogicalId ${logicalId} doesn't exist`);
->>>>>>> 0e69509b
   }
 
   generateCognitoStackResources = async (props: CognitoStackOptions): Promise<void> => {
@@ -277,11 +215,7 @@
         .filter((attr, i, aliasAttributeArray) => ['email', 'phone_number'].includes(attr) && aliasAttributeArray.indexOf(attr) === i)
       : [];
     const configureSMS = (props.autoVerifiedAttributes && props.autoVerifiedAttributes.includes('phone_number'))
-<<<<<<< HEAD
-      || (props.mfaConfiguration != 'OFF' && props.mfaTypes && props.mfaTypes.includes('SMS Text Message'))
-=======
       || (props.mfaConfiguration !== 'OFF' && props.mfaTypes && props.mfaTypes.includes('SMS Text Message'))
->>>>>>> 0e69509b
       || (props.requiredAttributes && props.requiredAttributes.includes('phone_number'))
       || (props.usernameAttributes && props.usernameAttributes.includes(AttributeType.PHONE_NUMBER));
 
@@ -605,11 +539,7 @@
       ) {
         this.identityPool.supportedLoginProviders = cdk.Lazy.any({
           produce: () => {
-<<<<<<< HEAD
-            const supprtedProvider: any = {};
-=======
             const supportedProvider: $TSAny = {};
->>>>>>> 0e69509b
             props.authProviders?.forEach(provider => {
               if (Object.keys(authProvidersList).includes(provider)) {
                 supportedProvider[provider] = cdk.Fn.ref(authProvidersList[provider]);
@@ -645,21 +575,12 @@
   /**
    *  add Function for Custom Resource in Root stack
    */
-<<<<<<< HEAD
-  public renderCloudFormationTemplate = (_: cdk.ISynthesisSession): string => JSON.stringify(this._toCloudFormation(), undefined, 2);
-
-  /**
-   *
-   */
-  createUserPoolClientCustomResource(props: CognitoStackOptions) {
-=======
   public renderCloudFormationTemplate = (__: cdk.ISynthesisSession): string => JSONUtilities.stringify(this._toCloudFormation())!;
 
   /**
    * creates userpool client custom resource
    */
   createUserPoolClientCustomResource(props: CognitoStackOptions): void {
->>>>>>> 0e69509b
     // iam role
     this.userPoolClientRole = new iam.CfnRole(this, 'UserPoolClientRole', {
       roleName: cdk.Fn.conditionIf(
@@ -759,15 +680,9 @@
   }
 
   /**
-<<<<<<< HEAD
-   *
-   */
-  createHostedUICustomResource() {
-=======
    * Creates custom lambda to update userPool client on Cognito
    */
   createHostedUICustomResource(): void {
->>>>>>> 0e69509b
     // lambda function
     this.hostedUICustomResource = new lambda.CfnFunction(this, 'HostedUICustomResource', {
       code: {
@@ -846,15 +761,9 @@
   }
 
   /**
-<<<<<<< HEAD
-   *
-   */
-  createHostedUIProviderCustomResource() {
-=======
    * Creates Custom lambda resource to update 3rd party providers on userpool
    */
   createHostedUIProviderCustomResource(): void {
->>>>>>> 0e69509b
     // lambda function
     this.hostedUIProvidersCustomResource = new lambda.CfnFunction(this, 'HostedUIProvidersCustomResource', {
       code: {
@@ -935,15 +844,9 @@
   }
 
   /**
-<<<<<<< HEAD
-   *
-   */
-  createOAuthCustomResource() {
-=======
  * creates OAuth customResource for Cognito
  */
   createOAuthCustomResource(): void {
->>>>>>> 0e69509b
     // lambda function
     this.oAuthCustomResource = new lambda.CfnFunction(this, 'OAuthCustomResource', {
       code: {
@@ -1018,15 +921,9 @@
   }
 
   /**
-<<<<<<< HEAD
-   *
-   */
-  createMFACustomResource(props: CognitoStackOptions) {
-=======
  * creates MFA customResource for Cognito
  */
   createMFACustomResource(props: CognitoStackOptions): void {
->>>>>>> 0e69509b
     // iam role
     this.mfaLambdaRole = new iam.CfnRole(this, 'MFALambdaRole', {
       roleName: cdk.Fn.conditionIf(
@@ -1175,15 +1072,9 @@
   }
 
   /**
-<<<<<<< HEAD
-   *
-   */
-  createOpenIdLambdaCustomResource(props: CognitoStackOptions) {
-=======
    * creates OpenId customResource for Cognito
    */
   createOpenIdLambdaCustomResource(props: CognitoStackOptions): void {
->>>>>>> 0e69509b
     // iam role
     /**
       # Created to execute Lambda which sets MFA config values
