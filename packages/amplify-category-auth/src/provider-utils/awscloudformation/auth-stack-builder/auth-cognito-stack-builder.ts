--- conflicted
+++ resolved
@@ -412,13 +412,8 @@
         };
       }
 
-<<<<<<< HEAD
-      if (configureSMS && this.snsRole) {
-        this.userPool.addDependency(this.snsRole);
-=======
       if (configureSMS) {
         this.userPool.addDependency(this.snsRole!);
->>>>>>> b289cbc0
       }
 
       // updating Lambda Config when FF is (break circular dependency : false)
@@ -474,15 +469,12 @@
       this.userPoolClient.refreshTokenValidity = cdk.Fn.ref('userpoolClientRefreshTokenValidity') as unknown as number;
       this.userPoolClient.generateSecret = cdk.Fn.ref('userpoolClientGenerateSecret') as unknown as boolean;
       this.userPoolClient.addDependency(this.userPool);
-<<<<<<< HEAD
 
       this.createBaseLambdaRole(props);
 
       if (props.oAuthMetadata) {
         this.updateUserPoolClientWithOAuthSettings(props);
       }
-=======
->>>>>>> b289cbc0
 
       if (props.hostedUIDomainName) {
         this.createHostedUIDomainResource(props);
@@ -570,7 +562,6 @@
           unauthenticated: cdk.Fn.ref('unauthRoleArn'),
           authenticated: cdk.Fn.ref('authRoleArn'),
         },
-<<<<<<< HEAD
       };
 
       const addRoleMappingAttachments = props.userPoolGroups || (props.userPoolGroupList || []).length > 0;
@@ -618,10 +609,6 @@
           this.identityPoolRoleMap.addDependency(this.userPoolClientWeb);
         }
       }
-=======
-      });
-      this.identityPoolRoleMap.addDependency(this.identityPool);
->>>>>>> b289cbc0
     }
   };
 
@@ -660,79 +647,6 @@
         ],
       },
     });
-<<<<<<< HEAD
-=======
-    this.userPoolClientRole.addDependency(this.userPoolClient!);
-
-    // lambda function
-    this.userPoolClientLambda = new lambda.CfnFunction(this, 'UserPoolClientLambda', {
-      code: {
-        zipFile: fs.readFileSync(userPoolClientLambdaFilePath, 'utf-8'),
-      },
-      handler: 'index.handler',
-      role: cdk.Fn.getAtt('UserPoolClientRole', 'Arn').toString(),
-      runtime: 'nodejs16.x',
-      timeout: 300,
-    });
-    this.userPoolClientLambda.addDependency(this.userPoolClientRole);
-
-    // userPool client lambda policy
-    /**
-     *   # Sets userpool policy for the role that executes the Userpool Client Lambda
-        # Depends on UserPool for Arn
-        # Marked as depending on UserPoolClientRole for easier to understand CFN sequencing
-     */
-    this.userPoolClientLambdaPolicy = new iam.CfnPolicy(this, 'UserPoolClientLambdaPolicy', {
-      // eslint-disable-next-line spellcheck/spell-checker
-      policyName: `${props.resourceNameTruncated}_userpoolclient_lambda_iam_policy`,
-      policyDocument: {
-        Version: '2012-10-17',
-        Statement: [
-          {
-            Effect: 'Allow',
-            Action: ['cognito-idp:DescribeUserPoolClient'],
-            Resource: cdk.Fn.getAtt('UserPool', 'Arn'),
-          },
-        ],
-      },
-      roles: [cdk.Fn.ref('UserPoolClientRole')],
-    });
-    this.userPoolClientLambdaPolicy.addDependency(this.userPoolClientLambda);
-
-    // userPool Client Log policy
-
-    this.userPoolClientLogPolicy = new iam.CfnPolicy(this, 'UserPoolClientLogPolicy', {
-      // eslint-disable-next-line spellcheck/spell-checker
-      policyName: `${props.resourceNameTruncated}_userpoolclient_lambda_log_policy`,
-      policyDocument: {
-        Version: '2012-10-17',
-        Statement: [
-          {
-            Effect: 'Allow',
-            Action: ['logs:CreateLogGroup', 'logs:CreateLogStream', 'logs:PutLogEvents'],
-            Resource: cdk.Fn.sub('arn:aws:logs:${region}:${account}:log-group:/aws/lambda/${lambda}:log-stream:*', {
-              region: cdk.Fn.ref('AWS::Region'),
-              account: cdk.Fn.ref('AWS::AccountId'),
-              lambda: cdk.Fn.ref('UserPoolClientLambda'),
-            }),
-          },
-        ],
-      },
-      roles: [cdk.Fn.ref('UserPoolClientRole')],
-    });
-    this.userPoolClientLogPolicy.addDependency(this.userPoolClientLambdaPolicy);
-
-    // userPoolClient Custom Resource
-    this.userPoolClientInputs = new cdk.CustomResource(this, 'UserPoolClientInputs', {
-      serviceToken: this.userPoolClientLambda.attrArn,
-      resourceType: 'Custom::LambdaCallout',
-      properties: {
-        clientId: cdk.Fn.ref('UserPoolClient'),
-        userpoolId: cdk.Fn.ref('UserPool'),
-      },
-    });
-    this.userPoolClientInputs.node.addDependency(this.userPoolClientLogPolicy);
->>>>>>> b289cbc0
   }
 
   /**
@@ -778,14 +692,7 @@
       runtime: 'nodejs16.x',
       timeout: 300,
     });
-<<<<<<< HEAD
-
-    if (this.userPoolClientRole) {
-      this.hostedUICustomResource.addDependency(this.userPoolClientRole);
-    }
-=======
     this.hostedUICustomResource.addDependency(this.userPoolClientRole!);
->>>>>>> b289cbc0
 
     // userPool client lambda policy
     /**
@@ -866,14 +773,7 @@
       runtime: 'nodejs16.x',
       timeout: 300,
     });
-<<<<<<< HEAD
-
-    if (this.userPoolClientRole) {
-      this.hostedUIProvidersCustomResource.addDependency(this.userPoolClientRole);
-    }
-=======
     this.hostedUIProvidersCustomResource.addDependency(this.userPoolClientRole!);
->>>>>>> b289cbc0
 
     // userPool client lambda policy
     /**
@@ -940,89 +840,9 @@
       },
     });
     this.hostedUIProvidersCustomResourceInputs.node.addDependency(this.hostedUIProvidersCustomResourceLogPolicy);
-<<<<<<< HEAD
     // this can be removed when hostedUI Custom resource is removed
     this.userPoolClient?.node.addDependency(this.hostedUIProvidersCustomResourceInputs);
     this.userPoolClientWeb?.node.addDependency(this.hostedUIProvidersCustomResourceInputs);
-=======
-  }
-
-  /**
-   * creates OAuth customResource for Cognito
-   */
-  createOAuthCustomResource(): void {
-    // lambda function
-    this.oAuthCustomResource = new lambda.CfnFunction(this, 'OAuthCustomResource', {
-      code: {
-        zipFile: fs.readFileSync(oauthLambdaFilePath, 'utf-8'),
-      },
-      handler: 'index.handler',
-      role: cdk.Fn.getAtt('UserPoolClientRole', 'Arn').toString(),
-      runtime: 'nodejs16.x',
-      timeout: 300,
-    });
-
-    this.oAuthCustomResource.node.addDependency(this.hostedUICustomResourceInputs!.node!.defaultChild!);
-    this.oAuthCustomResource.node.addDependency(this.hostedUIProvidersCustomResourceInputs!.node!.defaultChild!);
-
-    // userPool client lambda policy
-    /**
-     *   # Sets userpool policy for the role that executes the Userpool Client Lambda
-        # Depends on UserPool for Arn
-        # Marked as depending on UserPoolClientRole for easier to understand CFN sequencing
-     */
-    this.oAuthCustomResourcePolicy = new iam.CfnPolicy(this, 'OAuthCustomResourcePolicy', {
-      policyName: cdk.Fn.join('-', [cdk.Fn.ref('UserPool'), 'OAuth']),
-      policyDocument: {
-        Version: '2012-10-17',
-        Statement: [
-          {
-            Effect: 'Allow',
-            Action: ['cognito-idp:UpdateUserPoolClient'],
-            Resource: cdk.Fn.getAtt('UserPool', 'Arn'),
-          },
-        ],
-      },
-      roles: [cdk.Fn.ref('UserPoolClientRole')],
-    });
-    this.oAuthCustomResourcePolicy.addDependency(this.oAuthCustomResource);
-
-    // Oauth Log policy
-
-    this.oAuthCustomResourceLogPolicy = new iam.CfnPolicy(this, 'OAuthCustomResourceLogPolicy', {
-      policyName: cdk.Fn.join('-', [cdk.Fn.ref('UserPool'), 'OAuthLogPolicy']),
-      policyDocument: {
-        Version: '2012-10-17',
-        Statement: [
-          {
-            Effect: 'Allow',
-            Action: ['logs:CreateLogGroup', 'logs:CreateLogStream', 'logs:PutLogEvents'],
-            Resource: cdk.Fn.sub('arn:aws:logs:${region}:${account}:log-group:/aws/lambda/${lambda}:log-stream:*', {
-              region: cdk.Fn.ref('AWS::Region'),
-              account: cdk.Fn.ref('AWS::AccountId'),
-              lambda: cdk.Fn.ref('OAuthCustomResource'),
-            }),
-          },
-        ],
-      },
-      roles: [cdk.Fn.ref('UserPoolClientRole')],
-    });
-    this.oAuthCustomResourceLogPolicy.addDependency(this.oAuthCustomResourcePolicy);
-
-    // oAuth Custom Resource
-    this.oAuthCustomResourceInputs = new cdk.CustomResource(this, 'OAuthCustomResourceInputs', {
-      serviceToken: this.oAuthCustomResource.attrArn,
-      resourceType: 'Custom::LambdaCallout',
-      properties: {
-        hostedUIProviderMeta: cdk.Fn.ref('hostedUIProviderMeta'),
-        oAuthMetadata: cdk.Fn.ref('oAuthMetadata'),
-        webClientId: cdk.Fn.ref('UserPoolClientWeb'),
-        nativeClientId: cdk.Fn.ref('UserPoolClient'),
-        userPoolId: cdk.Fn.ref('UserPool'),
-      },
-    });
-    this.oAuthCustomResourceInputs.node.addDependency(this.oAuthCustomResourceLogPolicy);
->>>>>>> b289cbc0
   }
 
   /**
