--- conflicted
+++ resolved
@@ -806,12 +806,7 @@
       },
       roles: [cdk.Fn.ref('UserPoolClientRole')],
     });
-<<<<<<< HEAD
-
-    this.hostedUIProvidersCustomResourcePolicy.addDependsOn(this.hostedUIProvidersCustomResource);
-=======
     this.hostedUIProvidersCustomResourcePolicy.addDependency(this.hostedUIProvidersCustomResource);
->>>>>>> 4a746e18
 
     // userPool Client Log policy
 
