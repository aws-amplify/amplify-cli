<<<<<<< HEAD
import { AmplifyFault, JSONUtilities } from 'amplify-cli-core';
=======
import { AmplifyFault, JSONUtilities } from '@aws-amplify/amplify-cli-core';
>>>>>>> e927af26
import { FileAssetSource, Stack, LegacyStackSynthesizer } from 'aws-cdk-lib';
import { Template } from 'cloudform-types';
import crypto from 'crypto';
import { AmplifyAuthCognitoStack } from './auth-cognito-stack-builder';
import { AmplifyUserPoolGroupStack, AmplifyUserPoolGroupStackOutputs } from './auth-user-pool-group-stack-builder';

/**
 * Amplify Stack Synthesizer for Auth Category
 */
export class AuthStackSynthesizer extends LegacyStackSynthesizer {
  private readonly stacks: Map<string, Stack> = new Map();
  private static readonly stackAssets: Map<string, Template> = new Map();

  /**
   * This method has been deprecated by cdk and is not used in runtime.
   * @deprecated Replaced by synthesizeTemplate.
   */
  protected synthesizeStackTemplate(stack: Stack): void {
    if (
      stack instanceof AmplifyAuthCognitoStack ||
      stack instanceof AmplifyUserPoolGroupStack ||
      stack instanceof AmplifyUserPoolGroupStackOutputs
    ) {
      this.addStack(stack);
      const template = stack.renderCloudFormationTemplate() as string;
      const templateName = stack.node.id;
      this.setStackAsset(templateName, template);
    } else {
      throw new AmplifyFault('UnknownFault', {
        message:
          'Error synthesizing the template. Expected Stack to be either instance of AmplifyAuthCognitoStack or AmplifyUserPoolGroupStack',
      });
    }
  }

  protected synthesizeTemplate(): FileAssetSource {
    const stack = this.boundStack;
    if (
      stack instanceof AmplifyAuthCognitoStack ||
      stack instanceof AmplifyUserPoolGroupStack ||
      stack instanceof AmplifyUserPoolGroupStackOutputs
    ) {
      this.addStack(stack);
      const template = stack.renderCloudFormationTemplate() as string;
      const templateName = stack.node.id;
      this.setStackAsset(templateName, template);
      const contentHash = crypto.createHash('sha256').update(template).digest('hex');
      return {
        sourceHash: contentHash,
      };
    }
    throw new AmplifyFault('UnknownFault', {
      message:
        'Error synthesizing the template. Expected Stack to be either instance of AmplifyAuthCognitoStack or AmplifyUserPoolGroupStack',
    });
  }

  /**
   * Set the Stack Value in memory
   */
  // eslint-disable-next-line class-methods-use-this
  setStackAsset(templateName: string, template: string): void {
    AuthStackSynthesizer.stackAssets.set(templateName, JSONUtilities.parse(template));
  }

  /**
   *  return all stacks
   */
  // eslint-disable-next-line class-methods-use-this
  collectStacks(): Map<string, Template> {
    return new Map(AuthStackSynthesizer.stackAssets.entries());
  }

  /**
   * add stack to memory
   */
  addStack(stack: Stack): void {
    this.stacks.set(stack.node.id, stack);
  }

  getStack = (stackName: string): Stack => {
    if (this.stacks.has(stackName)) {
      return this.stacks.get(stackName)!;
    }
    throw new Error(`Stack ${stackName} is not created`);
  };
}<|MERGE_RESOLUTION|>--- conflicted
+++ resolved
@@ -1,8 +1,4 @@
-<<<<<<< HEAD
-import { AmplifyFault, JSONUtilities } from 'amplify-cli-core';
-=======
 import { AmplifyFault, JSONUtilities } from '@aws-amplify/amplify-cli-core';
->>>>>>> e927af26
 import { FileAssetSource, Stack, LegacyStackSynthesizer } from 'aws-cdk-lib';
 import { Template } from 'cloudform-types';
 import crypto from 'crypto';
