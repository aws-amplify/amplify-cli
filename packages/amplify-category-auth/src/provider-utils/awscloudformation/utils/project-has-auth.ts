<<<<<<< HEAD
import { $TSContext, $TSObject, stateManager } from '@aws-amplify/amplify-cli-core';
=======
import { $TSObject, stateManager } from '@aws-amplify/amplify-cli-core';
>>>>>>> b289cbc0

/**
 * Checks if auth already exists in the project and prints a warning if so.
 * Returns true if auth already exists, false otherwise
 */
export const projectHasAuth = (): boolean => {
  const meta = stateManager.getMeta(undefined, { throwIfNotExist: false });
  const existingAuthResources: [string, $TSObject][] = Object.entries(meta?.auth || {});
  if (existingAuthResources.length > 0) {
    return true;
  }
  return false;
};<|MERGE_RESOLUTION|>--- conflicted
+++ resolved
@@ -1,8 +1,4 @@
-<<<<<<< HEAD
-import { $TSContext, $TSObject, stateManager } from '@aws-amplify/amplify-cli-core';
-=======
 import { $TSObject, stateManager } from '@aws-amplify/amplify-cli-core';
->>>>>>> b289cbc0
 
 /**
  * Checks if auth already exists in the project and prints a warning if so.
