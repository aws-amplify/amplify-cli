--- conflicted
+++ resolved
@@ -1,8 +1,4 @@
-<<<<<<< HEAD
-import { $TSContext, $TSObject, stateManager } from 'amplify-cli-core';
-=======
 import { $TSContext, $TSObject, stateManager } from '@aws-amplify/amplify-cli-core';
->>>>>>> e927af26
 import { printer } from '@aws-amplify/amplify-prompts';
 import { messages } from '../assets/string-maps';
 
