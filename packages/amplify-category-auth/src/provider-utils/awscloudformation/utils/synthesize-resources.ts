--- conflicted
+++ resolved
@@ -8,11 +8,7 @@
   JSONUtilities,
   pathManager,
   stateManager,
-<<<<<<< HEAD
-} from 'amplify-cli-core';
-=======
 } from '@aws-amplify/amplify-cli-core';
->>>>>>> e927af26
 import { printer } from '@aws-amplify/amplify-prompts';
 import { copySync, ensureDirSync, existsSync } from 'fs-extra';
 import { get } from 'lodash';
