<<<<<<< HEAD
=======
import * as iam from '@aws-cdk/aws-iam';
import * as lambda from '@aws-cdk/aws-lambda';
import * as cdk from '@aws-cdk/core';
import { CustomResource } from '@aws-cdk/core';
import { prepareApp } from '@aws-cdk/core/lib/private/prepare-app';
import { $TSAny, JSONUtilities, pathManager, AmplifyFault } from 'amplify-cli-core';
import * as fs from 'fs-extra';
import _ from 'lodash';
>>>>>>> 7fb5d63e
import * as path from 'path';
import * as fs from 'fs-extra';
import { $TSAny, AmplifyFault, JSONUtilities, pathManager } from 'amplify-cli-core';
import * as iam from 'aws-cdk-lib/aws-iam';
import * as lambda from 'aws-cdk-lib/aws-lambda';
import * as cdk from 'aws-cdk-lib';
import { CustomResource } from 'aws-cdk-lib';
import { v4 as uuid } from 'uuid';
import { Construct } from 'constructs';
import { authTriggerAssetFilePath } from '../constants';
<<<<<<< HEAD
import _ from 'lodash';
import {
  AuthTriggerConnection, AuthTriggerPermissions, CognitoStackOptions,
} from '../service-walkthrough-types/cognito-user-input-types';
=======
import { AuthTriggerConnection, AuthTriggerPermissions, CognitoStackOptions } from '../service-walkthrough-types/cognito-user-input-types';
>>>>>>> 7fb5d63e
import { configureSmsOption } from './configure-sms';

type CustomResourceAuthStackProps = Readonly<{
  description: string;
  authTriggerConnections: AuthTriggerConnection[];
  enableSnsRole: boolean;
  permissions?: AuthTriggerPermissions[];
}>;

const CFN_TEMPLATE_FORMAT_VERSION = '2010-09-09';

/**
 * CDK stack for custom auth resources
 */
export class CustomResourceAuthStack extends cdk.Stack {
  constructor(scope: Construct, id: string, props: CustomResourceAuthStackProps) {
    super(scope, id, { ...props, synthesizer: new cdk.LegacyStackSynthesizer() });
    this.templateOptions.templateFormatVersion = CFN_TEMPLATE_FORMAT_VERSION;

    const env = new cdk.CfnParameter(this, 'env', {
      type: 'String',
    });

    const userpoolId = new cdk.CfnParameter(this, 'userpoolId', {
      type: 'String',
    });

    const userpoolArn = new cdk.CfnParameter(this, 'userpoolArn', {
      type: 'String',
    });

    // eslint-disable-next-line no-new
    new cdk.CfnCondition(this, 'ShouldNotCreateEnvResources', {
      expression: cdk.Fn.conditionEquals(env, 'NONE'),
    });

    props.authTriggerConnections.forEach((triggerConfig) => {
      const config = triggerConfig;
      const fnName = new cdk.CfnParameter(this, `function${config.lambdaFunctionName}Name`, {
        type: 'String',
      });
      const fnArn = new cdk.CfnParameter(this, `function${config.lambdaFunctionName}Arn`, {
        type: 'String',
      });
      createPermissionToInvokeLambda(this, fnName, userpoolArn, config);
      const roleArn = new cdk.CfnParameter(this, `function${config.lambdaFunctionName}LambdaExecutionRole`, {
        type: 'String',
      });
      config.lambdaFunctionArn = fnArn.valueAsString;

      if (!_.isEmpty(props.permissions)) {
        const lambdaPermission = props.permissions!.find((permission) => config.triggerType === permission.trigger);
        if (!_.isEmpty(lambdaPermission)) {
          createPermissionsForAuthTrigger(this, fnName, roleArn, lambdaPermission!, userpoolArn);
        }
      }
    });

    createCustomResource(this, props.authTriggerConnections, userpoolId, userpoolArn, props.enableSnsRole);
  }

  /**
   * This function renderers a full CFN template for this stack.
   * It is inspired by
   * https://github.com/aws/aws-cdk/blob/bd056d1d38a2d3f43efe4f857c4d38b30fb9b681/packages/%40aws-cdk/assertions/lib/template.ts#L298-L310.
   * This replaces private prepareApp (from CDK v1) and this._toCloudFormation() (the latter does not function properly without the former).
   */
  toCloudFormation = (): $TSAny => {
    const root = this.node.root as cdk.Stage;
    const assembly = root.synth();
    if (!this.nestedStackParent) {
      return assembly.getStackArtifact(this.artifactId).template;
    }
    // if this is a nested stack ( i.e. it has a parent), then just read the template as a string
    const template = fs.readFileSync(path.join(assembly.directory, this.templateFile));
    return JSON.parse(template.toString('utf-8'));
  }
}

/**
 * Creates nested auth trigger CFN template and writes it to the project directory
 */
export const generateNestedAuthTriggerTemplate = async (
  category: string,
  resourceName: string,
  request: CognitoStackOptions,
): Promise<void> => {
  const cfnFileName = 'auth-trigger-cloudformation-template.json';
  const targetDir = path.join(pathManager.getBackendDirPath(), category, resourceName, 'build');
  const authTriggerCfnFilePath = path.join(targetDir, cfnFileName);
  const { authTriggerConnections, permissions, useEnabledMfas } = request;

  const configureSMS = configureSmsOption(request);

  const enableSnsRole: boolean | undefined = !useEnabledMfas || configureSMS;

  if (!_.isEmpty(authTriggerConnections)) {
    const cfnObject = await createCustomResourceForAuthTrigger(authTriggerConnections!, !!enableSnsRole, permissions);
    JSONUtilities.writeJson(authTriggerCfnFilePath, cfnObject);
  } else {
    // delete the custom stack template if the triggers aren't defined
    try {
      fs.unlinkSync(authTriggerCfnFilePath);
    } catch (err) {
      // if its not present do nothing
    }
  }
};

/**
 * creates custom resource for cognito triggers
 */
// eslint-disable-next-line spellcheck/spell-checker
export const createCustomResourceForAuthTrigger = async (
  authTriggerConnections: AuthTriggerConnection[],
  enableSnsRole: boolean,
  permissions?: AuthTriggerPermissions[],
): Promise<$TSAny> => {
  if (Array.isArray(authTriggerConnections) && authTriggerConnections.length) {
    const stack = new CustomResourceAuthStack(undefined as $TSAny, 'Amplify', {
      description: 'Custom Resource stack for Auth Trigger created using Amplify CLI',
      authTriggerConnections,
      enableSnsRole,
      permissions,
    });
    const cfn = stack.toCloudFormation();
    return cfn;
  }
  throw new AmplifyFault('AuthCategoryFault', {
    message: `Auth Trigger Connections must have value when trigger are selected`,
  });
};

const createCustomResource = (
  stack: cdk.Stack,
  authTriggerConnections: AuthTriggerConnection[],
  userpoolId: cdk.CfnParameter,
  userpoolArn: cdk.CfnParameter,
  enableSnsRole: boolean,
): void => {
  const triggerCode = fs.readFileSync(authTriggerAssetFilePath, 'utf-8');
  const authTriggerFn = new lambda.Function(stack, 'authTriggerFn', {
    runtime: lambda.Runtime.NODEJS_16_X,
    code: lambda.Code.fromInline(triggerCode),
    handler: 'index.handler',
  });

  if (authTriggerFn.role) {
    authTriggerFn.role.addToPrincipalPolicy(
      new iam.PolicyStatement({
        effect: iam.Effect.ALLOW,
        actions: ['cognito-idp:DescribeUserPool', 'cognito-idp:UpdateUserPool'],
        resources: [userpoolArn.valueAsString],
      }),
    );

    // reason to add iam::PassRole
    // AccessDeniedException: User: <IAM User> is not authorized to perform: iam:PassRole
    // on resource: <auth trigger role>  if (authTriggerFn.role) {
    if (enableSnsRole) {
      const snsRoleArn = new cdk.CfnParameter(stack, 'snsRoleArn', {
        type: 'String',
      });
      authTriggerFn.role.addToPrincipalPolicy(
        new iam.PolicyStatement({
          effect: iam.Effect.ALLOW,
          actions: ['iam:PassRole'],
          resources: [snsRoleArn.valueAsString],
        }),
      );
    }
  }

  // The custom resource that uses the provider to supply value
  // Passing in a nonce parameter to ensure that the custom resource is triggered on every deployment
  // eslint-disable-next-line no-new
  const customResource = new CustomResource(stack, 'CustomAuthTriggerResource', {
    serviceToken: authTriggerFn.functionArn,
    properties: { userpoolId: userpoolId.valueAsString, lambdaConfig: authTriggerConnections, nonce: uuid() },
    resourceType: 'Custom::CustomAuthTriggerResourceOutputs',
  });

  customResource.node.addDependency(authTriggerFn);
};

const createPermissionToInvokeLambda = (
  stack: cdk.Stack,
  fnName: cdk.CfnParameter,
  userpoolArn: cdk.CfnParameter,
  config: AuthTriggerConnection,
): void => {
  // eslint-disable-next-line no-new
  new lambda.CfnPermission(stack, `UserPool${config.triggerType}LambdaInvokePermission`, {
    action: 'lambda:InvokeFunction',
    functionName: fnName.valueAsString,
    principal: 'cognito-idp.amazonaws.com',
    sourceArn: userpoolArn.valueAsString,
  });
};

const createPermissionsForAuthTrigger = (
  stack: cdk.Stack,
  fnName: cdk.CfnParameter,
  roleArn: cdk.CfnParameter,
  permissions: AuthTriggerPermissions,
  userpoolArn: cdk.CfnParameter,
): iam.Policy => {
  const myRole = iam.Role.fromRoleArn(stack, 'LambdaExecutionRole', roleArn.valueAsString);
  return new iam.Policy(stack, `${fnName}${permissions.trigger}${permissions.policyName}`, {
    policyName: permissions.policyName,
    statements: [
      new iam.PolicyStatement({
        effect: permissions.effect === iam.Effect.ALLOW ? iam.Effect.ALLOW : iam.Effect.DENY,
        actions: permissions.actions,
        resources: [userpoolArn.valueAsString],
      }),
    ],
    roles: [myRole],
  });
};<|MERGE_RESOLUTION|>--- conflicted
+++ resolved
@@ -1,14 +1,3 @@
-<<<<<<< HEAD
-=======
-import * as iam from '@aws-cdk/aws-iam';
-import * as lambda from '@aws-cdk/aws-lambda';
-import * as cdk from '@aws-cdk/core';
-import { CustomResource } from '@aws-cdk/core';
-import { prepareApp } from '@aws-cdk/core/lib/private/prepare-app';
-import { $TSAny, JSONUtilities, pathManager, AmplifyFault } from 'amplify-cli-core';
-import * as fs from 'fs-extra';
-import _ from 'lodash';
->>>>>>> 7fb5d63e
 import * as path from 'path';
 import * as fs from 'fs-extra';
 import { $TSAny, AmplifyFault, JSONUtilities, pathManager } from 'amplify-cli-core';
@@ -19,14 +8,8 @@
 import { v4 as uuid } from 'uuid';
 import { Construct } from 'constructs';
 import { authTriggerAssetFilePath } from '../constants';
-<<<<<<< HEAD
 import _ from 'lodash';
-import {
-  AuthTriggerConnection, AuthTriggerPermissions, CognitoStackOptions,
-} from '../service-walkthrough-types/cognito-user-input-types';
-=======
 import { AuthTriggerConnection, AuthTriggerPermissions, CognitoStackOptions } from '../service-walkthrough-types/cognito-user-input-types';
->>>>>>> 7fb5d63e
 import { configureSmsOption } from './configure-sms';
 
 type CustomResourceAuthStackProps = Readonly<{
@@ -103,7 +86,7 @@
     // if this is a nested stack ( i.e. it has a parent), then just read the template as a string
     const template = fs.readFileSync(path.join(assembly.directory, this.templateFile));
     return JSON.parse(template.toString('utf-8'));
-  }
+  };
 }
 
 /**
