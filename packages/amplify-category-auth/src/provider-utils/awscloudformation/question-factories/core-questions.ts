/* eslint-disable no-param-reassign */
/* eslint-disable @typescript-eslint/explicit-function-return-type */
import inquirer from 'inquirer';
import { uniq, flatten } from 'lodash';
import chalk, { Chalk } from 'chalk';
import { $TSAny, $TSContext, CognitoConfiguration } from 'amplify-cli-core';

/**
 * Input object for parseInputs
 */
export type Input = {
  when?: () => boolean;
  prefixColor?: string;
  prefix?: string;
  key: string;
  question?: string;
  suffix?: string;
  map?: $TSAny;
  type?: string;
  iterator?: $TSAny;
  filter?: $TSAny;
  requiredOptions?: $TSAny;
  options?: $TSAny;
};

/**
 * parses input object and returns a question object
 */
export const parseInputs = async (
  input: Input,
  amplify: $TSAny,
  defaultValuesFilename: $TSAny,
  stringMapsFilename: $TSAny,
  currentAnswers: $TSAny,
  context: $TSContext,
): Promise<$TSAny> => {
  // eslint-disable-line max-len
  const defaultValuesSrc = `${__dirname}/../assets/${defaultValuesFilename}`;
  const stringMapsSrc = `${__dirname}/../assets/${stringMapsFilename}`;
  const { getAllDefaults } = await import(defaultValuesSrc);
  const { getAllMaps } = await import(stringMapsSrc);

  // Can have a cool question builder function here based on input json - will iterate on this
  // Can also have some validations here based on the input json
  // Uncool implementation here

  const color: keyof Chalk = (input.prefixColor as keyof Chalk) ?? 'green';
  const questionChalk = chalk[color] as Chalk;
  const prefix = input.prefix ? `${'\n'} ${questionChalk(input.prefix)} ${'\n'}` : '';

  let question: $TSAny = {
    name: input.key,
    message: input.question,
    prefix,
    suffix: input.suffix,
    when: amplify.getWhen(input, currentAnswers, context.updatingAuth, amplify),
    validate: amplify.inputValidation(input),
    default: () => {
      // eslint-disable-line no-unused-vars
      // if the user is editing and there is a previous value, this is always the default
      if (context.updatingAuth && context.updatingAuth[input.key as keyof CognitoConfiguration] !== undefined) {
        if (input.key === 'triggers') {
          return triggerDefaults(context, input, getAllMaps(context.updatingAuth)[input.map]);
        }
        return context.updatingAuth[input.key as keyof CognitoConfiguration];
      }
      // if not editing or no previous value, get defaults (either w/ or w/out social provider flow)
      return getAllDefaults(amplify.getProjectDetails(amplify))[input.key];
    },
  };

  if (input.type && ['list', 'multiselect'].includes(input.type)) {
    if (context.updatingAuth && input.iterator) {
      question = iteratorQuestion(input, question, context);
      // if selecting existing value to edit it's not require to validate inputs
      question.validate = () => true;
    } else if (input.filter) {
      question = filterInputs(input, question, getAllMaps, context, currentAnswers);
    } else if (input.requiredOptions) {
      question = getRequiredOptions(input, question, getAllMaps, context, currentAnswers);
    } else if (!input.requiredOptions || (question.when && !question.when())) {
      question = {
        choices: input.map ? getAllMaps(context.updatingAuth)[input.map] : input.options,
        ...question,
      };
    }
  }

  if (input.type && input.type === 'list') {
    question = {
      type: 'list',
      ...question,
    };
  } else if (input.type && input.type === 'multiselect') {
    question = {
      type: 'checkbox',
      ...question,
    };
  } else if (input.type && input.type === 'confirm') {
    question = {
      type: 'confirm',
      ...question,
    };
  } else {
    question = {
      type: 'input',
      ...question,
    };
  }

  return question;
};

const iteratorQuestion = (input: $TSAny, question: $TSAny, context: $TSContext) => {
<<<<<<< HEAD
  if (context.updatingAuth?.[input.iterator as keyof CognitoConfiguration]) {
=======
  if (context.updatingAuth[input.iterator]) {
>>>>>>> 494ede4f
    question = {
      choices: context.updatingAuth[input.iterator as keyof CognitoConfiguration].map((i: $TSAny) => ({
        name: i,
        value: i,
      })),
      ...question,
    };
  } else if (input.iterator) {
    // TODO: make iterator key useful for non-update actions
    question = {
      choices: [],
      ...question,
    };
  }
  return question;
};

const getRequiredOptions = (input: $TSAny, question: $TSAny, getAllMaps: $TSAny, context: $TSContext, currentAnswers: $TSAny) => {
  const sourceValues = Object.assign(context.updatingAuth ? context.updatingAuth : {}, currentAnswers);
  const sourceArray = uniq(flatten(input.requiredOptions.map((i: $TSAny) => sourceValues[i] || [])));
  const requiredOptions = getAllMaps()[input.map] ? getAllMaps()[input.map].filter((x: $TSAny) => sourceArray.includes(x.value)) : [];
  const trueOptions = getAllMaps()[input.map] ? getAllMaps()[input.map].filter((x: $TSAny) => !sourceArray.includes(x.value)) : [];
  const msg =
    requiredOptions && requiredOptions.length > 0
      ? `--- ${input.requiredOptionsMsg} ${requiredOptions.map((t: $TSAny) => t.name).join(', ')}   ---`
      : '';
  question = Object.assign(question, {
    choices: [new inquirer.Separator(msg), ...trueOptions],
    filter: (userInput: $TSAny) => userInput.concat(...requiredOptions.map((z: $TSAny) => z.value)),
  });
  return question;
};

const filterInputs = (input: $TSAny, question: $TSAny, getAllMaps: $TSAny, context: $TSContext, currentAnswers: $TSAny) => {
  if (input.filter === 'providers') {
    const choices = input.map ? getAllMaps(context.updatingAuth)[input.map] : input.options;
    const { requiredAttributes } = Object.assign(context.updatingAuth ? context.updatingAuth : {}, currentAnswers);
    if (requiredAttributes) {
      const attrMap = getAllMaps().attributeProviderMap;
      requiredAttributes.forEach((attr: string | number) => {
        choices.forEach((choice: { missingAttributes: $TSAny[]; value: string; disabled: string; name: $TSAny }) => {
          choice.missingAttributes = [];
          if (!attrMap[attr] || !attrMap[attr][`${choice.value.toLowerCase()}`].attr) {
            choice.missingAttributes = choice.missingAttributes.length < 1 ? [attr] : choice.missingAttributes.concat(attr);
            const newList = choice.missingAttributes.join(', ');
            choice.disabled = `Your UserPool is configured to require ${newList.substring(
              0,
              newList.length,
            )}, which cannot be retrieved from ${choice.name}`;
          }
        });
      });
    }
    question = { choices, ...question };
  }
  if (input.filter === 'attributes') {
    let choices = input.map ? getAllMaps(context.updatingAuth)[input.map] : input.options;
    choices = JSON.parse(JSON.stringify(choices));
    const attrMap = getAllMaps().attributeProviderMap;
    choices.forEach((choice: { missingProviders: $TSAny[]; value: string | number; name: string }) => {
      choice.missingProviders = [];
      if (attrMap[choice.value]) {
        Object.values(attrMap[choice.value]).forEach((provider: $TSAny, index) => {
          if (!provider.attr) {
            const providerKey = Object.keys(attrMap[choice.value])[index];
            let providerName = providerKey.charAt(0).toUpperCase() + providerKey.slice(1);
            if (providerName.toLowerCase() === 'LoginWithAmazon'.toLowerCase()) {
              providerName = 'Login With Amazon';
            }
            if (providerName.toLowerCase() === 'SignInWithApple'.toLowerCase()) {
              providerName = 'Sign in with Apple';
            }
            choice.missingProviders = choice.missingProviders.length < 1 ? [providerName] : choice.missingProviders.concat(providerName);
          }
        });
        if (choice.missingProviders && choice.missingProviders.length > 0) {
          const newList = choice.missingProviders.join(', ');
          choice.name = `${choice.name} (This attribute is not supported by ${newList.substring(0, newList.length)}.)`;
        }
      }
    });
    question = { choices, ...question };
  }
  if (input.filter === 'updateOptions' && context.updatingAuth) {
    const choices = input.map ? getAllMaps(context.updatingAuth)[input.map] : input.options;
    const newChoices = JSON.parse(JSON.stringify(choices));
    choices.forEach((c: { conditionKey: string; value: $TSAny; conditionMsg: string; name: string }) => {
<<<<<<< HEAD
      if (c.conditionKey === 'useDefault' && context.updatingAuth?.[c.conditionKey] === c.value && !c.conditionMsg) {
        const index = newChoices.findIndex((i: { name: string }) => i.name === c.name);
        newChoices.splice(index, 1);
      } else if (c.conditionMsg && !context.updatingAuth?.[c.conditionKey as keyof CognitoConfiguration]) {
        if (context.updatingAuth?.useDefault === 'defaultSocial') {
=======
      if (c.conditionKey === 'useDefault' && context.updatingAuth[c.conditionKey] === c.value && !c.conditionMsg) {
        const index = newChoices.findIndex((i: { name: string }) => i.name === c.name);
        newChoices.splice(index, 1);
      } else if (c.conditionMsg && !context.updatingAuth[c.conditionKey]) {
        if (context.updatingAuth.useDefault === 'defaultSocial') {
>>>>>>> 494ede4f
          const index = newChoices.findIndex((i: { name: string }) => i.name === c.name);
          newChoices[index].disabled = `Disabled: ${c.conditionMsg}`;
        } else {
          const index = newChoices.findIndex((i: { name: string }) => i.name === c.name);
          newChoices.splice(index, 1);
        }
      }
    });
    question = { choices: newChoices, ...question };
  }
  return question;
};

const triggerDefaults = (context: $TSContext, input: { key: string | number }, availableOptions: $TSAny[]) => {
  const capabilityDefaults: $TSAny[] = [];
<<<<<<< HEAD
  if (context.updatingAuth?.triggers) {
    const current =
      typeof context.updatingAuth[input.key as keyof CognitoConfiguration] === 'string'
        ? JSON.parse(context.updatingAuth[input.key as keyof CognitoConfiguration])
        : context.updatingAuth[input.key as keyof CognitoConfiguration];
=======
  if (context.updatingAuth.triggers) {
    const current =
      typeof context.updatingAuth[input.key] === 'string' ? JSON.parse(context.updatingAuth[input.key]) : context.updatingAuth[input.key];
>>>>>>> 494ede4f
    try {
      if (current) {
        availableOptions.forEach((a) => {
          let match = true;
          Object.keys(a.triggers).forEach((t) => {
            if (current[t]) {
              const test = a.triggers[t].every((c: $TSAny) => current[t].includes(c));
              if (!test) {
                match = false;
              }
            } else {
              match = false;
            }
          });
          if (match) {
            capabilityDefaults.push(a.value);
          }
        });
      }
    } catch (e) {
      throw new Error('Error parsing capability defaults');
    }
  }
  return capabilityDefaults;
};<|MERGE_RESOLUTION|>--- conflicted
+++ resolved
@@ -112,11 +112,7 @@
 };
 
 const iteratorQuestion = (input: $TSAny, question: $TSAny, context: $TSContext) => {
-<<<<<<< HEAD
   if (context.updatingAuth?.[input.iterator as keyof CognitoConfiguration]) {
-=======
-  if (context.updatingAuth[input.iterator]) {
->>>>>>> 494ede4f
     question = {
       choices: context.updatingAuth[input.iterator as keyof CognitoConfiguration].map((i: $TSAny) => ({
         name: i,
@@ -204,19 +200,11 @@
     const choices = input.map ? getAllMaps(context.updatingAuth)[input.map] : input.options;
     const newChoices = JSON.parse(JSON.stringify(choices));
     choices.forEach((c: { conditionKey: string; value: $TSAny; conditionMsg: string; name: string }) => {
-<<<<<<< HEAD
       if (c.conditionKey === 'useDefault' && context.updatingAuth?.[c.conditionKey] === c.value && !c.conditionMsg) {
         const index = newChoices.findIndex((i: { name: string }) => i.name === c.name);
         newChoices.splice(index, 1);
       } else if (c.conditionMsg && !context.updatingAuth?.[c.conditionKey as keyof CognitoConfiguration]) {
         if (context.updatingAuth?.useDefault === 'defaultSocial') {
-=======
-      if (c.conditionKey === 'useDefault' && context.updatingAuth[c.conditionKey] === c.value && !c.conditionMsg) {
-        const index = newChoices.findIndex((i: { name: string }) => i.name === c.name);
-        newChoices.splice(index, 1);
-      } else if (c.conditionMsg && !context.updatingAuth[c.conditionKey]) {
-        if (context.updatingAuth.useDefault === 'defaultSocial') {
->>>>>>> 494ede4f
           const index = newChoices.findIndex((i: { name: string }) => i.name === c.name);
           newChoices[index].disabled = `Disabled: ${c.conditionMsg}`;
         } else {
@@ -232,17 +220,11 @@
 
 const triggerDefaults = (context: $TSContext, input: { key: string | number }, availableOptions: $TSAny[]) => {
   const capabilityDefaults: $TSAny[] = [];
-<<<<<<< HEAD
   if (context.updatingAuth?.triggers) {
     const current =
       typeof context.updatingAuth[input.key as keyof CognitoConfiguration] === 'string'
         ? JSON.parse(context.updatingAuth[input.key as keyof CognitoConfiguration])
         : context.updatingAuth[input.key as keyof CognitoConfiguration];
-=======
-  if (context.updatingAuth.triggers) {
-    const current =
-      typeof context.updatingAuth[input.key] === 'string' ? JSON.parse(context.updatingAuth[input.key]) : context.updatingAuth[input.key];
->>>>>>> 494ede4f
     try {
       if (current) {
         availableOptions.forEach((a) => {
