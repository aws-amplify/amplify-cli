import { ICognitoUserPoolService, IIdentityPoolService } from '@aws-amplify/amplify-util-import';
<<<<<<< HEAD
import { $TSAny, $TSContext, ServiceSelection, stateManager, AmplifyCategories } from '@aws-amplify/amplify-cli-core';
=======
import { $TSAny, $TSContext, ServiceSelection, stateManager, AmplifyError } from '@aws-amplify/amplify-cli-core';
>>>>>>> dcbf949d
import { CognitoIdentityProvider, IdentityPool } from 'aws-sdk/clients/cognitoidentity';
import {
  IdentityProviderType,
  UserPoolClientType,
  UserPoolDescriptionType,
  UserPoolType,
} from 'aws-sdk/clients/cognitoidentityserviceprovider';

import { ensureEnvParamManager } from '@aws-amplify/amplify-environment-parameters';
import Enquirer from 'enquirer';
import _ from 'lodash';
import { v4 as uuid } from 'uuid';
import { coreAttributes, hostedUIProviders } from '../assets/string-maps';
import { ensureHeadlessParameters } from './ensure-headless-parameters';
import { importMessages } from './messages';
import {
  AuthParameters,
  AuthSelections,
  BackendConfiguration,
  EnvSpecificResourceParameters,
  ImportAnswers,
  ImportAuthHeadlessParameters,
  ImportParameters,
  MetaConfiguration,
  MetaOutput,
  OAuthResult,
  ProviderUtils,
  ResourceParameters,
} from './types';
import { projectHasAuth } from '../utils/project-has-auth';

// Currently the CLI only supports the output generation of these providers
const supportedIdentityProviders = ['COGNITO', 'Facebook', 'Google', 'LoginWithAmazon', 'SignInWithApple'];

/**
 * Entry point for importing auth
 */
export const importResource = async (
  context: $TSContext,
  serviceSelection: ServiceSelection,
  previousResourceParameters: ResourceParameters | undefined,
  providerPluginInstance?: ProviderUtils,
  printSuccessMessage = true,
): Promise<{ envSpecificParameters: EnvSpecificResourceParameters } | undefined> => {
  // Load provider
  // eslint-disable-next-line import/no-dynamic-require, global-require
  // eslint-disable-next-line
  const providerPlugin = providerPluginInstance || require(serviceSelection.provider);
  const providerUtils = providerPlugin as ProviderUtils;

  const importServiceWalkthroughResult = await importServiceWalkthrough(
    context,
    serviceSelection.providerName,
    providerUtils,
    previousResourceParameters,
  );

  if (!importServiceWalkthroughResult) {
    return undefined;
  }

  const { questionParameters, answers, projectType } = importServiceWalkthroughResult;

  // If there was a previousAuthSelection then we dont want to update env params, instead return it.
  const persistEnvParameters = !previousResourceParameters;

  const { envSpecificParameters } = await updateStateFiles(context, questionParameters, answers, projectType, persistEnvParameters);

  if (printSuccessMessage) {
    printSuccess(context, answers.authSelections!, answers.userPool!, answers.identityPool);
  }

  return {
    envSpecificParameters,
  };
};

const printSuccess = (context: $TSContext, authSelections: AuthSelections, userPool: UserPoolType, identityPool?: IdentityPool): void => {
  context.print.info('');
  if (authSelections === 'userPoolOnly') {
    context.print.info(importMessages.UserPoolOnlySuccess(userPool.Name!));
  } else {
    context.print.info(importMessages.UserPoolAndIdentityPoolSuccess(userPool.Name!, identityPool!.IdentityPoolName));
  }
  context.print.info('');
  context.print.info('Next steps:');
  context.print.info('');
  context.print.info("- This resource will be available for GraphQL APIs ('amplify add api')");
  context.print.info('- Use Amplify libraries to add sign up, sign in, and sign out capabilities to your client');
  context.print.info('  application.');
  context.print.info('  - iOS: https://docs.amplify.aws/lib/auth/getting-started/q/platform/ios');
  context.print.info('  - Android: https://docs.amplify.aws/lib/auth/getting-started/q/platform/android');
  context.print.info('  - JavaScript: https://docs.amplify.aws/lib/auth/getting-started/q/platform/js');
};

const importServiceWalkthrough = async (
  context: $TSContext,
  providerName: string,
  providerUtils: ProviderUtils,
  previousResourceParameters: ResourceParameters | undefined,
): Promise<{ questionParameters: ImportParameters; answers: ImportAnswers; projectType: string | undefined } | undefined> => {
  const cognito = await providerUtils.createCognitoUserPoolService(context);
  const identity = await providerUtils.createIdentityPoolService(context);
  const amplifyMeta = stateManager.getMeta();
  const { Region } = amplifyMeta.providers[providerName];

  // Get list of user pools to see if there is anything to import
  const userPoolList = await cognito.listUserPools();

  // Return it no UserPools found in the project's region
  if (_.isEmpty(userPoolList)) {
    context.print.info(importMessages.NoUserPoolsInRegion(Region));
    return undefined;
  }

  const questionParameters: ImportParameters = createParameters(providerName, userPoolList);

  // Save the region as we need to store it in resource parameters
  questionParameters.region = Region;

  const projectConfig = context.amplify.getProjectConfig();
  const [shortId] = uuid().split('-');
  const projectName = projectConfig.projectName.toLowerCase().replace(/[^A-Za-z0-9_]+/g, '_');

  const defaultAnswers: ImportAnswers = {
    authSelections: previousResourceParameters?.authSelections || 'userPoolOnly',
    resourceName: previousResourceParameters?.resourceName || `${projectName}${shortId}`,
  };

  const answers: ImportAnswers = { ...defaultAnswers };
  let userPoolSelectionSucceeded = false; // We set this variable if app client selection goes right

  const enquirer = new Enquirer<ImportAnswers>(undefined, defaultAnswers);

  // If a previousAuthSelections is present we skip this question as the type cannot be changed
  // during re-prompts as that could cause incompatibilities in the new environment.
  if (!previousResourceParameters) {
    const authSelectionQuestion = {
      type: 'select',
      name: 'authSelections',
      message: 'What type of auth resource do you want to import?',
      choices: [
        { name: 'Cognito User Pool and Identity Pool', value: 'identityPoolAndUserPool' },
        { name: 'Cognito User Pool only', value: 'userPoolOnly' },
      ],
      result() {
        return (this as $TSAny).focused.value;
      },
      initial: 0,
    };

    // any case needed because async validation TS definition is not up to date
    const { authSelections } = await enquirer.prompt(authSelectionQuestion as $TSAny);
    answers.authSelections = authSelections!;
  }

  // User Pool selection

  // If there is 1 user pool only, before preselecting we have to validate it.
  if (questionParameters.userPoolList.length === 1) {
    const validationResult = await validateUserPool(
      cognito,
      identity,
      questionParameters,
      answers,
      questionParameters.userPoolList[0].value,
    );

    if (typeof validationResult === 'string') {
      context.print.info(importMessages.OneUserPoolNotValid(questionParameters.userPoolList[0].value));
      context.print.error(validationResult);
      return undefined;
    }

    context.print.info(importMessages.OneUserPoolValid(questionParameters.userPoolList[0].value));

    answers.userPoolId = questionParameters.userPoolList[0].value;
    answers.userPool = await cognito.getUserPoolDetails(answers.userPoolId);
  } else {
    // If multiple pools found let the customer select one
    const userPoolQuestion = {
      type: 'autocomplete',
      name: 'userPoolId',
      message: importMessages.Questions.UserPoolSelection,
      required: true,
      choices: questionParameters.userPoolList,
      limit: 5,
      footer: importMessages.Questions.AutoCompleteFooter,
      result() {
        return (this as $TSAny).focused.value;
      },
      validate: async (value: string) => validateUserPool(cognito, identity, questionParameters, answers, value),
    };

    // any case needed because async validation TS definition is not up to date
    const { userPoolId } = await enquirer.prompt(userPoolQuestion as $TSAny);
    answers.userPoolId = userPoolId!;
    answers.userPool = await cognito.getUserPoolDetails(userPoolId!);
  }

  // We have to create a loop here, to handle OAuth configuration/mis-configuration nicely.
  // If the selected user pool has federation configured or the selected app clients are having Cognito federation enabled and
  // customer selects to import OAuth support, then selected app client settings must be matched. If the OAuth properties
  // are different we have to tell it to the customer and offer to select different app clients with matching properties.
  // NOTE: We are intentionally not matching app client properties upfront.
  let oauthLoopFinished = false;

  do {
    await selectAppClients(context, enquirer, questionParameters, answers);

    let proceedWithChecks = true;

    // Filter Identity Pool candidates further based on AppClient selection.
    if (answers.authSelections === 'identityPoolAndUserPool') {
      if (questionParameters.validatedIdentityPools && questionParameters.validatedIdentityPools!.length >= 1) {
        // No need to check to have 1 web and 1 native since prefiltering already done that check in ValidateUserPool
        questionParameters.validatedIdentityPools = questionParameters.validatedIdentityPools.filter((ipc) =>
          ipc.providers.filter((p) => p.ClientId === answers.appClientWebId || p.ClientId === answers.appClientNativeId),
        );
      } else {
        // There are no Identity Pool candidates print out a message and signal to skip further checks to get back into the loop.
        // This is a fail safe check as we already filtered the Identity Pools upon User Pool selection.
        context.print.error(importMessages.NoIdentityPoolsForSelectedAppClientsFound);

        // If validation failed for some reason and both app clients were auto picked then exit the loop
        // to not to get into an infinite one.
        if (questionParameters.bothAppClientsWereAutoSelected) {
          oauthLoopFinished = true;
        } else {
          context.print.info(importMessages.OAuth.SelectNewAppClients);
        }

        // reset values in answers
        answers.appClientWebId = undefined;
        answers.appClientWeb = undefined;
        answers.appClientNativeId = undefined;
        answers.appClientNative = undefined;

        // Signal to skip further checks to get back into the loop.
        proceedWithChecks = false;
      }
    }

    if (!proceedWithChecks) {
      // eslint-disable-next-line no-continue
      continue;
    }
    if (_.isEmpty(answers.appClientWeb?.SupportedIdentityProviders) && _.isEmpty(answers.appClientNative?.SupportedIdentityProviders)) {
      context.print.info(importMessages.NoOAuthConfigurationOnAppClients());

      oauthLoopFinished = true;
      userPoolSelectionSucceeded = true;
    } else {
      // Check OAuth config matching and enabled
      const oauthResult = await appClientsOAuthPropertiesMatching(context, answers.appClientWeb!, answers.appClientNative!);

      if (oauthResult.isValid) {
        // Store the results in the answer
        answers.oauthProviders = oauthResult.oauthProviders;
        answers.oauthProperties = oauthResult.oauthProperties;

        oauthLoopFinished = true;
        userPoolSelectionSucceeded = true;
      } else {
        // If validation failed for some reason and both app clients were auto picked then exit the loop
        // to not to get into an infinite one.
        if (questionParameters.bothAppClientsWereAutoSelected) {
          oauthLoopFinished = true;
        } else {
          context.print.info(importMessages.OAuth.SelectNewAppClients);
        }

        // If app clients are not matching then we show a message and asking if customer wants to select
        // other client applications, if not, then we exit the loop and import is aborted.

        // reset values in answers
        answers.appClientWebId = undefined;
        answers.appClientWeb = undefined;
        answers.appClientNativeId = undefined;
        answers.appClientNative = undefined;
      }
    }
  } while (!oauthLoopFinished);

  // Return if the question loop was finished without successful selections.
  if (!userPoolSelectionSucceeded) {
    return undefined;
  }

  // Select an Identity Pool if needed
  if (answers.authSelections === 'identityPoolAndUserPool') {
    if (questionParameters.validatedIdentityPools!.length === 1) {
      const { identityPool } = questionParameters.validatedIdentityPools![0];

      context.print.info(importMessages.OneIdentityPoolValid(identityPool.IdentityPoolName, identityPool.IdentityPoolId));

      answers.identityPoolId = identityPool.IdentityPoolId;
      answers.identityPool = identityPool;
    } else {
      const identityPoolChoices = questionParameters
        .validatedIdentityPools!.map((ip) => ({
          message: `${ip.identityPool!.IdentityPoolName} (${ip.identityPool.IdentityPoolId})`,
          value: ip.identityPool!.IdentityPoolId,
        }))
        .sort((a, b) => a.message.localeCompare(b.message));

      // If multiple Identity Pools found let the customer select one
      const identityPoolQuestion = {
        type: 'autocomplete',
        name: 'identityPoolId',
        message: importMessages.Questions.IdentityPoolSelection,
        required: true,
        choices: identityPoolChoices,
        result() {
          return (this as $TSAny).focused.value;
        },
        footer: importMessages.Questions.AutoCompleteFooter,
      };

      context.print.info(importMessages.MultipleIdentityPools);

      // any case needed because async validation TS definition is not up to date
      const { identityPoolId } = await enquirer.prompt(identityPoolQuestion as $TSAny);
      answers.identityPoolId = identityPoolId!;
      answers.identityPool = questionParameters.validatedIdentityPools
        ?.map((ip) => ip.identityPool)
        .find((ip) => ip.IdentityPoolId === identityPoolId);
    }

    // Get the auth and unauth roles assigned and all the required parameters from the selected Identity Pool.
    const { authRoleArn, authRoleName, unauthRoleArn, unauthRoleName } = await identity.getIdentityPoolRoles(answers.identityPoolId!);

    answers.authRoleArn = authRoleArn;
    answers.authRoleName = authRoleName;
    answers.unauthRoleArn = unauthRoleArn;
    answers.unauthRoleName = unauthRoleName;
  }

  if (answers.userPool.MfaConfiguration !== 'OFF') {
    // Use try catch in case if there is no MFA configuration for the user pool
    try {
      answers.mfaConfiguration = await cognito.getUserPoolMfaConfig(answers.userPoolId);
    } catch {
      // swallow error
    }
  }

  if (answers.oauthProviders && answers.oauthProviders.length > 0) {
    answers.identityProviders = await cognito.listUserPoolIdentityProviders(answers.userPoolId);
  }

  // Import questions succeeded, create the create the required CLI resource state from the answers.
  const projectType: string = projectConfig.frontend;

  return {
    questionParameters,
    answers,
    projectType,
  };
};

const validateUserPool = async (
  cognito: ICognitoUserPoolService,
  identity: IIdentityPoolService,
  parameters: ImportParameters,
  answers: ImportAnswers,
  userPoolId: string,
): Promise<boolean | string> => {
  const userPoolClients = await cognito.listUserPoolClients(userPoolId);
  const webClients = userPoolClients.filter((c) => !c.ClientSecret);
  const nativeClients = userPoolClients;

  // Check if the selected user pool has at least 1 web app client configured.
  if (webClients?.length < 1) {
    return importMessages.NoAtLeastOneAppClient('Web');
  }

  // If authSelections involves the selection of an Identity Pool as well then we have to look for an
  // IdentityPool that has the selected UserPool configured. This is an upfront validation for better DX
  // We can't validate until fully until AppClients are selected later.
  if (answers.authSelections === 'identityPoolAndUserPool') {
    const identityPools = await identity.listIdentityPoolDetails();

    const identityPoolCandidates = identityPools
      .filter(
        (ip) => ip.CognitoIdentityProviders && ip.CognitoIdentityProviders!.filter((a) => a.ProviderName?.endsWith(userPoolId)).length > 0,
      )
      .map((ip) => ({
        identityPool: ip,
        providers: ip.CognitoIdentityProviders!.filter((a) => a.ProviderName?.endsWith(userPoolId)),
      }));

    const validatedIdentityPools: { identityPool: IdentityPool; providers: CognitoIdentityProvider[] }[] = [];

    for (const candidate of identityPoolCandidates) {
      const hasWebClientProvider =
        candidate.providers.filter((p) => p.ClientId && webClients.map((c) => c.ClientId).includes(p.ClientId!)).length > 0;
      const hasNativeClientProvider =
        candidate.providers.filter((p) => p.ClientId && nativeClients.map((c) => c.ClientId).includes(p.ClientId!)).length > 0;

      if (hasWebClientProvider && hasNativeClientProvider) {
        validatedIdentityPools.push(candidate);
      }
    }

    if (validatedIdentityPools.length === 0) {
      return importMessages.NoIdentityPoolsFoundWithSelectedUserPool;
    }

    // eslint-disable-next-line no-param-reassign
    parameters.validatedIdentityPools = validatedIdentityPools;
  }

  // Save into parameters, further questions are using it
  if (parameters.webClients?.length === 0) {
    parameters.webClients!.push(...(webClients || []));
  }
  if (parameters.nativeClients?.length === 0) {
    parameters.nativeClients!.push(...(nativeClients || []));
  }

  return true;
};

const selectAppClients = async (
  context: $TSContext,
  enquirer: Enquirer<ImportAnswers>,
  questionParameters: ImportParameters,
  answers: ImportAnswers,
): Promise<void> => {
  let autoSelected = 0;
  let changeAppClientSelection = false;
  do {
    // Select web application clients
    if (questionParameters.webClients!.length === 1) {
      // eslint-disable-next-line prefer-destructuring, no-param-reassign
      answers.appClientWeb = questionParameters.webClients![0];

      context.print.info(importMessages.SingleAppClientSelected('Web', answers.appClientWeb.ClientName!));

      autoSelected++;
    } else {
      const appClientChoices = questionParameters
        .webClients!.map((c) => ({
          message: `${c.ClientName!} (${c.ClientId})`,
          value: c.ClientId,
        }))
        .sort((a, b) => a.message.localeCompare(b.message));

      const appClientSelectQuestion = {
        type: 'autocomplete',
        name: 'appClientWebId',
        message: importMessages.Questions.SelectAppClient('Web'),
        required: true,
        choices: appClientChoices,
        limit: 5,
        footer: importMessages.Questions.AutoCompleteFooter,
      };

      context.print.info(importMessages.MultipleAppClients('Web'));

      const { appClientWebId } = await enquirer.prompt(appClientSelectQuestion);
      // eslint-disable-next-line no-param-reassign
      answers.appClientWeb = questionParameters.webClients!.find((c) => c.ClientId! === appClientWebId);
      // eslint-disable-next-line no-param-reassign
      answers.appClientWebId = undefined; // Only to be used by enquirer
    }

    // Select Native application client
    if (questionParameters.nativeClients!.length === 1) {
      // eslint-disable-next-line prefer-destructuring, no-param-reassign
      answers.appClientNative = questionParameters.nativeClients![0];

      context.print.info(importMessages.SingleAppClientSelected('Native', answers.appClientNative.ClientName!));
      context.print.warning(importMessages.WarnAppClientReuse);
      autoSelected++;
    } else {
      const appClientChoices = questionParameters
        .nativeClients!.map((c) => ({
          message: `${c.ClientName!} (${c.ClientId}) ${c.ClientSecret ? '(has app client secret)' : ''}`,
          value: c.ClientId,
        }))
        .sort((a, b) => a.message.localeCompare(b.message));

      const appClientSelectQuestion = {
        type: 'autocomplete',
        name: 'appClientNativeId',
        message: importMessages.Questions.SelectAppClient('Native'),
        required: true,
        choices: appClientChoices,
        limit: 5,
        footer: importMessages.Questions.AutoCompleteFooter,
      };

      context.print.info(importMessages.MultipleAppClients('Native'));

      const { appClientNativeId } = await enquirer.prompt(appClientSelectQuestion);
      // eslint-disable-next-line no-param-reassign
      answers.appClientNative = questionParameters.nativeClients!.find((c) => c.ClientId! === appClientNativeId);
      // eslint-disable-next-line no-param-reassign
      answers.appClientNativeId = undefined; // Only to be used by enquirer

      changeAppClientSelection =
        answers.appClientNative === answers.appClientWeb
          ? await context.prompt.confirm(importMessages.ConfirmUseDifferentAppClient)
          : false;
    }
    // eslint-disable-next-line no-param-reassign
    questionParameters.bothAppClientsWereAutoSelected = autoSelected === 2;
  } while (changeAppClientSelection);
};

const appClientsOAuthPropertiesMatching = async (
  context: $TSContext,
  appClientWeb: UserPoolClientType,
  appClientNative: UserPoolClientType,
  printErrors = true,
): Promise<OAuthResult> => {
  // Here both clients having some federation configured, compare the OAuth specific properties,
  // since we can only import app clients with completely matching configuration, due
  // to how CLI and Client SDKs working now.

  // Compare the app client properties, they must match, otherwise show what is not matching.
  // For convenience we show all the properties that are not matching,
  // not just the first mismatch.
  const callbackUrlMatching = isArraysEqual(appClientWeb.CallbackURLs!, appClientNative.CallbackURLs!);
  const logoutUrlsMatching = isArraysEqual(appClientWeb.LogoutURLs!, appClientNative.LogoutURLs!);
  const allowedOAuthFlowsMatching = isArraysEqual(appClientWeb.AllowedOAuthFlows!, appClientNative.AllowedOAuthFlows!);
  const allowedOAuthScopesMatching = isArraysEqual(appClientWeb.AllowedOAuthScopes!, appClientNative.AllowedOAuthScopes!);
  const allowedOAuthFlowsUserPoolClientMatching =
    appClientWeb.AllowedOAuthFlowsUserPoolClient === appClientNative.AllowedOAuthFlowsUserPoolClient;
  const supportedIdentityProvidersMatching = isArraysEqual(
    appClientWeb.SupportedIdentityProviders!,
    appClientNative.SupportedIdentityProviders!,
  );
  const propertiesMatching =
    supportedIdentityProvidersMatching &&
    callbackUrlMatching &&
    logoutUrlsMatching &&
    allowedOAuthFlowsMatching &&
    allowedOAuthScopesMatching &&
    allowedOAuthFlowsUserPoolClientMatching;

  // If we are in silent mode, just return without showing errors and differences
  if (!propertiesMatching && !printErrors) {
    return {
      isValid: false,
    };
  }

  if (!propertiesMatching) {
    context.print.error(importMessages.OAuth.SomePropertiesAreNotMatching);
    context.print.info('');

    if (!supportedIdentityProvidersMatching) {
      showValidationTable(
        context,
        importMessages.OAuth.ConfiguredIdentityProviders,
        appClientWeb,
        appClientNative,
        appClientWeb.SupportedIdentityProviders,
        appClientNative.SupportedIdentityProviders,
      );
    }

    if (!allowedOAuthFlowsUserPoolClientMatching) {
      showValidationTable(
        context,
        importMessages.OAuth.OAuthFlowEnabledForApplicationClient,
        appClientWeb,
        appClientNative,
        [appClientWeb.AllowedOAuthFlowsUserPoolClient?.toString() || ''],
        [appClientNative.AllowedOAuthFlowsUserPoolClient?.toString() || ''],
      );
    }

    if (!callbackUrlMatching) {
      showValidationTable(
        context,
        importMessages.OAuth.CallbackURLs,
        appClientWeb,
        appClientNative,
        appClientWeb.CallbackURLs,
        appClientNative.CallbackURLs,
      );
    }

    if (!logoutUrlsMatching) {
      showValidationTable(
        context,
        importMessages.OAuth.LogoutURLs,
        appClientWeb,
        appClientNative,
        appClientWeb.LogoutURLs,
        appClientNative.LogoutURLs,
      );
    }

    if (!allowedOAuthFlowsMatching) {
      showValidationTable(
        context,
        importMessages.OAuth.AllowedOAuthFlows,
        appClientWeb,
        appClientNative,
        appClientWeb.AllowedOAuthFlows,
        appClientNative.AllowedOAuthFlows,
      );
    }

    if (!allowedOAuthScopesMatching) {
      showValidationTable(
        context,
        importMessages.OAuth.AllowedOAuthScopes,
        appClientWeb,
        appClientNative,
        appClientWeb.AllowedOAuthScopes,
        appClientNative.AllowedOAuthScopes,
      );
    }

    return {
      isValid: false,
    };
  }

  // Don't return any OAuth properties if no OAuth providers were selected
  if (!appClientWeb.SupportedIdentityProviders || appClientWeb.SupportedIdentityProviders.length === 0) {
    return {
      isValid: true,
    };
  }

  const filteredProviders = appClientWeb.SupportedIdentityProviders!.filter((p) => supportedIdentityProviders.includes(p));

  return {
    isValid: true,
    oauthProviders: filteredProviders || [],
    oauthProperties: {
      callbackURLs: appClientWeb.CallbackURLs,
      logoutURLs: appClientWeb.LogoutURLs,
      allowedOAuthFlows: appClientWeb.AllowedOAuthFlows,
      allowedOAuthScopes: appClientWeb.AllowedOAuthScopes,
      allowedOAuthFlowsUserPoolClient: appClientWeb.AllowedOAuthFlowsUserPoolClient,
    },
  };
};

const showValidationTable = (
  context: $TSContext,
  title: string,
  appClientWeb: UserPoolClientType,
  appClientNative: UserPoolClientType,
  webValues: string[] | undefined,
  nativeValues: string[] | undefined,
): void => {
  const tableOptions = [[appClientWeb.ClientName!, appClientNative.ClientName!]];
  const webNames = [...(webValues || [])].sort();
  const nativeNames = [...(nativeValues || [])].sort();
  const rowsDiff = Math.abs(webNames.length - nativeNames.length);

  if (webNames.length < nativeNames.length) {
    webNames.push(..._.times(rowsDiff, () => ''));
  } else if (webNames.length > nativeNames.length) {
    nativeNames.push(..._.times(rowsDiff, () => ''));
  }

  // At this point both arrays are the same size
  for (let i = 0; i < webNames.length; i++) {
    tableOptions.push([webNames[i], nativeNames[i]]);
  }

  context.print.info(title);
  context.print.info('');
  context.print.table(tableOptions, { format: 'markdown' });
  context.print.info('');
};

const isArraysEqual = (left: string[], right: string[]): boolean => {
  const sortedLeft = [...(left || [])].sort();
  const sortedRight = [...(right || [])].sort();

  return _.isEqual(sortedLeft, sortedRight);
};

const updateStateFiles = async (
  context: $TSContext,
  questionParameters: ImportParameters,
  answers: ImportAnswers,
  projectType: string | undefined,
  updateEnvSpecificParameters: boolean,
): Promise<{
  backendConfiguration: BackendConfiguration;
  resourceParameters: ResourceParameters;
  metaConfiguration: MetaConfiguration;
  envSpecificParameters: EnvSpecificResourceParameters;
}> => {
  const backendConfiguration: BackendConfiguration = {
    service: 'Cognito',
    serviceType: 'imported',
    providerPlugin: questionParameters.providerName,
    dependsOn: [],
    customAuth: isCustomAuthConfigured(answers.userPool!),
  };

  const hasOAuthConfig =
    !!answers.oauthProviders &&
    answers.oauthProviders.length > 0 &&
    !!answers.oauthProperties &&
    !!answers.oauthProperties.allowedOAuthFlows &&
    answers.oauthProperties.allowedOAuthFlows.length > 0 &&
    !!answers.oauthProperties.allowedOAuthScopes &&
    answers.oauthProperties.allowedOAuthScopes.length > 0 &&
    !!answers.oauthProperties.callbackURLs &&
    answers.oauthProperties.callbackURLs.length > 0 &&
    !!answers.oauthProperties.logoutURLs &&
    answers.oauthProperties.logoutURLs.length > 0;

  // Create and persist parameters
  const resourceParameters: ResourceParameters = {
    authSelections: answers.authSelections!,
    resourceName: answers.resourceName!,
    serviceType: 'imported',
    region: questionParameters.region!,
  };

  const authResourceParameters: AuthParameters = {
    aliasAttributes: answers.userPool?.AliasAttributes,
    usernameAttributes: answers.userPool?.UsernameAttributes,
    authProvidersUserPool: answers.oauthProviders?.filter((provider) => !!hostedUIProviders.find((it) => it.value === provider)),
    requiredAttributes: (answers.userPool?.SchemaAttributes ?? [])
      .filter((att) => att.Required && !!coreAttributes.find((it) => it.value === att.Name))
      .map((att) => att.Name!),
    passwordPolicyMinLength: answers.userPool?.Policies?.PasswordPolicy?.MinimumLength ?? 8,
    passwordPolicyCharacters: [
      ...(answers.userPool?.Policies?.PasswordPolicy?.RequireLowercase ? ['Requires Lowercase'] : []),
      ...(answers.userPool?.Policies?.PasswordPolicy?.RequireUppercase ? ['Requires Uppercase'] : []),
      ...(answers.userPool?.Policies?.PasswordPolicy?.RequireNumbers ? ['Requires Numbers'] : []),
      ...(answers.userPool?.Policies?.PasswordPolicy?.RequireSymbols ? ['Requires Symbols'] : []),
    ],
    mfaConfiguration: answers.userPool?.MfaConfiguration,
    autoVerifiedAttributes: answers.userPool?.AutoVerifiedAttributes,
    mfaTypes: [
      ...(answers.mfaConfiguration?.SmsMfaConfiguration ? ['SMS Text Message'] : []),
      ...(answers.mfaConfiguration?.SoftwareTokenMfaConfiguration ? ['TOTP'] : []),
    ],
  };

  stateManager.setResourceParametersJson(undefined, 'auth', answers.resourceName!, { ...resourceParameters, ...authResourceParameters });

  // Add resource data to amplify-meta file and backend-config, since backend-config requires less information
  // we have to do a separate update to it without duplicating the methods
  const metaConfiguration = _.clone(backendConfiguration) as MetaConfiguration;
  metaConfiguration.output = createMetaOutput(answers, hasOAuthConfig);

  context.amplify.updateamplifyMetaAfterResourceAdd('auth', answers.resourceName!, metaConfiguration, backendConfiguration, true);

  // Update team provider-info
  const envSpecificParameters: EnvSpecificResourceParameters = createEnvSpecificResourceParameters(answers, hasOAuthConfig, projectType);

  if (updateEnvSpecificParameters) {
    context.amplify.saveEnvResourceParameters(context, 'auth', answers.resourceName!, envSpecificParameters);
  }

  return {
    backendConfiguration,
    resourceParameters,
    metaConfiguration,
    envSpecificParameters,
  };
};

const createMetaOutput = (answers: ImportAnswers, hasOAuthConfig: boolean): MetaOutput => {
  const userPool = answers.userPool!;

  const output: MetaOutput = {
    UserPoolId: userPool.Id!,
    UserPoolName: userPool.Name!,
    AppClientID: answers.appClientNative!.ClientId,
    ...(answers.appClientNative!.ClientSecret ? { AppClientSecret: answers.appClientNative!.ClientSecret } : {}),
    AppClientIDWeb: answers.appClientWeb!.ClientId,
    HostedUIDomain: userPool.Domain,
  };

  if (answers.authSelections === 'identityPoolAndUserPool') {
    output.IdentityPoolId = answers.identityPoolId!;
    output.IdentityPoolName = answers.identityPool?.IdentityPoolName;

    if (answers.identityPool!.SupportedLoginProviders) {
      for (const key of Object.keys(answers.identityPool!.SupportedLoginProviders || {})) {
        switch (key) {
          case 'www.amazon.com':
            output.AmazonWebClient = answers.identityPool!.SupportedLoginProviders![key];
            break;
          case 'graph.facebook.com':
            output.FacebookWebClient = answers.identityPool!.SupportedLoginProviders![key];
            break;
          case 'accounts.google.com':
            output.GoogleWebClient = answers.identityPool!.SupportedLoginProviders![key];
            break;
          // eslint-disable-next-line spellcheck/spell-checker
          case 'appleid.apple.com':
            output.AppleWebClient = answers.identityPool!.SupportedLoginProviders![key];
            break;
          default:
            // We don't do anything with the providers that the CLI currently does not support.
            break;
        }
      }
    }
  }

  // SNS Role if there is SMS configuration on the user pool, use the separate MFA configuration object
  // not the one on the userPool itself
  if (userPool.MfaConfiguration !== 'OFF' && answers.mfaConfiguration?.SmsMfaConfiguration?.SmsConfiguration) {
    output.CreatedSNSRole = answers.mfaConfiguration.SmsMfaConfiguration.SmsConfiguration?.SnsCallerArn;
  }

  // Create OAuth configuration only if there are selected providers to import
  if (hasOAuthConfig) {
    const oauthMetadata = {
      AllowedOAuthFlows: answers.oauthProperties!.allowedOAuthFlows,
      AllowedOAuthScopes: answers.oauthProperties!.allowedOAuthScopes,
      CallbackURLs: answers.oauthProperties!.callbackURLs,
      LogoutURLs: answers.oauthProperties!.logoutURLs,
    };

    output.OAuthMetadata = JSON.stringify(oauthMetadata);
  }

  return output;
};

const createEnvSpecificResourceParameters = (
  answers: ImportAnswers,
  hasOAuthConfig: boolean,
  projectType: string | undefined,
): EnvSpecificResourceParameters => {
  const userPool = answers.userPool!;

  const envSpecificResourceParameters: EnvSpecificResourceParameters = {
    userPoolId: userPool.Id!,
    userPoolName: userPool.Name!,
    webClientId: answers.appClientWeb!.ClientId!,
    nativeClientId: answers.appClientNative!.ClientId!,
    identityPoolId: answers.identityPoolId,
    identityPoolName: answers.identityPool?.IdentityPoolName,
    allowUnauthenticatedIdentities: answers.identityPool?.AllowUnauthenticatedIdentities,
    authRoleArn: answers.authRoleArn,
    authRoleName: answers.authRoleName,
    unauthRoleArn: answers.unauthRoleArn,
    unauthRoleName: answers.unauthRoleName,
  };

  if (hasOAuthConfig) {
    envSpecificResourceParameters.hostedUIProviderCreds = createOAuthCredentials(answers.identityProviders!);
  }

  if (answers.authSelections === 'identityPoolAndUserPool' && answers.identityPool!.SupportedLoginProviders) {
    for (const key of Object.keys(answers.identityPool!.SupportedLoginProviders || {})) {
      switch (key) {
        case 'www.amazon.com':
          envSpecificResourceParameters.amazonAppId = answers.identityPool!.SupportedLoginProviders![key];
          break;
        case 'graph.facebook.com':
          envSpecificResourceParameters.facebookAppId = answers.identityPool!.SupportedLoginProviders![key];
          break;
        // eslint-disable-next-line spellcheck/spell-checker
        case 'appleid.apple.com':
          envSpecificResourceParameters.appleAppId = answers.identityPool!.SupportedLoginProviders![key];
          break;
        case 'accounts.google.com': {
          switch (projectType) {
            case 'javascript':
              envSpecificResourceParameters.googleClientId = answers.identityPool!.SupportedLoginProviders![key];
              break;
            case 'ios':
              envSpecificResourceParameters.googleIos = answers.identityPool!.SupportedLoginProviders![key];
              break;
            case 'android':
              envSpecificResourceParameters.googleAndroid = answers.identityPool!.SupportedLoginProviders![key];
              break;
            default:
              throw new Error(`Unknown project type ${projectType}`);
          }
          break;
        }
        default:
          // We don't do anything with the providers that the CLI currently does not support.
          break;
      }
    }
  }

  return envSpecificResourceParameters;
};

const createOAuthCredentials = (identityProviders: IdentityProviderType[]): string => {
  const credentials = identityProviders.map((idp) => {
    if (idp.ProviderName === 'SignInWithApple') {
      return {
        ProviderName: idp.ProviderName!,
        client_id: idp.ProviderDetails!.client_id,
        team_id: idp.ProviderDetails!.team_id,
        key_id: idp.ProviderDetails!.key_id,
        private_key: idp.ProviderDetails!.private_key,
      };
    }
    return {
      ProviderName: idp.ProviderName!,
      client_id: idp.ProviderDetails!.client_id,
      client_secret: idp.ProviderDetails!.client_secret,
    };
  });

  return JSON.stringify(credentials);
};

const createParameters = (providerName: string, userPoolList: UserPoolDescriptionType[]): ImportParameters => {
  const questionParameters: ImportParameters = {
    providerName,
    userPoolList: userPoolList
      .map((up) => ({
        message: `${up.Name} (${up.Id})`,
        value: up.Id!,
      }))
      .sort((a, b) => a.message.localeCompare(b.message)),
    webClients: [],
    nativeClients: [],
  };

  return questionParameters;
};

const isCustomAuthConfigured = (userPool: UserPoolType): boolean => {
  const customAuthConfigured =
    !!userPool &&
    !!userPool.LambdaConfig &&
    !!userPool.LambdaConfig.DefineAuthChallenge &&
    userPool.LambdaConfig.DefineAuthChallenge.length > 0 &&
    !!userPool.LambdaConfig.CreateAuthChallenge &&
    userPool.LambdaConfig.CreateAuthChallenge.length > 0 &&
    !!userPool.LambdaConfig.VerifyAuthChallengeResponse &&
    userPool.LambdaConfig.VerifyAuthChallengeResponse.length > 0;

  return customAuthConfigured;
};

/**
 * Initialize new environment with imported auth
 */
export const importedAuthEnvInit = async (
  context: $TSContext,
  resourceName: string,
  // eslint-disable-next-line @typescript-eslint/no-unused-vars
  resource: MetaConfiguration,
  resourceParameters: ResourceParameters,
  providerName: string,
  providerUtils: ProviderUtils,
  currentEnvSpecificParameters: EnvSpecificResourceParameters,
  isInHeadlessMode: boolean,
  headlessParams: ImportAuthHeadlessParameters,
): Promise<{
  doServiceWalkthrough?: boolean;
  succeeded?: boolean;
  cleanupDone?: boolean;
  envSpecificParameters?: EnvSpecificResourceParameters;
}> => {
  const cognito = await providerUtils.createCognitoUserPoolService(context);
  const identity = await providerUtils.createIdentityPoolService(context);
  const amplifyMeta = stateManager.getMeta();
  const { Region } = amplifyMeta.providers[providerName];
  const projectConfig = context.amplify.getProjectConfig();
  const isPulling = context.input.command === 'pull' || (context.input.command === 'env' && context.input.subCommands?.[0] === 'pull');
  const isEnvAdd = context.input.command === 'env' && context.input.subCommands?.[0] === 'add';

  if (isInHeadlessMode) {
    // Validate required parameters' presence and merge into parameters
    return headlessImport(
      context,
      cognito,
      identity,
      providerName,
      resourceName,
      resourceParameters,
      headlessParams,
      currentEnvSpecificParameters,
    );
  }

  // If region mismatch, signal prompt for new arguments, only in interactive mode, headless does not matter
  if (resourceParameters.region !== Region) {
    context.print.warning(importMessages.NewEnvDifferentRegion(resourceName, resourceParameters.region, Region));

    return {
      doServiceWalkthrough: true,
    };
  }

  // If we are pulling, take the current values if present to skip unneeded service walkthrough
  if (isPulling) {
    const currentMeta = stateManager.getCurrentMeta(undefined, {
      throwIfNotExist: false,
    });

    if (currentMeta) {
      const currentResource = _.get(currentMeta, ['auth', resourceName], undefined);

      if (currentResource && currentResource.output) {
        const { UserPoolId, AppClientIDWeb, AppClientID, IdentityPoolId } = currentResource.output;

        /* eslint-disable no-param-reassign */
        currentEnvSpecificParameters.userPoolId = UserPoolId;
        currentEnvSpecificParameters.webClientId = AppClientIDWeb;
        currentEnvSpecificParameters.nativeClientId = AppClientID;

        if (resourceParameters.authSelections === 'identityPoolAndUserPool') {
          currentEnvSpecificParameters.identityPoolId = IdentityPoolId;
        }
        /* eslint-enable */
      }
    }
  } else if (isEnvAdd && context.exeInfo.sourceEnvName) {
    // Check to see if we have a source environment set (in case of env add), and ask customer if the want to import the same resource
    // from the existing environment or import a different one. Check if all the values are having some value that can be validated and
    // if not fall back to full service walkthrough.
    const resourceParamManager = (await ensureEnvParamManager(context.exeInfo.sourceEnvName)).instance.getResourceParamManager(
      'auth',
      resourceName,
    );

    if (resourceParamManager.hasAnyParams()) {
      const { importExisting } = await Enquirer.prompt<{ importExisting: boolean }>({
        name: 'importExisting',
        type: 'confirm',
        message: importMessages.Questions.ImportPreviousResource(
          resourceName,
          resourceParamManager.getParam(AuthParam.USER_POOL_ID)!,
          context.exeInfo.sourceEnvName,
        ),
        footer: importMessages.ImportPreviousResourceFooter,
        initial: true,
        format: (e: $TSAny) => (e ? 'Yes' : 'No'),
      } as $TSAny);

      if (!importExisting) {
        return {
          doServiceWalkthrough: true,
        };
      }

      // Copy over the required input arguments to currentEnvSpecificParameters
      /* eslint-disable no-param-reassign */
      currentEnvSpecificParameters.userPoolId = resourceParamManager.getParam(AuthParam.USER_POOL_ID)!;
      currentEnvSpecificParameters.webClientId = resourceParamManager.getParam(AuthParam.WEB_CLIENT_ID)!;
      currentEnvSpecificParameters.nativeClientId = resourceParamManager.getParam(AuthParam.NATIVE_CLIENT_ID)!;

      if (resourceParameters.authSelections === 'identityPoolAndUserPool') {
        currentEnvSpecificParameters.identityPoolId = resourceParamManager.getParam(AuthParam.IDENTITY_POOL_ID);
      }
      /* eslint-enable */
    }
  }

  // If there are no current parameters a service walkthrough is required, it can happen when pulling to an empty directory.
  if (
    !(
      currentEnvSpecificParameters.userPoolId &&
      currentEnvSpecificParameters.webClientId &&
      currentEnvSpecificParameters.nativeClientId &&
      (resourceParameters.authSelections === 'userPoolOnly' ||
        (resourceParameters.authSelections === 'identityPoolAndUserPool' && currentEnvSpecificParameters.identityPoolId))
    )
  ) {
    context.print.info(importMessages.ImportNewResourceRequired(resourceName));

    return {
      doServiceWalkthrough: true,
    };
  }

  // Validate the parameters, generate the missing ones and import the resource.
  const questionParameters: ImportParameters = {
    providerName,
    userPoolList: [],
    webClients: [],
    nativeClients: [],
    region: Region,
  };

  const answers: ImportAnswers = {
    authSelections: resourceParameters.authSelections,
    resourceName: resourceParameters.resourceName,
    userPoolId: currentEnvSpecificParameters.userPoolId,
  };

  try {
    answers.userPool = await cognito.getUserPoolDetails(currentEnvSpecificParameters.userPoolId);
  } catch (error) {
    if (error.name === 'ResourceNotFoundException') {
      // check if cleanup needed if resources is imported in the App
      if (projectHasAuth(context, false)) {
        await context.amplify.removeResource(context, AmplifyCategories.AUTH, answers.resourceName, { headless: true });
        return {
          succeeded: false,
          cleanupDone: true,
        };
      } else {
        context.print.error(
          importMessages.UserPoolNotFound(currentEnvSpecificParameters.userPoolName, currentEnvSpecificParameters.userPoolId),
        );
        error.stack = undefined;
        throw error;
      }
    }
  }

  const validationResult = await validateUserPool(cognito, identity, questionParameters, answers, currentEnvSpecificParameters.userPoolId);

  if (typeof validationResult === 'string') {
    context.print.info(
      importMessages.UserPoolValidation(currentEnvSpecificParameters.userPoolName, currentEnvSpecificParameters.userPoolId),
    );
    context.print.error(validationResult);

    return {
      succeeded: false,
    };
  }

  // Get app clients based on passed in previous values
  answers.appClientWeb = questionParameters.webClients!.find((c) => c.ClientId! === currentEnvSpecificParameters.webClientId);

  if (!answers.appClientWeb) {
    context.print.error(importMessages.AppClientNotFound('Web', currentEnvSpecificParameters.webClientId));

    return {
      succeeded: false,
    };
  }

  answers.appClientNative = questionParameters.nativeClients!.find((c) => c.ClientId! === currentEnvSpecificParameters.nativeClientId);

  if (!answers.appClientNative) {
    context.print.error(importMessages.AppClientNotFound('Native', currentEnvSpecificParameters.nativeClientId));

    return {
      succeeded: false,
    };
  }

  // Check OAuth config matching and enabled
  const oauthResult = await appClientsOAuthPropertiesMatching(context, answers.appClientWeb!, answers.appClientNative!);

  if (!oauthResult.isValid) {
    return {
      succeeded: false,
    };
  }

  // Store the results in the answer
  answers.oauthProviders = oauthResult.oauthProviders;
  answers.oauthProperties = oauthResult.oauthProperties;

  if (answers.oauthProviders && answers.oauthProviders.length > 0) {
    answers.identityProviders = await cognito.listUserPoolIdentityProviders(answers.userPoolId!);
  }

  if (resourceParameters.authSelections === 'identityPoolAndUserPool') {
    const identityPools = questionParameters.validatedIdentityPools!.filter(
      (idp) => idp.identityPool.IdentityPoolId === currentEnvSpecificParameters.identityPoolId,
    );

    if (identityPools.length !== 1) {
      context.print.info(
        importMessages.IdentityPoolNotFound(currentEnvSpecificParameters.identityPoolName!, currentEnvSpecificParameters.identityPoolId!),
      );

      return {
        succeeded: false,
      };
    }

    answers.identityPoolId = identityPools[0].identityPool.IdentityPoolId;
    answers.identityPool = identityPools[0].identityPool;
    answers.identityProviders = identityPools[0].providers;

    // Get the auth and unauth roles assigned and all the required parameters from the selected Identity Pool.
    const { authRoleArn, authRoleName, unauthRoleArn, unauthRoleName } = await identity.getIdentityPoolRoles(answers.identityPoolId!);

    answers.authRoleArn = authRoleArn;
    answers.authRoleName = authRoleName;
    answers.unauthRoleArn = unauthRoleArn;
    answers.unauthRoleName = unauthRoleName;
  }

  if (answers.userPool?.MfaConfiguration !== 'OFF') {
    // Use try catch in case if there is no MFA configuration for the user pool
    try {
      answers.mfaConfiguration = await cognito.getUserPoolMfaConfig(answers.userPoolId!);
    } catch {
      // swallow error
    }
  }

  if (answers.oauthProviders && answers.oauthProviders.length > 0) {
    answers.identityProviders = await cognito.listUserPoolIdentityProviders(answers.userPoolId!);
  }

  // Import questions succeeded, create the create the required CLI resource state from the answers.
  const projectType: string = projectConfig.frontend;

  const newState = await updateStateFiles(context, questionParameters, answers, projectType, false);

  return {
    succeeded: true,
    envSpecificParameters: newState.envSpecificParameters,
  };
};

/**
 * Entry point for headless import auth
 */
export const headlessImport = async (
  context: $TSContext,
  cognito: ICognitoUserPoolService,
  identity: IIdentityPoolService,
  providerName: string,
  resourceName: string,
  resourceParameters: ResourceParameters,
  headlessParams: ImportAuthHeadlessParameters,
  currentEnvSpecificParameters: EnvSpecificResourceParameters,
): Promise<{ succeeded: boolean; cleanupDone?: boolean; envSpecificParameters?: EnvSpecificResourceParameters }> => {
  // Validate required parameters' presence and merge into parameters
  const resolvedEnvParams =
    headlessParams.userPoolId || headlessParams.webClientId || headlessParams.nativeClientId || headlessParams.identityPoolId
      ? ensureHeadlessParameters(resourceParameters, headlessParams)
      : currentEnvSpecificParameters;

  const amplifyMeta = stateManager.getMeta();
  const { Region } = amplifyMeta.providers[providerName];
  const projectConfig = context.amplify.getProjectConfig();

  // If region mismatch, signal prompt for new arguments, only in interactive mode, headless does not matter
  if (resourceParameters.region && resourceParameters.region !== Region) {
    throw new AmplifyError('AuthImportError', {
      message: importMessages.NewEnvDifferentRegion(resourceName, resourceParameters.region, Region),
    });
  }

  // Validate the parameters, generate the missing ones and import the resource.
  const questionParameters: ImportParameters = {
    providerName,
    userPoolList: [],
    webClients: [],
    nativeClients: [],
    region: Region,
  };

  const answers: ImportAnswers = {
    authSelections: resourceParameters.authSelections,
    resourceName: resourceParameters.resourceName,
    userPoolId: resolvedEnvParams.userPoolId,
  };

  try {
    answers.userPool = await cognito.getUserPoolDetails(resolvedEnvParams.userPoolId);
  } catch (error) {
    if (error.name === 'ResourceNotFoundException') {
<<<<<<< HEAD
      if (projectHasAuth(context, false)) {
        await context.amplify.removeResource(context, AmplifyCategories.AUTH, answers.resourceName, { headless: true });
        return {
          succeeded: false,
          cleanupDone: true,
        };
      }
      throw new Error(importMessages.UserPoolNotFound(resolvedEnvParams.userPoolName, resolvedEnvParams.userPoolId));
=======
      throw new AmplifyError('AuthImportError', {
        message: importMessages.UserPoolNotFound(resolvedEnvParams.userPoolName, resolvedEnvParams.userPoolId),
      });
>>>>>>> dcbf949d
    }

    throw error;
  }

  const validationResult = await validateUserPool(cognito, identity, questionParameters, answers, resolvedEnvParams.userPoolId);

  if (typeof validationResult === 'string') {
    throw new Error(validationResult);
  }

  // Get app clients based on passed in previous values
  answers.appClientWeb = questionParameters.webClients?.find((c) => c.ClientId === resolvedEnvParams.webClientId);

  if (!answers.appClientWeb) {
    throw new AmplifyError('AuthImportError', {
      message: importMessages.AppClientNotFound('Web', resolvedEnvParams.webClientId),
    });
  }

  answers.appClientNative = questionParameters.nativeClients?.find((c) => c.ClientId === resolvedEnvParams.nativeClientId);

  if (!answers.appClientNative) {
    throw new AmplifyError('AuthImportError', {
      message: importMessages.AppClientNotFound('Native', resolvedEnvParams.nativeClientId),
    });
  }

  // Check OAuth config matching and enabled
  const oauthResult = await appClientsOAuthPropertiesMatching(context, answers.appClientWeb, answers.appClientNative, false);

  if (!oauthResult.isValid) {
    throw new AmplifyError('AuthImportError', {
      message: importMessages.OAuth.PropertiesAreNotMatching,
    });
  }

  // Store the results in the answer
  answers.oauthProviders = oauthResult.oauthProviders;
  answers.oauthProperties = oauthResult.oauthProperties;

  if (answers.oauthProviders && answers.oauthProviders.length > 0) {
    answers.identityProviders = await cognito.listUserPoolIdentityProviders(answers.userPoolId!);
  }

  if (resourceParameters.authSelections === 'identityPoolAndUserPool') {
    const identityPools = questionParameters.validatedIdentityPools?.filter(
      (idp) => idp.identityPool.IdentityPoolId === resolvedEnvParams.identityPoolId,
    );

    if (identityPools?.length !== 1) {
      throw new AmplifyError('AuthImportError', {
        message: importMessages.IdentityPoolNotFound(resolvedEnvParams.identityPoolName!, resolvedEnvParams.identityPoolId!),
      });
    }

    answers.identityPoolId = identityPools[0].identityPool.IdentityPoolId;
    answers.identityPool = identityPools[0].identityPool;
    answers.identityProviders = identityPools[0].providers;

    // Get the auth and unauth roles assigned and all the required parameters from the selected Identity Pool.
    const { authRoleArn, authRoleName, unauthRoleArn, unauthRoleName } = await identity.getIdentityPoolRoles(answers.identityPoolId!);

    answers.authRoleArn = authRoleArn;
    answers.authRoleName = authRoleName;
    answers.unauthRoleArn = unauthRoleArn;
    answers.unauthRoleName = unauthRoleName;
  }

  if (answers.userPool.MfaConfiguration !== 'OFF') {
    // Use try catch in case if there is no MFA configuration for the user pool
    try {
      answers.mfaConfiguration = await cognito.getUserPoolMfaConfig(answers.userPoolId!);
    } catch {
      // swallow error
    }
  }

  if (answers.oauthProviders && answers.oauthProviders.length > 0) {
    answers.identityProviders = await cognito.listUserPoolIdentityProviders(answers.userPoolId!);
  }

  // Import questions succeeded, create the create the required CLI resource state from the answers.
  const projectType: string = projectConfig.frontend;

  const newState = await updateStateFiles(context, questionParameters, answers, projectType, true);

  return {
    succeeded: true,
    envSpecificParameters: newState.envSpecificParameters,
  };
};

enum AuthParam {
  USER_POOL_ID = 'userPoolId',
  WEB_CLIENT_ID = 'webClientId',
  NATIVE_CLIENT_ID = 'nativeClientId',
  IDENTITY_POOL_ID = 'identityPoolId',
}<|MERGE_RESOLUTION|>--- conflicted
+++ resolved
@@ -1,9 +1,5 @@
 import { ICognitoUserPoolService, IIdentityPoolService } from '@aws-amplify/amplify-util-import';
-<<<<<<< HEAD
-import { $TSAny, $TSContext, ServiceSelection, stateManager, AmplifyCategories } from '@aws-amplify/amplify-cli-core';
-=======
-import { $TSAny, $TSContext, ServiceSelection, stateManager, AmplifyError } from '@aws-amplify/amplify-cli-core';
->>>>>>> dcbf949d
+import { $TSAny, $TSContext, ServiceSelection, stateManager, AmplifyCategories, AmplifyError } from '@aws-amplify/amplify-cli-core';
 import { CognitoIdentityProvider, IdentityPool } from 'aws-sdk/clients/cognitoidentity';
 import {
   IdentityProviderType,
@@ -1272,7 +1268,6 @@
     answers.userPool = await cognito.getUserPoolDetails(resolvedEnvParams.userPoolId);
   } catch (error) {
     if (error.name === 'ResourceNotFoundException') {
-<<<<<<< HEAD
       if (projectHasAuth(context, false)) {
         await context.amplify.removeResource(context, AmplifyCategories.AUTH, answers.resourceName, { headless: true });
         return {
@@ -1280,12 +1275,9 @@
           cleanupDone: true,
         };
       }
-      throw new Error(importMessages.UserPoolNotFound(resolvedEnvParams.userPoolName, resolvedEnvParams.userPoolId));
-=======
       throw new AmplifyError('AuthImportError', {
         message: importMessages.UserPoolNotFound(resolvedEnvParams.userPoolName, resolvedEnvParams.userPoolId),
       });
->>>>>>> dcbf949d
     }
 
     throw error;
