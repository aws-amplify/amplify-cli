--- conflicted
+++ resolved
@@ -163,23 +163,7 @@
         const { openIdLambda, openIdcResource } = cognitoStack;
 
         expect(openIdLambda?.cfnResourceType).toBe('AWS::Lambda::Function');
-<<<<<<< HEAD
         expect((openIdLambda?.code as CfnFunction.CodeProperty).zipFile).toMatchSnapshot();
-=======
-        expect((openIdLambda?.code as CfnFunction.CodeProperty).zipFile)
-          .toMatch(`.deleteOpenIDConnectProvider({ OpenIDConnectProviderArn: providerArn })
-          .promise()
-          .catch((err) => {
-            console.log(err);
-
-            if (err.name === 'NotFoundException') {
-              return response.send(event, context, response.SUCCESS);
-            }
-
-            response.send(event, context, response.FAILED, { err });
-          });`);
->>>>>>> 9ff2f34e
-
         expect(openIdcResource?.url).toEqual('https://accounts.google.com');
       });
     });
