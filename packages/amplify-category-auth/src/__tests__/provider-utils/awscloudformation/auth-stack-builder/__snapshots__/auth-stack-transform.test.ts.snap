--- conflicted
+++ resolved
@@ -964,15 +964,9 @@
         try {
           if (stackName) {
             const { StackResources } = await cloudformation.describeStackResources({ StackName: stackName }).promise();
-<<<<<<< HEAD
-            const resource = StackResources.find((resource) => {
-              resource.LogicalResourceId === \`HostedUI\${providerMeta.ProviderName}ProviderResource\`;
-            });
-=======
             const resource = StackResources.find(
               (resource) => resource.LogicalResourceId === \`HostedUI\${providerMeta.ProviderName}ProviderResource\`,
             );
->>>>>>> f63eab06
             const params = { ProviderName: providerMeta.ProviderName, UserPoolId: userPoolId };
 
             if (!resource) {
