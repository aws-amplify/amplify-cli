// Jest Snapshot v1, https://goo.gl/fbAQLP

exports[`Check Auth Template Generated authstack template in default flow 1`] = `
Object {
  "AWSTemplateFormatVersion": "2010-09-09",
  "Conditions": Object {
    "ShouldNotCreateEnvResources": Object {
      "Fn::Equals": Array [
        Object {
          "Ref": "env",
        },
        "NONE",
      ],
    },
  },
  "Description": "Amplify Cognito Stack for AWS Amplify CLI",
  "Outputs": Object {
    "AppClientID": Object {
      "Description": "The user pool app client id",
      "Value": Object {
        "Ref": "UserPoolClient",
      },
    },
    "AppClientIDWeb": Object {
      "Description": "The user pool app client id for web",
      "Value": Object {
        "Ref": "UserPoolClientWeb",
      },
    },
    "IdentityPoolId": Object {
      "Description": "Id for the identity pool",
      "Value": Object {
        "Ref": "IdentityPool",
      },
    },
    "IdentityPoolName": Object {
      "Value": Object {
        "Fn::GetAtt": Array [
          "IdentityPool",
          "Name",
        ],
      },
    },
    "UserPoolArn": Object {
      "Description": "Arn for the user pool",
      "Value": Object {
        "Fn::GetAtt": Array [
          "UserPool",
          "Arn",
        ],
      },
    },
    "UserPoolId": Object {
      "Description": "Id for the user pool",
      "Value": Object {
        "Ref": "UserPool",
      },
    },
    "UserPoolName": Object {
      "Value": Object {
        "Ref": "userPoolName",
      },
    },
  },
  "Parameters": Object {
    "aliasAttributes": Object {
      "Type": "CommaDelimitedList",
    },
    "allowUnauthenticatedIdentities": Object {
      "Type": "String",
    },
    "authRoleArn": Object {
      "Type": "String",
    },
    "authSelections": Object {
      "Type": "String",
    },
    "autoVerifiedAttributes": Object {
      "Type": "CommaDelimitedList",
    },
    "breakCircularDependency": Object {
      "Type": "String",
    },
    "defaultPasswordPolicy": Object {
      "Type": "String",
    },
    "dependsOn": Object {
      "Type": "CommaDelimitedList",
    },
    "emailVerificationMessage": Object {
      "Type": "String",
    },
    "emailVerificationSubject": Object {
      "Type": "String",
    },
    "env": Object {
      "Type": "String",
    },
    "identityPoolName": Object {
      "Type": "String",
    },
    "mfaConfiguration": Object {
      "Type": "String",
    },
    "mfaTypes": Object {
      "Type": "CommaDelimitedList",
    },
    "passwordPolicyCharacters": Object {
      "Type": "CommaDelimitedList",
    },
    "passwordPolicyMinLength": Object {
      "Type": "String",
    },
    "requiredAttributes": Object {
      "Type": "CommaDelimitedList",
    },
    "resourceName": Object {
      "Type": "String",
    },
    "resourceNameTruncated": Object {
      "Type": "String",
    },
    "serviceName": Object {
      "Type": "String",
    },
    "sharedId": Object {
      "Type": "String",
    },
    "smsAuthenticationMessage": Object {
      "Type": "String",
    },
    "smsVerificationMessage": Object {
      "Type": "String",
    },
    "unauthRoleArn": Object {
      "Type": "String",
    },
    "useDefault": Object {
      "Type": "String",
    },
    "useEnabledMfas": Object {
      "Type": "String",
    },
    "userPoolGroupList": Object {
      "Type": "CommaDelimitedList",
    },
    "userPoolName": Object {
      "Type": "String",
    },
    "usernameCaseSensitive": Object {
      "Type": "String",
    },
    "userpoolClientGenerateSecret": Object {
      "Type": "String",
    },
    "userpoolClientLambdaRole": Object {
      "Type": "String",
    },
    "userpoolClientReadAttributes": Object {
      "Type": "CommaDelimitedList",
    },
    "userpoolClientRefreshTokenValidity": Object {
      "Type": "String",
    },
    "userpoolClientSetAttributes": Object {
      "Type": "String",
    },
    "userpoolClientWriteAttributes": Object {
      "Type": "CommaDelimitedList",
    },
  },
  "Resources": Object {
    "IdentityPool": Object {
      "Properties": Object {
        "AllowUnauthenticatedIdentities": Object {
          "Ref": "allowUnauthenticatedIdentities",
        },
        "CognitoIdentityProviders": Array [
          Object {
            "ClientId": Object {
              "Ref": "UserPoolClient",
            },
            "ProviderName": Object {
              "Fn::Sub": Array [
                "cognito-idp.\${region}.amazonaws.com/\${client}",
                Object {
                  "client": Object {
                    "Ref": "UserPool",
                  },
                  "region": Object {
                    "Ref": "AWS::Region",
                  },
                },
              ],
            },
          },
          Object {
            "ClientId": Object {
              "Ref": "UserPoolClientWeb",
            },
            "ProviderName": Object {
              "Fn::Sub": Array [
                "cognito-idp.\${region}.amazonaws.com/\${client}",
                Object {
                  "client": Object {
                    "Ref": "UserPool",
                  },
                  "region": Object {
                    "Ref": "AWS::Region",
                  },
                },
              ],
            },
          },
        ],
        "IdentityPoolName": Object {
          "Fn::If": Array [
            "ShouldNotCreateEnvResources",
            "authdefaultsettings2c33facd_identitypool_2c33facd",
            Object {
              "Fn::Join": Array [
                "",
                Array [
                  "authdefaultsettings2c33facd_identitypool_2c33facd__",
                  Object {
                    "Ref": "env",
                  },
                ],
              ],
            },
          ],
        },
      },
      "Type": "AWS::Cognito::IdentityPool",
    },
    "IdentityPoolRoleMap": Object {
      "DependsOn": Array [
        "IdentityPool",
      ],
      "Properties": Object {
        "IdentityPoolId": Object {
          "Ref": "IdentityPool",
        },
        "Roles": Object {
          "authenticated": Object {
            "Ref": "authRoleArn",
          },
          "unauthenticated": Object {
            "Ref": "unauthRoleArn",
          },
        },
      },
      "Type": "AWS::Cognito::IdentityPoolRoleAttachment",
    },
    "UserPool": Object {
      "Properties": Object {
        "AliasAttributes": Object {
          "Ref": "aliasAttributes",
        },
        "AutoVerifiedAttributes": Array [
          "email",
        ],
        "EmailVerificationMessage": Object {
          "Ref": "emailVerificationMessage",
        },
        "EmailVerificationSubject": Object {
          "Ref": "emailVerificationSubject",
        },
        "MfaConfiguration": Object {
          "Ref": "mfaConfiguration",
        },
        "Policies": Object {
          "PasswordPolicy": Object {
            "MinimumLength": Object {
              "Ref": "passwordPolicyMinLength",
            },
            "RequireLowercase": false,
            "RequireNumbers": false,
            "RequireSymbols": false,
            "RequireUppercase": false,
          },
        },
        "Schema": Array [
          Object {
            "Mutable": true,
            "Name": "email",
            "Required": true,
          },
        ],
        "UserAttributeUpdateSettings": Object {
          "AttributesRequireVerificationBeforeUpdate": Array [
            "email",
          ],
        },
        "UserPoolName": Object {
          "Fn::If": Array [
            "ShouldNotCreateEnvResources",
            Object {
              "Ref": "userPoolName",
            },
            Object {
              "Fn::Join": Array [
                "",
                Array [
                  Object {
                    "Ref": "userPoolName",
                  },
                  "-",
                  Object {
                    "Ref": "env",
                  },
                ],
              ],
            },
          ],
        },
        "UsernameConfiguration": Object {
          "CaseSensitive": false,
        },
      },
      "Type": "AWS::Cognito::UserPool",
    },
    "UserPoolClient": Object {
      "DependsOn": Array [
        "UserPool",
      ],
      "Properties": Object {
        "ClientName": "authde2c33facd_app_client",
        "GenerateSecret": Object {
          "Ref": "userpoolClientGenerateSecret",
        },
        "RefreshTokenValidity": Object {
          "Ref": "userpoolClientRefreshTokenValidity",
        },
        "TokenValidityUnits": Object {
          "RefreshToken": "days",
        },
        "UserPoolId": Object {
          "Ref": "UserPool",
        },
      },
      "Type": "AWS::Cognito::UserPoolClient",
    },
    "UserPoolClientRole": Object {
      "Properties": Object {
        "AssumeRolePolicyDocument": Object {
          "Statement": Array [
            Object {
              "Action": "sts:AssumeRole",
              "Effect": "Allow",
              "Principal": Object {
                "Service": "lambda.amazonaws.com",
              },
            },
          ],
          "Version": "2012-10-17",
        },
        "RoleName": Object {
          "Fn::If": Array [
            "ShouldNotCreateEnvResources",
            Object {
              "Ref": "userpoolClientLambdaRole",
            },
            Object {
              "Fn::Join": Array [
                "",
                Array [
                  "upClientLambdaRole2c33facd",
                  Object {
                    "Fn::Select": Array [
                      3,
                      Object {
                        "Fn::Split": Array [
                          "-",
                          Object {
                            "Ref": "AWS::StackName",
                          },
                        ],
                      },
                    ],
                  },
                  "-",
                  Object {
                    "Ref": "env",
                  },
                ],
              ],
            },
          ],
        },
      },
      "Type": "AWS::IAM::Role",
    },
    "UserPoolClientWeb": Object {
      "DependsOn": Array [
        "UserPool",
      ],
      "Properties": Object {
        "ClientName": "authde2c33facd_app_clientWeb",
        "RefreshTokenValidity": Object {
          "Ref": "userpoolClientRefreshTokenValidity",
        },
        "TokenValidityUnits": Object {
          "RefreshToken": "days",
        },
        "UserPoolId": Object {
          "Ref": "UserPool",
        },
      },
      "Type": "AWS::Cognito::UserPoolClient",
    },
  },
}
`;

exports[`Check Auth Template Generated authstack template in manual flow 1`] = `
Object {
  "AWSTemplateFormatVersion": "2010-09-09",
  "Conditions": Object {
    "ShouldNotCreateEnvResources": Object {
      "Fn::Equals": Array [
        Object {
          "Ref": "env",
        },
        "NONE",
      ],
    },
  },
  "Description": "Amplify Cognito Stack for AWS Amplify CLI",
  "Outputs": Object {
    "AmazonWebClient": Object {
      "Value": Object {
        "Ref": "amazonAppId",
      },
    },
    "AppClientID": Object {
      "Description": "The user pool app client id",
      "Value": Object {
        "Ref": "UserPoolClient",
      },
    },
    "AppClientIDWeb": Object {
      "Description": "The user pool app client id for web",
      "Value": Object {
        "Ref": "UserPoolClientWeb",
      },
    },
    "AppleWebClient": Object {
      "Value": Object {
        "Ref": "appleAppId",
      },
    },
    "CreatedSNSRole": Object {
      "Description": "role arn",
      "Value": Object {
        "Fn::GetAtt": Array [
          "SNSRole",
          "Arn",
        ],
      },
    },
    "FacebookWebClient": Object {
      "Value": Object {
        "Ref": "facebookAppId",
      },
    },
    "GoogleWebClient": Object {
      "Value": Object {
        "Ref": "googleClientId",
      },
    },
    "HostedUIDomain": Object {
      "Value": Object {
        "Fn::If": Array [
          "ShouldNotCreateEnvResources",
          Object {
            "Ref": "hostedUIDomainName",
          },
          Object {
            "Fn::Join": Array [
              "-",
              Array [
                Object {
                  "Ref": "hostedUIDomainName",
                },
                Object {
                  "Ref": "env",
                },
              ],
            ],
          },
        ],
      },
    },
    "IdentityPoolId": Object {
      "Description": "Id for the identity pool",
      "Value": Object {
        "Ref": "IdentityPool",
      },
    },
    "IdentityPoolName": Object {
      "Value": Object {
        "Fn::GetAtt": Array [
          "IdentityPool",
          "Name",
        ],
      },
    },
    "OAuthMetadata": Object {
      "Value": Object {
        "Ref": "oAuthMetadata",
      },
    },
    "UserPoolArn": Object {
      "Description": "Arn for the user pool",
      "Value": Object {
        "Fn::GetAtt": Array [
          "UserPool",
          "Arn",
        ],
      },
    },
    "UserPoolId": Object {
      "Description": "Id for the user pool",
      "Value": Object {
        "Ref": "UserPool",
      },
    },
    "UserPoolName": Object {
      "Value": Object {
        "Ref": "userPoolName",
      },
    },
  },
  "Parameters": Object {
    "AllowedOAuthFlows": Object {
      "Type": "String",
    },
    "AllowedOAuthScopes": Object {
      "Type": "CommaDelimitedList",
    },
    "adminQueries": Object {
      "Type": "String",
    },
    "allowUnauthenticatedIdentities": Object {
      "Type": "String",
    },
    "amazonAppId": Object {
      "Type": "String",
    },
    "appleAppId": Object {
      "Type": "String",
    },
    "authProviders": Object {
      "Type": "CommaDelimitedList",
    },
    "authProvidersUserPool": Object {
      "Type": "CommaDelimitedList",
    },
    "authRoleArn": Object {
      "Type": "String",
    },
    "authSelections": Object {
      "Type": "String",
    },
    "authTriggerConnections": Object {
      "Type": "CommaDelimitedList",
    },
    "autoVerifiedAttributes": Object {
      "Type": "CommaDelimitedList",
    },
    "breakCircularDependency": Object {
      "Type": "String",
    },
    "defaultPasswordPolicy": Object {
      "Type": "String",
    },
    "emailVerificationMessage": Object {
      "Type": "String",
    },
    "emailVerificationSubject": Object {
      "Type": "String",
    },
    "env": Object {
      "Type": "String",
    },
    "facebookAppId": Object {
      "Type": "String",
    },
    "facebookAppIdUserPool": Object {
      "Type": "String",
    },
    "facebookAppSecretUserPool": Object {
      "Type": "String",
    },
    "googleAppIdUserPool": Object {
      "Type": "String",
    },
    "googleAppSecretUserPool": Object {
      "Type": "String",
    },
    "googleClientId": Object {
      "Type": "String",
    },
    "hostedUI": Object {
      "Type": "String",
    },
    "hostedUIDomainName": Object {
      "Type": "String",
    },
    "hostedUIProviderCreds": Object {
      "NoEcho": true,
      "Type": "String",
    },
    "hostedUIProviderMeta": Object {
      "Type": "String",
    },
    "identityPoolName": Object {
      "Type": "String",
    },
    "loginwithamazonAppIdUserPool": Object {
      "Type": "String",
    },
    "loginwithamazonAppSecretUserPool": Object {
      "Type": "String",
    },
    "mfaConfiguration": Object {
      "Type": "String",
    },
    "mfaTypes": Object {
      "Type": "CommaDelimitedList",
    },
    "newCallbackURLs": Object {
      "Type": "CommaDelimitedList",
    },
    "newLogoutURLs": Object {
      "Type": "CommaDelimitedList",
    },
    "oAuthMetadata": Object {
      "Type": "String",
    },
    "passwordPolicyCharacters": Object {
      "Type": "CommaDelimitedList",
    },
    "passwordPolicyMinLength": Object {
      "Type": "String",
    },
    "permissions": Object {
      "Type": "CommaDelimitedList",
    },
    "requiredAttributes": Object {
      "Type": "CommaDelimitedList",
    },
    "resourceName": Object {
      "Type": "String",
    },
    "resourceNameTruncated": Object {
      "Type": "String",
    },
    "selectedParties": Object {
      "Type": "String",
    },
    "serviceName": Object {
      "Type": "String",
    },
    "sharedId": Object {
      "Type": "String",
    },
    "signinwithappleClientIdUserPool": Object {
      "Type": "String",
    },
    "signinwithappleKeyIdUserPool": Object {
      "Type": "String",
    },
    "signinwithapplePrivateKeyUserPool": Object {
      "Type": "String",
    },
    "signinwithappleTeamIdUserPool": Object {
      "Type": "String",
    },
    "smsAuthenticationMessage": Object {
      "Type": "String",
    },
    "smsVerificationMessage": Object {
      "Type": "String",
    },
    "thirdPartyAuth": Object {
      "Type": "String",
    },
    "triggers": Object {
      "Type": "String",
    },
    "unauthRoleArn": Object {
      "Type": "String",
    },
    "useDefault": Object {
      "Type": "String",
    },
    "useEnabledMfas": Object {
      "Type": "String",
    },
    "userPoolGroups": Object {
      "Type": "String",
    },
    "userPoolName": Object {
      "Type": "String",
    },
    "usernameCaseSensitive": Object {
      "Type": "String",
    },
    "userpoolClientGenerateSecret": Object {
      "Type": "String",
    },
    "userpoolClientLambdaRole": Object {
      "Type": "String",
    },
    "userpoolClientReadAttributes": Object {
      "Type": "CommaDelimitedList",
    },
    "userpoolClientRefreshTokenValidity": Object {
      "Type": "String",
    },
    "userpoolClientSetAttributes": Object {
      "Type": "String",
    },
    "userpoolClientWriteAttributes": Object {
      "Type": "CommaDelimitedList",
    },
    "verificationBucketName": Object {
      "Type": "String",
    },
  },
  "Resources": Object {
    "CustomMessageConfirmationBucket": Object {
      "DeletionPolicy": "Retain",
      "Properties": Object {
        "AccessControl": "Private",
        "BucketName": Object {
          "Fn::If": Array [
            "ShouldNotCreateEnvResources",
            Object {
              "Ref": "verificationBucketName",
            },
            Object {
              "Fn::Join": Array [
                "-",
                Array [
                  Object {
                    "Ref": "verificationBucketName",
                  },
                  Object {
                    "Ref": "env",
                  },
                ],
              ],
            },
          ],
        },
        "CorsConfiguration": Object {
          "CorsRules": Array [
            Object {
              "AllowedHeaders": Array [
                "Authorization",
                "Content-length",
              ],
              "AllowedMethods": Array [
                "GET",
              ],
              "AllowedOrigins": Array [
                "*",
              ],
              "MaxAge": 3000,
            },
          ],
        },
      },
      "Type": "AWS::S3::Bucket",
      "UpdateReplacePolicy": "Retain",
    },
    "HostedUIDomainResource": Object {
      "Properties": Object {
        "Domain": Object {
          "Fn::If": Array [
            "ShouldNotCreateEnvResources",
            Object {
              "Ref": "hostedUIDomainName",
            },
            Object {
              "Fn::Join": Array [
                "-",
                Array [
                  Object {
                    "Ref": "hostedUIDomainName",
                  },
                  Object {
                    "Ref": "env",
                  },
                ],
              ],
            },
          ],
        },
        "UserPoolId": Object {
          "Ref": "UserPool",
        },
      },
      "Type": "AWS::Cognito::UserPoolDomain",
    },
    "HostedUIProvidersCustomResource": Object {
      "DependsOn": Array [
        "UserPoolClientRole",
      ],
      "Properties": Object {
        "Code": Object {
          "ZipFile": "const response = require('cfn-response');
const aws = require('aws-sdk');
const identity = new aws.CognitoIdentityServiceProvider();
exports.handler = (event, context, callback) => {
  try {
    const userPoolId = event.ResourceProperties.userPoolId;
    let hostedUIProviderMeta = JSON.parse(event.ResourceProperties.hostedUIProviderMeta);
    let hostedUIProviderCreds = JSON.parse(event.ResourceProperties.hostedUIProviderCreds);
    if (hostedUIProviderCreds.length === 0) {
      response.send(event, context, response.SUCCESS, {});
    }
    if (event.RequestType == 'Delete') {
      response.send(event, context, response.SUCCESS, {});
    }
    if (event.RequestType == 'Update' || event.RequestType == 'Create') {
      let getRequestParams = (providerName) => {
        let providerMetaIndex = hostedUIProviderMeta.findIndex((provider) => provider.ProviderName === providerName);
        let providerMeta = hostedUIProviderMeta[providerMetaIndex];
        let providerCredsIndex = hostedUIProviderCreds.findIndex((provider) => provider.ProviderName === providerName);
        let providerCreds = hostedUIProviderCreds[providerCredsIndex];
        let requestParams = {
          ProviderName: providerMeta.ProviderName,
          UserPoolId: userPoolId,
          AttributeMapping: providerMeta.AttributeMapping,
        };
        if (providerMeta.ProviderName === 'SignInWithApple') {
          if (providerCreds.client_id && providerCreds.team_id && providerCreds.key_id && providerCreds.private_key) {
            requestParams.ProviderDetails = {
              client_id: providerCreds.client_id,
              team_id: providerCreds.team_id,
              key_id: providerCreds.key_id,
              private_key: providerCreds.private_key,
              authorize_scopes: providerMeta.authorize_scopes,
            };
          } else {
            requestParams = null;
          }
        } else {
          if (providerCreds.client_id && providerCreds.client_secret) {
            requestParams.ProviderDetails = {
              client_id: providerCreds.client_id,
              client_secret: providerCreds.client_secret,
              authorize_scopes: providerMeta.authorize_scopes,
            };
          } else {
            requestParams = null;
          }
        }
        return requestParams;
      };
      let createIdentityProvider = (providerName) => {
        let requestParams = getRequestParams(providerName);
        if (!requestParams) {
          return Promise.resolve();
        }
        requestParams.ProviderType = requestParams.ProviderName;
        return identity.createIdentityProvider(requestParams).promise();
      };
      let updateIdentityProvider = (providerName) => {
        let requestParams = getRequestParams(providerName);
        if (!requestParams) {
          return Promise.resolve();
        }
        return identity.updateIdentityProvider(requestParams).promise();
      };
      let deleteIdentityProvider = (providerName) => {
        let params = { ProviderName: providerName, UserPoolId: userPoolId };
        return identity.deleteIdentityProvider(params).promise();
      };
      let providerPromises = [];
      identity
        .listIdentityProviders({ UserPoolId: userPoolId, MaxResults: 60 })
        .promise()
        .then((result) => {
          console.log(result);
          let providerList = result.Providers.map((provider) => provider.ProviderName);
          let providerListInParameters = hostedUIProviderMeta.map((provider) => provider.ProviderName);
          hostedUIProviderMeta.forEach((providerMetadata) => {
            if (providerList.indexOf(providerMetadata.ProviderName) > -1) {
              providerPromises.push(updateIdentityProvider(providerMetadata.ProviderName));
            } else {
              providerPromises.push(createIdentityProvider(providerMetadata.ProviderName));
            }
          });
          providerList.forEach((provider) => {
            if (providerListInParameters.indexOf(provider) < 0) {
              providerPromises.push(deleteIdentityProvider(provider));
            }
          });
          return Promise.all(providerPromises);
        })
        .then(() => {
          response.send(event, context, response.SUCCESS, {});
        })
        .catch((err) => {
          console.log(err.stack);
          response.send(event, context, response.FAILED, { err });
        });
    }
  } catch (err) {
    console.log(err.stack);
    response.send(event, context, response.FAILED, { err });
  }
};
",
        },
        "Handler": "index.handler",
        "Role": Object {
          "Fn::GetAtt": Array [
            "UserPoolClientRole",
            "Arn",
          ],
        },
        "Runtime": "nodejs16.x",
        "Timeout": 300,
      },
      "Type": "AWS::Lambda::Function",
    },
    "HostedUIProvidersCustomResourceInputs": Object {
      "DeletionPolicy": "Delete",
      "DependsOn": Array [
        "HostedUIProvidersCustomResourceLogPolicy",
      ],
      "Properties": Object {
        "ServiceToken": Object {
          "Fn::GetAtt": Array [
            "HostedUIProvidersCustomResource",
            "Arn",
          ],
        },
        "hostedUIProviderCreds": Object {
          "Ref": "hostedUIProviderCreds",
        },
        "hostedUIProviderMeta": Object {
          "Ref": "hostedUIProviderMeta",
        },
        "userPoolId": Object {
          "Ref": "UserPool",
        },
      },
      "Type": "Custom::LambdaCallout",
      "UpdateReplacePolicy": "Delete",
    },
    "HostedUIProvidersCustomResourceLogPolicy": Object {
      "DependsOn": Array [
        "HostedUIProvidersCustomResourcePolicy",
      ],
      "Properties": Object {
        "PolicyDocument": Object {
          "Statement": Array [
            Object {
              "Action": Array [
                "logs:CreateLogGroup",
                "logs:CreateLogStream",
                "logs:PutLogEvents",
              ],
              "Effect": "Allow",
              "Resource": Object {
                "Fn::Sub": Array [
                  "arn:aws:logs:\${region}:\${account}:log-group:/aws/lambda/\${lambda}:log-stream:*",
                  Object {
                    "account": Object {
                      "Ref": "AWS::AccountId",
                    },
                    "lambda": Object {
                      "Ref": "HostedUIProvidersCustomResource",
                    },
                    "region": Object {
                      "Ref": "AWS::Region",
                    },
                  },
                ],
              },
            },
          ],
          "Version": "2012-10-17",
        },
        "PolicyName": Object {
          "Fn::Join": Array [
            "-",
            Array [
              Object {
                "Ref": "UserPool",
              },
              "hostedUIProviderLogPolicy",
            ],
          ],
        },
        "Roles": Array [
          Object {
            "Ref": "UserPoolClientRole",
          },
        ],
      },
      "Type": "AWS::IAM::Policy",
    },
    "HostedUIProvidersCustomResourcePolicy": Object {
      "DependsOn": Array [
        "HostedUIProvidersCustomResource",
      ],
      "Properties": Object {
        "PolicyDocument": Object {
          "Statement": Array [
            Object {
              "Action": Array [
                "cognito-idp:CreateIdentityProvider",
                "cognito-idp:UpdateIdentityProvider",
                "cognito-idp:ListIdentityProviders",
                "cognito-idp:DeleteIdentityProvider",
              ],
              "Effect": "Allow",
              "Resource": Object {
                "Fn::GetAtt": Array [
                  "UserPool",
                  "Arn",
                ],
              },
            },
            Object {
              "Action": Array [
                "cognito-idp:DescribeUserPoolDomain",
              ],
              "Effect": "Allow",
              "Resource": "*",
            },
          ],
          "Version": "2012-10-17",
        },
        "PolicyName": Object {
          "Fn::Join": Array [
            "-",
            Array [
              Object {
                "Ref": "UserPool",
              },
              "hostedUIProvider",
            ],
          ],
        },
        "Roles": Array [
          Object {
            "Ref": "UserPoolClientRole",
          },
        ],
      },
      "Type": "AWS::IAM::Policy",
    },
    "IdentityPool": Object {
      "Properties": Object {
        "AllowUnauthenticatedIdentities": Object {
          "Ref": "allowUnauthenticatedIdentities",
        },
        "CognitoIdentityProviders": Array [
          Object {
            "ClientId": Object {
              "Ref": "UserPoolClient",
            },
            "ProviderName": Object {
              "Fn::Sub": Array [
                "cognito-idp.\${region}.amazonaws.com/\${client}",
                Object {
                  "client": Object {
                    "Ref": "UserPool",
                  },
                  "region": Object {
                    "Ref": "AWS::Region",
                  },
                },
              ],
            },
          },
          Object {
            "ClientId": Object {
              "Ref": "UserPoolClientWeb",
            },
            "ProviderName": Object {
              "Fn::Sub": Array [
                "cognito-idp.\${region}.amazonaws.com/\${client}",
                Object {
                  "client": Object {
                    "Ref": "UserPool",
                  },
                  "region": Object {
                    "Ref": "AWS::Region",
                  },
                },
              ],
            },
          },
        ],
        "IdentityPoolName": Object {
          "Fn::If": Array [
            "ShouldNotCreateEnvResources",
            "extauth387063394_identitypool_87063394",
            Object {
              "Fn::Join": Array [
                "",
                Array [
                  "extauth387063394_identitypool_87063394__",
                  Object {
                    "Ref": "env",
                  },
                ],
              ],
            },
          ],
        },
        "SupportedLoginProviders": Object {
          "accounts.google.com": Object {
            "Ref": "googleClientId",
          },
          "appleid.apple.com": Object {
            "Ref": "appleAppId",
          },
          "graph.facebook.com": Object {
            "Ref": "facebookAppId",
          },
          "www.amazon.com": Object {
            "Ref": "amazonAppId",
          },
        },
      },
      "Type": "AWS::Cognito::IdentityPool",
    },
    "IdentityPoolRoleMap": Object {
      "DependsOn": Array [
        "IdentityPool",
        "UserPoolClient",
        "UserPoolClientWeb",
      ],
      "Properties": Object {
        "IdentityPoolId": Object {
          "Ref": "IdentityPool",
        },
        "RoleMappings": Object {
          "UserPoolClientRoleMapping": Object {
            "AmbiguousRoleResolution": "AuthenticatedRole",
            "IdentityProvider": Object {
              "Fn::Sub": Array [
                "cognito-idp.\${region}.amazonaws.com/\${userPool}:\${client}",
                Object {
                  "client": Object {
                    "Ref": "UserPoolClient",
                  },
                  "region": Object {
                    "Ref": "AWS::Region",
                  },
                  "userPool": Object {
                    "Ref": "UserPool",
                  },
                },
              ],
            },
            "Type": "Token",
          },
          "UserPoolWebClientRoleMapping": Object {
            "AmbiguousRoleResolution": "AuthenticatedRole",
            "IdentityProvider": Object {
              "Fn::Sub": Array [
                "cognito-idp.\${region}.amazonaws.com/\${userPool}:\${webClient}",
                Object {
                  "region": Object {
                    "Ref": "AWS::Region",
                  },
                  "userPool": Object {
                    "Ref": "UserPool",
                  },
                  "webClient": Object {
                    "Ref": "UserPoolClientWeb",
                  },
                },
              ],
            },
            "Type": "Token",
          },
        },
        "Roles": Object {
          "authenticated": Object {
            "Ref": "authRoleArn",
          },
          "unauthenticated": Object {
            "Ref": "unauthRoleArn",
          },
        },
      },
      "Type": "AWS::Cognito::IdentityPoolRoleAttachment",
    },
<<<<<<< HEAD
    "OAuthCustomResource": Object {
      "DependsOn": Array [
        "HostedUIProvidersCustomResourceInputs",
      ],
      "Properties": Object {
        "Code": Object {
          "ZipFile": "const response = require('cfn-response');
const aws = require('aws-sdk');
const identity = new aws.CognitoIdentityServiceProvider();
exports.handler = (event, context, callback) => {
  try {
    const userPoolId = event.ResourceProperties.userPoolId;
    let webClientId = event.ResourceProperties.webClientId;
    let nativeClientId = event.ResourceProperties.nativeClientId;
    let hostedUIProviderMeta = JSON.parse(event.ResourceProperties.hostedUIProviderMeta);
    let oAuthMetadata = JSON.parse(event.ResourceProperties.oAuthMetadata);
    let providerList = hostedUIProviderMeta.map((provider) => provider.ProviderName);
    providerList.push('COGNITO');
    if (event.RequestType == 'Delete') {
      response.send(event, context, response.SUCCESS, {});
    }
    if (event.RequestType == 'Update' || event.RequestType == 'Create') {
      let params = {
        UserPoolId: userPoolId,
        AllowedOAuthFlows: oAuthMetadata.AllowedOAuthFlows,
        AllowedOAuthFlowsUserPoolClient: true,
        AllowedOAuthScopes: oAuthMetadata.AllowedOAuthScopes,
        CallbackURLs: oAuthMetadata.CallbackURLs,
        LogoutURLs: oAuthMetadata.LogoutURLs,
        SupportedIdentityProviders: providerList,
      };
      console.log(params);
      let updateUserPoolClientPromises = [];
      params.ClientId = webClientId;
      updateUserPoolClientPromises.push(identity.updateUserPoolClient(params).promise());
      params.ClientId = nativeClientId;
      updateUserPoolClientPromises.push(identity.updateUserPoolClient(params).promise());
      Promise.all(updateUserPoolClientPromises)
        .then(() => {
          response.send(event, context, response.SUCCESS, {});
        })
        .catch((err) => {
          console.log(err.stack);
          response.send(event, context, response.FAILED, { err });
        });
    }
  } catch (err) {
    console.log(err.stack);
    response.send(event, context, response.FAILED, { err });
  }
};
",
        },
        "Handler": "index.handler",
        "Role": Object {
          "Fn::GetAtt": Array [
            "UserPoolClientRole",
            "Arn",
          ],
        },
        "Runtime": "nodejs16.x",
        "Timeout": 300,
      },
      "Type": "AWS::Lambda::Function",
    },
    "OAuthCustomResourceInputs": Object {
      "DeletionPolicy": "Delete",
      "DependsOn": Array [
        "OAuthCustomResourceLogPolicy",
      ],
      "Properties": Object {
        "ServiceToken": Object {
          "Fn::GetAtt": Array [
            "OAuthCustomResource",
            "Arn",
          ],
        },
        "hostedUIProviderMeta": Object {
          "Ref": "hostedUIProviderMeta",
        },
        "nativeClientId": Object {
          "Ref": "UserPoolClient",
        },
        "oAuthMetadata": Object {
          "Ref": "oAuthMetadata",
        },
        "userPoolId": Object {
          "Ref": "UserPool",
        },
        "webClientId": Object {
          "Ref": "UserPoolClientWeb",
        },
      },
      "Type": "Custom::LambdaCallout",
      "UpdateReplacePolicy": "Delete",
    },
    "OAuthCustomResourceLogPolicy": Object {
      "DependsOn": Array [
        "OAuthCustomResourcePolicy",
      ],
      "Properties": Object {
        "PolicyDocument": Object {
          "Statement": Array [
            Object {
              "Action": Array [
                "logs:CreateLogGroup",
                "logs:CreateLogStream",
                "logs:PutLogEvents",
              ],
              "Effect": "Allow",
              "Resource": Object {
                "Fn::Sub": Array [
                  "arn:aws:logs:\${region}:\${account}:log-group:/aws/lambda/\${lambda}:log-stream:*",
                  Object {
                    "account": Object {
                      "Ref": "AWS::AccountId",
                    },
                    "lambda": Object {
                      "Ref": "OAuthCustomResource",
                    },
                    "region": Object {
                      "Ref": "AWS::Region",
                    },
                  },
                ],
              },
            },
          ],
          "Version": "2012-10-17",
        },
        "PolicyName": Object {
          "Fn::Join": Array [
            "-",
            Array [
              Object {
                "Ref": "UserPool",
              },
              "OAuthLogPolicy",
            ],
          ],
        },
        "Roles": Array [
          Object {
            "Ref": "UserPoolClientRole",
          },
        ],
      },
      "Type": "AWS::IAM::Policy",
    },
    "OAuthCustomResourcePolicy": Object {
      "DependsOn": Array [
        "OAuthCustomResource",
      ],
      "Properties": Object {
        "PolicyDocument": Object {
          "Statement": Array [
            Object {
              "Action": Array [
                "cognito-idp:UpdateUserPoolClient",
              ],
              "Effect": "Allow",
              "Resource": Object {
                "Fn::GetAtt": Array [
                  "UserPool",
                  "Arn",
                ],
              },
            },
          ],
          "Version": "2012-10-17",
        },
        "PolicyName": Object {
          "Fn::Join": Array [
            "-",
            Array [
              Object {
                "Ref": "UserPool",
              },
              "OAuth",
            ],
          ],
        },
        "Roles": Array [
          Object {
            "Ref": "UserPoolClientRole",
          },
        ],
      },
      "Type": "AWS::IAM::Policy",
    },
=======
>>>>>>> d83ac111
    "SNSRole": Object {
      "Properties": Object {
        "AssumeRolePolicyDocument": Object {
          "Statement": Array [
            Object {
              "Action": Array [
                "sts:AssumeRole",
              ],
              "Condition": Object {
                "StringEquals": Object {
                  "sts:ExternalId": "extaut87063394_role_external_id",
                },
              },
              "Effect": "Allow",
              "Principal": Object {
                "Service": "cognito-idp.amazonaws.com",
              },
              "Sid": "",
            },
          ],
          "Version": "2012-10-17",
        },
        "Policies": Array [
          Object {
            "PolicyDocument": Object {
              "Statement": Array [
                Object {
                  "Action": Array [
                    "sns:Publish",
                  ],
                  "Effect": "Allow",
                  "Resource": "*",
                },
              ],
              "Version": "2012-10-17",
            },
            "PolicyName": "extaut87063394-sns-policy",
          },
        ],
        "RoleName": Object {
          "Fn::If": Array [
            "ShouldNotCreateEnvResources",
            "extaut87063394_sns-role",
            Object {
              "Fn::Join": Array [
                "",
                Array [
                  "sns87063394",
                  Object {
                    "Fn::Select": Array [
                      3,
                      Object {
                        "Fn::Split": Array [
                          "-",
                          Object {
                            "Ref": "AWS::StackName",
                          },
                        ],
                      },
                    ],
                  },
                  "-",
                  Object {
                    "Ref": "env",
                  },
                ],
              ],
            },
          ],
        },
      },
      "Type": "AWS::IAM::Role",
    },
    "UserPool": Object {
      "DependsOn": Array [
        "SNSRole",
      ],
      "Properties": Object {
        "AutoVerifiedAttributes": Array [
          "email",
        ],
        "EmailVerificationMessage": Object {
          "Ref": "emailVerificationMessage",
        },
        "EmailVerificationSubject": Object {
          "Ref": "emailVerificationSubject",
        },
        "EnabledMfas": Array [
          "SMS_MFA",
          "SOFTWARE_TOKEN_MFA",
        ],
        "MfaConfiguration": Object {
          "Ref": "mfaConfiguration",
        },
        "Policies": Object {
          "PasswordPolicy": Object {
            "MinimumLength": Object {
              "Ref": "passwordPolicyMinLength",
            },
            "RequireLowercase": true,
            "RequireNumbers": true,
            "RequireSymbols": true,
            "RequireUppercase": true,
          },
        },
        "Schema": Array [
          Object {
            "Mutable": true,
            "Name": "address",
            "Required": true,
          },
          Object {
            "Mutable": true,
            "Name": "birthdate",
            "Required": true,
          },
          Object {
            "Mutable": true,
            "Name": "email",
            "Required": true,
          },
          Object {
            "Mutable": true,
            "Name": "family_name",
            "Required": true,
          },
          Object {
            "Mutable": true,
            "Name": "middle_name",
            "Required": true,
          },
          Object {
            "Mutable": true,
            "Name": "gender",
            "Required": true,
          },
          Object {
            "Mutable": true,
            "Name": "locale",
            "Required": true,
          },
          Object {
            "Mutable": true,
            "Name": "given_name",
            "Required": true,
          },
          Object {
            "Mutable": true,
            "Name": "name",
            "Required": true,
          },
          Object {
            "Mutable": true,
            "Name": "nickname",
            "Required": true,
          },
          Object {
            "Mutable": true,
            "Name": "phone_number",
            "Required": true,
          },
          Object {
            "Mutable": true,
            "Name": "preferred_username",
            "Required": true,
          },
          Object {
            "Mutable": true,
            "Name": "picture",
            "Required": true,
          },
          Object {
            "Mutable": true,
            "Name": "profile",
            "Required": true,
          },
          Object {
            "Mutable": true,
            "Name": "updated_at",
            "Required": true,
          },
          Object {
            "Mutable": true,
            "Name": "website",
            "Required": true,
          },
          Object {
            "Mutable": true,
            "Name": "zoneinfo",
            "Required": true,
          },
        ],
        "SmsAuthenticationMessage": Object {
          "Ref": "smsAuthenticationMessage",
        },
        "SmsConfiguration": Object {
          "ExternalId": "extaut87063394_role_external_id",
          "SnsCallerArn": Object {
            "Fn::GetAtt": Array [
              "SNSRole",
              "Arn",
            ],
          },
        },
        "SmsVerificationMessage": Object {
          "Ref": "smsVerificationMessage",
        },
        "UserAttributeUpdateSettings": Object {
          "AttributesRequireVerificationBeforeUpdate": Array [
            "email",
          ],
        },
        "UserPoolName": Object {
          "Fn::If": Array [
            "ShouldNotCreateEnvResources",
            Object {
              "Ref": "userPoolName",
            },
            Object {
              "Fn::Join": Array [
                "",
                Array [
                  Object {
                    "Ref": "userPoolName",
                  },
                  "-",
                  Object {
                    "Ref": "env",
                  },
                ],
              ],
            },
          ],
        },
        "UsernameConfiguration": Object {
          "CaseSensitive": false,
        },
      },
      "Type": "AWS::Cognito::UserPool",
    },
    "UserPoolClient": Object {
      "DependsOn": Array [
        "UserPool",
      ],
      "Properties": Object {
        "ClientName": "extaut87063394_app_client",
        "GenerateSecret": Object {
          "Ref": "userpoolClientGenerateSecret",
        },
        "ReadAttributes": Object {
          "Ref": "userpoolClientReadAttributes",
        },
        "RefreshTokenValidity": Object {
          "Ref": "userpoolClientRefreshTokenValidity",
        },
        "TokenValidityUnits": Object {
          "RefreshToken": "days",
        },
        "UserPoolId": Object {
          "Ref": "UserPool",
        },
        "WriteAttributes": Object {
          "Ref": "userpoolClientWriteAttributes",
        },
      },
      "Type": "AWS::Cognito::UserPoolClient",
    },
    "UserPoolClientRole": Object {
      "Properties": Object {
        "AssumeRolePolicyDocument": Object {
          "Statement": Array [
            Object {
              "Action": "sts:AssumeRole",
              "Effect": "Allow",
              "Principal": Object {
                "Service": "lambda.amazonaws.com",
              },
            },
          ],
          "Version": "2012-10-17",
        },
        "RoleName": Object {
          "Fn::If": Array [
            "ShouldNotCreateEnvResources",
            Object {
              "Ref": "userpoolClientLambdaRole",
            },
            Object {
              "Fn::Join": Array [
                "",
                Array [
                  "upClientLambdaRole87063394",
                  Object {
                    "Fn::Select": Array [
                      3,
                      Object {
                        "Fn::Split": Array [
                          "-",
                          Object {
                            "Ref": "AWS::StackName",
                          },
                        ],
                      },
                    ],
                  },
                  "-",
                  Object {
                    "Ref": "env",
                  },
                ],
              ],
            },
          ],
        },
      },
      "Type": "AWS::IAM::Role",
    },
    "UserPoolClientWeb": Object {
      "DependsOn": Array [
        "UserPool",
      ],
      "Properties": Object {
        "ClientName": "extaut87063394_app_clientWeb",
        "ReadAttributes": Object {
          "Ref": "userpoolClientReadAttributes",
        },
        "RefreshTokenValidity": Object {
          "Ref": "userpoolClientRefreshTokenValidity",
        },
        "TokenValidityUnits": Object {
          "RefreshToken": "days",
        },
        "UserPoolId": Object {
          "Ref": "UserPool",
        },
        "WriteAttributes": Object {
          "Ref": "userpoolClientWriteAttributes",
        },
      },
      "Type": "AWS::Cognito::UserPoolClient",
    },
  },
}
`;<|MERGE_RESOLUTION|>--- conflicted
+++ resolved
@@ -1199,199 +1199,6 @@
       },
       "Type": "AWS::Cognito::IdentityPoolRoleAttachment",
     },
-<<<<<<< HEAD
-    "OAuthCustomResource": Object {
-      "DependsOn": Array [
-        "HostedUIProvidersCustomResourceInputs",
-      ],
-      "Properties": Object {
-        "Code": Object {
-          "ZipFile": "const response = require('cfn-response');
-const aws = require('aws-sdk');
-const identity = new aws.CognitoIdentityServiceProvider();
-exports.handler = (event, context, callback) => {
-  try {
-    const userPoolId = event.ResourceProperties.userPoolId;
-    let webClientId = event.ResourceProperties.webClientId;
-    let nativeClientId = event.ResourceProperties.nativeClientId;
-    let hostedUIProviderMeta = JSON.parse(event.ResourceProperties.hostedUIProviderMeta);
-    let oAuthMetadata = JSON.parse(event.ResourceProperties.oAuthMetadata);
-    let providerList = hostedUIProviderMeta.map((provider) => provider.ProviderName);
-    providerList.push('COGNITO');
-    if (event.RequestType == 'Delete') {
-      response.send(event, context, response.SUCCESS, {});
-    }
-    if (event.RequestType == 'Update' || event.RequestType == 'Create') {
-      let params = {
-        UserPoolId: userPoolId,
-        AllowedOAuthFlows: oAuthMetadata.AllowedOAuthFlows,
-        AllowedOAuthFlowsUserPoolClient: true,
-        AllowedOAuthScopes: oAuthMetadata.AllowedOAuthScopes,
-        CallbackURLs: oAuthMetadata.CallbackURLs,
-        LogoutURLs: oAuthMetadata.LogoutURLs,
-        SupportedIdentityProviders: providerList,
-      };
-      console.log(params);
-      let updateUserPoolClientPromises = [];
-      params.ClientId = webClientId;
-      updateUserPoolClientPromises.push(identity.updateUserPoolClient(params).promise());
-      params.ClientId = nativeClientId;
-      updateUserPoolClientPromises.push(identity.updateUserPoolClient(params).promise());
-      Promise.all(updateUserPoolClientPromises)
-        .then(() => {
-          response.send(event, context, response.SUCCESS, {});
-        })
-        .catch((err) => {
-          console.log(err.stack);
-          response.send(event, context, response.FAILED, { err });
-        });
-    }
-  } catch (err) {
-    console.log(err.stack);
-    response.send(event, context, response.FAILED, { err });
-  }
-};
-",
-        },
-        "Handler": "index.handler",
-        "Role": Object {
-          "Fn::GetAtt": Array [
-            "UserPoolClientRole",
-            "Arn",
-          ],
-        },
-        "Runtime": "nodejs16.x",
-        "Timeout": 300,
-      },
-      "Type": "AWS::Lambda::Function",
-    },
-    "OAuthCustomResourceInputs": Object {
-      "DeletionPolicy": "Delete",
-      "DependsOn": Array [
-        "OAuthCustomResourceLogPolicy",
-      ],
-      "Properties": Object {
-        "ServiceToken": Object {
-          "Fn::GetAtt": Array [
-            "OAuthCustomResource",
-            "Arn",
-          ],
-        },
-        "hostedUIProviderMeta": Object {
-          "Ref": "hostedUIProviderMeta",
-        },
-        "nativeClientId": Object {
-          "Ref": "UserPoolClient",
-        },
-        "oAuthMetadata": Object {
-          "Ref": "oAuthMetadata",
-        },
-        "userPoolId": Object {
-          "Ref": "UserPool",
-        },
-        "webClientId": Object {
-          "Ref": "UserPoolClientWeb",
-        },
-      },
-      "Type": "Custom::LambdaCallout",
-      "UpdateReplacePolicy": "Delete",
-    },
-    "OAuthCustomResourceLogPolicy": Object {
-      "DependsOn": Array [
-        "OAuthCustomResourcePolicy",
-      ],
-      "Properties": Object {
-        "PolicyDocument": Object {
-          "Statement": Array [
-            Object {
-              "Action": Array [
-                "logs:CreateLogGroup",
-                "logs:CreateLogStream",
-                "logs:PutLogEvents",
-              ],
-              "Effect": "Allow",
-              "Resource": Object {
-                "Fn::Sub": Array [
-                  "arn:aws:logs:\${region}:\${account}:log-group:/aws/lambda/\${lambda}:log-stream:*",
-                  Object {
-                    "account": Object {
-                      "Ref": "AWS::AccountId",
-                    },
-                    "lambda": Object {
-                      "Ref": "OAuthCustomResource",
-                    },
-                    "region": Object {
-                      "Ref": "AWS::Region",
-                    },
-                  },
-                ],
-              },
-            },
-          ],
-          "Version": "2012-10-17",
-        },
-        "PolicyName": Object {
-          "Fn::Join": Array [
-            "-",
-            Array [
-              Object {
-                "Ref": "UserPool",
-              },
-              "OAuthLogPolicy",
-            ],
-          ],
-        },
-        "Roles": Array [
-          Object {
-            "Ref": "UserPoolClientRole",
-          },
-        ],
-      },
-      "Type": "AWS::IAM::Policy",
-    },
-    "OAuthCustomResourcePolicy": Object {
-      "DependsOn": Array [
-        "OAuthCustomResource",
-      ],
-      "Properties": Object {
-        "PolicyDocument": Object {
-          "Statement": Array [
-            Object {
-              "Action": Array [
-                "cognito-idp:UpdateUserPoolClient",
-              ],
-              "Effect": "Allow",
-              "Resource": Object {
-                "Fn::GetAtt": Array [
-                  "UserPool",
-                  "Arn",
-                ],
-              },
-            },
-          ],
-          "Version": "2012-10-17",
-        },
-        "PolicyName": Object {
-          "Fn::Join": Array [
-            "-",
-            Array [
-              Object {
-                "Ref": "UserPool",
-              },
-              "OAuth",
-            ],
-          ],
-        },
-        "Roles": Array [
-          Object {
-            "Ref": "UserPoolClientRole",
-          },
-        ],
-      },
-      "Type": "AWS::IAM::Policy",
-    },
-=======
->>>>>>> d83ac111
     "SNSRole": Object {
       "Properties": Object {
         "AssumeRolePolicyDocument": Object {
