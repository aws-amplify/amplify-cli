--- conflicted
+++ resolved
@@ -51,222 +51,9 @@
       "Type": "String",
     },
   },
-<<<<<<< HEAD
-  "Resources": Object {
-    "adminGroup": Object {
-      "Properties": Object {
-=======
   "Resources": {
-    "LambdaCloudWatchPolicy": {
-      "Properties": {
-        "PolicyDocument": {
-          "Statement": [
-            {
-              "Action": [
-                "logs:CreateLogGroup",
-                "logs:CreateLogStream",
-                "logs:PutLogEvents",
-              ],
-              "Effect": "Allow",
-              "Resource": {
-                "Fn::Sub": [
-                  "arn:aws:logs:\${AWS::Region}:\${AWS::AccountId}:log-group:/aws/lambda/\${lambdaName}:log-stream:*",
-                  {
-                    "lambdaName": {
-                      "Ref": "RoleMapFunction",
-                    },
-                  },
-                ],
-              },
-            },
-          ],
-          "Version": "2012-10-17",
-        },
-        "PolicyName": "UserGroupLogPolicy",
-        "Roles": [
-          {
-            "Ref": "LambdaExecutionRole",
-          },
-        ],
-      },
-      "Type": "AWS::IAM::Policy",
-    },
-    "LambdaExecutionRole": {
-      "Properties": {
-        "AssumeRolePolicyDocument": {
-          "Statement": [
-            {
-              "Action": [
-                "sts:AssumeRole",
-              ],
-              "Effect": "Allow",
-              "Principal": {
-                "Service": [
-                  "lambda.amazonaws.com",
-                ],
-              },
-            },
-          ],
-          "Version": "2012-10-17",
-        },
-        "Policies": [
-          {
-            "PolicyDocument": {
-              "Statement": [
-                {
-                  "Action": [
-                    "cognito-identity:SetIdentityPoolRoles",
-                    "cognito-identity:ListIdentityPools",
-                    "cognito-identity:describeIdentityPool",
-                  ],
-                  "Effect": "Allow",
-                  "Resource": "*",
-                },
-              ],
-              "Version": "2012-10-17",
-            },
-            "PolicyName": "UserGroupExecutionPolicy",
-          },
-          {
-            "PolicyDocument": {
-              "Statement": [
-                {
-                  "Action": [
-                    "iam:PassRole",
-                  ],
-                  "Effect": "Allow",
-                  "Resource": [
-                    {
-                      "Ref": "AuthRoleArn",
-                    },
-                    {
-                      "Ref": "UnauthRoleArn",
-                    },
-                  ],
-                },
-              ],
-              "Version": "2012-10-17",
-            },
-            "PolicyName": "UserGroupPassRolePolicy",
-          },
-        ],
-        "RoleName": {
-          "Fn::If": [
-            "ShouldNotCreateEnvResources",
-            "mockResource",
-            {
-              "Fn::Join": [
-                "",
-                [
-                  "mockResource-ExecutionRole-",
-                  {
-                    "Ref": "env",
-                  },
-                ],
-              ],
-            },
-          ],
-        },
-      },
-      "Type": "AWS::IAM::Role",
-    },
-    "RoleMapFunction": {
-      "Properties": {
-        "Code": {
-          "ZipFile": "const response = require('cfn-response');
-const AWS = require('aws-sdk');
-exports.handler = (event, context) => {
-  if (event.RequestType == 'Delete') {
-    response.send(event, context, response.SUCCESS, { message: 'Request type delete' });
-  }
-  if (event.RequestType == 'Create' || event.RequestType == 'Update') {
-    let { identityPoolId, appClientID, appClientIDWeb, userPoolId, region } = event.ResourceProperties;
-    try {
-      const cognitoidentity = new AWS.CognitoIdentity();
-      let params = {
-        IdentityPoolId: identityPoolId,
-        Roles: {
-          authenticated: event.ResourceProperties.AuthRoleArn,
-          unauthenticated: event.ResourceProperties.UnauthRoleArn,
-        },
-        RoleMappings: {},
-      };
-      if (appClientIDWeb) {
-        params.RoleMappings[\`cognito-idp.\${region}.amazonaws.com/\${userPoolId}:\${appClientIDWeb}\`] = {
-          Type: 'Token',
-          AmbiguousRoleResolution: 'AuthenticatedRole',
-        };
-      }
-      if (appClientID) {
-        params.RoleMappings[\`cognito-idp.\${region}.amazonaws.com/\${userPoolId}:\${appClientID}\`] = {
-          Type: 'Token',
-          AmbiguousRoleResolution: 'AuthenticatedRole',
-        };
-      }
-      cognitoidentity.setIdentityPoolRoles(params).promise();
-      response.send(event, context, response.SUCCESS, { message: 'Successfully updated identity pool.' });
-    } catch (err) {
-      response.send(event, context, response.FAILED, { message: 'Error updating identity pool' });
-    }
-  }
-};
-",
-        },
-        "Handler": "index.handler",
-        "Role": {
-          "Fn::GetAtt": [
-            "LambdaExecutionRole",
-            "Arn",
-          ],
-        },
-        "Runtime": "nodejs16.x",
-        "Timeout": 300,
-      },
-      "Type": "AWS::Lambda::Function",
-    },
-    "RoleMapFunctionInput": {
-      "DeletionPolicy": "Delete",
-      "DependsOn": [
-        "RoleMapFunction",
-      ],
-      "Properties": {
-        "AuthRoleArn": {
-          "Ref": "AuthRoleArn",
-        },
-        "ServiceToken": {
-          "Fn::GetAtt": [
-            "RoleMapFunction",
-            "Arn",
-          ],
-        },
-        "UnauthRoleArn": {
-          "Ref": "UnauthRoleArn",
-        },
-        "appClientID": {
-          "Ref": "authmockResourceAppClientID",
-        },
-        "appClientIDWeb": {
-          "Ref": "authmockResourceAppClientIDWeb",
-        },
-        "env": {
-          "Ref": "env",
-        },
-        "identityPoolId": {
-          "Ref": "authmockResourceIdentityPoolId",
-        },
-        "region": {
-          "Ref": "AWS::Region",
-        },
-        "userPoolId": {
-          "Ref": "authmockResourceUserPoolId",
-        },
-      },
-      "Type": "Custom::LambdaCallout",
-      "UpdateReplacePolicy": "Delete",
-    },
     "adminGroup": {
       "Properties": {
->>>>>>> 65d11e93
         "Description": "override success",
         "GroupName": "admin",
         "Precedence": 1,
@@ -376,222 +163,9 @@
       "Type": "String",
     },
   },
-<<<<<<< HEAD
-  "Resources": Object {
-    "adminMockGroup": Object {
-      "Properties": Object {
-=======
   "Resources": {
-    "LambdaCloudWatchPolicy": {
-      "Properties": {
-        "PolicyDocument": {
-          "Statement": [
-            {
-              "Action": [
-                "logs:CreateLogGroup",
-                "logs:CreateLogStream",
-                "logs:PutLogEvents",
-              ],
-              "Effect": "Allow",
-              "Resource": {
-                "Fn::Sub": [
-                  "arn:aws:logs:\${AWS::Region}:\${AWS::AccountId}:log-group:/aws/lambda/\${lambdaName}:log-stream:*",
-                  {
-                    "lambdaName": {
-                      "Ref": "RoleMapFunction",
-                    },
-                  },
-                ],
-              },
-            },
-          ],
-          "Version": "2012-10-17",
-        },
-        "PolicyName": "UserGroupLogPolicy",
-        "Roles": [
-          {
-            "Ref": "LambdaExecutionRole",
-          },
-        ],
-      },
-      "Type": "AWS::IAM::Policy",
-    },
-    "LambdaExecutionRole": {
-      "Properties": {
-        "AssumeRolePolicyDocument": {
-          "Statement": [
-            {
-              "Action": [
-                "sts:AssumeRole",
-              ],
-              "Effect": "Allow",
-              "Principal": {
-                "Service": [
-                  "lambda.amazonaws.com",
-                ],
-              },
-            },
-          ],
-          "Version": "2012-10-17",
-        },
-        "Policies": [
-          {
-            "PolicyDocument": {
-              "Statement": [
-                {
-                  "Action": [
-                    "cognito-identity:SetIdentityPoolRoles",
-                    "cognito-identity:ListIdentityPools",
-                    "cognito-identity:describeIdentityPool",
-                  ],
-                  "Effect": "Allow",
-                  "Resource": "*",
-                },
-              ],
-              "Version": "2012-10-17",
-            },
-            "PolicyName": "UserGroupExecutionPolicy",
-          },
-          {
-            "PolicyDocument": {
-              "Statement": [
-                {
-                  "Action": [
-                    "iam:PassRole",
-                  ],
-                  "Effect": "Allow",
-                  "Resource": [
-                    {
-                      "Ref": "AuthRoleArn",
-                    },
-                    {
-                      "Ref": "UnauthRoleArn",
-                    },
-                  ],
-                },
-              ],
-              "Version": "2012-10-17",
-            },
-            "PolicyName": "UserGroupPassRolePolicy",
-          },
-        ],
-        "RoleName": {
-          "Fn::If": [
-            "ShouldNotCreateEnvResources",
-            "mockResource",
-            {
-              "Fn::Join": [
-                "",
-                [
-                  "mockResource-ExecutionRole-",
-                  {
-                    "Ref": "env",
-                  },
-                ],
-              ],
-            },
-          ],
-        },
-      },
-      "Type": "AWS::IAM::Role",
-    },
-    "RoleMapFunction": {
-      "Properties": {
-        "Code": {
-          "ZipFile": "const response = require('cfn-response');
-const AWS = require('aws-sdk');
-exports.handler = (event, context) => {
-  if (event.RequestType == 'Delete') {
-    response.send(event, context, response.SUCCESS, { message: 'Request type delete' });
-  }
-  if (event.RequestType == 'Create' || event.RequestType == 'Update') {
-    let { identityPoolId, appClientID, appClientIDWeb, userPoolId, region } = event.ResourceProperties;
-    try {
-      const cognitoidentity = new AWS.CognitoIdentity();
-      let params = {
-        IdentityPoolId: identityPoolId,
-        Roles: {
-          authenticated: event.ResourceProperties.AuthRoleArn,
-          unauthenticated: event.ResourceProperties.UnauthRoleArn,
-        },
-        RoleMappings: {},
-      };
-      if (appClientIDWeb) {
-        params.RoleMappings[\`cognito-idp.\${region}.amazonaws.com/\${userPoolId}:\${appClientIDWeb}\`] = {
-          Type: 'Token',
-          AmbiguousRoleResolution: 'AuthenticatedRole',
-        };
-      }
-      if (appClientID) {
-        params.RoleMappings[\`cognito-idp.\${region}.amazonaws.com/\${userPoolId}:\${appClientID}\`] = {
-          Type: 'Token',
-          AmbiguousRoleResolution: 'AuthenticatedRole',
-        };
-      }
-      cognitoidentity.setIdentityPoolRoles(params).promise();
-      response.send(event, context, response.SUCCESS, { message: 'Successfully updated identity pool.' });
-    } catch (err) {
-      response.send(event, context, response.FAILED, { message: 'Error updating identity pool' });
-    }
-  }
-};
-",
-        },
-        "Handler": "index.handler",
-        "Role": {
-          "Fn::GetAtt": [
-            "LambdaExecutionRole",
-            "Arn",
-          ],
-        },
-        "Runtime": "nodejs16.x",
-        "Timeout": 300,
-      },
-      "Type": "AWS::Lambda::Function",
-    },
-    "RoleMapFunctionInput": {
-      "DeletionPolicy": "Delete",
-      "DependsOn": [
-        "RoleMapFunction",
-      ],
-      "Properties": {
-        "AuthRoleArn": {
-          "Ref": "AuthRoleArn",
-        },
-        "ServiceToken": {
-          "Fn::GetAtt": [
-            "RoleMapFunction",
-            "Arn",
-          ],
-        },
-        "UnauthRoleArn": {
-          "Ref": "UnauthRoleArn",
-        },
-        "appClientID": {
-          "Ref": "authmockResourceAppClientID",
-        },
-        "appClientIDWeb": {
-          "Ref": "authmockResourceAppClientIDWeb",
-        },
-        "env": {
-          "Ref": "env",
-        },
-        "identityPoolId": {
-          "Ref": "authmockResourceIdentityPoolId",
-        },
-        "region": {
-          "Ref": "AWS::Region",
-        },
-        "userPoolId": {
-          "Ref": "authmockResourceUserPoolId",
-        },
-      },
-      "Type": "Custom::LambdaCallout",
-      "UpdateReplacePolicy": "Delete",
-    },
     "adminMockGroup": {
       "Properties": {
->>>>>>> 65d11e93
         "Description": "override success",
         "GroupName": "adminMock",
         "Precedence": 2,
