import * as cdk from 'aws-cdk-lib';
import * as iam from 'aws-cdk-lib/aws-iam';
import { AmplifyAuthCognitoStack } from '../../../../provider-utils/awscloudformation/auth-stack-builder/auth-cognito-stack-builder';
import { AuthStackSynthesizer } from '../../../../provider-utils/awscloudformation/auth-stack-builder/stack-synthesizer';
import {
  AttributeType,
  CognitoStackOptions,
} from '../../../../provider-utils/awscloudformation/service-walkthrough-types/cognito-user-input-types';

describe('generateCognitoStackResources', () => {
  const props: CognitoStackOptions = {
    // eslint-disable-next-line spellcheck/spell-checker
    identityPoolName: 'issue96802f106de3_identitypool_2f106de3',
    allowUnauthenticatedIdentities: false,
    // eslint-disable-next-line spellcheck/spell-checker
    resourceNameTruncated: 'issue92f106de3',
    // eslint-disable-next-line spellcheck/spell-checker
    userPoolName: 'issue96802f106de3_userpool_2f106de3',
    autoVerifiedAttributes: ['email'],
    mfaConfiguration: 'OFF',
    mfaTypes: ['SMS Text Message'],
    smsAuthenticationMessage: 'Your authentication code is {####}',
    smsVerificationMessage: 'Your verification code is {####}',
    emailVerificationSubject: 'Your verification code',
    emailVerificationMessage: 'Your verification code is {####}',
    passwordPolicyMinLength: 8,
    passwordPolicyCharacters: [],
    requiredAttributes: ['email'],
    aliasAttributes: [],
    userpoolClientGenerateSecret: false,
    userpoolClientRefreshTokenValidity: 30,
    userpoolClientWriteAttributes: ['email'],
    userpoolClientReadAttributes: ['email'],
    // eslint-disable-next-line spellcheck/spell-checker
    userpoolClientLambdaRole: 'issue92f106de3_userpoolclient_lambda_role',
    userpoolClientSetAttributes: false,
    sharedId: '2f106de3',
    // eslint-disable-next-line spellcheck/spell-checker
    resourceName: 'issue96802f106de32f106de3',
    authSelections: 'identityPoolAndUserPool',
    useDefault: 'manual',
    thirdPartyAuth: false,
    userPoolGroups: false,
    adminQueries: false,
    triggers: {
      PreSignup: ['custom'],
    },
    hostedUI: false,
    userPoolGroupList: [],
    serviceName: 'Cognito',
    usernameCaseSensitive: false,
    useEnabledMfas: true,
    authRoleArn: {
      'Fn::GetAtt': ['AuthRole', 'Arn'],
    },
    unauthRoleArn: {
      'Fn::GetAtt': ['UnauthRole', 'Arn'],
    },
    breakCircularDependency: false,
    dependsOn: [
      {
        category: 'function',
        // eslint-disable-next-line spellcheck/spell-checker
        resourceName: 'issue96802f106de32f106de3PreSignup',
        attributes: ['Arn', 'Name'],
      },
    ],
    permissions: [],
    // eslint-disable-next-line spellcheck/spell-checker
    authTriggerConnections: [{ triggerType: 'PreSignUp', lambdaFunctionName: 'issue96802f106de32f106de3PreSignup' }],
    authProviders: [],
  };

<<<<<<< HEAD
  it('adds correct custom oauth lambda dependencies', () => {
    const testApp = new cdk.App();
    const cognitoStack = new AmplifyAuthCognitoStack(testApp, 'testCognitoStack', { synthesizer: new AuthStackSynthesizer() });
    cognitoStack.userPoolClientRole = new iam.CfnRole(cognitoStack, 'testRole', {
      assumeRolePolicyDocument: 'test policy document',
    });
    cognitoStack.deleteExistingHostedUICustomResource();
    cognitoStack.createHostedUIProviderCustomResource();
    cognitoStack.createOAuthCustomResource();
    expect(cognitoStack.oAuthCustomResource).toBeDefined();
    expect(
      cognitoStack
        .oAuthCustomResource!.node!.dependencies!.map((dep: any) => dep.logicalId)
        .map((logicalIdToken) => /testCognitoStack\.([^.]+)\.Default/.exec(logicalIdToken)![1]),
    ).toMatchInlineSnapshot(`
      Array [
        "HostedUICustomResourceInputs",
        "HostedUIProvidersCustomResourceInputs",
      ]
    `);
  });

=======
>>>>>>> d83ac111
  it('adds correct preSignUp  lambda config and permissions', () => {
    const testApp = new cdk.App();
    const cognitoStack = new AmplifyAuthCognitoStack(testApp, 'CognitoPreSignUpTriggerTest', { synthesizer: new AuthStackSynthesizer() });
    cognitoStack.generateCognitoStackResources(props);
    expect(cognitoStack.userPool?.lambdaConfig).toHaveProperty('preSignUp');
    expect(cognitoStack.lambdaConfigPermissions).toHaveProperty('UserPoolPreSignupLambdaInvokePermission');
  });

  it('disables updateAttributeSetting when autoVerified attributes not present', () => {
    const testApp = new cdk.App();
    const cognitoStack = new AmplifyAuthCognitoStack(testApp, 'CognitoPreSignUpTriggerTest', { synthesizer: new AuthStackSynthesizer() });
    const updatedProps = { ...props };
    delete updatedProps.autoVerifiedAttributes;
    cognitoStack.generateCognitoStackResources(updatedProps);
    expect(cognitoStack.userPool?.userAttributeUpdateSettings).toBeUndefined();
  });

  it('correctly adds updateAttributeSetting when autoVerifiedAttributes attributes is TOTP', () => {
    const testApp = new cdk.App();
    // eslint-disable-next-line spellcheck/spell-checker
    const cognitoStack = new AmplifyAuthCognitoStack(testApp, 'CognitoUpdateAttributesettingTest', {
      synthesizer: new AuthStackSynthesizer(),
    });
    const updatedProps: CognitoStackOptions = {
      ...props,
      userAutoVerifiedAttributeUpdateSettings: [AttributeType.PHONE_NUMBER],
    };
    cognitoStack.generateCognitoStackResources(updatedProps);
    expect(cognitoStack.userPool?.userAttributeUpdateSettings).toMatchInlineSnapshot(`
      Object {
        "attributesRequireVerificationBeforeUpdate": Array [
          "email",
        ],
      }
    `);
  });

  it('correctly adds updateAttributeSetting when autoVerifiedAttributes attributes is email', () => {
    const testApp = new cdk.App();
    // eslint-disable-next-line spellcheck/spell-checker
    const cognitoStack = new AmplifyAuthCognitoStack(testApp, 'CognitoUpdateAttributesettingTesting1', {
      synthesizer: new AuthStackSynthesizer(),
    });
    const updatedProps: CognitoStackOptions = {
      ...props,
      userAutoVerifiedAttributeUpdateSettings: [AttributeType.EMAIL],
    };
    cognitoStack.generateCognitoStackResources(updatedProps);
    expect(cognitoStack.userPool?.userAttributeUpdateSettings).toMatchInlineSnapshot(`
      Object {
        "attributesRequireVerificationBeforeUpdate": Array [
          "email",
        ],
      }
    `);
    expect(cognitoStack.userPool!.lambdaConfig).toHaveProperty('preSignUp');
    expect(cognitoStack.userPoolClientWeb!.tokenValidityUnits).toHaveProperty('refreshToken');
    expect(cognitoStack.userPoolClient!.tokenValidityUnits).toHaveProperty('refreshToken');
    expect(cognitoStack.lambdaConfigPermissions).toHaveProperty('UserPoolPreSignupLambdaInvokePermission');
  });
});<|MERGE_RESOLUTION|>--- conflicted
+++ resolved
@@ -71,31 +71,6 @@
     authProviders: [],
   };
 
-<<<<<<< HEAD
-  it('adds correct custom oauth lambda dependencies', () => {
-    const testApp = new cdk.App();
-    const cognitoStack = new AmplifyAuthCognitoStack(testApp, 'testCognitoStack', { synthesizer: new AuthStackSynthesizer() });
-    cognitoStack.userPoolClientRole = new iam.CfnRole(cognitoStack, 'testRole', {
-      assumeRolePolicyDocument: 'test policy document',
-    });
-    cognitoStack.deleteExistingHostedUICustomResource();
-    cognitoStack.createHostedUIProviderCustomResource();
-    cognitoStack.createOAuthCustomResource();
-    expect(cognitoStack.oAuthCustomResource).toBeDefined();
-    expect(
-      cognitoStack
-        .oAuthCustomResource!.node!.dependencies!.map((dep: any) => dep.logicalId)
-        .map((logicalIdToken) => /testCognitoStack\.([^.]+)\.Default/.exec(logicalIdToken)![1]),
-    ).toMatchInlineSnapshot(`
-      Array [
-        "HostedUICustomResourceInputs",
-        "HostedUIProvidersCustomResourceInputs",
-      ]
-    `);
-  });
-
-=======
->>>>>>> d83ac111
   it('adds correct preSignUp  lambda config and permissions', () => {
     const testApp = new cdk.App();
     const cognitoStack = new AmplifyAuthCognitoStack(testApp, 'CognitoPreSignUpTriggerTest', { synthesizer: new AuthStackSynthesizer() });
