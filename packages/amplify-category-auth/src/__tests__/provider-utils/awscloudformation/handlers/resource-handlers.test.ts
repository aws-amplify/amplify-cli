--- conflicted
+++ resolved
@@ -50,15 +50,9 @@
 const saveCLIInputPayloadMock = jest.fn();
 AuthInputStateMock.mockImplementation(
   () =>
-<<<<<<< HEAD
-    (({
-      saveCLIInputPayload: saveCLIInputPayloadMock,
-    } as unknown) as AuthInputState),
-=======
     ({
       saveCLIInputPayload: saveCLIInputPayloadMock,
     } as unknown as AuthInputState),
->>>>>>> 78c08eb4
 );
 
 describe('getUpdateAuthHandler', () => {
