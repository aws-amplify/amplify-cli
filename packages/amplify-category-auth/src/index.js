--- conflicted
+++ resolved
@@ -25,12 +25,9 @@
 const { stateManager } = require('amplify-cli-core');
 const { JSONUtilities } = require('amplify-cli-core/lib/jsonUtilities');
 const { headlessImport } = require('./provider-utils/awscloudformation/import');
-<<<<<<< HEAD
 const { AuthParameters } = require('./provider-utils/awscloudformation/import/types');
-
-=======
 const { getSupportedServices } = require('./provider-utils/supported-services');
->>>>>>> f3044eef
+
 const {
   doesConfigurationIncludeSMS,
   loadResourceParameters,
@@ -411,10 +408,6 @@
       const providerPlugin = context.amplify.getPluginInstance(context, provider);
       const cognito = await providerPlugin.createCognitoUserPoolService(context);
       const identity = await providerPlugin.createIdentityPoolService(context);
-<<<<<<< HEAD
-      const { JSONUtilities } = require('amplify-cli-core/lib/jsonUtilities');
-=======
->>>>>>> f3044eef
       const { userPoolId, identityPoolId, nativeClientId, webClientId } = JSONUtilities.parse(headlessPayload);
       const projectConfig = context.amplify.getProjectConfig();
       const resourceName = projectConfig.projectName.toLowerCase().replace(/[^A-Za-z0-9_]+/g, '_');
