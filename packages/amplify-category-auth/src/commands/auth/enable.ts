<<<<<<< HEAD
import { $TSContext } from 'amplify-cli-core';
=======
import { $TSContext } from '@aws-amplify/amplify-cli-core';
>>>>>>> e927af26
import { printer } from '@aws-amplify/amplify-prompts';
import * as path from 'path';
import { projectHasAuth } from '../../provider-utils/awscloudformation/utils/project-has-auth';
import { getSupportedServices } from '../../provider-utils/supported-services';

export const name = 'enable';
export const category = 'auth';
export const alias = ['add'];

export const run = async (context: $TSContext) => {
  if (projectHasAuth(context)) {
    return undefined;
  }
  const { amplify } = context;
  const serviceSelectionPromptResult = await amplify.serviceSelectionPrompt(context, category, getSupportedServices());
  const providerController = await import(path.join(`..`, `..`, `provider-utils`, `${serviceSelectionPromptResult.providerName}`, `index`));
  if (!providerController) {
    printer.error('Provider not configured for this category');
    return undefined;
  }
  return providerController.addResource(context, serviceSelectionPromptResult.service);
};<|MERGE_RESOLUTION|>--- conflicted
+++ resolved
@@ -1,8 +1,4 @@
-<<<<<<< HEAD
-import { $TSContext } from 'amplify-cli-core';
-=======
 import { $TSContext } from '@aws-amplify/amplify-cli-core';
->>>>>>> e927af26
 import { printer } from '@aws-amplify/amplify-prompts';
 import * as path from 'path';
 import { projectHasAuth } from '../../provider-utils/awscloudformation/utils/project-has-auth';
