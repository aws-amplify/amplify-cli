--- conflicted
+++ resolved
@@ -13,24 +13,6 @@
     const userPoolId = event.ResourceProperties.userPoolId;
     const hostedUIProviderMeta = JSON.parse(event.ResourceProperties.hostedUIProviderMeta);
 
-<<<<<<< HEAD
-    const deleteIdentityProvider = (providerName) => {
-      const params = { ProviderName: providerName, UserPoolId: userPoolId };
-      return identity.deleteIdentityProvider(params).promise();
-    };
-
-    // Only 1 update can be sent at a time, so the SDK calls need to be run synchronously
-    hostedUIProviderMeta.forEach(async ({ ProviderName }) => {
-      await deleteIdentityProvider(ProviderName).catch((error) => {
-        if (!error?.code?.toString()?.match(/NotFoundException/)) {
-          response.send(event, context, response.FAILED, error);
-          throw error;
-        } else {
-          console.log('Not Found', ProviderName);
-        }
-      });
-    });
-=======
     for (const { ProviderName } of hostedUIProviderMeta) {
       try {
         const params = { ProviderName, UserPoolId: userPoolId };
@@ -44,7 +26,6 @@
         }
       }
     }
->>>>>>> a85b924e
 
     response.send(event, context, response.SUCCESS);
   } catch (err) {
