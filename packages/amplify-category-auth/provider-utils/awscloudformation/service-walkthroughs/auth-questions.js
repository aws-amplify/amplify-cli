const inquirer = require('inquirer');
const chalk = require('chalk');
const chalkpipe = require('chalk-pipe');
const { uniq, pullAll } = require('lodash');
const path = require('path');
const { Sort } = require('enquirer');
// const { parseTriggerSelections } = require('../utils/trigger-flow-auth-helper');
const { authProviders, attributeProviderMap, capabilities } = require('../assets/string-maps');

const category = 'auth';

async function serviceWalkthrough(context, defaultValuesFilename, stringMapsFilename, serviceMetadata, coreAnswers = {}) {
  const { inputs } = serviceMetadata;
  const { amplify } = context;
  const { parseInputs } = require(`${__dirname}/../question-factories/core-questions.js`);
  const projectType = amplify.getProjectConfig().frontend;
  const defaultValuesSrc = `${__dirname}/../assets/${defaultValuesFilename}`;
  const { getAllDefaults } = require(defaultValuesSrc);
  let userPoolGroupList = context.amplify.getUserPoolGroupList(context);
  let adminQueryGroup;

  handleUpdates(context, coreAnswers);

  // QUESTION LOOP
  let j = 0;
  while (j < inputs.length) {
    const questionObj = inputs[j];

    // CREATE QUESTION OBJECT
    const q = await parseInputs(questionObj, amplify, defaultValuesFilename, stringMapsFilename, coreAnswers, context);

    // ASK QUESTION
    const answer = await inquirer.prompt(q);

    if (answer.userPoolGroups === true) {
      userPoolGroupList = await updateUserPoolGroups(context);
    }

    if (answer.adminQueries === true) {
      adminQueryGroup = await updateAdminQuery(context, userPoolGroupList);
    }

    if (answer.triggers && answer.triggers !== '{}') {
      const tempTriggers = context.updatingAuth && context.updatingAuth.triggers ? JSON.parse(context.updatingAuth.triggers) : {};
      const selectionMetadata = capabilities;

      /* eslint-disable no-loop-func */
      selectionMetadata.forEach(s => {
        Object.keys(s.triggers).forEach(t => {
          if (!tempTriggers[t] && answer.triggers.includes(s.value)) {
            tempTriggers[t] = s.triggers[t];
          } else if (tempTriggers[t] && answer.triggers.includes(s.value)) {
            tempTriggers[t] = uniq(tempTriggers[t].concat(s.triggers[t]));
          } else if (tempTriggers[t] && !answer.triggers.includes(s.value)) {
            const tempForDiff = Object.assign([], tempTriggers[t]);
            const remainder = pullAll(tempForDiff, s.triggers[t]);
            if (remainder && remainder.length > 0) {
              tempTriggers[t] = remainder;
            } else {
              delete tempTriggers[t];
            }
          }
        });
      });
      answer.triggers = tempTriggers;
    }

    // LEARN MORE BLOCK
    if (new RegExp(/learn/i).test(answer[questionObj.key]) && questionObj.learnMore) {
      const helpText = `\n${questionObj.learnMore.replace(new RegExp('[\\n]', 'g'), '\n\n')}\n\n`;
      questionObj.prefix = chalkpipe(null, chalk.green)(helpText);
      // ITERATOR BLOCK
    } else if (
      /*
        if the input has an 'iterator' value, we generate a loop which uses the iterator value as a
        key to find the array of values it should splice into.
      */
      questionObj.iterator &&
      answer[questionObj.key] &&
      answer[questionObj.key].length > 0
    ) {
      const replacementArray = context.updatingAuth[questionObj.iterator];
      for (let t = 0; t < answer[questionObj.key].length; t += 1) {
        questionObj.validation = questionObj.iteratorValidation;
        const newValue = await inquirer.prompt({
          name: 'updated',
          message: `Update ${answer[questionObj.key][t]}`,
          validate: amplify.inputValidation(questionObj),
        });
        replacementArray.splice(replacementArray.indexOf(answer[questionObj.key][t]), 1, newValue.updated);
      }
      j += 1;
      // ADD-ANOTHER BLOCK
    } else if (questionObj.addAnotherLoop && Object.keys(answer).length > 0) {
      /*
        if the input has an 'addAnotherLoop' value, we first make sure that the answer
        will be recorded as an array index, and if it is already an array we push the new value.
        We then ask the user if they want to add another url.  If not, we increment our counter (j)
        so that the next question is appears in the prompt.  If the counter isn't incremented,
        the same question is reapated.
      */
      if (!coreAnswers[questionObj.key]) {
        answer[questionObj.key] = [answer[questionObj.key]];
        coreAnswers = { ...coreAnswers, ...answer };
      } else {
        coreAnswers[questionObj.key].push(answer[questionObj.key]);
      }
      const addAnother = await inquirer.prompt({
        name: 'repeater',
        type: 'confirm',
        default: false,
        message: `Do you want to add another ${questionObj.addAnotherLoop}`,
      });
      if (!addAnother.repeater) {
        j += 1;
      }
    } else if (questionObj.key === 'updateFlow') {
      /*
        if the user selects a default or fully manual config option during an update,
        we set the useDefault value so that the appropriate questions are displayed
      */
      if (answer.updateFlow === 'updateUserPoolGroups') {
        userPoolGroupList = await updateUserPoolGroups(context);
      } else if (answer.updateFlow === 'updateAdminQueries') {
        adminQueryGroup = await updateAdminQuery(context, userPoolGroupList);
      } else if (['manual', 'defaultSocial', 'default'].includes(answer.updateFlow)) {
        answer.useDefault = answer.updateFlow;
        if (answer.useDefault === 'defaultSocial') {
          coreAnswers.hostedUI = true;
        }
        delete answer.updateFlow;
      }
      coreAnswers = { ...coreAnswers, ...answer };
      j += 1;
    } else if (!context.updatingAuth && answer.useDefault && ['default', 'defaultSocial'].includes(answer.useDefault)) {
      // if the user selects defaultSocial, we set hostedUI to true to avoid reasking this question
      coreAnswers = { ...coreAnswers, ...answer };
      coreAnswers.authSelections = 'identityPoolAndUserPool';
      if (coreAnswers.useDefault === 'defaultSocial') {
        coreAnswers.hostedUI = true;
      }
      j += 1;
    } else {
      coreAnswers = { ...coreAnswers, ...answer };
      j += 1;
    }
  }

  // POST-QUESTION LOOP PARSING

  // if user selects user pool only, ensure that we clean id pool options
  if (coreAnswers.authSelections === 'userPoolOnly' && context.updatingAuth) {
    context.print.warning(
      `Warning! Your existing IdentityPool: ${context.updatingAuth.identityPoolName} will be deleted upon the next “amplify push”!`,
    );
    delete context.updatingAuth.identityPoolName;
    delete context.updatingAuth.allowUnauthenticatedIdentities;
    delete context.updatingAuth.thirdPartyAuth;
    delete context.updatingAuth.authProviders;
    delete context.updatingAuth.facebookAppId;
    delete context.updatingAuth.oidcAppId;
    delete context.updatingAuth.googleClientId;
    delete context.updatingAuth.googleIos;
    delete context.updatingAuth.googleAndroid;
    delete context.updatingAuth.amazonAppId;
  }

  // formatting data for identity pool providers
  if (coreAnswers.thirdPartyAuth) {
    identityPoolProviders(coreAnswers, projectType);
  }

  // ask manual trigger flow question
  if (coreAnswers.authSelections !== 'identityPoolOnly' && !['init', 'checkout'].includes(context.commandName)) {
    if (coreAnswers.useDefault === 'manual') {
      coreAnswers.triggers = await lambdaFlow(context, coreAnswers.triggers);
    }
  }

  // formatting data for user pool providers / hosted UI
  if (coreAnswers.authProvidersUserPool) {
    /* eslint-disable */
    coreAnswers = Object.assign(coreAnswers, userPoolProviders(coreAnswers.authProvidersUserPool, coreAnswers, context.updatingAuth));
    /* eslint-enable */
  }

  // formatting oAuthMetaData
  structureoAuthMetaData(coreAnswers, context, getAllDefaults, amplify);

  if (coreAnswers.usernameAttributes && !Array.isArray(coreAnswers.usernameAttributes)) {
    if (coreAnswers.usernameAttributes === 'username') {
      delete coreAnswers.usernameAttributes;
    } else {
      coreAnswers.usernameAttributes = coreAnswers.usernameAttributes.split();
    }
  }

  return {
    ...coreAnswers,
    userPoolGroupList,
    adminQueryGroup,
  };
}

async function updateUserPoolGroups(context) {
  let userPoolGroupList = [];
  let existingGroups;

  const userGroupParamsPath = path.join(
    context.amplify.pathManager.getBackendDirPath(),
    'auth',
    'userPoolGroups',
    'user-pool-group-precedence.json',
  );

  try {
    existingGroups = context.amplify.readJsonFile(userGroupParamsPath);
    userPoolGroupList = existingGroups.map(e => e.groupName);
  } catch (e) {
    existingGroups = null;
  }

  if (existingGroups) {
    // eslint-disable-next-line
    const deletionChoices = existingGroups.map(e => {
      return { name: e.groupName, value: e.groupName };
    });

    const deletionAnswer = await inquirer.prompt([
      {
        name: 'groups2BeDeleted',
        type: 'checkbox',
        message: 'Select any user pool groups you want to delete:',
        choices: deletionChoices,
      },
    ]);

    userPoolGroupList = userPoolGroupList.filter(i => !deletionAnswer.groups2BeDeleted.includes(i));
  }

  let answer;

  /* Must be sure to ask this question in the event that it is the
  first time in the user pool group flow, or it is an update but
  the user has deleted all existing groups. If they want to delete
  all groups they should just delete the resource */
  if (userPoolGroupList.length < 1) {
    answer = await inquirer.prompt([
      {
        name: 'userPoolGroupName',
        type: 'input',
        message: 'Provide a name for your user pool group:',
        validate: context.amplify.inputValidation({
          validation: {
            operator: 'regex',
            value: '^[a-zA-Z0-9]+$',
            onErrorMsg: 'Resource name should be alphanumeric',
          },
          required: true,
        }),
      },
    ]);
    userPoolGroupList.push(answer.userPoolGroupName);
  }

  let addAnother = await inquirer.prompt({
    name: 'repeater',
    type: 'confirm',
    default: false,
    message: 'Do you want to add another User Pool Group',
  });

  while (addAnother.repeater === true) {
    answer = await inquirer.prompt([
      {
        name: 'userPoolGroupName',
        type: 'input',
        message: 'Provide a name for your user pool group:',
        validate: context.amplify.inputValidation({
          validation: {
            operator: 'regex',
            value: '^[a-zA-Z0-9]+$',
            onErrorMsg: 'Resource name should be alphanumeric',
          },
          required: true,
        }),
      },
    ]);

    userPoolGroupList.push(answer.userPoolGroupName);

    addAnother = await inquirer.prompt({
      name: 'repeater',
      type: 'confirm',
      default: false,
      message: 'Do you want to add another User Pool Group',
    });
  }

  // Get distinct list
  const distinctSet = new Set(userPoolGroupList);
  userPoolGroupList = Array.from(distinctSet);

  // Sort the Array to get precedence
  let sortedUserPoolGroupList = [];

  if (userPoolGroupList && userPoolGroupList.length > 0) {
    const sortPrompt = new Sort({
      name: 'sortUserPools',
      hint: `(Use ${chalk.green.bold('<shift>+<right/left>')} to change the order)`,
      message: 'Sort the user pool groups in order of preference',
      choices: userPoolGroupList,
      shiftLeft(...args) {
        return this.shiftUp(...args);
      },
      shiftRight(...args) {
        return this.shiftDown(...args);
      },
    });

    sortedUserPoolGroupList = await sortPrompt.run();
  }
  return sortedUserPoolGroupList;
}

async function updateAdminQuery(context, userPoolGroupList) {
  let adminGroup;
  // Clone user pool group list
  const userPoolGroupListClone = userPoolGroupList.slice(0);
  if (await context.amplify.confirmPrompt.run('Do you want to restrict access to the admin queries API to a specific Group')) {
    userPoolGroupListClone.push('Enter a custom group');

    const adminGroupAnswer = await inquirer.prompt([
      {
        name: 'adminGroup',
        type: 'list',
        message: 'Select the group to restrict access with:',
        choices: userPoolGroupListClone,
      },
    ]);

    if (adminGroupAnswer.adminGroup === 'Enter a custom group') {
      const temp = await inquirer.prompt([
        {
          name: 'userPoolGroupName',
          type: 'input',
          message: 'Provide a group name:',
          validate: context.amplify.inputValidation({
            validation: {
              operator: 'regex',
              value: '^[a-zA-Z0-9]+$',
              onErrorMsg: 'Resource name should be alphanumeric',
            },
            required: true,
          }),
        },
      ]);
      adminGroup = temp.userPoolGroupName;
    } else {
      ({ adminGroup } = adminGroupAnswer);
    }
  }
  return adminGroup;
}

/*
  Create key/value pairs of third party auth providers,
  where key = name accepted by updateIdentityPool API call and value = id entered by user
*/
function identityPoolProviders(coreAnswers, projectType) {
  coreAnswers.selectedParties = {};
  authProviders.forEach(e => {
    // don't send google value in cf if native project, since we need to make an openid provider
    if (projectType === 'javascript' || e.answerHashKey !== 'googleClientId') {
      if (coreAnswers[e.answerHashKey]) {
        coreAnswers.selectedParties[e.value] = coreAnswers[e.answerHashKey];
      }
      /*
        certain third party providers require multiple values,
        which Cognito requires to be a concatenated string -
        so here we build the string using 'concatKeys' defined in the thirdPartyMap
      */
      if (coreAnswers[e.answerHashKey] && e.concatKeys) {
        e.concatKeys.forEach(i => {
          coreAnswers.selectedParties[e.value] = coreAnswers.selectedParties[e.value].concat(';', coreAnswers[i]);
        });
      }
    }
  });
  if (projectType !== 'javascript' && coreAnswers.authProviders.includes('accounts.google.com')) {
    coreAnswers.audiences = [coreAnswers.googleClientId];
    if (projectType === 'ios') {
      coreAnswers.audiences.push(coreAnswers.googleIos);
    } else if (projectType === 'android') {
      coreAnswers.audiences.push(coreAnswers.googleAndroid);
    }
  }
  coreAnswers.selectedParties = JSON.stringify(coreAnswers.selectedParties);
}

/*
  Format hosted UI providers data per lambda spec
  hostedUIProviderMeta is saved in parameters.json.
  hostedUIprovierCreds is saved in team-providers.
*/
function userPoolProviders(oAuthProviders, coreAnswers, prevAnswers) {
  if (coreAnswers.useDefault === 'default') {
    return null;
  }
  const answers = Object.assign(prevAnswers || {}, coreAnswers);
  const attributesForMapping = answers.requiredAttributes
    ? JSON.parse(JSON.stringify(answers.requiredAttributes)).concat('username')
    : ['email', 'username'];
  const res = {};
  if (oAuthProviders) {
    res.hostedUIProviderMeta = JSON.stringify(
      oAuthProviders.map(el => {
        const delimmiter = el === 'Facebook' ? ',' : ' ';
        const scopes = el === 'OIDC' ? JSON.parse(answers.oidcAppOIDCAuthorizeScopes) : [];
        const maps = el === 'OIDC' ? JSON.parse(answers.oidcAppOIDCAttributesMapping) : {};
        attributesForMapping.forEach(a => {
          const attributeKey = attributeProviderMap[a];
          if (attributeKey && attributeKey[`${el.toLowerCase()}`] && attributeKey[`${el.toLowerCase()}`].scope) {
            if (scopes.indexOf(attributeKey[`${el.toLowerCase()}`].scope) === -1) {
              scopes.push(attributeKey[`${el.toLowerCase()}`].scope);
            }
          }
          if (el === 'Google' && !scopes.includes('openid')) {
            scopes.unshift('openid');
          }
          if (attributeKey && attributeKey[`${el.toLowerCase()}`] && attributeKey[`${el.toLowerCase()}`].attr) {
            maps[a] = attributeKey[`${el.toLowerCase()}`].attr;
          }
        });
        return {
          ProviderName: el,
          authorize_scopes: scopes.join(delimmiter),
          oidc_issuer: answers.oidcAppOIDCIssuer,
          attributes_request_method: answers.oidcAppOIDCAttributesRequestMethod,
          AttributeMapping: maps,
        };
      }),
    );
    res.hostedUIProviderCreds = JSON.stringify(
      oAuthProviders.map(el => ({
        ProviderName: el,
        client_id: coreAnswers[`${el.toLowerCase()}AppIdUserPool`],
<<<<<<< HEAD
        client_secret: coreAnswers[`${el.toLowerCase()}AppSecretUserPool`]
      }))
=======
        client_secret: coreAnswers[`${el.toLowerCase()}AppSecretUserPool`],
      })),
>>>>>>> 183e2013
    );
  }
  return res;
}

/*
  Format hosted UI oAuth data per lambda spec
*/
function structureoAuthMetaData(coreAnswers, context, defaults, amplify) {
  if (coreAnswers.useDefault === 'default' && context.updatingAuth) {
    delete context.updatingAuth.oAuthMetadata;
    return null;
  }
  const prev = context.updatingAuth ? context.updatingAuth : {};
  const answers = Object.assign(prev, coreAnswers);
  let { AllowedOAuthFlows, AllowedOAuthScopes, CallbackURLs, LogoutURLs } = answers;
  if (CallbackURLs && coreAnswers.newCallbackURLs) {
    CallbackURLs = CallbackURLs.concat(coreAnswers.newCallbackURLs);
  } else if (coreAnswers.newCallbackURLs) {
    CallbackURLs = coreAnswers.newCallbackURLs;
  }
  if (LogoutURLs && coreAnswers.newLogoutURLs) {
    LogoutURLs = LogoutURLs.concat(coreAnswers.newLogoutURLs);
  } else if (coreAnswers.newLogoutURLs) {
    LogoutURLs = coreAnswers.newLogoutURLs;
  }

  if (CallbackURLs && LogoutURLs) {
    if (!answers.AllowedOAuthScopes) {
      /* eslint-disable */
      AllowedOAuthScopes = defaults(amplify.getProjectDetails(amplify)).AllowedOAuthScopes;
    }
    if (!answers.AllowedOAuthFlows) {
      AllowedOAuthFlows = defaults(amplify.getProjectDetails(amplify)).AllowedOAuthFlows;
      /* eslint-enable */
    } else {
      AllowedOAuthFlows = Array.isArray(AllowedOAuthFlows) ? AllowedOAuthFlows : [AllowedOAuthFlows];
    }
  }

  if (AllowedOAuthFlows && AllowedOAuthScopes && CallbackURLs && LogoutURLs) {
    coreAnswers.oAuthMetadata = JSON.stringify({
      AllowedOAuthFlows,
      AllowedOAuthScopes,
      CallbackURLs,
      LogoutURLs,
    });
  }

  return coreAnswers;
}

/*
  Deserialize oAuthData for CLI update flow
*/
function parseOAuthMetaData(previousAnswers) {
  if (previousAnswers && previousAnswers.oAuthMetadata) {
    previousAnswers = Object.assign(previousAnswers, JSON.parse(previousAnswers.oAuthMetadata));
    delete previousAnswers.oAuthMetadata;
  }
}

/*
  Deserialize oAuthCredentials for CLI update flow
*/
function parseOAuthCreds(providers, metadata, envCreds) {
  const providerKeys = {};
  try {
    const parsedMetaData = JSON.parse(metadata);
    const parsedCreds = JSON.parse(envCreds);
    providers.forEach(el => {
      try {
        const provider = parsedMetaData.find(i => i.ProviderName === el);
        const creds = parsedCreds.find(i => i.ProviderName === el);
        providerKeys[`${el.toLowerCase()}AppIdUserPool`] = creds.client_id;
        providerKeys[`${el.toLowerCase()}AppSecretUserPool`] = creds.client_secret;
        providerKeys[`${el.toLowerCase()}AppOIDCIssuer`] = creds.oidc_issuer;
        providerKeys[`${el.toLowerCase()}AuthorizeScopes`] = provider.authorize_scopes.split(',');
      } catch (e) {
        return null;
      }
    });
  } catch (e) {
    return {};
  }
  return providerKeys;
}

/*
  Handle updates
*/
function handleUpdates(context, coreAnswers) {
  if (context.updatingAuth && context.updatingAuth.triggers) {
    coreAnswers.triggers = {};
    coreAnswers.triggers = context.updatingAuth.triggers;
  }

  if (context.updatingAuth && context.updatingAuth.oAuthMetadata) {
    parseOAuthMetaData(context.updatingAuth);
  }

  if (context.updatingAuth && context.updatingAuth.authProvidersUserPool) {
    const { resourceName, authProvidersUserPool, hostedUIProviderMeta } = context.updatingAuth;
    const { hostedUIProviderCreds } = context.amplify.loadEnvResourceParameters(context, 'auth', resourceName);
    /* eslint-disable */
    const oAuthCreds = parseOAuthCreds(authProvidersUserPool, hostedUIProviderMeta, hostedUIProviderCreds);
    /* eslint-enable */
    context.updatingAuth = Object.assign(context.updatingAuth, oAuthCreds);
  }

  if (context.updatingAuth && context.updatingAuth.authSelections === 'identityPoolOnly') {
    coreAnswers.authSelections = 'identityPoolAndUserPool';
  }
}

/*
  Adding lambda triggers
*/
async function lambdaFlow(context, answers) {
  const triggers = await context.amplify.triggerFlow(context, 'cognito', 'auth', answers);
  return triggers || answers;
}

function getIAMPolicies(resourceName, crudOptions) {
  let policy = {};
  const actions = [];

  crudOptions.forEach(crudOption => {
    switch (crudOption) {
      case 'create':
        actions.push(
          'cognito-idp:ConfirmSignUp',
          'cognito-idp:AdminCreateUser',
          'cognito-idp:CreateUserImportJob',
          'cognito-idp:AdminSetUserSettings',
          'cognito-idp:AdminLinkProviderForUser',
          'cognito-idp:CreateIdentityProvider',
          'cognito-idp:AdminConfirmSignUp',
          'cognito-idp:AdminDisableUser',
          'cognito-idp:AdminRemoveUserFromGroup',
          'cognito-idp:SetUserMFAPreference',
          'cognito-idp:SetUICustomization',
          'cognito-idp:SignUp',
          'cognito-idp:VerifyUserAttribute',
          'cognito-idp:SetRiskConfiguration',
          'cognito-idp:StartUserImportJob',
          'cognito-idp:AdminSetUserPassword',
          'cognito-idp:AssociateSoftwareToken',
          'cognito-idp:CreateResourceServer',
          'cognito-idp:RespondToAuthChallenge',
          'cognito-idp:CreateUserPoolClient',
          'cognito-idp:AdminUserGlobalSignOut',
          'cognito-idp:GlobalSignOut',
          'cognito-idp:AddCustomAttributes',
          'cognito-idp:CreateGroup',
          'cognito-idp:CreateUserPool',
          'cognito-idp:AdminForgetDevice',
          'cognito-idp:AdminAddUserToGroup',
          'cognito-idp:AdminRespondToAuthChallenge',
          'cognito-idp:ForgetDevice',
          'cognito-idp:CreateUserPoolDomain',
          'cognito-idp:AdminEnableUser',
          'cognito-idp:AdminUpdateDeviceStatus',
          'cognito-idp:StopUserImportJob',
          'cognito-idp:InitiateAuth',
          'cognito-idp:AdminInitiateAuth',
          'cognito-idp:AdminSetUserMFAPreference',
          'cognito-idp:ConfirmForgotPassword',
          'cognito-idp:SetUserSettings',
          'cognito-idp:VerifySoftwareToken',
          'cognito-idp:AdminDisableProviderForUser',
          'cognito-idp:SetUserPoolMfaConfig',
          'cognito-idp:ChangePassword',
          'cognito-idp:ConfirmDevice',
          'cognito-idp:AdminResetUserPassword',
          'cognito-idp:ResendConfirmationCode',
        );
        break;
      case 'update':
        actions.push(
          'cognito-idp:ForgotPassword',
          'cognito-idp:UpdateAuthEventFeedback',
          'cognito-idp:UpdateResourceServer',
          'cognito-idp:UpdateUserPoolClient',
          'cognito-idp:AdminUpdateUserAttributes',
          'cognito-idp:UpdateUserAttributes',
          'cognito-idp:UpdateUserPoolDomain',
          'cognito-idp:UpdateIdentityProvider',
          'cognito-idp:UpdateGroup',
          'cognito-idp:AdminUpdateAuthEventFeedback',
          'cognito-idp:UpdateDeviceStatus',
          'cognito-idp:UpdateUserPool',
        );
        break;
      case 'read':
        actions.push(
          'cognito-identity:Describe*',
          'cognito-identity:Get*',
          'cognito-identity:List*',
          'cognito-idp:Describe*',
          'cognito-idp:AdminGetDevice',
          'cognito-idp:AdminGetUser',
          'cognito-idp:AdminList*',
          'cognito-idp:List*',
          'cognito-sync:Describe*',
          'cognito-sync:Get*',
          'cognito-sync:List*',
          'iam:ListOpenIdConnectProviders',
          'iam:ListRoles',
          'sns:ListPlatformApplications',
        );
        break;
      case 'delete':
        actions.push(
          'cognito-idp:DeleteUserPoolDomain',
          'cognito-idp:DeleteResourceServer',
          'cognito-idp:DeleteGroup',
          'cognito-idp:AdminDeleteUserAttributes',
          'cognito-idp:DeleteUserPoolClient',
          'cognito-idp:DeleteUserAttributes',
          'cognito-idp:DeleteUserPool',
          'cognito-idp:AdminDeleteUser',
          'cognito-idp:DeleteIdentityProvider',
          'cognito-idp:DeleteUser',
        );
        break;
      default:
        console.log(`${crudOption} not supported`);
    }
  });

  policy = {
    Effect: 'Allow',
    Action: actions,
    Resource: [
      {
        'Fn::Join': [
          '',
          [
            'arn:aws:cognito-idp:',
            { Ref: 'AWS::Region' },
            ':',
            { Ref: 'AWS::AccountId' },
            ':userpool/',
            {
              Ref: `${category}${resourceName}UserPoolId`,
            },
          ],
        ],
      },
    ],
  };

  const attributes = ['UserPoolId'];

  return { policy, attributes };
}

module.exports = {
  serviceWalkthrough,
  userPoolProviders,
  parseOAuthCreds,
  structureoAuthMetaData,
  getIAMPolicies,
};<|MERGE_RESOLUTION|>--- conflicted
+++ resolved
@@ -445,13 +445,8 @@
       oAuthProviders.map(el => ({
         ProviderName: el,
         client_id: coreAnswers[`${el.toLowerCase()}AppIdUserPool`],
-<<<<<<< HEAD
-        client_secret: coreAnswers[`${el.toLowerCase()}AppSecretUserPool`]
-      }))
-=======
         client_secret: coreAnswers[`${el.toLowerCase()}AppSecretUserPool`],
       })),
->>>>>>> 183e2013
     );
   }
   return res;
