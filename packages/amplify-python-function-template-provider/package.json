{
<<<<<<< HEAD
  "name": "amplify-python-function-template-provider",
  "version": "1.3.17-cdkv2.2",
=======
  "name": "@aws-amplify/amplify-python-function-template-provider",
  "version": "1.3.17-beta.4",
>>>>>>> 811165ee
  "description": "Python templates supplied by the Amplify Team",
  "repository": {
    "type": "git",
    "url": "https://github.com/aws-amplify/amplify-cli.git",
    "directory": "packages/amplify-python-function-template-provider"
  },
  "author": "Amazon Web Services",
  "license": "Apache-2.0",
  "main": "lib/index.js",
  "keywords": [
    "aws",
    "amplify",
    "lambda",
    "python"
  ],
  "publishConfig": {
    "access": "public"
  },
  "scripts": {
    "build": "tsc",
    "clean": "rimraf lib tsconfig.tsbuildinfo node_modules",
    "extract-api": "ts-node ../../scripts/extract-api.ts"
  },
  "dependencies": {
<<<<<<< HEAD
    "amplify-function-plugin-interface": "1.9.6-cdkv2.2"
=======
    "amplify-function-plugin-interface": "1.9.6-beta.4"
>>>>>>> 811165ee
  },
  "devDependencies": {
    "@types/node": "^12.12.6"
  }
}<|MERGE_RESOLUTION|>--- conflicted
+++ resolved
@@ -1,11 +1,6 @@
 {
-<<<<<<< HEAD
-  "name": "amplify-python-function-template-provider",
+  "name": "@aws-amplify/amplify-python-function-template-provider",
   "version": "1.3.17-cdkv2.2",
-=======
-  "name": "@aws-amplify/amplify-python-function-template-provider",
-  "version": "1.3.17-beta.4",
->>>>>>> 811165ee
   "description": "Python templates supplied by the Amplify Team",
   "repository": {
     "type": "git",
@@ -30,11 +25,7 @@
     "extract-api": "ts-node ../../scripts/extract-api.ts"
   },
   "dependencies": {
-<<<<<<< HEAD
     "amplify-function-plugin-interface": "1.9.6-cdkv2.2"
-=======
-    "amplify-function-plugin-interface": "1.9.6-beta.4"
->>>>>>> 811165ee
   },
   "devDependencies": {
     "@types/node": "^12.12.6"
