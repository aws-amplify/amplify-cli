--- conflicted
+++ resolved
@@ -7,12 +7,8 @@
   "author": "Amazon Web Services",
   "license": "Apache-2.0",
   "dependencies": {
-<<<<<<< HEAD
     "@aws-amplify/amplify-environment-parameters": "1.0.0",
-    "amplify-cli-core": "2.9.0",
-=======
     "amplify-cli-core": "2.10.0",
->>>>>>> bedc27d8
     "archiver": "^5.3.0",
     "chalk": "^4.1.1",
     "cli-table3": "^0.6.0",
