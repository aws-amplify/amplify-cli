--- conflicted
+++ resolved
@@ -7,12 +7,8 @@
   "author": "Amazon Web Services",
   "license": "Apache-2.0",
   "dependencies": {
-<<<<<<< HEAD
     "@aws-amplify/amplify-environment-parameters": "1.0.0",
-    "amplify-cli-core": "2.12.0",
-=======
     "amplify-cli-core": "3.0.0",
->>>>>>> 49cd5412
     "archiver": "^5.3.0",
     "chalk": "^4.1.1",
     "cli-table3": "^0.6.0",
