--- conflicted
+++ resolved
@@ -1,23 +1,14 @@
 {
   "name": "amplify-console-hosting",
-<<<<<<< HEAD
-  "version": "2.3.4-cdkv2.5",
-=======
   "version": "2.4.1",
->>>>>>> bf023e66
   "description": "cli plugin for AWS Amplify Console hosting",
   "main": "lib/index.js",
   "types": "lib/index.d.ts",
   "author": "Amazon Web Services",
   "license": "Apache-2.0",
   "dependencies": {
-<<<<<<< HEAD
-    "@aws-amplify/amplify-environment-parameters": "1.2.0-cdkv2.5",
+    "@aws-amplify/amplify-environment-parameters": "1.3.3",
     "amplify-cli-core": "4.0.0-cdkv2.5",
-=======
-    "@aws-amplify/amplify-environment-parameters": "1.3.3",
-    "amplify-cli-core": "4.0.0-beta.4",
->>>>>>> bf023e66
     "archiver": "^5.3.0",
     "chalk": "^4.1.1",
     "cli-table3": "^0.6.0",
