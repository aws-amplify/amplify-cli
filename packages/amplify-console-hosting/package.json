{
  "name": "@aws-amplify/amplify-console-hosting",
<<<<<<< HEAD
  "version": "2.5.38-next-7.0",
=======
  "version": "2.5.38",
>>>>>>> ef7f5ebe
  "description": "cli plugin for AWS Amplify Console hosting",
  "main": "lib/index.js",
  "types": "lib/index.d.ts",
  "author": "Amazon Web Services",
  "license": "Apache-2.0",
  "dependencies": {
<<<<<<< HEAD
    "@aws-amplify/amplify-cli-core": "4.4.1-next-7.0",
    "@aws-amplify/amplify-environment-parameters": "1.9.19-next-7.0",
=======
    "@aws-amplify/amplify-cli-core": "4.4.1",
    "@aws-amplify/amplify-environment-parameters": "1.9.19",
>>>>>>> ef7f5ebe
    "archiver": "^5.3.0",
    "chalk": "^4.1.1",
    "cli-table3": "^0.6.0",
    "execa": "^5.1.1",
    "fs-extra": "^8.1.0",
    "glob": "^7.2.0",
    "inquirer": "^7.3.3",
    "node-fetch": "^2.6.7",
    "ora": "^4.0.3",
    "proxy-agent": "^6.3.0"
  },
  "publishConfig": {
    "access": "public"
  },
  "scripts": {
    "build": "tsc && copyfiles -u 1 \"./src/hosting/templates/*.json\" \"./lib\"",
    "clean": "rimraf lib tsconfig.tsbuildinfo node_modules",
    "watch": "tsc --watch",
    "extract-api": "ts-node ../../scripts/extract-api.ts"
  },
  "berry": {
    "plugins": [
      "@yarn/plugin-typescript"
    ]
  }
}<|MERGE_RESOLUTION|>--- conflicted
+++ resolved
@@ -1,23 +1,14 @@
 {
   "name": "@aws-amplify/amplify-console-hosting",
-<<<<<<< HEAD
-  "version": "2.5.38-next-7.0",
-=======
   "version": "2.5.38",
->>>>>>> ef7f5ebe
   "description": "cli plugin for AWS Amplify Console hosting",
   "main": "lib/index.js",
   "types": "lib/index.d.ts",
   "author": "Amazon Web Services",
   "license": "Apache-2.0",
   "dependencies": {
-<<<<<<< HEAD
-    "@aws-amplify/amplify-cli-core": "4.4.1-next-7.0",
-    "@aws-amplify/amplify-environment-parameters": "1.9.19-next-7.0",
-=======
     "@aws-amplify/amplify-cli-core": "4.4.1",
     "@aws-amplify/amplify-environment-parameters": "1.9.19",
->>>>>>> ef7f5ebe
     "archiver": "^5.3.0",
     "chalk": "^4.1.1",
     "cli-table3": "^0.6.0",
