--- conflicted
+++ resolved
@@ -1,10 +1,6 @@
 {
     "name": "amplify-console-hosting",
-<<<<<<< HEAD
-    "version": "1.3.3",
-=======
     "version": "1.4.11",
->>>>>>> 68315350
     "description": "cli plugin for AWS Amplify Console hosting",
     "main": "index.js",
     "author": "Amazon Web Services",
