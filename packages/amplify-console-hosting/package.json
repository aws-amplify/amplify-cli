{
    "name": "amplify-console-hosting",
<<<<<<< HEAD
    "version": "1.3.2",
=======
    "version": "1.4.1",
>>>>>>> 66b4815e
    "description": "cli plugin for AWS Amplify Console hosting",
    "main": "index.js",
    "author": "Amazon Web Services",
    "license": "Apache-2.0",
    "dependencies": {
        "archiver": "^3.1.1",
        "aws-sdk": "^2.608.0",
        "chalk": "^3.0.0",
        "cli-table3": "^0.5.1",
        "fs-extra": "^8.1.0",
        "inquirer": "^7.0.3",
        "open": "^7.0.0",
        "ora": "^4.0.3",
        "request": "^2.88.0",
        "request-promise": "^4.2.4"
    }
}<|MERGE_RESOLUTION|>--- conflicted
+++ resolved
@@ -1,10 +1,6 @@
 {
     "name": "amplify-console-hosting",
-<<<<<<< HEAD
-    "version": "1.3.2",
-=======
     "version": "1.4.1",
->>>>>>> 66b4815e
     "description": "cli plugin for AWS Amplify Console hosting",
     "main": "index.js",
     "author": "Amazon Web Services",
