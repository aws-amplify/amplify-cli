{
  "name": "amplify-console-hosting",
  "version": "2.4.0",
  "description": "cli plugin for AWS Amplify Console hosting",
  "main": "lib/index.js",
  "types": "lib/index.d.ts",
  "author": "Amazon Web Services",
  "license": "Apache-2.0",
  "dependencies": {
<<<<<<< HEAD
    "@aws-amplify/amplify-environment-parameters": "1.3.1",
    "amplify-cli-core": "4.0.0-beta.4",
=======
    "@aws-amplify/amplify-environment-parameters": "1.3.2",
    "amplify-cli-core": "3.6.0",
>>>>>>> 396c03fd
    "archiver": "^5.3.0",
    "chalk": "^4.1.1",
    "cli-table3": "^0.6.0",
    "execa": "^5.1.1",
    "fs-extra": "^8.1.0",
    "glob": "^7.2.0",
    "inquirer": "^7.3.3",
    "node-fetch": "^2.6.7",
    "ora": "^4.0.3"
  },
  "scripts": {
    "build": "tsc && copyfiles -u 1 \"./src/hosting/templates/*.json\" \"./lib\"",
    "clean": "rimraf lib tsconfig.tsbuildinfo node_modules",
    "watch": "tsc --watch",
    "extract-api": "ts-node ../../scripts/extract-api.ts"
  }
}<|MERGE_RESOLUTION|>--- conflicted
+++ resolved
@@ -7,13 +7,8 @@
   "author": "Amazon Web Services",
   "license": "Apache-2.0",
   "dependencies": {
-<<<<<<< HEAD
-    "@aws-amplify/amplify-environment-parameters": "1.3.1",
+    "@aws-amplify/amplify-environment-parameters": "1.3.2",
     "amplify-cli-core": "4.0.0-beta.4",
-=======
-    "@aws-amplify/amplify-environment-parameters": "1.3.2",
-    "amplify-cli-core": "3.6.0",
->>>>>>> 396c03fd
     "archiver": "^5.3.0",
     "chalk": "^4.1.1",
     "cli-table3": "^0.6.0",
