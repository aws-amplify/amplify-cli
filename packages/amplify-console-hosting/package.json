--- conflicted
+++ resolved
@@ -7,15 +7,9 @@
   "author": "Amazon Web Services",
   "license": "Apache-2.0",
   "dependencies": {
-<<<<<<< HEAD
-    "@aws-amplify/amplify-cli-core": "4.4.0",
-    "@aws-amplify/amplify-environment-parameters": "1.9.18",
-    "archiver": "^7.0.1",
-=======
     "@aws-amplify/amplify-cli-core": "4.4.1",
     "@aws-amplify/amplify-environment-parameters": "1.9.19",
-    "archiver": "^5.3.0",
->>>>>>> ef7f5ebe
+    "archiver": "^7.0.1",
     "chalk": "^4.1.1",
     "cli-table3": "^0.6.0",
     "execa": "^5.1.1",
