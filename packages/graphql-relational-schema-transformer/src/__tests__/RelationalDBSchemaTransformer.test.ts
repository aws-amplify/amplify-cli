--- conflicted
+++ resolved
@@ -57,14 +57,11 @@
             return getTableContext(tableName)
         }),
         hydrateTemplateContext: jest.fn((contextShell: TemplateContext) => {
-<<<<<<< HEAD
-=======
             contextShell.secretStoreArn = secretStoreArn
             contextShell.rdsClusterIdentifier = clusterArn
             contextShell.databaseSchema = 'mysql'
             contextShell.databaseName =  testDBName
             contextShell.region = region
->>>>>>> fe8ee8cf
             return contextShell
         })
     }))
