--- conflicted
+++ resolved
@@ -4,13 +4,8 @@
 
 import cloudform, { Fn, StringParameter, Refs } from 'cloudform';
 import Template from 'cloudform-types/types/template';
-<<<<<<< HEAD
-import TemplateContext from './RelationalDBSchemaTransformer';
-import RelationalDBResolverGenerator from './RelationalDBResolverGenerator';
-=======
 import { TemplateContext } from './RelationalDBSchemaTransformer';
 import { RelationalDBResolverGenerator } from './RelationalDBResolverGenerator';
->>>>>>> fc7afa21
 
 /**
  * This is the Class responsible for generating and managing the CloudForm template
@@ -19,11 +14,7 @@
  * It will generate the basic CloudForm template needed for getting the AppSync API and
  * RDS DataSource provisioned. It also allows for adding the CRUDL+Q Resolvers upon need.
  */
-<<<<<<< HEAD
-export default class RelationalDBTemplateGenerator {
-=======
 export class RelationalDBTemplateGenerator {
->>>>>>> fc7afa21
   context: TemplateContext;
 
   constructor(context: TemplateContext) {
