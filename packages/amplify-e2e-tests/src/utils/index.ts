--- conflicted
+++ resolved
@@ -3,11 +3,8 @@
 import * as rimraf from 'rimraf';
 import { config } from 'dotenv';
 export { default  as getProjectMeta } from './projectMeta';
-<<<<<<< HEAD
-export { getUserPool, getUserPoolClients, getBot, getLambdaFunction } from './sdk-calls'
-=======
-export { getDDBTable, checkIfBucketExists, getUserPool, getUserPoolClients, getBot } from './sdk-calls'
->>>>>>> 420c7203
+export { getDDBTable, checkIfBucketExists, getUserPool, getUserPoolClients, getBot, getLambdaFunction } from './sdk-calls'
+
 
 // run dotenv config to update env variable
 config();
