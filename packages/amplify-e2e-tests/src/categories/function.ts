--- conflicted
+++ resolved
@@ -1,11 +1,5 @@
-<<<<<<< HEAD
 import { nspawn as spawn, ExecutionContext, KEY_DOWN_ARROW } from 'amplify-e2e-core';
 import { getCLIPath } from '../utils';
-=======
-import { nspawn as spawn, ExecutionContext, KEY_DOWN_ARROW } from '../utils/nexpect';
-import { getCLIPath, isCI } from '../utils';
-import { StartNextPendingJobExecutionRequest } from 'aws-sdk/clients/iotjobsdataplane';
->>>>>>> 0efabd72
 
 export let moveDown = (chain: ExecutionContext, nMoves: number) =>
   Array.from(Array(nMoves).keys()).reduce((chain, _idx) => chain.send(KEY_DOWN_ARROW), chain);
@@ -37,19 +31,19 @@
         .sendLine(settings.name || '')
         .wait('Provide the AWS Lambda function name:')
         .sendLine(settings.name || '')
-        .wait('Choose the function runtime that you want to use:')
-        switch (settings.runtime || 'NodeJS') {
-          case 'Java':
-            chain = chain.sendCarriageReturn();
-            break;
-          case 'NodeJS':
-            chain = moveDown(chain, 1).sendCarriageReturn();
-            break;
-          default:
-            chain = chain.sendCarriageReturn();
-            break;
-        }
-        chain = chain.wait('Choose the function template that you want to use:');
+        .wait('Choose the function runtime that you want to use:');
+      switch (settings.runtime || 'NodeJS') {
+        case 'Java':
+          chain = chain.sendCarriageReturn();
+          break;
+        case 'NodeJS':
+          chain = moveDown(chain, 1).sendCarriageReturn();
+          break;
+        default:
+          chain = chain.sendCarriageReturn();
+          break;
+      }
+      chain = chain.wait('Choose the function template that you want to use:');
 
       switch (settings.functionTemplate || 'helloWorld') {
         case 'crud':
@@ -104,14 +98,12 @@
       }
 
       //scheduling questions
-      if(action == 'create'){
+      if (action == 'create') {
         chain = chain.wait('Do you want this function to be invoked on a schedule?');
-      }
-      else{
-        if(settings.schedulePermissions.noScheduleAdd === 'true'){
+      } else {
+        if (settings.schedulePermissions.noScheduleAdd === 'true') {
           chain = chain.wait('Do you want this function to be invoked on a schedule?');
-        }
-        else{
+        } else {
           chain = chain.wait('Do you want to update or remove the function schedule?');
         }
       }
@@ -247,7 +239,7 @@
 
 function addCron(chain: ExecutionContext, settings: any) {
   chain = chain.wait('At which interval should the function be invoked?');
-  console.log('here',settings.schedulePermissions.interval);
+  console.log('here', settings.schedulePermissions.interval);
   switch (settings.schedulePermissions.interval) {
     case 'minutes':
       chain = addminutes(chain);
