import { nspawn as spawn, ExecutionContext, KEY_DOWN_ARROW } from 'amplify-e2e-core';
import { getCLIPath } from '../utils';

type FunctionActions = 'create' | 'update';

type FunctionRuntimes = 'netCore21' | 'netCore31' | 'go' | 'java' | 'nodejs' | 'python';

type FunctionCallback = (chain: any, cwd: string, settings: any) => any;

// runtimeChoices are shared between tests
export const runtimeChoices = [/*'.NET Core 2.1', '.NET Core 3.1',*/ 'Go' /*, 'Java'*/, 'NodeJS', 'Python'];

// templateChoices is per runtime
const dotNetCore21TemplateChoices = ['Hello World'];

const dotNetCore31TemplateChoices = ['Hello World'];

const goTemplateChoices = ['Hello World'];

const javaTemplateChoices = ['Hello World'];

export const nodeJSTemplateChoices = [
  'CRUD function for DynamoDB (Integration with API Gateway)',
  'Hello World',
  'Lambda trigger',
  'Serverless ExpressJS function (Integration with API Gateway)',
];

const pythonTemplateChoices = ['Hello World'];

export const moveDown = (chain: ExecutionContext, nMoves: number) =>
  Array.from(Array(nMoves).keys()).reduce((chain, _idx) => chain.send(KEY_DOWN_ARROW), chain);

export const singleSelect = <T>(chain: ExecutionContext, item: T, allChoices: T[]) => multiSelect(chain, [item], allChoices);

export const multiSelect = <T>(chain: ExecutionContext, items: T[], allChoices: T[]) =>
  items
    .map(item => allChoices.indexOf(item))
    .filter(idx => idx > -1)
    .sort()
    // calculate the diff with the latest, since items are sorted, always positive
    // represents the numbers of moves down we need to make to selection
    .reduce((diffs, move) => (diffs.length > 0 ? [...diffs, move - diffs[diffs.length - 1]] : [move]), [] as number[])
    .reduce((chain, move) => moveDown(chain, move).send(' '), chain)
    .sendCarriageReturn();

const coreFunction = (
  cwd: string,
  settings: any,
  action: FunctionActions,
  runtime: FunctionRuntimes,
  functionConfigCallback: FunctionCallback,
) => {
  return new Promise((resolve, reject) => {
    let chain = spawn(getCLIPath(), [action == 'update' ? 'update' : 'add', 'function'], {
      cwd,
      stripColors: true,
    });

<<<<<<< HEAD
    if (action == 'create') {
      chain = chain
        .wait('Provide a friendly name for your resource to be used as a label for this category in the project:')
=======
    const runtimeName = getRuntimeDisplayName(runtime);
    const templateChoices = getTemplateChoices(runtime);

    if (action === 'create') {
      chain
        .wait('Provide a friendly name for your resource to be used as a label')
>>>>>>> a6c677ac
        .sendLine(settings.name || '')
        .wait('Provide the AWS Lambda function name:')
        .sendLine(settings.name || '')
<<<<<<< HEAD
        .wait('Choose the function runtime that you want to use:');

      chain = chain.wait('Choose the function template that you want to use:');
      switch (settings.functionTemplate || 'helloWorld') {
        case 'crud':
          chain = addCrud(moveDown(chain, 1).sendCarriageReturn(), cwd, settings);
          break;
        case 'lambdaTrigger':
          chain = addLambdaTrigger(moveDown(chain, 3).sendCarriageReturn(), cwd, settings);
          break;
        default:
          chain = chain.sendCarriageReturn();
          break;
=======
        .wait('Choose the function runtime that you want to use');

      chain = singleSelect(chain.wait('Choose the function runtime that you want to use'), runtimeName, runtimeChoices);

      if (templateChoices.length > 1) {
        chain = singleSelect(chain.wait('Choose the function template that you want to use'), settings.functionTemplate, templateChoices);
>>>>>>> a6c677ac
      }
    } else {
      chain.wait('Please select the Lambda Function you would want to update').sendCarriageReturn();
    }

    if (functionConfigCallback) {
      functionConfigCallback(chain, cwd, settings);
    }

    if (!settings.expectFailure) {
      chain = chain.wait(
        action == 'create'
          ? 'Do you want to access other resources created in this project from your Lambda function?'
          : 'Do you want to update permissions granted to this Lambda function to perform on other resources in your project?',
      );

      if (settings.additionalPermissions) {
        chain = multiSelect(
          chain.sendLine('y').wait('Select the category'),
          settings.additionalPermissions.permissions,
          settings.additionalPermissions.choices,
        );
        // when single resource, it gets autoselected
        if (settings.additionalPermissions.resources.length > 1) {
          chain = multiSelect(
            chain.wait('Select the one you would like your'),
            settings.additionalPermissions.resources,
            settings.additionalPermissions.resourceChoices,
          );
        }

        // n-resources repeated questions
        chain = settings.additionalPermissions.resources.reduce(
          (chain, elem) =>
            multiSelect(chain.wait(`Select the operations you want to permit for ${elem}`), settings.additionalPermissions.operations, [
              'create',
              'read',
              'update',
              'delete',
            ]),
          chain,
        );
      } else {
        chain = chain.sendLine('n');
      }

      //scheduling questions
      if (action == 'create') {
        chain = chain.wait('Do you want to invoke this function on a recurring schedule?');
      } else {
        if (settings.schedulePermissions.noScheduleAdd === 'true') {
          chain = chain.wait('Do you want to invoke this function on a recurring schedule?');
        } else {
          chain = chain.wait(`Do you want to update or remove the function's schedule?`);
        }
      }

      if (settings.schedulePermissions === undefined) {
        chain = chain.sendLine('n');
      } else {
        chain = chain.sendLine('y');
        chain = cronWalkthrough(chain, settings, action);
      }
      // scheduling questions
      chain = chain
        .wait('Do you want to edit the local lambda function now?')
        .sendLine('n')
        .sendEof();
    }

    chain.run((err: Error) => {
      if (!err) {
        resolve();
      } else {
        reject(err);
      }
    });
  });
};

export const addFunction = (
  cwd: string,
  settings: any,
  runtime: FunctionRuntimes,
  functionConfigCallback: FunctionCallback = undefined,
) => {
  return coreFunction(cwd, settings, 'create', runtime, functionConfigCallback);
};

export const updateFunction = (cwd: string, settings: any, runtime: FunctionRuntimes) => {
  return coreFunction(cwd, settings, 'update', runtime, undefined);
};

export const addLambdaTrigger = (chain: ExecutionContext, cwd: string, settings: any) => {
  chain = singleSelect(
    chain.wait('What event source do you want to associate with Lambda trigger'),
    settings.triggerType === 'Kinesis' ? 'Amazon Kinesis Stream' : 'Amazon DynamoDB Stream',
    ['Amazon DynamoDB Stream', 'Amazon Kinesis Stream'],
  );

  const res = chain
    .wait(`Choose a ${settings.triggerType} event source option`)
    /**
     * Use API category graphql @model backed DynamoDB table(s) in the current Amplify project
     * or
     * Use storage category DynamoDB table configured in the current Amplify project
     */
    .sendLine(settings.eventSource === 'DynamoDB' ? KEY_DOWN_ARROW : '');

  switch (settings.triggerType + (settings.eventSource || '')) {
    case 'DynamoDBAppSync':
      return settings.expectFailure ? res.wait('No AppSync resources have been configured in API category.') : res;
    case 'DynamoDBDynamoDB':
      return settings.expectFailure
        ? res.wait('There are no DynamoDB resources configured in your project currently')
        : res.wait('Choose from one of the already configured DynamoDB tables').sendCarriageReturn();
    case 'Kinesis':
      return settings.expectFailure
        ? res.wait('No Kinesis streams resource to select. Please use "amplify add analytics" command to create a new Kinesis stream')
        : res;
    default:
      return res;
  }
};

export const functionBuild = (cwd: string, settings: any) => {
  return new Promise((resolve, reject) => {
    spawn(getCLIPath(), ['function', 'build'], { cwd, stripColors: true })
      .wait('Are you sure you want to continue building the resources?')
      .sendLine('Y')
      .sendEof()
      .run((err: Error) => {
        if (!err) {
          resolve();
        } else {
          reject(err);
        }
      });
  });
<<<<<<< HEAD
}

function cronWalkthrough(chain: ExecutionContext, settings: any, action: string) {
  if (action === 'create') {
    chain = addCron(chain, settings);
  } else {
    chain = chain.wait('Select from the following options:');
    switch (settings.schedulePermissions.action) {
      case 'Update the schedule':
        chain = chain.sendCarriageReturn();
        chain = addCron(chain, settings);
        break;
      case 'Remove the schedule':
        chain = moveDown(chain, 1).sendCarriageReturn();
        break;
      default:
        chain = chain.sendCarriageReturn();
        break;
    }
  }
  return chain;
}
function addminutes(chain: ExecutionContext) {
  chain = chain
    .wait('Enter rate for mintues(1-59)?')
    .sendLine('5\r')
    .sendCarriageReturn();
  return chain;
}
function addhourly(chain: ExecutionContext) {
  chain = chain
    .wait('Enter rate for hours(1-23)?')
    .sendLine('5\r')
    .sendCarriageReturn();
  return chain;
}
function addWeekly(chain: ExecutionContext) {
  chain = chain.wait('Please select the  day to start Job').sendCarriageReturn();
  return chain;
}

function addMonthly(chain: ExecutionContext) {
  chain = chain.wait('Select date to start cron').sendCarriageReturn();
  return chain;
}

function addYearly(chain: ExecutionContext) {
  chain = chain.wait('Select date to start cron').sendCarriageReturn();
  return chain;
}

function addCron(chain: ExecutionContext, settings: any) {
  chain = chain.wait('At which interval should the function be invoked:');
  switch (settings.schedulePermissions.interval) {
    case 'Minutes':
      chain = addminutes(chain);
      break;
    case 'Hourly':
      chain = addhourly(moveDown(chain, 1).sendCarriageReturn());
      break;
    case 'Daily':
      chain = moveDown(chain, 2).sendCarriageReturn();
      chain = chain.wait('Select the start time (use arrow keys):').sendCarriageReturn();
      break;
    case 'Weekly':
      chain = addWeekly(moveDown(chain, 3).sendCarriageReturn());
      break;
    case 'Monthly':
      chain = addMonthly(moveDown(chain, 4).sendCarriageReturn());
      break;
    case 'Yearly':
      chain = addYearly(moveDown(chain, 5).sendCarriageReturn());
      break;
    case 'Custom AWS cron expression':
      chain = moveDown(chain, 6).sendCarriageReturn();
      break;
    default:
      chain = chain.sendCarriageReturn();
      break;
  }
  return chain;
}
=======
};

const getTemplateChoices = (runtime: FunctionRuntimes) => {
  switch (runtime) {
    case 'netCore21':
      return dotNetCore21TemplateChoices;
    case 'netCore31':
      return dotNetCore31TemplateChoices;
    case 'go':
      return goTemplateChoices;
    case 'java':
      return javaTemplateChoices;
    case 'nodejs':
      return nodeJSTemplateChoices;
    case 'python':
      return pythonTemplateChoices;
    default:
      throw new Error(`Invalid runtime value: ${runtime}`);
  }
};

const getRuntimeDisplayName = (runtime: FunctionRuntimes) => {
  switch (runtime) {
    case 'netCore21':
      return '.NET Core 2.1';
    case 'netCore31':
      return '.NET Core 3.1';
    case 'go':
      return 'Go';
    case 'java':
      return 'Java';
    case 'nodejs':
      return 'NodeJS';
    case 'python':
      return 'Python';
    default:
      throw new Error(`Invalid runtime value: ${runtime}`);
  }
};
>>>>>>> a6c677ac
<|MERGE_RESOLUTION|>--- conflicted
+++ resolved
@@ -57,43 +57,21 @@
       stripColors: true,
     });
 
-<<<<<<< HEAD
-    if (action == 'create') {
-      chain = chain
-        .wait('Provide a friendly name for your resource to be used as a label for this category in the project:')
-=======
     const runtimeName = getRuntimeDisplayName(runtime);
     const templateChoices = getTemplateChoices(runtime);
 
     if (action === 'create') {
       chain
         .wait('Provide a friendly name for your resource to be used as a label')
->>>>>>> a6c677ac
         .sendLine(settings.name || '')
         .wait('Provide the AWS Lambda function name:')
         .sendLine(settings.name || '')
-<<<<<<< HEAD
-        .wait('Choose the function runtime that you want to use:');
-
-      chain = chain.wait('Choose the function template that you want to use:');
-      switch (settings.functionTemplate || 'helloWorld') {
-        case 'crud':
-          chain = addCrud(moveDown(chain, 1).sendCarriageReturn(), cwd, settings);
-          break;
-        case 'lambdaTrigger':
-          chain = addLambdaTrigger(moveDown(chain, 3).sendCarriageReturn(), cwd, settings);
-          break;
-        default:
-          chain = chain.sendCarriageReturn();
-          break;
-=======
         .wait('Choose the function runtime that you want to use');
 
       chain = singleSelect(chain.wait('Choose the function runtime that you want to use'), runtimeName, runtimeChoices);
 
       if (templateChoices.length > 1) {
         chain = singleSelect(chain.wait('Choose the function template that you want to use'), settings.functionTemplate, templateChoices);
->>>>>>> a6c677ac
       }
     } else {
       chain.wait('Please select the Lambda Function you would want to update').sendCarriageReturn();
@@ -233,7 +211,6 @@
         }
       });
   });
-<<<<<<< HEAD
 }
 
 function cronWalkthrough(chain: ExecutionContext, settings: any, action: string) {
@@ -256,6 +233,7 @@
   }
   return chain;
 }
+
 function addminutes(chain: ExecutionContext) {
   chain = chain
     .wait('Enter rate for mintues(1-59)?')
@@ -263,6 +241,7 @@
     .sendCarriageReturn();
   return chain;
 }
+
 function addhourly(chain: ExecutionContext) {
   chain = chain
     .wait('Enter rate for hours(1-23)?')
@@ -270,6 +249,7 @@
     .sendCarriageReturn();
   return chain;
 }
+
 function addWeekly(chain: ExecutionContext) {
   chain = chain.wait('Please select the  day to start Job').sendCarriageReturn();
   return chain;
@@ -316,8 +296,6 @@
   }
   return chain;
 }
-=======
-};
 
 const getTemplateChoices = (runtime: FunctionRuntimes) => {
   switch (runtime) {
@@ -355,5 +333,4 @@
     default:
       throw new Error(`Invalid runtime value: ${runtime}`);
   }
-};
->>>>>>> a6c677ac
+};