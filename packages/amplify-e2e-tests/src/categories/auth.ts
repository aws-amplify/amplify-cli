
import * as nexpect from '../utils/nexpect-modified';
import { join } from 'path';
import * as fs from 'fs';

import { getCLIPath, isCI, getEnvVars } from '../utils';


export function addAuthWithDefault(
  cwd: string,
  settings: any,
  verbose: boolean = !isCI()
) {
  return new Promise((resolve, reject) => {
    nexpect
      .spawn(getCLIPath(), ['add', 'auth'], { cwd, stripColors: true, verbose })
      .wait('Do you want to use the default authentication')
      .sendline('\r')
<<<<<<< HEAD
      .wait('How do you want users to be able to sign in?')
=======
      .wait('How do you want users to be able to sign in')
>>>>>>> 420c7203
      .sendline('\r')
      .wait('Do you want to configure advanced settings?')
      .sendline('\r')
      .sendEof()
      // tslint:disable-next-line
      .run(function(err: Error) {
        if (!err) {
          resolve();
        } else {
          reject(err);
        }
      })
  })
}

export function addAuthWithGroupTrigger(
  cwd: string,
  settings: any,
  verbose: boolean = !isCI(),
) {
  return new Promise((resolve, reject) => {
    nexpect
      .spawn(getCLIPath(), ['add', 'auth'], { cwd, stripColors: true, verbose })
      .wait('Do you want to use the default authentication and security configuration?')
      .send('\r')
      .wait('How do you want users to be able to sign in?')
      .send('\r')
      .wait('Do you want to configure advanced settings?')
      .send('j')
      .send('\r')
      .wait('What attributes are required for signing up?')
      .send('\r')
      .wait('Do you want to enable any of the following capabilities?')
      .send('jjj ')
      .send('\r')
      .wait('Enter the name of the group to which users will be added.')
      .send('mygroup')
      .send('\r')
      .wait('Do you want to edit the local PostConfirmation lambda function now?')
      .send('n')
      .send('\r')
      .wait('Do you want to edit your add-to-group function now?')
      .send('n')
      .send('\r')
      .run(function(err: Error) {
        if (!err) {
          resolve();
        } else {
          reject(err);
        }
      })
  })
}

export function addAuthWithCustomTrigger(
  cwd: string,
  settings: any,
  verbose: boolean = !isCI(),
) {
  return new Promise((resolve, reject) => {
    nexpect
      .spawn(getCLIPath(), ['add', 'auth'], { cwd, stripColors: true, verbose })
      .wait('Do you want to use the default authentication and security configuration?')
      .send('j')
      .send('j')
      .send('\r')
      .wait('Select the authentication/authorization services that you want to use:')
      .send('\r')
      .wait('Please provide a friendly name')
      .send('\r')
      .wait('Please enter a name for your identity pool.')
      .send('\r')
      .wait('Allow unauthenticated logins?')
      .send('\r')
      .wait('Do you want to enable 3rd party authentication providers in your identity pool?')
      .send('j')
      .send('\r')
      .wait('Please provide a name for your user pool:')
      .send('\r')
      .wait('How do you want users to be able to sign in?')
      .send('\r')
      .wait('Multifactor authentication (MFA) user login options:')
      .send('\r')
      .wait('Email based user registration/forgot password:')
      .send('\r')
      .wait('Please specify an email verification subject:')
      .send('\r')
      .wait('Please specify an email verification message:')
      .send('\r')
      .wait('Do you want to override the default password policy for this User Pool?')
      .send('\r')
      .wait(' What attributes are required for signing up?')
      .send('\r')
      .wait('Specify the app\'s refresh token expiration period (in days):')
      .send('\r')
      .wait('o you want to specify the user attributes this app can read and write?')
      .send('\r')
      .wait('Do you want to enable any of the following capabilities?')
      .send('jjjj')
      .send(' ')
      .send('\r')
      .wait('Do you want to use an OAuth flow?')
      .send('j')
      .send('\r')
      .wait('Do you want to configure Lambda Triggers for Cognito?')
      .send('\r')
      .wait('Which triggers do you want to enable for Cognito')
      .send('\r')
      .wait('What functionality do you want to use for Pre Sign-up')
      .send('jjj')
      .send(' ')
      .send('\r')
      .wait('Enter a comma-delimited list of disallowed email domains')
      .send('amazon.com')
      .send('\r')
      .wait('Do you want to edit the local PreSignup lambda function now?')
      .send('n')
      .send('\r')
      .wait('Do you want to edit your email-filter-blacklist function now?')
      .send('n')
      .send('\r')
      .wait('Do you want to edit your custom function now?')
      .send('n')
      .send('\r')
      .run(function(err: Error) {
        if (!err) {
          resolve();
        } else {
          reject(err);
        }
      })
  })
}

export function updateAuthWithoutCustomTrigger(
  cwd: string,
  settings: any,
  verbose: boolean = !isCI(),
) {
  return new Promise((resolve, reject) => {
    nexpect
      .spawn(getCLIPath(), ['update', 'auth'], { cwd, stripColors: true, verbose })
      .wait('What do you want to do?')
      .send('j')
      .send('j')
      .send('\r')
      .wait('Select the authentication/authorization services that you want to use:')
      .send('\r')
      .wait('Allow unauthenticated logins?')
      .send('\r')
      .wait('Do you want to enable 3rd party authentication providers in your identity pool?')
      .send('\r')
      .wait('Multifactor authentication (MFA) user login options:')
      .send('\r')
      .wait('Email based user registration/forgot password:')
      .send('\r')
      .wait('Please specify an email verification subject:')
      .send('\r')
      .wait('Please specify an email verification message:')
      .send('\r')
      .wait('Do you want to override the default password policy for this User Pool?')
      .send('\r')
      .wait('Specify the app\'s refresh token expiration period (in days):')
      .send('\r')
      .wait('Do you want to specify the user attributes this app can read and write?')
      .send('\r')
      .wait('Do you want to enable any of the following capabilities?')
      .send('\r')
      .wait('Do you want to use an OAuth flow?')
      .send('\r')
      .wait('Do you want to configure Lambda Triggers for Cognito?')
      .send('\r')
      .wait('Which triggers do you want to enable for Cognito')
      .send('\r')
      .wait('What functionality do you want to use for Pre Sign-up')
      .send('jjj')
      .send(' ')
      .send('\r')
      .wait('Do you want to edit the local PreSignup lambda function now?')
      .send('n')
      .send('\r')
      .run(function(err: Error) {
        if (!err) {
          resolve();
        } else {
          reject(err);
        }
      })
  })
}

export function addAuthWithRecaptchaTrigger(
  cwd: string,
  settings: any,
  verbose: boolean = !isCI(),
) {
  return new Promise((resolve, reject) => {
    nexpect
      .spawn(getCLIPath(), ['add', 'auth'], { cwd, stripColors: true, verbose })
      .wait('Do you want to use the default authentication and security configuration?')
      .send('\r')
      .wait('How do you want users to be able to sign in?')
      .send('\r')
      .wait('Do you want to configure advanced settings?')
      .send('j')
      .send('\r')
      .wait('What attributes are required for signing up?')
      .send('\r')
      .wait('Do you want to enable any of the following capabilities?')
      .send(' ')
      .send('\r')
      .wait('Do you want to edit the local DefineAuthChallenge lambda function now?')
      .send('n')
      .send('\r')
      .wait('Do you want to edit your captcha-define-challenge function now?')
      .send('n')
      .send('\r')
      .wait('Do you want to edit the local CreateAuthChallenge lambda function now?')
      .send('n')
      .send('\r')
      .wait('Do you want to edit your captcha-create-challenge function now?')
      .send('n')
      .send('\r')
      .wait('Enter the Google reCaptcha secret key:')
      .send('dummykey')
      .send('\r')
      .wait('Do you want to edit the local VerifyAuthChallengeResponse lambda function now?')
      .send('n')
      .send('\r')
      .wait('Do you want to edit your captcha-verify function now?')
      .send('n')
      .send('\r')
      .run(function(err: Error) {
        if (!err) {
          resolve();
        } else {
          reject(err);
        }
      })
  })
}

export function addAuthWithDefaultSocial(
  cwd: string,
  settings: any,
  verbose: boolean = !isCI()
) {
  return new Promise((resolve, reject) => {
    const {
      FACEBOOK_APP_ID,
      FACEBOOK_APP_SECRET,
      GOOGLE_APP_ID,
      GOOGLE_APP_SECRET,
      AMAZON_APP_ID,
      AMAZON_APP_SECRET,
    }: any = getEnvVars();

    const missingVars = [];
    if (!FACEBOOK_APP_ID) { missingVars.push('FACEBOOK_APP_ID') };
    if (!FACEBOOK_APP_SECRET) { missingVars.push('FACEBOOK_APP_SECRET') };
    if (!GOOGLE_APP_ID) { missingVars.push('GOOGLE_APP_ID') };
    if (!GOOGLE_APP_SECRET) { missingVars.push('GOOGLE_APP_SECRET') };
    if (!AMAZON_APP_ID) { missingVars.push('AMAZON_APP_ID') };
    if (!AMAZON_APP_SECRET) { missingVars.push('AMAZON_APP_SECRET') };

    if (missingVars.length > 0) {
      throw new Error(`.env file is missing the following key/values: ${missingVars.join(', ')} `);
    }
    nexpect
      .spawn(getCLIPath(), ['add', 'auth'], { cwd, stripColors: true, verbose })
      .wait('Do you want to use the default authentication and security configuration?')
      // j = down arrow
      .sendline('j')
      .sendline('\r')
      .wait('How do you want users to be able to sign in?')
      .sendline('\r')
      .wait('Do you want to configure advanced settings?')
      .sendline('\r')
      .wait('What domain name prefix you want us to create for you?')
      .sendline('\r')
      .wait('Enter your redirect signin URI:')
      .sendline('https://www.google.com/')
      .wait('Do you want to add another redirect signin URI')
      .sendline('n')
      .sendline('\r')
      .wait('Enter your redirect signout URI:')
      .sendline('https://www.nytimes.com/')
      .sendline('\r')
      .wait('Do you want to add another redirect signout URI')
      .sendline('n')
      .sendline('\r')
      .wait('Select the social providers you want to configure for your user pool:')
      .sendline('a')
      .sendline('\r')
      .wait('Enter your Facebook App ID for your OAuth flow:')
      .sendline(FACEBOOK_APP_ID)
      .sendline('\r')
      .wait('Enter your Facebook App Secret for your OAuth flow:')
      .sendline(FACEBOOK_APP_SECRET)
      .sendline('\r')
      .wait('Enter your Google Web Client ID for your OAuth flow:')
      .sendline(GOOGLE_APP_ID)
      .sendline('\r')
      .wait('Enter your Google Web Client Secret for your OAuth flow:')
      .sendline(GOOGLE_APP_SECRET)
      .sendline('\r')
      .wait('Enter your Amazon App ID for your OAuth flow:')
      .sendline(AMAZON_APP_ID)
      .sendline('\r')
      .wait('Enter your Amazon App Secret for your OAuth flow:')
      .sendline(AMAZON_APP_SECRET)
      .sendline('\r')
      .sendEof()
      .run(function(err: Error) {
        if (!err) {
          resolve();
        } else {
          reject(err);
        }
      })
  })
}<|MERGE_RESOLUTION|>--- conflicted
+++ resolved
@@ -16,11 +16,7 @@
       .spawn(getCLIPath(), ['add', 'auth'], { cwd, stripColors: true, verbose })
       .wait('Do you want to use the default authentication')
       .sendline('\r')
-<<<<<<< HEAD
-      .wait('How do you want users to be able to sign in?')
-=======
       .wait('How do you want users to be able to sign in')
->>>>>>> 420c7203
       .sendline('\r')
       .wait('Do you want to configure advanced settings?')
       .sendline('\r')
