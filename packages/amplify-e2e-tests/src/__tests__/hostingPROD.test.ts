--- conflicted
+++ resolved
@@ -73,23 +73,6 @@
     }
     expect(error).toBeDefined();
     expect(error.message).toEqual('Process exited with non zero exit code 1');
-<<<<<<< HEAD
-  });
-
-  it('correctly updates hosting meta output after CloudFront is removed', async () => {
-    await removePRODCloudFront(projRoot);
-    await amplifyPushWithoutCodegen(projRoot);
-    expect(fs.existsSync(path.join(projRoot, 'amplify', 'backend', 'hosting', 'S3AndCloudFront'))).toBe(true);
-    const projectMeta = getProjectMeta(projRoot);
-    expect(projectMeta.hosting).toBeDefined();
-    expect(projectMeta.hosting.S3AndCloudFront).toBeDefined();
-    expect(projectMeta.hosting.S3AndCloudFront.output.CloudFrontSecureURL).not.toBeDefined();
-    expect(projectMeta.hosting.S3AndCloudFront.output.CloudFrontOriginAccessIdentity).not.toBeDefined();
-    expect(projectMeta.hosting.S3AndCloudFront.output.CloudFrontDistributionID).not.toBeDefined();
-    expect(projectMeta.hosting.S3AndCloudFront.output.CloudFrontDomainName).not.toBeDefined();
-    expect(projectMeta.hosting.S3AndCloudFront.output.WebsiteURL).toBeDefined();
-=======
->>>>>>> 38ceb831
   });
 });
 
