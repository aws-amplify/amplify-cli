--- conflicted
+++ resolved
@@ -1,19 +1,11 @@
 import { initJSProjectWithProfile, deleteProject, amplifyPushAuth, amplifyPush } from 'amplify-e2e-core';
-<<<<<<< HEAD
-import { addFunction, functionBuild, addLambdaTrigger } from 'amplify-e2e-core';
-import { addSimpleDDB } from 'amplify-e2e-core';
-=======
 import { addFunction, updateFunction, functionBuild, addLambdaTrigger } from 'amplify-e2e-core';
 import { addSimpleDDB, addDDBWithTrigger } from 'amplify-e2e-core';
->>>>>>> f1194fdd
 import { addKinesis } from 'amplify-e2e-core';
 import { createNewProjectDir, deleteProjectDir, getProjectMeta, getFunction } from 'amplify-e2e-core';
 import { addApiWithSchema } from 'amplify-e2e-core';
-<<<<<<< HEAD
-=======
 import { getBackendAmplifyMeta } from 'amplify-e2e-core';
 
->>>>>>> f1194fdd
 import { appsyncGraphQLRequest } from 'amplify-e2e-core';
 import { getCloudWatchLogs, putKinesisRecords, invokeFunction, getEventSourceMappings } from 'amplify-e2e-core';
 import { retry } from 'amplify-e2e-core';
@@ -238,8 +230,6 @@
       expect(table1StreamArn).toBeDefined();
     });
   });
-<<<<<<< HEAD
-=======
 
   describe('amplify add function with additional permissions', () => {
     let projRoot: string;
@@ -582,5 +572,4 @@
       expect(_.keys(envVarsObj)).toContain(`API_${apiName.toUpperCase()}_GRAPHQLAPIKEYOUTPUT`);
     });
   });
->>>>>>> f1194fdd
 });