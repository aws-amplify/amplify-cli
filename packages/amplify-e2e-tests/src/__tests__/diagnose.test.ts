--- conflicted
+++ resolved
@@ -8,12 +8,8 @@
   initJSProjectWithProfile,
   getBackendConfig,
   diagnoseSendReport,
-<<<<<<< HEAD
+  diagnoseSendReport_ZipFailed,
 } from '@aws-amplify/amplify-e2e-core';
-=======
-  diagnoseSendReport_ZipFailed,
-} from 'amplify-e2e-core';
->>>>>>> 8e469e13
 import * as fs from 'fs-extra';
 import * as path from 'path';
 import glob from 'glob';
