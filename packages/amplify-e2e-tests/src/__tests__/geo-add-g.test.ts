--- conflicted
+++ resolved
@@ -19,11 +19,8 @@
 import * as fs from 'fs-extra';
 import path from 'path';
 import { getAWSExports } from '../aws-exports/awsExports';
-<<<<<<< HEAD
 import { addDeviceTrackerWithDefault, addGeofenceCollectionWithDefault } from '../../../amplify-e2e-core/src/categories/geo';
 import { getDeviceLocationTracker } from '../../../amplify-e2e-core/src/utils/sdk-calls';
-=======
->>>>>>> 92e24fcd
 
 describe('amplify geo add g', () => {
   let projRoot: string;
