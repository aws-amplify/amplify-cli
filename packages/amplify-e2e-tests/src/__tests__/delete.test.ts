--- conflicted
+++ resolved
@@ -19,15 +19,9 @@
 import { addEnvironment, checkoutEnvironment, removeEnvironment } from '../environment/add-env';
 import { addApiWithoutSchema } from 'amplify-e2e-core';
 import { addCodegen } from '../codegen/add';
-<<<<<<< HEAD
-import { addS3 } from '../categories/storage';
-import { amplifyPushWithUpdate } from '../categories/hosting';
-import { addAuthWithDefault } from '../categories/auth';
-=======
 import { addS3 } from 'amplify-e2e-core';
 import { amplifyPushWithoutCodegen } from 'amplify-e2e-core';
 import { addAuthWithDefault } from 'amplify-e2e-core';
->>>>>>> 7794d73a
 import * as fs from 'fs-extra';
 import { initProject, addPinpointAnalytics, pushToCloud, pinpointAppExist, amplifyDelete } from 'amplify-e2e-core';
 import { getAWSExportsPath } from '../aws-exports/awsExports';
@@ -107,11 +101,7 @@
     await initJSProjectWithProfile(projRoot, {});
     await addAuthWithDefault(projRoot, {});
     await addS3(projRoot, {});
-<<<<<<< HEAD
-    await amplifyPushWithUpdate(projRoot);
-=======
     await amplifyPushWithoutCodegen(projRoot);
->>>>>>> 7794d73a
     const bucketName = getS3StorageBucketName(projRoot);
     await putFiles(bucketName);
     expect(await bucketExists(bucketName)).toBeTruthy();
