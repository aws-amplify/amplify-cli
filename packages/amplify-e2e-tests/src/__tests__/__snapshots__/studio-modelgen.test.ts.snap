// Jest Snapshot v1, https://goo.gl/fbAQLP

exports[`upload Studio CMS assets on push uploads expected CMS assets to shared location in S3 bucket false false 2`] = `
"export const schema = {
    \\"models\\": {
        \\"Todo\\": {
            \\"name\\": \\"Todo\\",
            \\"fields\\": {
                \\"id\\": {
                    \\"name\\": \\"id\\",
                    \\"isArray\\": false,
                    \\"type\\": \\"ID\\",
                    \\"isRequired\\": true,
                    \\"attributes\\": []
                },
                \\"content\\": {
                    \\"name\\": \\"content\\",
                    \\"isArray\\": false,
                    \\"type\\": \\"String\\",
                    \\"isRequired\\": false,
                    \\"attributes\\": []
                },
                \\"createdAt\\": {
                    \\"name\\": \\"createdAt\\",
                    \\"isArray\\": false,
                    \\"type\\": \\"AWSDateTime\\",
                    \\"isRequired\\": false,
                    \\"attributes\\": [],
                    \\"isReadOnly\\": true
                },
                \\"updatedAt\\": {
                    \\"name\\": \\"updatedAt\\",
                    \\"isArray\\": false,
                    \\"type\\": \\"AWSDateTime\\",
                    \\"isRequired\\": false,
                    \\"attributes\\": [],
                    \\"isReadOnly\\": true
                }
            },
            \\"syncable\\": true,
            \\"pluralName\\": \\"Todos\\",
            \\"attributes\\": [
                {
                    \\"type\\": \\"model\\",
                    \\"properties\\": {}
                }
            ]
        }
    },
    \\"enums\\": {},
    \\"nonModels\\": {},
<<<<<<< HEAD
    \\"codegenVersion\\": \\"3.4.3\\",
=======
    \\"codegenVersion\\": \\"3.4.4\\",
>>>>>>> a758c6b6
    \\"version\\": \\"6f85ca0ee370ac8e0674a44cc5a4f6a6\\"
};"
`;

exports[`upload Studio CMS assets on push uploads expected CMS assets to shared location in S3 bucket false false 3`] = `
"{
    \\"version\\": 1,
    \\"models\\": {
        \\"Todo\\": {
            \\"name\\": \\"Todo\\",
            \\"fields\\": {
                \\"id\\": {
                    \\"name\\": \\"id\\",
                    \\"isArray\\": false,
                    \\"type\\": \\"ID\\",
                    \\"isRequired\\": true,
                    \\"attributes\\": []
                },
                \\"content\\": {
                    \\"name\\": \\"content\\",
                    \\"isArray\\": false,
                    \\"type\\": \\"String\\",
                    \\"isRequired\\": false,
                    \\"attributes\\": []
                },
                \\"createdAt\\": {
                    \\"name\\": \\"createdAt\\",
                    \\"isArray\\": false,
                    \\"type\\": \\"AWSDateTime\\",
                    \\"isRequired\\": false,
                    \\"attributes\\": [],
                    \\"isReadOnly\\": true
                },
                \\"updatedAt\\": {
                    \\"name\\": \\"updatedAt\\",
                    \\"isArray\\": false,
                    \\"type\\": \\"AWSDateTime\\",
                    \\"isRequired\\": false,
                    \\"attributes\\": [],
                    \\"isReadOnly\\": true
                }
            },
            \\"syncable\\": true,
            \\"pluralName\\": \\"Todos\\",
            \\"attributes\\": [
                {
                    \\"type\\": \\"model\\",
                    \\"properties\\": {}
                }
            ],
            \\"primaryKeyInfo\\": {
                \\"isCustomPrimaryKey\\": false,
                \\"primaryKeyFieldName\\": \\"id\\",
                \\"sortKeyFieldNames\\": []
            }
        }
    },
    \\"enums\\": {},
    \\"nonModels\\": {}
}"
`;

exports[`upload Studio CMS assets on push uploads expected CMS assets to shared location in S3 bucket false true 2`] = `
"export const schema = {
    \\"models\\": {
        \\"Todo\\": {
            \\"name\\": \\"Todo\\",
            \\"fields\\": {
                \\"id\\": {
                    \\"name\\": \\"id\\",
                    \\"isArray\\": false,
                    \\"type\\": \\"ID\\",
                    \\"isRequired\\": true,
                    \\"attributes\\": []
                },
                \\"content\\": {
                    \\"name\\": \\"content\\",
                    \\"isArray\\": false,
                    \\"type\\": \\"String\\",
                    \\"isRequired\\": false,
                    \\"attributes\\": []
                },
                \\"createdAt\\": {
                    \\"name\\": \\"createdAt\\",
                    \\"isArray\\": false,
                    \\"type\\": \\"AWSDateTime\\",
                    \\"isRequired\\": false,
                    \\"attributes\\": [],
                    \\"isReadOnly\\": true
                },
                \\"updatedAt\\": {
                    \\"name\\": \\"updatedAt\\",
                    \\"isArray\\": false,
                    \\"type\\": \\"AWSDateTime\\",
                    \\"isRequired\\": false,
                    \\"attributes\\": [],
                    \\"isReadOnly\\": true
                }
            },
            \\"syncable\\": true,
            \\"pluralName\\": \\"Todos\\",
            \\"attributes\\": [
                {
                    \\"type\\": \\"model\\",
                    \\"properties\\": {}
                }
            ]
        }
    },
    \\"enums\\": {},
    \\"nonModels\\": {},
<<<<<<< HEAD
    \\"codegenVersion\\": \\"3.4.3\\",
=======
    \\"codegenVersion\\": \\"3.4.4\\",
>>>>>>> a758c6b6
    \\"version\\": \\"6f85ca0ee370ac8e0674a44cc5a4f6a6\\"
};"
`;

exports[`upload Studio CMS assets on push uploads expected CMS assets to shared location in S3 bucket false true 3`] = `
"{
    \\"version\\": 1,
    \\"models\\": {
        \\"Todo\\": {
            \\"name\\": \\"Todo\\",
            \\"fields\\": {
                \\"id\\": {
                    \\"name\\": \\"id\\",
                    \\"isArray\\": false,
                    \\"type\\": \\"ID\\",
                    \\"isRequired\\": true,
                    \\"attributes\\": []
                },
                \\"content\\": {
                    \\"name\\": \\"content\\",
                    \\"isArray\\": false,
                    \\"type\\": \\"String\\",
                    \\"isRequired\\": false,
                    \\"attributes\\": []
                },
                \\"createdAt\\": {
                    \\"name\\": \\"createdAt\\",
                    \\"isArray\\": false,
                    \\"type\\": \\"AWSDateTime\\",
                    \\"isRequired\\": false,
                    \\"attributes\\": [],
                    \\"isReadOnly\\": true
                },
                \\"updatedAt\\": {
                    \\"name\\": \\"updatedAt\\",
                    \\"isArray\\": false,
                    \\"type\\": \\"AWSDateTime\\",
                    \\"isRequired\\": false,
                    \\"attributes\\": [],
                    \\"isReadOnly\\": true
                }
            },
            \\"syncable\\": true,
            \\"pluralName\\": \\"Todos\\",
            \\"attributes\\": [
                {
                    \\"type\\": \\"model\\",
                    \\"properties\\": {}
                }
            ],
            \\"primaryKeyInfo\\": {
                \\"isCustomPrimaryKey\\": false,
                \\"primaryKeyFieldName\\": \\"id\\",
                \\"sortKeyFieldNames\\": []
            }
        }
    },
    \\"enums\\": {},
    \\"nonModels\\": {}
}"
`;

exports[`upload Studio CMS assets on push uploads expected CMS assets to shared location in S3 bucket true true 2`] = `
"export const schema = {
    \\"models\\": {
        \\"Todo\\": {
            \\"name\\": \\"Todo\\",
            \\"fields\\": {
                \\"id\\": {
                    \\"name\\": \\"id\\",
                    \\"isArray\\": false,
                    \\"type\\": \\"ID\\",
                    \\"isRequired\\": true,
                    \\"attributes\\": []
                },
                \\"content\\": {
                    \\"name\\": \\"content\\",
                    \\"isArray\\": false,
                    \\"type\\": \\"String\\",
                    \\"isRequired\\": false,
                    \\"attributes\\": []
                },
                \\"createdAt\\": {
                    \\"name\\": \\"createdAt\\",
                    \\"isArray\\": false,
                    \\"type\\": \\"AWSDateTime\\",
                    \\"isRequired\\": false,
                    \\"attributes\\": [],
                    \\"isReadOnly\\": true
                },
                \\"updatedAt\\": {
                    \\"name\\": \\"updatedAt\\",
                    \\"isArray\\": false,
                    \\"type\\": \\"AWSDateTime\\",
                    \\"isRequired\\": false,
                    \\"attributes\\": [],
                    \\"isReadOnly\\": true
                }
            },
            \\"syncable\\": true,
            \\"pluralName\\": \\"Todos\\",
            \\"attributes\\": [
                {
                    \\"type\\": \\"model\\",
                    \\"properties\\": {}
                }
            ]
        }
    },
    \\"enums\\": {},
    \\"nonModels\\": {},
<<<<<<< HEAD
    \\"codegenVersion\\": \\"3.4.3\\",
=======
    \\"codegenVersion\\": \\"3.4.4\\",
>>>>>>> a758c6b6
    \\"version\\": \\"6f85ca0ee370ac8e0674a44cc5a4f6a6\\"
};"
`;

exports[`upload Studio CMS assets on push uploads expected CMS assets to shared location in S3 bucket true true 3`] = `
"{
    \\"version\\": 1,
    \\"models\\": {
        \\"Todo\\": {
            \\"name\\": \\"Todo\\",
            \\"fields\\": {
                \\"id\\": {
                    \\"name\\": \\"id\\",
                    \\"isArray\\": false,
                    \\"type\\": \\"ID\\",
                    \\"isRequired\\": true,
                    \\"attributes\\": []
                },
                \\"content\\": {
                    \\"name\\": \\"content\\",
                    \\"isArray\\": false,
                    \\"type\\": \\"String\\",
                    \\"isRequired\\": false,
                    \\"attributes\\": []
                },
                \\"createdAt\\": {
                    \\"name\\": \\"createdAt\\",
                    \\"isArray\\": false,
                    \\"type\\": \\"AWSDateTime\\",
                    \\"isRequired\\": false,
                    \\"attributes\\": [],
                    \\"isReadOnly\\": true
                },
                \\"updatedAt\\": {
                    \\"name\\": \\"updatedAt\\",
                    \\"isArray\\": false,
                    \\"type\\": \\"AWSDateTime\\",
                    \\"isRequired\\": false,
                    \\"attributes\\": [],
                    \\"isReadOnly\\": true
                }
            },
            \\"syncable\\": true,
            \\"pluralName\\": \\"Todos\\",
            \\"attributes\\": [
                {
                    \\"type\\": \\"model\\",
                    \\"properties\\": {}
                }
            ],
            \\"primaryKeyInfo\\": {
                \\"isCustomPrimaryKey\\": false,
                \\"primaryKeyFieldName\\": \\"id\\",
                \\"sortKeyFieldNames\\": []
            }
        }
    },
    \\"enums\\": {},
    \\"nonModels\\": {}
}"
`;<|MERGE_RESOLUTION|>--- conflicted
+++ resolved
@@ -49,11 +49,7 @@
     },
     \\"enums\\": {},
     \\"nonModels\\": {},
-<<<<<<< HEAD
-    \\"codegenVersion\\": \\"3.4.3\\",
-=======
     \\"codegenVersion\\": \\"3.4.4\\",
->>>>>>> a758c6b6
     \\"version\\": \\"6f85ca0ee370ac8e0674a44cc5a4f6a6\\"
 };"
 `;
@@ -165,11 +161,7 @@
     },
     \\"enums\\": {},
     \\"nonModels\\": {},
-<<<<<<< HEAD
-    \\"codegenVersion\\": \\"3.4.3\\",
-=======
     \\"codegenVersion\\": \\"3.4.4\\",
->>>>>>> a758c6b6
     \\"version\\": \\"6f85ca0ee370ac8e0674a44cc5a4f6a6\\"
 };"
 `;
@@ -281,11 +273,7 @@
     },
     \\"enums\\": {},
     \\"nonModels\\": {},
-<<<<<<< HEAD
-    \\"codegenVersion\\": \\"3.4.3\\",
-=======
     \\"codegenVersion\\": \\"3.4.4\\",
->>>>>>> a758c6b6
     \\"version\\": \\"6f85ca0ee370ac8e0674a44cc5a4f6a6\\"
 };"
 `;
