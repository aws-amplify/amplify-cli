// Jest Snapshot v1, https://goo.gl/fbAQLP

exports[`upload Studio CMS assets on push of Studio enabled project uploads expected CMS assets to shared location in S3 bucket 2`] = `
"export const schema = {
    \\"models\\": {
        \\"Todo\\": {
            \\"name\\": \\"Todo\\",
            \\"fields\\": {
                \\"id\\": {
                    \\"name\\": \\"id\\",
                    \\"isArray\\": false,
                    \\"type\\": \\"ID\\",
                    \\"isRequired\\": true,
                    \\"attributes\\": []
                },
                \\"content\\": {
                    \\"name\\": \\"content\\",
                    \\"isArray\\": false,
                    \\"type\\": \\"String\\",
                    \\"isRequired\\": false,
                    \\"attributes\\": []
                },
                \\"createdAt\\": {
                    \\"name\\": \\"createdAt\\",
                    \\"isArray\\": false,
                    \\"type\\": \\"AWSDateTime\\",
                    \\"isRequired\\": false,
                    \\"attributes\\": [],
                    \\"isReadOnly\\": true
                },
                \\"updatedAt\\": {
                    \\"name\\": \\"updatedAt\\",
                    \\"isArray\\": false,
                    \\"type\\": \\"AWSDateTime\\",
                    \\"isRequired\\": false,
                    \\"attributes\\": [],
                    \\"isReadOnly\\": true
                }
            },
            \\"syncable\\": true,
            \\"pluralName\\": \\"Todos\\",
            \\"attributes\\": [
                {
                    \\"type\\": \\"model\\",
                    \\"properties\\": {}
                }
            ]
        }
    },
    \\"enums\\": {},
    \\"nonModels\\": {},
<<<<<<< HEAD
    \\"codegenVersion\\": \\"3.3.3\\",
=======
    \\"codegenVersion\\": \\"3.3.4\\",
>>>>>>> 930a7ca3
    \\"version\\": \\"6f85ca0ee370ac8e0674a44cc5a4f6a6\\"
};"
`;

exports[`upload Studio CMS assets on push of Studio enabled project uploads expected CMS assets to shared location in S3 bucket 3`] = `
"{
    \\"version\\": 1,
    \\"models\\": {
        \\"Todo\\": {
            \\"name\\": \\"Todo\\",
            \\"fields\\": {
                \\"id\\": {
                    \\"name\\": \\"id\\",
                    \\"isArray\\": false,
                    \\"type\\": \\"ID\\",
                    \\"isRequired\\": true,
                    \\"attributes\\": []
                },
                \\"content\\": {
                    \\"name\\": \\"content\\",
                    \\"isArray\\": false,
                    \\"type\\": \\"String\\",
                    \\"isRequired\\": false,
                    \\"attributes\\": []
                },
                \\"createdAt\\": {
                    \\"name\\": \\"createdAt\\",
                    \\"isArray\\": false,
                    \\"type\\": \\"AWSDateTime\\",
                    \\"isRequired\\": false,
                    \\"attributes\\": [],
                    \\"isReadOnly\\": true
                },
                \\"updatedAt\\": {
                    \\"name\\": \\"updatedAt\\",
                    \\"isArray\\": false,
                    \\"type\\": \\"AWSDateTime\\",
                    \\"isRequired\\": false,
                    \\"attributes\\": [],
                    \\"isReadOnly\\": true
                }
            },
            \\"syncable\\": true,
            \\"pluralName\\": \\"Todos\\",
            \\"attributes\\": [
                {
                    \\"type\\": \\"model\\",
                    \\"properties\\": {}
                }
            ],
            \\"primaryKeyInfo\\": {
                \\"isCustomPrimaryKey\\": false,
                \\"primaryKeyFieldName\\": \\"id\\",
                \\"sortKeyFieldNames\\": []
            }
        }
    },
    \\"enums\\": {},
    \\"nonModels\\": {}
}"
`;<|MERGE_RESOLUTION|>--- conflicted
+++ resolved
@@ -49,11 +49,7 @@
     },
     \\"enums\\": {},
     \\"nonModels\\": {},
-<<<<<<< HEAD
-    \\"codegenVersion\\": \\"3.3.3\\",
-=======
     \\"codegenVersion\\": \\"3.3.4\\",
->>>>>>> 930a7ca3
     \\"version\\": \\"6f85ca0ee370ac8e0674a44cc5a4f6a6\\"
 };"
 `;
