--- conflicted
+++ resolved
@@ -62,8 +62,6 @@
     const userPool = await getUserPool(id, meta.providers.awscloudformation.Region);
     expect(userPool.UserPool).toBeDefined();
   });
-<<<<<<< HEAD
-=======
 
   it('...should init a project and add auth with defaults and then remove auth and add another auth and push', async () => {
     await initJSProjectWithProfile(projRoot, defaultsSettings);
@@ -73,104 +71,4 @@
     await addAuthWithDefault(projRoot, {});
     await amplifyPushAuth(projRoot);
   });
-
-  it('...should init a project and add auth with defaultSocial', async () => {
-    await initJSProjectWithProfile(projRoot, defaultsSettings);
-    await addAuthWithDefaultSocial(projRoot, {});
-    await amplifyPushAuth(projRoot);
-    const meta = getProjectMeta(projRoot);
-
-    const authMeta = Object.keys(meta.auth).map(key => meta.auth[key])[0];
-    const id = authMeta.output.UserPoolId;
-    const userPool = await getUserPool(id, meta.providers.awscloudformation.Region);
-    const clientIds = [authMeta.output.AppClientIDWeb, authMeta.output.AppClientID];
-    const clients = await getUserPoolClients(id, clientIds, meta.providers.awscloudformation.Region);
-
-    expect(userPool.UserPool).toBeDefined();
-    expect(clients).toHaveLength(2);
-    expect(clients[0].UserPoolClient.CallbackURLs[0]).toEqual('https://www.google.com/');
-    expect(clients[0].UserPoolClient.LogoutURLs[0]).toEqual('https://www.nytimes.com/');
-    expect(clients[0].UserPoolClient.SupportedIdentityProviders).toHaveLength(4);
-  });
-
-  it('...should init a project and add auth a PostConfirmation: add-to-group trigger', async () => {
-    await initJSProjectWithProfile(projRoot, defaultsSettings);
-    await addAuthWithGroupTrigger(projRoot, {});
-    await amplifyPushAuth(projRoot);
-    const meta = getProjectMeta(projRoot);
-
-    const functionName = `${Object.keys(meta.auth)[0]}PostConfirmation-integtest`;
-
-    const authMeta = Object.keys(meta.auth).map(key => meta.auth[key])[0];
-    const id = authMeta.output.UserPoolId;
-    const userPool = await getUserPool(id, meta.providers.awscloudformation.Region);
-    const clientIds = [authMeta.output.AppClientIDWeb, authMeta.output.AppClientID];
-    const clients = await getUserPoolClients(id, clientIds, meta.providers.awscloudformation.Region);
-
-    const lambdaFunction = await getLambdaFunction(functionName, meta.providers.awscloudformation.Region);
-    expect(userPool.UserPool).toBeDefined();
-    expect(clients).toHaveLength(2);
-    expect(lambdaFunction).toBeDefined();
-    expect(lambdaFunction.Configuration.Environment.Variables.GROUP).toEqual('mygroup');
-  });
-
-  it('...should allow the user to add auth via API category, with a trigger', async () => {
-    await initJSProjectWithProfile(projRoot, defaultsSettings);
-    await addAuthViaAPIWithTrigger(projRoot, {});
-    await amplifyPush(projRoot);
-    const meta = getProjectMeta(projRoot);
-
-    const functionName = `${Object.keys(meta.auth)[0]}PostConfirmation-integtest`;
-    const authMeta = Object.keys(meta.auth).map(key => meta.auth[key])[0];
-    const id = authMeta.output.UserPoolId;
-    const userPool = await getUserPool(id, meta.providers.awscloudformation.Region);
-    const clientIds = [authMeta.output.AppClientIDWeb, authMeta.output.AppClientID];
-    const clients = await getUserPoolClients(id, clientIds, meta.providers.awscloudformation.Region);
-
-    const lambdaFunction = await getLambdaFunction(functionName, meta.providers.awscloudformation.Region);
-    expect(userPool.UserPool).toBeDefined();
-    expect(clients).toHaveLength(2);
-    expect(lambdaFunction).toBeDefined();
-    expect(lambdaFunction.Configuration.Environment.Variables.GROUP).toEqual('mygroup');
-  });
-
-  it('...should init a project and add 3 custom auth flow triggers for Google reCaptcha', async () => {
-    await initJSProjectWithProfile(projRoot, defaultsSettings);
-    await addAuthWithRecaptchaTrigger(projRoot, {});
-    await amplifyPushAuth(projRoot);
-    const meta = getProjectMeta(projRoot);
-
-    const createFunctionName = `${Object.keys(meta.auth)[0]}CreateAuthChallenge-integtest`;
-    const defineFunctionName = `${Object.keys(meta.auth)[0]}DefineAuthChallenge-integtest`;
-    const verifyFunctionName = `${Object.keys(meta.auth)[0]}VerifyAuthChallengeResponse-integtest`;
-
-    const authMeta = Object.keys(meta.auth).map(key => meta.auth[key])[0];
-    const id = authMeta.output.UserPoolId;
-    const userPool = await getUserPool(id, meta.providers.awscloudformation.Region);
-    const clientIds = [authMeta.output.AppClientIDWeb, authMeta.output.AppClientID];
-    const clients = await getUserPoolClients(id, clientIds, meta.providers.awscloudformation.Region);
-
-    const createFunction = await getLambdaFunction(createFunctionName, meta.providers.awscloudformation.Region);
-    const defineFunction = await getLambdaFunction(defineFunctionName, meta.providers.awscloudformation.Region);
-    const verifyFunction = await getLambdaFunction(verifyFunctionName, meta.providers.awscloudformation.Region);
-
-    expect(userPool.UserPool).toBeDefined();
-    expect(clients).toHaveLength(2);
-    expect(createFunction).toBeDefined();
-    expect(defineFunction).toBeDefined();
-    expect(verifyFunction).toBeDefined();
-    expect(verifyFunction.Configuration.Environment.Variables.RECAPTCHASECRET).toEqual('dummykey');
-  });
-
-  it('...should init a Flutter project and add auth with defaults', async () => {
-    await initFlutterProjectWithProfile(projRoot, defaultsSettings);
-    await addAuthWithDefault(projRoot, {});
-    await amplifyPushAuth(projRoot);
-    const meta = getProjectMeta(projRoot);
-    const id = Object.keys(meta.auth).map(key => meta.auth[key])[0].output.UserPoolId;
-    const userPool = await getUserPool(id, meta.providers.awscloudformation.Region);
-    expect(userPool.UserPool).toBeDefined();
-    expect(fs.existsSync(path.join(projRoot, 'lib', 'amplifyconfiguration.dart'))).toBe(true);
-  });
->>>>>>> 906ed311
 });