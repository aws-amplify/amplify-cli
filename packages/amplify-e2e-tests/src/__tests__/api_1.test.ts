import {
  amplifyPush,
  amplifyPushUpdate,
  deleteProject,
  initFlutterProjectWithProfile,
  initJSProjectWithProfile,
  addApiWithSchema,
  updateApiSchema,
  updateApiWithMultiAuth,
  createNewProjectDir,
  deleteProjectDir,
  getAppSyncApi,
  getProjectMeta,
  getTransformConfig,
  initIosProjectWithProfile,
  getDDBTable,
<<<<<<< HEAD
  removeHeadlessApi,
  getAwsIOSConfig,
  getAmplifyIOSConfig
=======
  amplifyPushWithoutCodegen,
>>>>>>> 59d4a0eb
} from 'amplify-e2e-core';
import path from 'path';
import { existsSync } from 'fs';
import { TRANSFORM_CURRENT_VERSION } from 'graphql-transformer-core';
import _ from 'lodash';

describe('amplify add api (GraphQL)', () => {
  let projRoot: string;
  beforeEach(async () => {
    projRoot = await createNewProjectDir('graphql-api');
  });

  afterEach(async () => {
    const metaFilePath = path.join(projRoot, 'amplify', '#current-cloud-backend', 'amplify-meta.json');
    if (existsSync(metaFilePath)) {
      await deleteProject(projRoot);
    }
    deleteProjectDir(projRoot);
  });

  it('init a project and add the simple_model api', async () => {
    const envName = 'devtest';
    await initJSProjectWithProfile(projRoot, { name: 'simplemodel', envName });
    await addApiWithSchema(projRoot, 'simple_model.graphql');
    await amplifyPush(projRoot);

    const meta = getProjectMeta(projRoot);
    const region = meta.providers.awscloudformation.Region;
    const { output } = meta.api.simplemodel;
    const { GraphQLAPIIdOutput, GraphQLAPIEndpointOutput, GraphQLAPIKeyOutput } = output;
    const { graphqlApi } = await getAppSyncApi(GraphQLAPIIdOutput, region);

    expect(GraphQLAPIIdOutput).toBeDefined();
    expect(GraphQLAPIEndpointOutput).toBeDefined();
    expect(GraphQLAPIKeyOutput).toBeDefined();

    expect(graphqlApi).toBeDefined();
    expect(graphqlApi.apiId).toEqual(GraphQLAPIIdOutput);
    const tableName = `AmplifyDataStore-${graphqlApi.apiId}-${envName}`;
    const error = { message: null };
    try {
      const table = await getDDBTable(tableName, region);
      expect(table).toBeUndefined();
    } catch (ex) {
      Object.assign(error, ex);
    }
    expect(error).toBeDefined();
    expect(error.message).toContain(`${tableName} not found`);
  });

  it('init a project then add and remove api', async () => {
    const envName = 'devtest';
    await initIosProjectWithProfile(projRoot, { name: 'simplemodel', envName });
    await addApiWithSchema(projRoot, 'simple_model.graphql');
    await amplifyPush(projRoot);

    let meta = getProjectMeta(projRoot);
    const { output } = meta.api.simplemodel;
    const { GraphQLAPIIdOutput, GraphQLAPIEndpointOutput, GraphQLAPIKeyOutput } = output;
    expect(GraphQLAPIIdOutput).toBeDefined();
    expect(GraphQLAPIEndpointOutput).toBeDefined();
    expect(GraphQLAPIKeyOutput).toBeDefined();
    
    await removeHeadlessApi(projRoot, 'simplemodel');
    await amplifyPushUpdate(projRoot);

    meta = getProjectMeta(projRoot);
    expect(meta.api.simplemodle).toBeUndefined();
    const awsConfig: any = getAwsIOSConfig(projRoot);
    expect('AppSync' in awsConfig).toBe(false);
    const amplifyConfig: any = getAmplifyIOSConfig(projRoot);
    expect('api' in amplifyConfig).toBe(false);
  });

  it('init a Flutter project and add the simple_model api', async () => {
    const envName = 'devtest';
    await initFlutterProjectWithProfile(projRoot, { name: 'simplemodel', envName });
    await addApiWithSchema(projRoot, 'simple_model.graphql');
    await amplifyPushWithoutCodegen(projRoot);

    const meta = getProjectMeta(projRoot);
    const region = meta.providers.awscloudformation.Region;
    const { output } = meta.api.simplemodel;
    const { GraphQLAPIIdOutput, GraphQLAPIEndpointOutput, GraphQLAPIKeyOutput } = output;

    expect(GraphQLAPIIdOutput).toBeDefined();
    expect(GraphQLAPIEndpointOutput).toBeDefined();
    expect(GraphQLAPIKeyOutput).toBeDefined();

    const { graphqlApi } = await getAppSyncApi(GraphQLAPIIdOutput, region);

    expect(graphqlApi).toBeDefined();
    expect(graphqlApi.apiId).toEqual(GraphQLAPIIdOutput);
    const tableName = `AmplifyDataStore-${graphqlApi.apiId}-${envName}`;
    const error = { message: null };
    try {
      const table = await getDDBTable(tableName, region);
      expect(table).toBeUndefined();
    } catch (ex) {
      Object.assign(error, ex);
    }
    expect(error).toBeDefined();
    expect(error.message).toContain(`${tableName} not found`);
  });

  it('inits a project with a simple model and then migrates the api', async () => {
    const projectName = 'blogapp';
    const initialSchema = 'initial_key_blog.graphql';
    const nextSchema = 'next_key_blog.graphql';
    await initJSProjectWithProfile(projRoot, { name: projectName });
    await addApiWithSchema(projRoot, initialSchema);
    await amplifyPush(projRoot);
    updateApiSchema(projRoot, projectName, nextSchema);
    await amplifyPushUpdate(projRoot);
    const { output } = getProjectMeta(projRoot).api[projectName];
    const { GraphQLAPIIdOutput, GraphQLAPIEndpointOutput, GraphQLAPIKeyOutput } = output;

    expect(GraphQLAPIIdOutput).toBeDefined();
    expect(GraphQLAPIEndpointOutput).toBeDefined();
    expect(GraphQLAPIKeyOutput).toBeDefined();
  });

  it('init a project and add the simple_model api with multiple authorization providers', async () => {
    await initJSProjectWithProfile(projRoot, { name: 'simplemodelmultiauth' });
    await addApiWithSchema(projRoot, 'simple_model.graphql');
    await updateApiWithMultiAuth(projRoot, {});
    await amplifyPush(projRoot);

    const meta = getProjectMeta(projRoot);
    const { output } = meta.api.simplemodelmultiauth;
    const { GraphQLAPIIdOutput, GraphQLAPIEndpointOutput, GraphQLAPIKeyOutput } = output;
    const { graphqlApi } = await getAppSyncApi(GraphQLAPIIdOutput, meta.providers.awscloudformation.Region);

    expect(graphqlApi).toBeDefined();
    expect(graphqlApi.authenticationType).toEqual('API_KEY');
    expect(graphqlApi.additionalAuthenticationProviders).toHaveLength(3);
    expect(graphqlApi.additionalAuthenticationProviders).toHaveLength(3);

    const cognito = graphqlApi.additionalAuthenticationProviders.filter(a => a.authenticationType === 'AMAZON_COGNITO_USER_POOLS')[0];

    expect(cognito).toBeDefined();
    expect(cognito.userPoolConfig).toBeDefined();

    const iam = graphqlApi.additionalAuthenticationProviders.filter(a => a.authenticationType === 'AWS_IAM')[0];

    expect(iam).toBeDefined();

    const oidc = graphqlApi.additionalAuthenticationProviders.filter(a => a.authenticationType === 'OPENID_CONNECT')[0];

    expect(oidc).toBeDefined();
    expect(oidc.openIDConnectConfig).toBeDefined();
    expect(oidc.openIDConnectConfig.issuer).toEqual('https://facebook.com/');
    expect(oidc.openIDConnectConfig.clientId).toEqual('clientId');
    expect(oidc.openIDConnectConfig.iatTTL).toEqual(1000);
    expect(oidc.openIDConnectConfig.authTTL).toEqual(2000);

    expect(GraphQLAPIIdOutput).toBeDefined();
    expect(GraphQLAPIEndpointOutput).toBeDefined();
    expect(GraphQLAPIKeyOutput).toBeDefined();

    expect(graphqlApi).toBeDefined();
    expect(graphqlApi.apiId).toEqual(GraphQLAPIIdOutput);
  });

  it('init a project and add the simple_model api, match transformer version to current version', async () => {
    const name = `simplemodelv${TRANSFORM_CURRENT_VERSION}`;
    await initJSProjectWithProfile(projRoot, { name });
    await addApiWithSchema(projRoot, 'simple_model.graphql');
    await amplifyPush(projRoot);

    const meta = getProjectMeta(projRoot);
    const { output } = meta.api[name];
    const { GraphQLAPIIdOutput, GraphQLAPIEndpointOutput, GraphQLAPIKeyOutput } = output;
    const { graphqlApi } = await getAppSyncApi(GraphQLAPIIdOutput, meta.providers.awscloudformation.Region);

    expect(GraphQLAPIIdOutput).toBeDefined();
    expect(GraphQLAPIEndpointOutput).toBeDefined();
    expect(GraphQLAPIKeyOutput).toBeDefined();

    expect(graphqlApi).toBeDefined();
    expect(graphqlApi.apiId).toEqual(GraphQLAPIIdOutput);

    const transformConfig = getTransformConfig(projRoot, name);
    expect(transformConfig).toBeDefined();
    expect(transformConfig.Version).toBeDefined();
    expect(transformConfig.Version).toEqual(TRANSFORM_CURRENT_VERSION);
  });
});<|MERGE_RESOLUTION|>--- conflicted
+++ resolved
@@ -14,13 +14,10 @@
   getTransformConfig,
   initIosProjectWithProfile,
   getDDBTable,
-<<<<<<< HEAD
   removeHeadlessApi,
   getAwsIOSConfig,
   getAmplifyIOSConfig
-=======
   amplifyPushWithoutCodegen,
->>>>>>> 59d4a0eb
 } from 'amplify-e2e-core';
 import path from 'path';
 import { existsSync } from 'fs';
