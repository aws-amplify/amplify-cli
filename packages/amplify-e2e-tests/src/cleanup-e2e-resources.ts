/* eslint-disable camelcase */
/* eslint-disable spellcheck/spell-checker */
import { CircleCI, GitType, CircleCIOptions } from 'circleci-api';
import { config } from 'dotenv';
import yargs from 'yargs';
import * as aws from 'aws-sdk';
import _ from 'lodash';
import fs from 'fs-extra';
import path from 'path';
import { deleteS3Bucket, sleep } from '@aws-amplify/amplify-e2e-core';

// Ensure to update scripts/split-e2e-tests.ts is also updated this gets updated
const AWS_REGIONS_TO_RUN_TESTS = [
  'us-east-1',
  'us-east-2',
  'us-west-2',
  'eu-west-2',
  'eu-central-1',
  'ap-northeast-1',
  'ap-southeast-1',
  'ap-southeast-2',
];

// Limits are efforced per region
// we collect resources from each region & then delete as an entire batch
const DELETE_LIMITS = {
  PER_REGION: {
    OTHER: 25,
    CFN_STACK: 50,
  },
  PER_BATCH: {
    OTHER: 50,
    CFN_STACK: 100,
  }
}

const reportPath = path.normalize(path.join(__dirname, '..', 'amplify-e2e-reports', 'stale-resources.json'));

const MULTI_JOB_APP = '<Amplify App reused by multiple apps>';
const ORPHAN = '<orphan>';
const UNKNOWN = '<unknown>';

type CircleCIJobDetails = {
  build_url: string;
  branch: string;
  build_num: number;
  outcome: string;
  canceled: string;
  infrastructure_fail: boolean;
  status: string;
  committer_name: null;
  workflows: { workflow_id: string };
};

type StackInfo = {
  stackName: string;
  stackStatus: string;
  resourcesFailedToDelete?: string[];
  tags: Record<string, string>;
  region: string;
  cciInfo: CircleCIJobDetails;
};

type AmplifyAppInfo = {
  appId: string;
  name: string;
  region: string;
  backends: Record<string, StackInfo>;
};

type S3BucketInfo = {
  name: string;
  cciInfo?: CircleCIJobDetails;
  createTime: Date;
};

type PinpointAppInfo = {
  id: string;
  name: string;
  arn: string;
  region: string;
  cciInfo?: CircleCIJobDetails;
  createTime: Date;
};

type IamRoleInfo = {
  name: string;
  cciInfo?: CircleCIJobDetails;
  createTime: Date;
};

type AppSyncApiInfo = {
  apiId: string;
  name: string;
  region: string;
  cciInfo?: CircleCIJobDetails;
};

type ReportEntry = {
  jobId?: string;
  workflowId?: string;
  lifecycle?: string;
  cciJobDetails?: CircleCIJobDetails;
  amplifyApps: AmplifyAppInfo[];
  stacks: StackInfo[];
  buckets: Record<string, S3BucketInfo>;
  roles: Record<string, IamRoleInfo>;
  pinpointApps: Record<string, PinpointAppInfo>;
  appSyncApis: Record<string, AppSyncApiInfo>;
};

type JobFilterPredicate = (job: ReportEntry) => boolean;

type CCIJobInfo = {
  workflowId: string;
  workflowName: string;
  lifecycle: string;
  cciJobDetails: string;
  status: string;
};

type AWSAccountInfo = {
  accessKeyId: string;
  secretAccessKey: string;
  sessionToken: string;
  parent: boolean;
};

const PINPOINT_TEST_REGEX = /integtest/;
const APPSYNC_TEST_REGEX = /integtest/;
const BUCKET_TEST_REGEX = /test/;
const IAM_TEST_REGEX = /!RotateE2eAwsToken-e2eTestContextRole|-integtest$|^amplify-|^eu-|^us-|^ap-/;
const STALE_DURATION_MS = 2 * 60 * 60 * 1000; // 2 hours in milliseconds

/*
 * Exit on expired token as all future requests will fail.
 */
const handleExpiredTokenException = (): void => {
  console.log('Token expired. Exiting...');
  process.exit();
};

/**
 * We define a resource as viable for deletion if it matches TEST_REGEX in the name, and if it is > STALE_DURATION_MS old.
 */
const testBucketStalenessFilter = (resource: aws.S3.Bucket): boolean => {
  const isTestResource = resource.Name.match(BUCKET_TEST_REGEX);
  const isStaleResource = new Date().getUTCMilliseconds() - resource.CreationDate.getUTCMilliseconds() > STALE_DURATION_MS;
  return isTestResource && isStaleResource;
};

const testRoleStalenessFilter = (resource: aws.IAM.Role): boolean => {
  const isTestResource = resource.RoleName.match(IAM_TEST_REGEX);
  const isStaleResource = new Date().getUTCMilliseconds() - resource.CreateDate.getUTCMilliseconds() > STALE_DURATION_MS;
  return isTestResource && isStaleResource;
};

const testAppSyncApiStalenessFilter = (resource: aws.AppSync.GraphqlApi): boolean => {
  const isTestResource = resource.name.match(APPSYNC_TEST_REGEX);
  const createTimeTagValue = resource.tags['circleci:create_time'];
  let isStaleResource = true;
  if (createTimeTagValue) {
    const createTime = new Date(createTimeTagValue);
    isStaleResource = (new Date().getUTCMilliseconds() - createTime.getUTCMilliseconds()) > STALE_DURATION_MS;
  }
  return isTestResource && isStaleResource;
};

const testPinpointAppStalenessFilter = (resource: aws.Pinpoint.ApplicationResponse): boolean => {
  const isTestResource = resource.Name.match(PINPOINT_TEST_REGEX);
  const isStaleResource = new Date().getUTCMilliseconds() - new Date(resource.CreationDate).getUTCMilliseconds() > STALE_DURATION_MS;
  return isTestResource && isStaleResource;
};

/**
 * Get all S3 buckets in the account, and filter down to the ones we consider stale.
 */
const getOrphanS3TestBuckets = async (account: AWSAccountInfo): Promise<S3BucketInfo[]> => {
  const s3Client = new aws.S3(getAWSConfig(account));
  const listBucketResponse = await s3Client.listBuckets().promise();
  const staleBuckets = listBucketResponse.Buckets.filter(testBucketStalenessFilter);
  return staleBuckets.map(it => ({ name: it.Name, createTime: it.CreationDate }));
};

/**
 * Get all iam roles in the account, and filter down to the ones we consider stale.
 */
const getOrphanTestIamRoles = async (account: AWSAccountInfo): Promise<IamRoleInfo[]> => {
  const iamClient = new aws.IAM(getAWSConfig(account));
  const listRoleResponse = await iamClient.listRoles({ MaxItems: 1000 }).promise();
  const staleRoles = listRoleResponse.Roles.filter(testRoleStalenessFilter);
  return staleRoles.map(it => ({ name: it.RoleName, createTime: it.CreateDate }));
};

const getOrphanPinpointApplications = async (account: AWSAccountInfo, region: string): Promise<PinpointAppInfo[]> => {
  const pinpoint = new aws.Pinpoint(getAWSConfig(account, region));
  const apps: PinpointAppInfo[] = [];
  let nextToken = null;

  do {
    const result = await pinpoint
      .getApps({
        Token: nextToken,
      })
      .promise();
    apps.push(
      ...result.ApplicationsResponse.Item.filter(testPinpointAppStalenessFilter).map(it => ({
        id: it.Id,
        name: it.Name,
        arn: it.Arn,
        region,
        createTime: new Date(it.CreationDate),
      })),
    );

    nextToken = result.ApplicationsResponse.NextToken;
  } while (nextToken);

  return apps;
};

/**
 * Get all AppSync Apis in the account, and filter down to the ones we consider stale.
 */
const getOrphanAppSyncApis = async (account: AWSAccountInfo, region: string): Promise<AppSyncApiInfo[]> => {
  const appSyncClient = new aws.AppSync(getAWSConfig(account, region));
  const listApisResponse = await appSyncClient.listGraphqlApis({ maxResults: 25 }).promise();
  const staleApis = listApisResponse.graphqlApis.filter(testAppSyncApiStalenessFilter);
  return staleApis.map(it => ({ apiId: it.apiId, name: it.name, region }));
};

/**
 * Get the relevant AWS config object for a given account and region.
 */
const getAWSConfig = ({ accessKeyId, secretAccessKey, sessionToken }: AWSAccountInfo, region?: string): unknown => ({
  credentials: {
    accessKeyId,
    secretAccessKey,
    sessionToken,
  },
  ...(region ? { region } : {}),
  maxRetries: 10,
});

/**
 * Returns a list of Amplify Apps in the region. The apps includes information about the CircleCI build that created the app
 * This is determined by looking at tags of the backend environments that are associated with the Apps
 * @param account aws account to query for amplify Apps
 * @param region aws region to query for amplify Apps
 * @returns Promise<AmplifyAppInfo[]> a list of Amplify Apps in the region with build info
 */
const getAmplifyApps = async (account: AWSAccountInfo, region: string): Promise<AmplifyAppInfo[]> => {
  if(region === 'us-east-1' && account.parent){
    return []; // temporarily disabled until us-east-1 is re-enabled for this account
  }
  const amplifyClient = new aws.Amplify(getAWSConfig(account, region));
  try {
    const amplifyApps = await amplifyClient.listApps({ maxResults: 25 }).promise(); // keeping it to 25 as max supported is 25
    const result: AmplifyAppInfo[] = [];
    for (const app of amplifyApps.apps) {
      const backends: Record<string, StackInfo> = {};
      try {
        const backendEnvironments = await amplifyClient.listBackendEnvironments({ appId: app.appId, maxResults: 5 }).promise();
        for (const backendEnv of backendEnvironments.backendEnvironments) {
          const buildInfo = await getStackDetails(backendEnv.stackName, account, region);
          if (buildInfo) {
            backends[backendEnv.environmentName] = buildInfo;
          }
        }
      } catch (e) {
        // console.log(e);
      }
      result.push({
        appId: app.appId,
        name: app.name,
        region,
        backends,
      });
    }
    return result;
  } catch (e){
    console.log(e);
    return [];
  }
};

/**
 * Return the CircleCI job id looking at `circleci:build_id` in the tags
 * @param tags Tags associated with the resource
 * @returns build number or undefined
 */
const getJobId = (tags: aws.CloudFormation.Tags = []): number | undefined => {
  const jobId = tags.find(tag => tag.Key === 'circleci:build_id')?.Value;
  return jobId && Number.parseInt(jobId, 10);
};

/**
 * Gets detail about a stack including the details about CircleCI job that created the stack. If a stack
 * has status of `DELETE_FAILED` then it also includes the list of physical id of resources that caused
 * deletion failures
 *
 * @param stackName name of the stack
 * @param account account
 * @param region region
 * @returns stack details
 */
const getStackDetails = async (stackName: string, account: AWSAccountInfo, region: string): Promise<StackInfo | void> => {
  const cfnClient = new aws.CloudFormation(getAWSConfig(account, region));
  const stack = await cfnClient.describeStacks({ StackName: stackName }).promise();
  const tags = stack.Stacks.length && stack.Stacks[0].Tags;
  const stackStatus = stack.Stacks[0].StackStatus;
  let resourcesFailedToDelete: string[] = [];
  if (stackStatus === 'DELETE_FAILED') {
    // Todo: We need to investigate if we should go ahead and remove the resources to prevent account getting cluttered
    const resources = await cfnClient.listStackResources({ StackName: stackName }).promise();
    resourcesFailedToDelete = resources.StackResourceSummaries.filter(r => r.ResourceStatus === 'DELETE_FAILED').map(
      r => r.LogicalResourceId,
    );
  }
  const jobId = getJobId(tags);
  return {
    stackName,
    stackStatus,
    resourcesFailedToDelete,
    region,
    tags: tags.reduce((acc, tag) => ({ ...acc, [tag.Key]: tag.Value }), {}),
    cciInfo: jobId && (await getJobCircleCIDetails(jobId)),
  };
};

const getStacks = async (account: AWSAccountInfo, region: string): Promise<StackInfo[]> => {
  const cfnClient = new aws.CloudFormation(getAWSConfig(account, region));
  const stackStatusFilter = [
    'CREATE_COMPLETE',
    'ROLLBACK_FAILED',
    'ROLLBACK_COMPLETE',
    'DELETE_FAILED',
    'UPDATE_COMPLETE',
    'UPDATE_ROLLBACK_FAILED',
    'UPDATE_ROLLBACK_COMPLETE',
    'IMPORT_COMPLETE',
    'IMPORT_ROLLBACK_FAILED',
    'IMPORT_ROLLBACK_COMPLETE',
  ];
  const stacks = await cfnClient
    .listStacks({
      StackStatusFilter: stackStatusFilter,
    })
    .promise();
  // loop 
  let nextToken = stacks.NextToken;
  while (nextToken && stacks.StackSummaries.length < DELETE_LIMITS.PER_REGION.CFN_STACK) {
    const nextPage = await cfnClient
      .listStacks({
        StackStatusFilter: stackStatusFilter,
        NextToken: nextToken,
      })
    .promise();
    stacks.StackSummaries.push(...nextPage.StackSummaries);
    nextToken = nextPage.NextToken;
  }

  // We are interested in only the root stacks that are deployed by amplify-cli
  // NOTE: every few months, we should disable the filter , and clean up all stacks (not just root stacks)
  // this is because some child stacks fail to delete (but we don't let that stop us from deleting root stacks)
  // eventually, we must clean up those child stacks too.
  let rootStacks = stacks.StackSummaries.filter(stack => !stack.RootId);
  if(rootStacks.length > DELETE_LIMITS.PER_REGION.CFN_STACK){
    // we can only delete 100 stacks accross all regions every batch,
    // so we shouldn't take more than 50 stacks from each of those 8 regions.
    // this should at least limit calls to getStackDetails below
    rootStacks = rootStacks.slice(0, DELETE_LIMITS.PER_REGION.CFN_STACK);
  }
  const results: StackInfo[] = [];
  for (const stack of rootStacks) {
    try {
      const details = await getStackDetails(stack.StackName, account, region);
      if (details) {
        results.push(details);
      }
    } catch {
      // don't want to barf and fail e2e tests
    }
  }
  return results;
};

const getCircleCIClient = (): CircleCI => {
  const options: CircleCIOptions = {
    token: process.env.CIRCLECI_TOKEN,
    vcs: {
      repo: process.env.CIRCLE_PROJECT_REPONAME,
      owner: process.env.CIRCLE_PROJECT_USERNAME,
      type: GitType.GITHUB,
    },
  };
  return new CircleCI(options);
};

const getJobCircleCIDetails = async (jobId: number): Promise<CircleCIJobDetails> => {
  const client = getCircleCIClient();
  const result = await client.build(jobId);

  const r = (_.pick(result, [
    'build_url',
    'branch',
    'build_num',
    'outcome',
    'canceled',
    'infrastructure_fail',
    'status',
    'committer_name',
    'workflows.workflow_id',
    'lifecycle',
  ]) as unknown) as CircleCIJobDetails;
  return r;
};

const getS3Buckets = async (account: AWSAccountInfo): Promise<S3BucketInfo[]> => {
  const s3Client = new aws.S3(getAWSConfig(account));
  const buckets = await s3Client.listBuckets().promise();
  const result: S3BucketInfo[] = [];
  for (const bucket of buckets.Buckets) {
    try {
      const bucketDetails = await s3Client.getBucketTagging({ Bucket: bucket.Name }).promise();
      const jobId = getJobId(bucketDetails.TagSet);
      if (jobId) {
        result.push({
          name: bucket.Name,
          cciInfo: await getJobCircleCIDetails(jobId),
          createTime: bucket.CreationDate,
        });
      }
    } catch (e) {
      if (e.code !== 'NoSuchTagSet' && e.code !== 'NoSuchBucket') {
        throw e;
      }
      result.push({
        name: bucket.Name,
        createTime: bucket.CreationDate,
      });
    }
  }
  return result;
};

/**
 * extract and moves CircleCI job details
 */
const extractCCIJobInfo = (record: S3BucketInfo | StackInfo | AmplifyAppInfo): CCIJobInfo => ({
  workflowId: _.get(record, ['0', 'cciInfo', 'workflows', 'workflow_id']),
  workflowName: _.get(record, ['0', 'cciInfo', 'workflows', 'workflow_name']),
  lifecycle: _.get(record, ['0', 'cciInfo', 'lifecycle']),
  cciJobDetails: _.get(record, ['0', 'cciInfo']),
  status: _.get(record, ['0', 'cciInfo', 'status']),
});

/**
 * Merges stale resources and returns a list grouped by the CircleCI jobId. Amplify Apps that don't have
 * any backend environment are grouped as Orphan apps and apps that have Backend created by different CircleCI jobs are
 * grouped as MULTI_JOB_APP. Any resource that do not have a CircleCI job is grouped under UNKNOWN
 */
const mergeResourcesByCCIJob = (
  amplifyApp: AmplifyAppInfo[],
  cfnStacks: StackInfo[],
  s3Buckets: S3BucketInfo[],
  orphanS3Buckets: S3BucketInfo[],
  orphanIamRoles: IamRoleInfo[],
  orphanPinpointApplications: PinpointAppInfo[],
  orphanAppSyncApis: AppSyncApiInfo[],
): Record<string, ReportEntry> => {
  const result: Record<string, ReportEntry> = {};

  const stacksByJobId = _.groupBy(cfnStacks, (stack: StackInfo) => _.get(stack, ['cciInfo', 'build_num'], UNKNOWN));

  const bucketByJobId = _.groupBy(s3Buckets, (bucketInfo: S3BucketInfo) => _.get(bucketInfo, ['cciInfo', 'build_num'], UNKNOWN));

  const amplifyAppByJobId = _.groupBy(amplifyApp, (appInfo: AmplifyAppInfo) => {
    if (Object.keys(appInfo.backends).length === 0) {
      return ORPHAN;
    }

    const buildIds = _.groupBy(appInfo.backends, backendInfo => _.get(backendInfo, ['cciInfo', 'build_num'], UNKNOWN));
    if (Object.keys(buildIds).length === 1) {
      return Object.keys(buildIds)[0];
    }

    return MULTI_JOB_APP;
  });

  _.mergeWith(
    result,
    _.pickBy(amplifyAppByJobId, (__, key) => key !== MULTI_JOB_APP),
    (val, src, key) => ({
      ...val,
      ...extractCCIJobInfo(src),
      jobId: key,
      amplifyApps: src,
    }),
  );

  _.mergeWith(
    result,
    stacksByJobId,
    (__: unknown, key: string) => key !== ORPHAN,
    (val, src, key) => ({
      ...val,
      ...extractCCIJobInfo(src),
      jobId: key,
      stacks: src,
    }),
  );

  _.mergeWith(result, bucketByJobId, (val, src, key) => ({
    ...val,
    ...extractCCIJobInfo(src),
    jobId: key,
    buckets: src,
  }));

  const orphanBuckets = {
    [ORPHAN]: orphanS3Buckets,
  };

  _.mergeWith(result, orphanBuckets, (val, src, key) => ({
    ...val,
    jobId: key,
    buckets: src,
  }));

  const orphanIamRolesGroup = {
    [ORPHAN]: orphanIamRoles,
  };

  _.mergeWith(result, orphanIamRolesGroup, (val, src, key) => ({
    ...val,
    jobId: key,
    roles: src,
  }));

  const orphanPinpointApps = {
    [ORPHAN]: orphanPinpointApplications,
  };

  _.mergeWith(result, orphanPinpointApps, (val, src, key) => ({
    ...val,
    jobId: key,
    pinpointApps: src,
  }));

  _.mergeWith(
    result,
    {
      [ORPHAN]: orphanAppSyncApis,
    },
    (val, src, key) => ({
      ...val,
      jobId: key,
      appSyncApis: src,
    }),
  );

  return result;
};

const deleteAmplifyApps = async (account: AWSAccountInfo, accountIndex: number, apps: AmplifyAppInfo[]): Promise<void> => {
  await Promise.all(apps.slice(0, DELETE_LIMITS.PER_BATCH.OTHER).map(app => deleteAmplifyApp(account, accountIndex, app)));
};

const deleteAmplifyApp = async (account: AWSAccountInfo, accountIndex: number, app: AmplifyAppInfo): Promise<void> => {
  const { name, appId, region } = app;
  console.log(`[ACCOUNT ${accountIndex}] Deleting App ${name}(${appId})`);
  const amplifyClient = new aws.Amplify(getAWSConfig(account, region));
  try {
    await amplifyClient.deleteApp({ appId }).promise();
  } catch (e) {
    console.log(`[ACCOUNT ${accountIndex}] Deleting Amplify App ${appId} failed with the following error`, e);
    if (e.code === 'ExpiredTokenException') {
      handleExpiredTokenException();
    }
  }
};

const deleteIamRoles = async (account: AWSAccountInfo, accountIndex: number, roles: IamRoleInfo[]): Promise<void> => {
  await Promise.all(roles.slice(0, DELETE_LIMITS.PER_BATCH.OTHER).map(role => deleteIamRole(account, accountIndex, role)));
};

const deleteIamRole = async (account: AWSAccountInfo, accountIndex: number, role: IamRoleInfo): Promise<void> => {
  const { name: roleName } = role;
  try {
    console.log(`[ACCOUNT ${accountIndex}] Deleting Iam Role ${roleName}`);
    console.log(`Role creation time (PST): ${role.createTime.toLocaleTimeString('en-US', { timeZone: 'America/Los_Angeles' })}`);
    const iamClient = new aws.IAM(getAWSConfig(account));
    await deleteAttachedRolePolicies(account, accountIndex, roleName);
    await deleteRolePolicies(account, accountIndex, roleName);
    await iamClient.deleteRole({ RoleName: roleName }).promise();
  } catch (e) {
    console.log(`[ACCOUNT ${accountIndex}] Deleting iam role ${roleName} failed with error ${e.message}`);
    if (e.code === 'ExpiredTokenException') {
      handleExpiredTokenException();
    }
  }
};

const deleteAttachedRolePolicies = async (account: AWSAccountInfo, accountIndex: number, roleName: string): Promise<void> => {
  const iamClient = new aws.IAM(getAWSConfig(account));
  const rolePolicies = await iamClient.listAttachedRolePolicies({ RoleName: roleName }).promise();
  await Promise.all(rolePolicies.AttachedPolicies.map(policy => detachIamAttachedRolePolicy(account, accountIndex, roleName, policy)));
};

const detachIamAttachedRolePolicy = async (
  account: AWSAccountInfo,
  accountIndex: number,
  roleName: string,
  policy: aws.IAM.AttachedPolicy,
): Promise<void> => {
  try {
    console.log(`[ACCOUNT ${accountIndex}] Detach Iam Attached Role Policy ${policy.PolicyName}`);
    const iamClient = new aws.IAM(getAWSConfig(account));
    await iamClient.detachRolePolicy({ RoleName: roleName, PolicyArn: policy.PolicyArn }).promise();
  } catch (e) {
    console.log(`[ACCOUNT ${accountIndex}] Detach iam role policy ${policy.PolicyName} failed with error ${e.message}`);
    if (e.code === 'ExpiredTokenException') {
      handleExpiredTokenException();
    }
  }
};

const deleteRolePolicies = async (account: AWSAccountInfo, accountIndex: number, roleName: string): Promise<void> => {
  const iamClient = new aws.IAM(getAWSConfig(account));
  const rolePolicies = await iamClient.listRolePolicies({ RoleName: roleName }).promise();
  await Promise.all(rolePolicies.PolicyNames.map(policy => deleteIamRolePolicy(account, accountIndex, roleName, policy)));
};

const deleteIamRolePolicy = async (account: AWSAccountInfo, accountIndex: number, roleName: string, policyName: string): Promise<void> => {
  try {
    console.log(`[ACCOUNT ${accountIndex}] Deleting Iam Role Policy ${policyName}`);
    const iamClient = new aws.IAM(getAWSConfig(account));
    await iamClient.deleteRolePolicy({ RoleName: roleName, PolicyName: policyName }).promise();
  } catch (e) {
    console.log(`[ACCOUNT ${accountIndex}] Deleting iam role policy ${policyName} failed with error ${e.message}`);
    if (e.code === 'ExpiredTokenException') {
      handleExpiredTokenException();
    }
  }
};

const deleteBuckets = async (account: AWSAccountInfo, accountIndex: number, buckets: S3BucketInfo[]): Promise<void> => {
  await Promise.all(buckets.slice(0, DELETE_LIMITS.PER_BATCH.OTHER).map(bucket => deleteBucket(account, accountIndex, bucket)));
};

const deleteBucket = async (account: AWSAccountInfo, accountIndex: number, bucket: S3BucketInfo): Promise<void> => {
  const { name } = bucket;
  try {
    console.log(`[ACCOUNT ${accountIndex}] Deleting S3 Bucket ${name}`);
    console.log(`Bucket creation time (PST): ${bucket.createTime.toLocaleTimeString('en-US', { timeZone: 'America/Los_Angeles' })}`);
    const s3 = new aws.S3(getAWSConfig(account));
    await deleteS3Bucket(name, s3);
  } catch (e) {
    console.log(`[ACCOUNT ${accountIndex}] Deleting bucket ${name} failed with error ${e.message}`);
    if (e.code === 'ExpiredTokenException') {
      handleExpiredTokenException();
    }
  }
};

const deletePinpointApps = async (account: AWSAccountInfo, accountIndex: number, apps: PinpointAppInfo[]): Promise<void> => {
  await Promise.all(apps.slice(0, DELETE_LIMITS.PER_BATCH.OTHER).map(app => deletePinpointApp(account, accountIndex, app)));
};

const deletePinpointApp = async (account: AWSAccountInfo, accountIndex: number, app: PinpointAppInfo): Promise<void> => {
  const { id, name, region } = app;
  try {
    console.log(`[ACCOUNT ${accountIndex}] Deleting Pinpoint App ${name}`);
    console.log(`Pinpoint creation time (PST): ${app.createTime.toLocaleTimeString('en-US', { timeZone: 'America/Los_Angeles' })}`);
    const pinpoint = new aws.Pinpoint(getAWSConfig(account, region));
    await pinpoint.deleteApp({ ApplicationId: id }).promise();
  } catch (e) {
    console.log(`[ACCOUNT ${accountIndex}] Deleting pinpoint app ${name} failed with error ${e.message}`);
  }
};

const deleteAppSyncApis = async (account: AWSAccountInfo, accountIndex: number, apis: AppSyncApiInfo[]): Promise<void> => {
<<<<<<< HEAD
  await Promise.all(apis.map(api => deleteAppSyncApi(account, accountIndex, api)));
=======
  await Promise.all(apis.slice(0, DELETE_LIMITS.PER_BATCH.OTHER).map(api => deleteAppSyncApi(account, accountIndex, api)));
>>>>>>> c7e38e98
};

const deleteAppSyncApi = async (account: AWSAccountInfo, accountIndex: number, api: AppSyncApiInfo): Promise<void> => {
  const {
    apiId, name, region,
  } = api;
  try {
    console.log(`[ACCOUNT ${accountIndex}] Deleting AppSync Api ${name}`);
    const appSync = new aws.AppSync(getAWSConfig(account, region));
    await appSync.deleteGraphqlApi({ apiId }).promise();
  } catch (e) {
    console.log(`[ACCOUNT ${accountIndex}] Deleting AppSync Api ${name} failed with error ${e.message}`);
  }
};

const deleteCfnStacks = async (account: AWSAccountInfo, accountIndex: number, stacks: StackInfo[]): Promise<void> => {
  await Promise.all(stacks.slice(0, DELETE_LIMITS.PER_BATCH.CFN_STACK).map(stack => deleteCfnStack(account, accountIndex, stack)));
};

const deleteCfnStack = async (account: AWSAccountInfo, accountIndex: number, stack: StackInfo): Promise<void> => {
  const { stackName, region, resourcesFailedToDelete } = stack;
  const resourceToRetain = resourcesFailedToDelete.length ? resourcesFailedToDelete : undefined;
  console.log(`[ACCOUNT ${accountIndex}] Deleting CloudFormation stack ${stackName}`);
  try {
    const cfnClient = new aws.CloudFormation(getAWSConfig(account, region));
    await cfnClient.deleteStack({ StackName: stackName, RetainResources: resourceToRetain }).promise();
    // we'll only wait up to a minute before moving on
    await cfnClient.waitFor('stackDeleteComplete', { StackName: stackName, $waiter: { maxAttempts: 2 } }).promise();
  } catch (e) {
    console.log(`Deleting CloudFormation stack ${stackName} failed with error ${e.message}`);
    if (e.code === 'ExpiredTokenException') {
      handleExpiredTokenException();
    }
  }
};

const generateReport = (jobs: _.Dictionary<ReportEntry>): void => {
  fs.ensureFileSync(reportPath);
  fs.writeFileSync(reportPath, JSON.stringify(jobs, null, 4));
};

/**
 * While we basically fan-out deletes elsewhere in this script, leaving the app->cfn->bucket delete process
 * serial within a given account, it's not immediately clear if this is necessary, but seems possibly valuable.
 */
const deleteResources = async (
  account: AWSAccountInfo,
  accountIndex: number,
  staleResources: Record<string, ReportEntry>,
): Promise<void> => {
  for (const jobId of Object.keys(staleResources)) {
    const resources = staleResources[jobId];
    if (resources.amplifyApps) {
      console.log(`Deleting up to ${DELETE_LIMITS.PER_BATCH.OTHER} of ${resources.amplifyApps.length} apps on ACCOUNT[${accountIndex}]`);
      await deleteAmplifyApps(account, accountIndex, Object.values(resources.amplifyApps));
    }

    if (resources.stacks) {
      console.log(`Deleting up to ${DELETE_LIMITS.PER_BATCH.CFN_STACK} of ${resources.stacks.length} stacks on ACCOUNT[${accountIndex}]`);
      await deleteCfnStacks(account, accountIndex, Object.values(resources.stacks));
    }

    if (resources.buckets) {
      console.log(`Deleting up to ${DELETE_LIMITS.PER_BATCH.OTHER} of ${resources.buckets.length} buckets on ACCOUNT[${accountIndex}]`);
      await deleteBuckets(account, accountIndex, Object.values(resources.buckets));
    }

    if (resources.roles) {
      console.log(`Deleting up to ${DELETE_LIMITS.PER_BATCH.OTHER} of ${resources.roles.length} roles on ACCOUNT[${accountIndex}]`);
      await deleteIamRoles(account, accountIndex, Object.values(resources.roles));
    }

    if (resources.pinpointApps) {
      console.log(`Deleting up to ${DELETE_LIMITS.PER_BATCH.OTHER} of ${resources.pinpointApps.length} pinpoint apps on ACCOUNT[${accountIndex}]`);
      await deletePinpointApps(account, accountIndex, Object.values(resources.pinpointApps));
    }

    if (resources.appSyncApis) {
<<<<<<< HEAD
=======
      console.log(`Deleting up to ${DELETE_LIMITS.PER_BATCH.OTHER} of ${resources.appSyncApis.length} appSyncApis on ACCOUNT[${accountIndex}]`);
>>>>>>> c7e38e98
      await deleteAppSyncApis(account, accountIndex, Object.values(resources.appSyncApis));
    }
  }
};

/**
 * Grab the right CircleCI filter based on args passed in.
 */
// eslint-disable-next-line @typescript-eslint/no-explicit-any
const getFilterPredicate = (args: any): JobFilterPredicate => {
  const filterByJobId = (jobId: string) => (job: ReportEntry) => job.jobId === jobId;
  const filterByWorkflowId = (workflowId: string) => (job: ReportEntry) => job.workflowId === workflowId;
  const filterAllStaleResources = () => (job: ReportEntry) => job.lifecycle === 'finished' || job.jobId === ORPHAN;

  if (args._.length === 0) {
    return filterAllStaleResources();
  }
  if (args._[0] === 'workflow') {
    return filterByWorkflowId(args.workflowId as string);
  }
  if (args._[0] === 'job') {
    if (Number.isNaN(args.jobId)) {
      throw new Error('job-id should be integer');
    }
    return filterByJobId((args.jobId as number).toString());
  }
  throw Error('Invalid args config');
};

/**
 * Retrieve the accounts to process for potential cleanup. By default we will attempt
 * to get all accounts within the root account organization.
 */
const getAccountsToCleanup = async (): Promise<AWSAccountInfo[]> => {
  const stsRes = new aws.STS({
    apiVersion: '2011-06-15',
    accessKeyId: process.env.AWS_ACCESS_KEY_ID,
    secretAccessKey: process.env.AWS_SECRET_ACCESS_KEY,
    sessionToken: process.env.AWS_SESSION_TOKEN,
  });
  const parentAccountIdentity = await stsRes.getCallerIdentity().promise();
  const orgApi = new aws.Organizations({
    apiVersion: '2016-11-28',
    // the region where the organization exists
    region: 'us-east-1',
  });
  try {
    const orgAccounts = await orgApi.listAccounts().promise();
    const allAccounts = orgAccounts.Accounts;
    let nextToken = orgAccounts.NextToken;
    while (nextToken) {
      const nextPage = await orgApi.listAccounts({ NextToken: nextToken }).promise();
      allAccounts.push(...nextPage.Accounts);
      nextToken = nextPage.NextToken;
    }
    const accountCredentialPromises = allAccounts.map(async account => {
      if (account.Id === parentAccountIdentity.Account) {
        return {
          accessKeyId: process.env.AWS_ACCESS_KEY_ID,
          secretAccessKey: process.env.AWS_SECRET_ACCESS_KEY,
          sessionToken: process.env.AWS_SESSION_TOKEN,
          parent: true,
        };
      }
      const randomNumber = Math.floor(Math.random() * 100000);
      const assumeRoleRes = await stsRes
        .assumeRole({
          RoleArn: `arn:aws:iam::${account.Id}:role/OrganizationAccountAccessRole`,
          RoleSessionName: `testSession${randomNumber}`,
          // One hour
          DurationSeconds: 1 * 60 * 60,
        })
        .promise();
      return {
        accessKeyId: assumeRoleRes.Credentials.AccessKeyId,
        secretAccessKey: assumeRoleRes.Credentials.SecretAccessKey,
        sessionToken: assumeRoleRes.Credentials.SessionToken,
        parent: false,
      };
    });
    return await Promise.all(accountCredentialPromises);
  } catch (e) {
    console.error(e);
    console.log(
      'Error assuming child account role. This could be because the script is already running from within a child account. Running on current AWS account only.',
    );
    return [
      {
        accessKeyId: process.env.AWS_ACCESS_KEY_ID,
        secretAccessKey: process.env.AWS_SECRET_ACCESS_KEY,
        sessionToken: process.env.AWS_SESSION_TOKEN,
        parent: true,
      },
    ];
  }
};

const cleanupAccount = async (account: AWSAccountInfo, accountIndex: number, filterPredicate: JobFilterPredicate): Promise<void> => {
  const appPromises = AWS_REGIONS_TO_RUN_TESTS.map(region => getAmplifyApps(account, region));
  const stackPromises = AWS_REGIONS_TO_RUN_TESTS.map(region => getStacks(account, region));
  const bucketPromise = getS3Buckets(account);
  const orphanPinpointApplicationsPromise = AWS_REGIONS_TO_RUN_TESTS.map(region => getOrphanPinpointApplications(account, region));
  const orphanBucketPromise = getOrphanS3TestBuckets(account);
  const orphanIamRolesPromise = getOrphanTestIamRoles(account);
  const orphanAppSyncApisPromise = AWS_REGIONS_TO_RUN_TESTS.map(region => getOrphanAppSyncApis(account, region));

  const apps = (await Promise.all(appPromises)).flat();
  const stacks = (await Promise.all(stackPromises)).flat();
  const buckets = await bucketPromise;
  const orphanBuckets = await orphanBucketPromise;
  const orphanIamRoles = await orphanIamRolesPromise;
  const orphanPinpointApplications = (await Promise.all(orphanPinpointApplicationsPromise)).flat();
  const orphanAppSyncApis = (await Promise.all(orphanAppSyncApisPromise)).flat();

  const allResources = mergeResourcesByCCIJob(
    apps, stacks, buckets, orphanBuckets, orphanIamRoles, orphanPinpointApplications, orphanAppSyncApis
  );
<<<<<<< HEAD
=======
  // cleanup resources that are <unknown> but that are definitely amplify resources
  // this includes apps with names that include "test" or stacks that include both "amplify" & "test"
  const testApps = allResources["<unknown>"].amplifyApps?.filter(a => a.name.toLocaleLowerCase().includes('test'));
  const testStacks = allResources["<unknown>"].stacks?.filter(s => s.stackName.toLocaleLowerCase().includes('test') && s.stackName.toLocaleLowerCase().includes('amplify'));
  const orphanedResources = allResources["<orphan>"];
  orphanedResources.amplifyApps = orphanedResources.amplifyApps ?? [];
  orphanedResources.stacks = orphanedResources.stacks ?? [];
  orphanedResources.amplifyApps.push(...(testApps ? testApps : []));
  orphanedResources.stacks.push(...(testStacks ? testStacks : []));
>>>>>>> c7e38e98
  const staleResources = _.pickBy(allResources, filterPredicate);

  generateReport(staleResources);
  await deleteResources(account, accountIndex, staleResources);
  console.log(`[ACCOUNT ${accountIndex}] Cleanup done!`);
};

/**
 * Execute the cleanup script.
 * Cleanup will happen in parallel across all accounts within a given organization,
 * based on the requested filter parameters (i.e. for a given workflow, job, or all stale resources).
 * Logs are emitted for given account ids anywhere we've fanned out, but we use an indexing scheme instead
 * of account ids since the logs these are written to will be effectively public.
 */
const cleanup = async (): Promise<void> => {
  const args = yargs
    .command('*', 'clean up all the stale resources')
    .command('workflow <workflow-id>', 'clean all the resources created by workflow', _yargs => {
      _yargs.positional('workflowId', {
        describe: 'Workflow Id of the workflow',
        type: 'string',
        demandOption: '',
      });
    })
    .command('job <jobId>', 'clean all the resource created by a job', _yargs => {
      _yargs.positional('jobId', {
        describe: 'job id of the job',
        type: 'number',
      });
    })
    .help().argv;
  config();

  const filterPredicate = getFilterPredicate(args);
  const accounts = await getAccountsToCleanup();
  for(let i = 0 ;i < 5; i ++){
    console.log("CLEANUP ROUND: ", i + 1);
    await Promise.all(accounts.map((account, i) => {
      return cleanupAccount(account, i, filterPredicate);
    }));
    await sleep(60 * 1000);// run again after 60 seconds
  }
  console.log('Done cleaning all accounts!');
};

void cleanup();<|MERGE_RESOLUTION|>--- conflicted
+++ resolved
@@ -681,11 +681,7 @@
 };
 
 const deleteAppSyncApis = async (account: AWSAccountInfo, accountIndex: number, apis: AppSyncApiInfo[]): Promise<void> => {
-<<<<<<< HEAD
-  await Promise.all(apis.map(api => deleteAppSyncApi(account, accountIndex, api)));
-=======
   await Promise.all(apis.slice(0, DELETE_LIMITS.PER_BATCH.OTHER).map(api => deleteAppSyncApi(account, accountIndex, api)));
->>>>>>> c7e38e98
 };
 
 const deleteAppSyncApi = async (account: AWSAccountInfo, accountIndex: number, api: AppSyncApiInfo): Promise<void> => {
@@ -764,10 +760,7 @@
     }
 
     if (resources.appSyncApis) {
-<<<<<<< HEAD
-=======
       console.log(`Deleting up to ${DELETE_LIMITS.PER_BATCH.OTHER} of ${resources.appSyncApis.length} appSyncApis on ACCOUNT[${accountIndex}]`);
->>>>>>> c7e38e98
       await deleteAppSyncApis(account, accountIndex, Object.values(resources.appSyncApis));
     }
   }
@@ -885,8 +878,6 @@
   const allResources = mergeResourcesByCCIJob(
     apps, stacks, buckets, orphanBuckets, orphanIamRoles, orphanPinpointApplications, orphanAppSyncApis
   );
-<<<<<<< HEAD
-=======
   // cleanup resources that are <unknown> but that are definitely amplify resources
   // this includes apps with names that include "test" or stacks that include both "amplify" & "test"
   const testApps = allResources["<unknown>"].amplifyApps?.filter(a => a.name.toLocaleLowerCase().includes('test'));
@@ -896,7 +887,6 @@
   orphanedResources.stacks = orphanedResources.stacks ?? [];
   orphanedResources.amplifyApps.push(...(testApps ? testApps : []));
   orphanedResources.stacks.push(...(testStacks ? testStacks : []));
->>>>>>> c7e38e98
   const staleResources = _.pickBy(allResources, filterPredicate);
 
   generateReport(staleResources);
@@ -942,4 +932,4 @@
   console.log('Done cleaning all accounts!');
 };
 
-void cleanup();+cleanup();