/* eslint-disable camelcase */
/* eslint-disable spellcheck/spell-checker */
import { CircleCI, GitType, CircleCIOptions } from 'circleci-api';
import { config } from 'dotenv';
import yargs from 'yargs';
import * as aws from 'aws-sdk';
import _ from 'lodash';
import fs from 'fs-extra';
import path from 'path';
import { deleteS3Bucket, sleep } from '@aws-amplify/amplify-e2e-core';

// Ensure to update scripts/split-e2e-tests.ts is also updated this gets updated
const AWS_REGIONS_TO_RUN_TESTS = [
  'us-east-1',
  'us-east-2',
  'us-west-2',
  'eu-west-2',
  'eu-central-1',
  'ap-northeast-1',
  'ap-southeast-1',
  'ap-southeast-2',
];

// Limits are efforced per region
// we collect resources from each region & then delete as an entire batch
const DELETE_LIMITS = {
  PER_REGION: {
    OTHER: 25,
    CFN_STACK: 50,
  },
  PER_BATCH: {
    OTHER: 50,
    CFN_STACK: 100,
  }
}

const reportPath = path.normalize(path.join(__dirname, '..', 'amplify-e2e-reports', 'stale-resources.json'));

const MULTI_JOB_APP = '<Amplify App reused by multiple apps>';
const ORPHAN = '<orphan>';
const UNKNOWN = '<unknown>';

type CircleCIJobDetails = {
  build_url: string;
  branch: string;
  build_num: number;
  outcome: string;
  canceled: string;
  infrastructure_fail: boolean;
  status: string;
  committer_name: null;
  workflows: { workflow_id: string };
};

type StackInfo = {
  stackName: string;
  stackStatus: string;
  resourcesFailedToDelete?: string[];
  tags: Record<string, string>;
  region: string;
  cciInfo: CircleCIJobDetails;
};

type AmplifyAppInfo = {
  appId: string;
  name: string;
  region: string;
  backends: Record<string, StackInfo>;
};

type S3BucketInfo = {
  name: string;
  cciInfo?: CircleCIJobDetails;
  createTime: Date;
};

type PinpointAppInfo = {
  id: string;
  name: string;
  arn: string;
  region: string;
  cciInfo?: CircleCIJobDetails;
  createTime: Date;
};

type IamRoleInfo = {
  name: string;
  cciInfo?: CircleCIJobDetails;
  createTime: Date;
};

type AppSyncApiInfo = {
  apiId: string;
  name: string;
  region: string;
  cciInfo?: CircleCIJobDetails;
};

type ReportEntry = {
  jobId?: string;
  workflowId?: string;
  lifecycle?: string;
  cciJobDetails?: CircleCIJobDetails;
  amplifyApps: AmplifyAppInfo[];
  stacks: StackInfo[];
  buckets: Record<string, S3BucketInfo>;
  roles: Record<string, IamRoleInfo>;
  pinpointApps: Record<string, PinpointAppInfo>;
  appSyncApis: Record<string, AppSyncApiInfo>;
};

type JobFilterPredicate = (job: ReportEntry) => boolean;

type CCIJobInfo = {
  workflowId: string;
  workflowName: string;
  lifecycle: string;
  cciJobDetails: string;
  status: string;
};

type AWSAccountInfo = {
  accessKeyId: string;
  secretAccessKey: string;
  sessionToken: string;
  parent: boolean;
};

const PINPOINT_TEST_REGEX = /integtest/;
const APPSYNC_TEST_REGEX = /integtest/;
const BUCKET_TEST_REGEX = /test/;
const IAM_TEST_REGEX = /!RotateE2eAwsToken-e2eTestContextRole|-integtest$|^amplify-|^eu-|^us-|^ap-/;
const STALE_DURATION_MS = 2 * 60 * 60 * 1000; // 2 hours in milliseconds

/*
 * Exit on expired token as all future requests will fail.
 */
const handleExpiredTokenException = (): void => {
  console.log('Token expired. Exiting...');
  process.exit();
};

/**
 * We define a resource as viable for deletion if it matches TEST_REGEX in the name, and if it is > STALE_DURATION_MS old.
 */
const testBucketStalenessFilter = (resource: aws.S3.Bucket): boolean => {
  const isTestResource = resource.Name.match(BUCKET_TEST_REGEX);
  const isStaleResource = new Date().getUTCMilliseconds() - resource.CreationDate.getUTCMilliseconds() > STALE_DURATION_MS;
  return isTestResource && isStaleResource;
};

const testRoleStalenessFilter = (resource: aws.IAM.Role): boolean => {
  const isTestResource = resource.RoleName.match(IAM_TEST_REGEX);
  const isStaleResource = new Date().getUTCMilliseconds() - resource.CreateDate.getUTCMilliseconds() > STALE_DURATION_MS;
<<<<<<< HEAD
=======
  return isTestResource && isStaleResource;
};

const testAppSyncApiStalenessFilter = (resource: aws.AppSync.GraphqlApi): boolean => {
  const isTestResource = resource.name.match(APPSYNC_TEST_REGEX);
  const createTimeTagValue = resource.tags['circleci:create_time'];
  let isStaleResource = true;
  if (createTimeTagValue) {
    const createTime = new Date(createTimeTagValue);
    isStaleResource = (new Date().getUTCMilliseconds() - createTime.getUTCMilliseconds()) > STALE_DURATION_MS;
  }
>>>>>>> 21b72dc0
  return isTestResource && isStaleResource;
};

const testPinpointAppStalenessFilter = (resource: aws.Pinpoint.ApplicationResponse): boolean => {
  const isTestResource = resource.Name.match(PINPOINT_TEST_REGEX);
  const isStaleResource = new Date().getUTCMilliseconds() - new Date(resource.CreationDate).getUTCMilliseconds() > STALE_DURATION_MS;
  return isTestResource && isStaleResource;
};

/**
 * Get all S3 buckets in the account, and filter down to the ones we consider stale.
 */
const getOrphanS3TestBuckets = async (account: AWSAccountInfo): Promise<S3BucketInfo[]> => {
  const s3Client = new aws.S3(getAWSConfig(account));
  const listBucketResponse = await s3Client.listBuckets().promise();
  const staleBuckets = listBucketResponse.Buckets.filter(testBucketStalenessFilter);
  return staleBuckets.map(it => ({ name: it.Name, createTime: it.CreationDate }));
};

/**
 * Get all iam roles in the account, and filter down to the ones we consider stale.
 */
const getOrphanTestIamRoles = async (account: AWSAccountInfo): Promise<IamRoleInfo[]> => {
  const iamClient = new aws.IAM(getAWSConfig(account));
  const listRoleResponse = await iamClient.listRoles({ MaxItems: 1000 }).promise();
  const staleRoles = listRoleResponse.Roles.filter(testRoleStalenessFilter);
  return staleRoles.map(it => ({ name: it.RoleName, createTime: it.CreateDate }));
};

const getOrphanPinpointApplications = async (account: AWSAccountInfo, region: string): Promise<PinpointAppInfo[]> => {
  const pinpoint = new aws.Pinpoint(getAWSConfig(account, region));
  const apps: PinpointAppInfo[] = [];
  let nextToken = null;

  do {
    const result = await pinpoint
      .getApps({
        Token: nextToken,
      })
      .promise();
    apps.push(
      ...result.ApplicationsResponse.Item.filter(testPinpointAppStalenessFilter).map(it => ({
        id: it.Id,
        name: it.Name,
        arn: it.Arn,
        region,
        createTime: new Date(it.CreationDate),
      })),
    );

    nextToken = result.ApplicationsResponse.NextToken;
  } while (nextToken);

  return apps;
};

/**
 * Get all AppSync Apis in the account, and filter down to the ones we consider stale.
 */
const getOrphanAppSyncApis = async (account: AWSAccountInfo, region: string): Promise<AppSyncApiInfo[]> => {
  const appSyncClient = new aws.AppSync(getAWSConfig(account, region));
  const listApisResponse = await appSyncClient.listGraphqlApis({ maxResults: 25 }).promise();
  const staleApis = listApisResponse.graphqlApis.filter(testAppSyncApiStalenessFilter);
  return staleApis.map(it => ({ apiId: it.apiId, name: it.name, region }));
};

/**
 * Get the relevant AWS config object for a given account and region.
 */
const getAWSConfig = ({ accessKeyId, secretAccessKey, sessionToken }: AWSAccountInfo, region?: string): unknown => ({
  credentials: {
    accessKeyId,
    secretAccessKey,
    sessionToken,
  },
  ...(region ? { region } : {}),
  maxRetries: 10,
});

/**
 * Returns a list of Amplify Apps in the region. The apps includes information about the CircleCI build that created the app
 * This is determined by looking at tags of the backend environments that are associated with the Apps
 * @param account aws account to query for amplify Apps
 * @param region aws region to query for amplify Apps
 * @returns Promise<AmplifyAppInfo[]> a list of Amplify Apps in the region with build info
 */
const getAmplifyApps = async (account: AWSAccountInfo, region: string): Promise<AmplifyAppInfo[]> => {
  if(region === 'us-east-1' && account.parent){
    return []; // temporarily disabled until us-east-1 is re-enabled for this account
  }
  const amplifyClient = new aws.Amplify(getAWSConfig(account, region));
  try {
    const amplifyApps = await amplifyClient.listApps({ maxResults: 25 }).promise(); // keeping it to 25 as max supported is 25
    const result: AmplifyAppInfo[] = [];
    for (const app of amplifyApps.apps) {
      const backends: Record<string, StackInfo> = {};
      try {
        const backendEnvironments = await amplifyClient.listBackendEnvironments({ appId: app.appId, maxResults: 5 }).promise();
        for (const backendEnv of backendEnvironments.backendEnvironments) {
          const buildInfo = await getStackDetails(backendEnv.stackName, account, region);
          if (buildInfo) {
            backends[backendEnv.environmentName] = buildInfo;
          }
        }
      } catch (e) {
        // console.log(e);
      }
      result.push({
        appId: app.appId,
        name: app.name,
        region,
        backends,
      });
    }
    return result;
  } catch (e){
    console.log(e);
    return [];
  }
};

/**
 * Return the CircleCI job id looking at `circleci:build_id` in the tags
 * @param tags Tags associated with the resource
 * @returns build number or undefined
 */
const getJobId = (tags: aws.CloudFormation.Tags = []): number | undefined => {
  const jobId = tags.find(tag => tag.Key === 'circleci:build_id')?.Value;
  return jobId && Number.parseInt(jobId, 10);
};

/**
 * Gets detail about a stack including the details about CircleCI job that created the stack. If a stack
 * has status of `DELETE_FAILED` then it also includes the list of physical id of resources that caused
 * deletion failures
 *
 * @param stackName name of the stack
 * @param account account
 * @param region region
 * @returns stack details
 */
const getStackDetails = async (stackName: string, account: AWSAccountInfo, region: string): Promise<StackInfo | void> => {
  const cfnClient = new aws.CloudFormation(getAWSConfig(account, region));
  const stack = await cfnClient.describeStacks({ StackName: stackName }).promise();
  const tags = stack.Stacks.length && stack.Stacks[0].Tags;
  const stackStatus = stack.Stacks[0].StackStatus;
  let resourcesFailedToDelete: string[] = [];
  if (stackStatus === 'DELETE_FAILED') {
    // Todo: We need to investigate if we should go ahead and remove the resources to prevent account getting cluttered
    const resources = await cfnClient.listStackResources({ StackName: stackName }).promise();
    resourcesFailedToDelete = resources.StackResourceSummaries.filter(r => r.ResourceStatus === 'DELETE_FAILED').map(
      r => r.LogicalResourceId,
    );
  }
  const jobId = getJobId(tags);
  return {
    stackName,
    stackStatus,
    resourcesFailedToDelete,
    region,
    tags: tags.reduce((acc, tag) => ({ ...acc, [tag.Key]: tag.Value }), {}),
    cciInfo: jobId && (await getJobCircleCIDetails(jobId)),
  };
};

const getStacks = async (account: AWSAccountInfo, region: string): Promise<StackInfo[]> => {
  const cfnClient = new aws.CloudFormation(getAWSConfig(account, region));
  const stackStatusFilter = [
    'CREATE_COMPLETE',
    'ROLLBACK_FAILED',
    'ROLLBACK_COMPLETE',
    'DELETE_FAILED',
    'UPDATE_COMPLETE',
    'UPDATE_ROLLBACK_FAILED',
    'UPDATE_ROLLBACK_COMPLETE',
    'IMPORT_COMPLETE',
    'IMPORT_ROLLBACK_FAILED',
    'IMPORT_ROLLBACK_COMPLETE',
  ];
  const stacks = await cfnClient
    .listStacks({
      StackStatusFilter: stackStatusFilter,
    })
    .promise();
  // loop 
  let nextToken = stacks.NextToken;
  while (nextToken && stacks.StackSummaries.length < DELETE_LIMITS.PER_REGION.CFN_STACK) {
    const nextPage = await cfnClient
      .listStacks({
        StackStatusFilter: stackStatusFilter,
        NextToken: nextToken,
      })
    .promise();
    stacks.StackSummaries.push(...nextPage.StackSummaries);
    nextToken = nextPage.NextToken;
  }

  // We are interested in only the root stacks that are deployed by amplify-cli
  // NOTE: every few months, we should disable the filter , and clean up all stacks (not just root stacks)
  // this is because some child stacks fail to delete (but we don't let that stop us from deleting root stacks)
  // eventually, we must clean up those child stacks too.
  let rootStacks = stacks.StackSummaries.filter(stack => !stack.RootId);
  if(rootStacks.length > DELETE_LIMITS.PER_REGION.CFN_STACK){
    // we can only delete 100 stacks accross all regions every batch,
    // so we shouldn't take more than 50 stacks from each of those 8 regions.
    // this should at least limit calls to getStackDetails below
    rootStacks = rootStacks.slice(0, DELETE_LIMITS.PER_REGION.CFN_STACK);
  }
  const results: StackInfo[] = [];
  for (const stack of rootStacks) {
    try {
      const details = await getStackDetails(stack.StackName, account, region);
      if (details) {
        results.push(details);
      }
    } catch {
      // don't want to barf and fail e2e tests
    }
  }
  return results;
};

const getCircleCIClient = (): CircleCI => {
  const options: CircleCIOptions = {
    token: process.env.CIRCLECI_TOKEN,
    vcs: {
      repo: process.env.CIRCLE_PROJECT_REPONAME,
      owner: process.env.CIRCLE_PROJECT_USERNAME,
      type: GitType.GITHUB,
    },
  };
  return new CircleCI(options);
};

const getJobCircleCIDetails = async (jobId: number): Promise<CircleCIJobDetails> => {
  const client = getCircleCIClient();
  const result = await client.build(jobId);

  const r = (_.pick(result, [
    'build_url',
    'branch',
    'build_num',
    'outcome',
    'canceled',
    'infrastructure_fail',
    'status',
    'committer_name',
    'workflows.workflow_id',
    'lifecycle',
  ]) as unknown) as CircleCIJobDetails;
  return r;
};

const getS3Buckets = async (account: AWSAccountInfo): Promise<S3BucketInfo[]> => {
  const s3Client = new aws.S3(getAWSConfig(account));
  const buckets = await s3Client.listBuckets().promise();
  const result: S3BucketInfo[] = [];
  for (const bucket of buckets.Buckets) {
    try {
      const bucketDetails = await s3Client.getBucketTagging({ Bucket: bucket.Name }).promise();
      const jobId = getJobId(bucketDetails.TagSet);
      if (jobId) {
        result.push({
          name: bucket.Name,
          cciInfo: await getJobCircleCIDetails(jobId),
          createTime: bucket.CreationDate,
        });
      }
    } catch (e) {
      if (e.code !== 'NoSuchTagSet' && e.code !== 'NoSuchBucket') {
        throw e;
      }
      result.push({
        name: bucket.Name,
        createTime: bucket.CreationDate,
      });
    }
  }
  return result;
};

/**
 * extract and moves CircleCI job details
 */
const extractCCIJobInfo = (record: S3BucketInfo | StackInfo | AmplifyAppInfo): CCIJobInfo => ({
  workflowId: _.get(record, ['0', 'cciInfo', 'workflows', 'workflow_id']),
  workflowName: _.get(record, ['0', 'cciInfo', 'workflows', 'workflow_name']),
  lifecycle: _.get(record, ['0', 'cciInfo', 'lifecycle']),
  cciJobDetails: _.get(record, ['0', 'cciInfo']),
  status: _.get(record, ['0', 'cciInfo', 'status']),
});

/**
 * Merges stale resources and returns a list grouped by the CircleCI jobId. Amplify Apps that don't have
 * any backend environment are grouped as Orphan apps and apps that have Backend created by different CircleCI jobs are
 * grouped as MULTI_JOB_APP. Any resource that do not have a CircleCI job is grouped under UNKNOWN
 */
const mergeResourcesByCCIJob = (
  amplifyApp: AmplifyAppInfo[],
  cfnStacks: StackInfo[],
  s3Buckets: S3BucketInfo[],
  orphanS3Buckets: S3BucketInfo[],
  orphanIamRoles: IamRoleInfo[],
  orphanPinpointApplications: PinpointAppInfo[],
  orphanAppSyncApis: AppSyncApiInfo[],
): Record<string, ReportEntry> => {
  const result: Record<string, ReportEntry> = {};

  const stacksByJobId = _.groupBy(cfnStacks, (stack: StackInfo) => _.get(stack, ['cciInfo', 'build_num'], UNKNOWN));

  const bucketByJobId = _.groupBy(s3Buckets, (bucketInfo: S3BucketInfo) => _.get(bucketInfo, ['cciInfo', 'build_num'], UNKNOWN));

  const amplifyAppByJobId = _.groupBy(amplifyApp, (appInfo: AmplifyAppInfo) => {
    if (Object.keys(appInfo.backends).length === 0) {
      return ORPHAN;
    }

    const buildIds = _.groupBy(appInfo.backends, backendInfo => _.get(backendInfo, ['cciInfo', 'build_num'], UNKNOWN));
    if (Object.keys(buildIds).length === 1) {
      return Object.keys(buildIds)[0];
    }

    return MULTI_JOB_APP;
  });

  _.mergeWith(
    result,
    _.pickBy(amplifyAppByJobId, (__, key) => key !== MULTI_JOB_APP),
    (val, src, key) => ({
      ...val,
      ...extractCCIJobInfo(src),
      jobId: key,
      amplifyApps: src,
    }),
  );

  _.mergeWith(
    result,
    stacksByJobId,
    (__: unknown, key: string) => key !== ORPHAN,
    (val, src, key) => ({
      ...val,
      ...extractCCIJobInfo(src),
      jobId: key,
      stacks: src,
    }),
  );

  _.mergeWith(result, bucketByJobId, (val, src, key) => ({
    ...val,
    ...extractCCIJobInfo(src),
    jobId: key,
    buckets: src,
  }));

  const orphanBuckets = {
    [ORPHAN]: orphanS3Buckets,
  };

  _.mergeWith(result, orphanBuckets, (val, src, key) => ({
    ...val,
    jobId: key,
    buckets: src,
  }));

  const orphanIamRolesGroup = {
    [ORPHAN]: orphanIamRoles,
  };

  _.mergeWith(result, orphanIamRolesGroup, (val, src, key) => ({
    ...val,
    jobId: key,
    roles: src,
  }));

  const orphanPinpointApps = {
    [ORPHAN]: orphanPinpointApplications,
  };

  _.mergeWith(result, orphanPinpointApps, (val, src, key) => ({
    ...val,
    jobId: key,
    pinpointApps: src,
  }));

  _.mergeWith(
    result,
    {
      [ORPHAN]: orphanAppSyncApis,
    },
    (val, src, key) => ({
      ...val,
      jobId: key,
      appSyncApis: src,
    }),
  );

  return result;
};

const deleteAmplifyApps = async (account: AWSAccountInfo, accountIndex: number, apps: AmplifyAppInfo[]): Promise<void> => {
  await Promise.all(apps.slice(0, DELETE_LIMITS.PER_BATCH.OTHER).map(app => deleteAmplifyApp(account, accountIndex, app)));
};

const deleteAmplifyApp = async (account: AWSAccountInfo, accountIndex: number, app: AmplifyAppInfo): Promise<void> => {
  const { name, appId, region } = app;
  console.log(`[ACCOUNT ${accountIndex}] Deleting App ${name}(${appId})`);
  const amplifyClient = new aws.Amplify(getAWSConfig(account, region));
  try {
    await amplifyClient.deleteApp({ appId }).promise();
  } catch (e) {
    console.log(`[ACCOUNT ${accountIndex}] Deleting Amplify App ${appId} failed with the following error`, e);
    if (e.code === 'ExpiredTokenException') {
      handleExpiredTokenException();
    }
  }
};

const deleteIamRoles = async (account: AWSAccountInfo, accountIndex: number, roles: IamRoleInfo[]): Promise<void> => {
  await Promise.all(roles.slice(0, DELETE_LIMITS.PER_BATCH.OTHER).map(role => deleteIamRole(account, accountIndex, role)));
};

const deleteIamRole = async (account: AWSAccountInfo, accountIndex: number, role: IamRoleInfo): Promise<void> => {
  const { name: roleName } = role;
  try {
    console.log(`[ACCOUNT ${accountIndex}] Deleting Iam Role ${roleName}`);
    console.log(`Role creation time (PST): ${role.createTime.toLocaleTimeString('en-US', { timeZone: 'America/Los_Angeles' })}`);
    const iamClient = new aws.IAM(getAWSConfig(account));
    await deleteAttachedRolePolicies(account, accountIndex, roleName);
    await deleteRolePolicies(account, accountIndex, roleName);
    await iamClient.deleteRole({ RoleName: roleName }).promise();
  } catch (e) {
    console.log(`[ACCOUNT ${accountIndex}] Deleting iam role ${roleName} failed with error ${e.message}`);
    if (e.code === 'ExpiredTokenException') {
      handleExpiredTokenException();
    }
  }
};

const deleteAttachedRolePolicies = async (account: AWSAccountInfo, accountIndex: number, roleName: string): Promise<void> => {
  const iamClient = new aws.IAM(getAWSConfig(account));
  const rolePolicies = await iamClient.listAttachedRolePolicies({ RoleName: roleName }).promise();
  await Promise.all(rolePolicies.AttachedPolicies.map(policy => detachIamAttachedRolePolicy(account, accountIndex, roleName, policy)));
};

const detachIamAttachedRolePolicy = async (
  account: AWSAccountInfo,
  accountIndex: number,
  roleName: string,
  policy: aws.IAM.AttachedPolicy,
): Promise<void> => {
  try {
    console.log(`[ACCOUNT ${accountIndex}] Detach Iam Attached Role Policy ${policy.PolicyName}`);
    const iamClient = new aws.IAM(getAWSConfig(account));
    await iamClient.detachRolePolicy({ RoleName: roleName, PolicyArn: policy.PolicyArn }).promise();
  } catch (e) {
    console.log(`[ACCOUNT ${accountIndex}] Detach iam role policy ${policy.PolicyName} failed with error ${e.message}`);
    if (e.code === 'ExpiredTokenException') {
      handleExpiredTokenException();
    }
  }
};

const deleteRolePolicies = async (account: AWSAccountInfo, accountIndex: number, roleName: string): Promise<void> => {
  const iamClient = new aws.IAM(getAWSConfig(account));
  const rolePolicies = await iamClient.listRolePolicies({ RoleName: roleName }).promise();
  await Promise.all(rolePolicies.PolicyNames.map(policy => deleteIamRolePolicy(account, accountIndex, roleName, policy)));
};

const deleteIamRolePolicy = async (account: AWSAccountInfo, accountIndex: number, roleName: string, policyName: string): Promise<void> => {
  try {
    console.log(`[ACCOUNT ${accountIndex}] Deleting Iam Role Policy ${policyName}`);
    const iamClient = new aws.IAM(getAWSConfig(account));
    await iamClient.deleteRolePolicy({ RoleName: roleName, PolicyName: policyName }).promise();
  } catch (e) {
    console.log(`[ACCOUNT ${accountIndex}] Deleting iam role policy ${policyName} failed with error ${e.message}`);
    if (e.code === 'ExpiredTokenException') {
      handleExpiredTokenException();
    }
  }
};

const deleteBuckets = async (account: AWSAccountInfo, accountIndex: number, buckets: S3BucketInfo[]): Promise<void> => {
  await Promise.all(buckets.slice(0, DELETE_LIMITS.PER_BATCH.OTHER).map(bucket => deleteBucket(account, accountIndex, bucket)));
};

const deleteBucket = async (account: AWSAccountInfo, accountIndex: number, bucket: S3BucketInfo): Promise<void> => {
  const { name } = bucket;
  try {
    console.log(`[ACCOUNT ${accountIndex}] Deleting S3 Bucket ${name}`);
    console.log(`Bucket creation time (PST): ${bucket.createTime.toLocaleTimeString('en-US', { timeZone: 'America/Los_Angeles' })}`);
    const s3 = new aws.S3(getAWSConfig(account));
    await deleteS3Bucket(name, s3);
  } catch (e) {
    console.log(`[ACCOUNT ${accountIndex}] Deleting bucket ${name} failed with error ${e.message}`);
    if (e.code === 'ExpiredTokenException') {
      handleExpiredTokenException();
    }
  }
};

const deletePinpointApps = async (account: AWSAccountInfo, accountIndex: number, apps: PinpointAppInfo[]): Promise<void> => {
  await Promise.all(apps.slice(0, DELETE_LIMITS.PER_BATCH.OTHER).map(app => deletePinpointApp(account, accountIndex, app)));
};

const deletePinpointApp = async (account: AWSAccountInfo, accountIndex: number, app: PinpointAppInfo): Promise<void> => {
  const { id, name, region } = app;
  try {
    console.log(`[ACCOUNT ${accountIndex}] Deleting Pinpoint App ${name}`);
    console.log(`Pinpoint creation time (PST): ${app.createTime.toLocaleTimeString('en-US', { timeZone: 'America/Los_Angeles' })}`);
    const pinpoint = new aws.Pinpoint(getAWSConfig(account, region));
    await pinpoint.deleteApp({ ApplicationId: id }).promise();
  } catch (e) {
    console.log(`[ACCOUNT ${accountIndex}] Deleting pinpoint app ${name} failed with error ${e.message}`);
  }
};

const deleteAppSyncApis = async (account: AWSAccountInfo, accountIndex: number, apis: AppSyncApiInfo[]): Promise<void> => {
  await Promise.all(apis.slice(0, DELETE_LIMITS.PER_BATCH.OTHER).map(api => deleteAppSyncApi(account, accountIndex, api)));
};

const deleteAppSyncApi = async (account: AWSAccountInfo, accountIndex: number, api: AppSyncApiInfo): Promise<void> => {
  const {
    apiId, name, region,
  } = api;
  try {
    console.log(`[ACCOUNT ${accountIndex}] Deleting AppSync Api ${name}`);
    const appSync = new aws.AppSync(getAWSConfig(account, region));
    await appSync.deleteGraphqlApi({ apiId }).promise();
  } catch (e) {
    console.log(`[ACCOUNT ${accountIndex}] Deleting AppSync Api ${name} failed with error ${e.message}`);
  }
};

const deleteCfnStacks = async (account: AWSAccountInfo, accountIndex: number, stacks: StackInfo[]): Promise<void> => {
  await Promise.all(stacks.slice(0, DELETE_LIMITS.PER_BATCH.CFN_STACK).map(stack => deleteCfnStack(account, accountIndex, stack)));
};

const deleteCfnStack = async (account: AWSAccountInfo, accountIndex: number, stack: StackInfo): Promise<void> => {
  const { stackName, region, resourcesFailedToDelete } = stack;
  const resourceToRetain = resourcesFailedToDelete.length ? resourcesFailedToDelete : undefined;
  console.log(`[ACCOUNT ${accountIndex}] Deleting CloudFormation stack ${stackName}`);
  try {
    const cfnClient = new aws.CloudFormation(getAWSConfig(account, region));
    await cfnClient.deleteStack({ StackName: stackName, RetainResources: resourceToRetain }).promise();
    // we'll only wait up to a minute before moving on
    await cfnClient.waitFor('stackDeleteComplete', { StackName: stackName, $waiter: { maxAttempts: 2 } }).promise();
  } catch (e) {
    console.log(`Deleting CloudFormation stack ${stackName} failed with error ${e.message}`);
    if (e.code === 'ExpiredTokenException') {
      handleExpiredTokenException();
    }
  }
};

const generateReport = (jobs: _.Dictionary<ReportEntry>): void => {
  fs.ensureFileSync(reportPath);
  fs.writeFileSync(reportPath, JSON.stringify(jobs, null, 4));
};

/**
 * While we basically fan-out deletes elsewhere in this script, leaving the app->cfn->bucket delete process
 * serial within a given account, it's not immediately clear if this is necessary, but seems possibly valuable.
 */
const deleteResources = async (
  account: AWSAccountInfo,
  accountIndex: number,
  staleResources: Record<string, ReportEntry>,
): Promise<void> => {
  for (const jobId of Object.keys(staleResources)) {
    const resources = staleResources[jobId];
    if (resources.amplifyApps) {
      console.log(`Deleting up to ${DELETE_LIMITS.PER_BATCH.OTHER} of ${resources.amplifyApps.length} apps on ACCOUNT[${accountIndex}]`);
      await deleteAmplifyApps(account, accountIndex, Object.values(resources.amplifyApps));
    }

    if (resources.stacks) {
      console.log(`Deleting up to ${DELETE_LIMITS.PER_BATCH.CFN_STACK} of ${resources.stacks.length} stacks on ACCOUNT[${accountIndex}]`);
      await deleteCfnStacks(account, accountIndex, Object.values(resources.stacks));
    }

    if (resources.buckets) {
      console.log(`Deleting up to ${DELETE_LIMITS.PER_BATCH.OTHER} of ${resources.buckets.length} buckets on ACCOUNT[${accountIndex}]`);
      await deleteBuckets(account, accountIndex, Object.values(resources.buckets));
    }

    if (resources.roles) {
      console.log(`Deleting up to ${DELETE_LIMITS.PER_BATCH.OTHER} of ${resources.roles.length} roles on ACCOUNT[${accountIndex}]`);
      await deleteIamRoles(account, accountIndex, Object.values(resources.roles));
    }

    if (resources.pinpointApps) {
      console.log(`Deleting up to ${DELETE_LIMITS.PER_BATCH.OTHER} of ${resources.pinpointApps.length} pinpoint apps on ACCOUNT[${accountIndex}]`);
      await deletePinpointApps(account, accountIndex, Object.values(resources.pinpointApps));
    }

    if (resources.appSyncApis) {
      console.log(`Deleting up to ${DELETE_LIMITS.PER_BATCH.OTHER} of ${resources.appSyncApis.length} appSyncApis on ACCOUNT[${accountIndex}]`);
      await deleteAppSyncApis(account, accountIndex, Object.values(resources.appSyncApis));
    }
  }
};

/**
 * Grab the right CircleCI filter based on args passed in.
 */
// eslint-disable-next-line @typescript-eslint/no-explicit-any
const getFilterPredicate = (args: any): JobFilterPredicate => {
  const filterByJobId = (jobId: string) => (job: ReportEntry) => job.jobId === jobId;
  const filterByWorkflowId = (workflowId: string) => (job: ReportEntry) => job.workflowId === workflowId;
  const filterAllStaleResources = () => (job: ReportEntry) => job.lifecycle === 'finished' || job.jobId === ORPHAN;

  if (args._.length === 0) {
    return filterAllStaleResources();
  }
  if (args._[0] === 'workflow') {
    return filterByWorkflowId(args.workflowId as string);
  }
  if (args._[0] === 'job') {
    if (Number.isNaN(args.jobId)) {
      throw new Error('job-id should be integer');
    }
    return filterByJobId((args.jobId as number).toString());
  }
  throw Error('Invalid args config');
};

/**
 * Retrieve the accounts to process for potential cleanup. By default we will attempt
 * to get all accounts within the root account organization.
 */
const getAccountsToCleanup = async (): Promise<AWSAccountInfo[]> => {
  const stsRes = new aws.STS({
    apiVersion: '2011-06-15',
    accessKeyId: process.env.AWS_ACCESS_KEY_ID,
    secretAccessKey: process.env.AWS_SECRET_ACCESS_KEY,
    sessionToken: process.env.AWS_SESSION_TOKEN,
  });
  const parentAccountIdentity = await stsRes.getCallerIdentity().promise();
  const orgApi = new aws.Organizations({
    apiVersion: '2016-11-28',
    // the region where the organization exists
    region: 'us-east-1',
  });
  try {
    const orgAccounts = await orgApi.listAccounts().promise();
    const allAccounts = orgAccounts.Accounts;
    let nextToken = orgAccounts.NextToken;
    while (nextToken) {
      const nextPage = await orgApi.listAccounts({ NextToken: nextToken }).promise();
      allAccounts.push(...nextPage.Accounts);
      nextToken = nextPage.NextToken;
    }
    const accountCredentialPromises = allAccounts.map(async account => {
      if (account.Id === parentAccountIdentity.Account) {
        return {
          accessKeyId: process.env.AWS_ACCESS_KEY_ID,
          secretAccessKey: process.env.AWS_SECRET_ACCESS_KEY,
          sessionToken: process.env.AWS_SESSION_TOKEN,
          parent: true,
        };
      }
      const randomNumber = Math.floor(Math.random() * 100000);
      const assumeRoleRes = await stsRes
        .assumeRole({
          RoleArn: `arn:aws:iam::${account.Id}:role/OrganizationAccountAccessRole`,
          RoleSessionName: `testSession${randomNumber}`,
          // One hour
          DurationSeconds: 1 * 60 * 60,
        })
        .promise();
      return {
        accessKeyId: assumeRoleRes.Credentials.AccessKeyId,
        secretAccessKey: assumeRoleRes.Credentials.SecretAccessKey,
        sessionToken: assumeRoleRes.Credentials.SessionToken,
        parent: false,
      };
    });
    return await Promise.all(accountCredentialPromises);
  } catch (e) {
    console.error(e);
    console.log(
      'Error assuming child account role. This could be because the script is already running from within a child account. Running on current AWS account only.',
    );
    return [
      {
        accessKeyId: process.env.AWS_ACCESS_KEY_ID,
        secretAccessKey: process.env.AWS_SECRET_ACCESS_KEY,
        sessionToken: process.env.AWS_SESSION_TOKEN,
        parent: true,
      },
    ];
  }
};

const cleanupAccount = async (account: AWSAccountInfo, accountIndex: number, filterPredicate: JobFilterPredicate): Promise<void> => {
  const appPromises = AWS_REGIONS_TO_RUN_TESTS.map(region => getAmplifyApps(account, region));
  const stackPromises = AWS_REGIONS_TO_RUN_TESTS.map(region => getStacks(account, region));
  const bucketPromise = getS3Buckets(account);
  const orphanPinpointApplicationsPromise = AWS_REGIONS_TO_RUN_TESTS.map(region => getOrphanPinpointApplications(account, region));
  const orphanBucketPromise = getOrphanS3TestBuckets(account);
  const orphanIamRolesPromise = getOrphanTestIamRoles(account);
  const orphanAppSyncApisPromise = AWS_REGIONS_TO_RUN_TESTS.map(region => getOrphanAppSyncApis(account, region));

  const apps = (await Promise.all(appPromises)).flat();
  const stacks = (await Promise.all(stackPromises)).flat();
  const buckets = await bucketPromise;
  const orphanBuckets = await orphanBucketPromise;
  const orphanIamRoles = await orphanIamRolesPromise;
  const orphanPinpointApplications = (await Promise.all(orphanPinpointApplicationsPromise)).flat();
  const orphanAppSyncApis = (await Promise.all(orphanAppSyncApisPromise)).flat();

  const allResources = mergeResourcesByCCIJob(
    apps, stacks, buckets, orphanBuckets, orphanIamRoles, orphanPinpointApplications, orphanAppSyncApis
  );
  // cleanup resources that are <unknown> but that are definitely amplify resources
  // this includes apps with names that include "test" or stacks that include both "amplify" & "test"
  const testApps = allResources["<unknown>"].amplifyApps?.filter(a => a.name.toLocaleLowerCase().includes('test'));
  const testStacks = allResources["<unknown>"].stacks?.filter(s => s.stackName.toLocaleLowerCase().includes('test') && s.stackName.toLocaleLowerCase().includes('amplify'));
  const orphanedResources = allResources["<orphan>"];
  orphanedResources.amplifyApps = orphanedResources.amplifyApps ?? [];
  orphanedResources.stacks = orphanedResources.stacks ?? [];
  orphanedResources.amplifyApps.push(...(testApps ? testApps : []));
  orphanedResources.stacks.push(...(testStacks ? testStacks : []));
  const staleResources = _.pickBy(allResources, filterPredicate);

  generateReport(staleResources);
  await deleteResources(account, accountIndex, staleResources);
  console.log(`[ACCOUNT ${accountIndex}] Cleanup done!`);
};

/**
 * Execute the cleanup script.
 * Cleanup will happen in parallel across all accounts within a given organization,
 * based on the requested filter parameters (i.e. for a given workflow, job, or all stale resources).
 * Logs are emitted for given account ids anywhere we've fanned out, but we use an indexing scheme instead
 * of account ids since the logs these are written to will be effectively public.
 */
const cleanup = async (): Promise<void> => {
  const args = yargs
    .command('*', 'clean up all the stale resources')
    .command('workflow <workflow-id>', 'clean all the resources created by workflow', _yargs => {
      _yargs.positional('workflowId', {
        describe: 'Workflow Id of the workflow',
        type: 'string',
        demandOption: '',
      });
    })
    .command('job <jobId>', 'clean all the resource created by a job', _yargs => {
      _yargs.positional('jobId', {
        describe: 'job id of the job',
        type: 'number',
      });
    })
    .help().argv;
  config();

  const filterPredicate = getFilterPredicate(args);
  const accounts = await getAccountsToCleanup();
  for(let i = 0 ;i < 5; i ++){
    console.log("CLEANUP ROUND: ", i + 1);
    await Promise.all(accounts.map((account, i) => {
      return cleanupAccount(account, i, filterPredicate);
    }));
    await sleep(60 * 1000);// run again after 60 seconds
  }
  console.log('Done cleaning all accounts!');
};

void cleanup();<|MERGE_RESOLUTION|>--- conflicted
+++ resolved
@@ -31,8 +31,8 @@
   PER_BATCH: {
     OTHER: 50,
     CFN_STACK: 100,
-  }
-}
+  },
+};
 
 const reportPath = path.normalize(path.join(__dirname, '..', 'amplify-e2e-reports', 'stale-resources.json'));
 
@@ -152,8 +152,6 @@
 const testRoleStalenessFilter = (resource: aws.IAM.Role): boolean => {
   const isTestResource = resource.RoleName.match(IAM_TEST_REGEX);
   const isStaleResource = new Date().getUTCMilliseconds() - resource.CreateDate.getUTCMilliseconds() > STALE_DURATION_MS;
-<<<<<<< HEAD
-=======
   return isTestResource && isStaleResource;
 };
 
@@ -163,9 +161,8 @@
   let isStaleResource = true;
   if (createTimeTagValue) {
     const createTime = new Date(createTimeTagValue);
-    isStaleResource = (new Date().getUTCMilliseconds() - createTime.getUTCMilliseconds()) > STALE_DURATION_MS;
-  }
->>>>>>> 21b72dc0
+    isStaleResource = new Date().getUTCMilliseconds() - createTime.getUTCMilliseconds() > STALE_DURATION_MS;
+  }
   return isTestResource && isStaleResource;
 };
 
@@ -253,7 +250,7 @@
  * @returns Promise<AmplifyAppInfo[]> a list of Amplify Apps in the region with build info
  */
 const getAmplifyApps = async (account: AWSAccountInfo, region: string): Promise<AmplifyAppInfo[]> => {
-  if(region === 'us-east-1' && account.parent){
+  if (region === 'us-east-1' && account.parent) {
     return []; // temporarily disabled until us-east-1 is re-enabled for this account
   }
   const amplifyClient = new aws.Amplify(getAWSConfig(account, region));
@@ -281,7 +278,7 @@
       });
     }
     return result;
-  } catch (e){
+  } catch (e) {
     console.log(e);
     return [];
   }
@@ -350,7 +347,7 @@
       StackStatusFilter: stackStatusFilter,
     })
     .promise();
-  // loop 
+  // loop
   let nextToken = stacks.NextToken;
   while (nextToken && stacks.StackSummaries.length < DELETE_LIMITS.PER_REGION.CFN_STACK) {
     const nextPage = await cfnClient
@@ -358,7 +355,7 @@
         StackStatusFilter: stackStatusFilter,
         NextToken: nextToken,
       })
-    .promise();
+      .promise();
     stacks.StackSummaries.push(...nextPage.StackSummaries);
     nextToken = nextPage.NextToken;
   }
@@ -368,7 +365,7 @@
   // this is because some child stacks fail to delete (but we don't let that stop us from deleting root stacks)
   // eventually, we must clean up those child stacks too.
   let rootStacks = stacks.StackSummaries.filter(stack => !stack.RootId);
-  if(rootStacks.length > DELETE_LIMITS.PER_REGION.CFN_STACK){
+  if (rootStacks.length > DELETE_LIMITS.PER_REGION.CFN_STACK) {
     // we can only delete 100 stacks accross all regions every batch,
     // so we shouldn't take more than 50 stacks from each of those 8 regions.
     // this should at least limit calls to getStackDetails below
@@ -688,9 +685,7 @@
 };
 
 const deleteAppSyncApi = async (account: AWSAccountInfo, accountIndex: number, api: AppSyncApiInfo): Promise<void> => {
-  const {
-    apiId, name, region,
-  } = api;
+  const { apiId, name, region } = api;
   try {
     console.log(`[ACCOUNT ${accountIndex}] Deleting AppSync Api ${name}`);
     const appSync = new aws.AppSync(getAWSConfig(account, region));
@@ -758,12 +753,16 @@
     }
 
     if (resources.pinpointApps) {
-      console.log(`Deleting up to ${DELETE_LIMITS.PER_BATCH.OTHER} of ${resources.pinpointApps.length} pinpoint apps on ACCOUNT[${accountIndex}]`);
+      console.log(
+        `Deleting up to ${DELETE_LIMITS.PER_BATCH.OTHER} of ${resources.pinpointApps.length} pinpoint apps on ACCOUNT[${accountIndex}]`,
+      );
       await deletePinpointApps(account, accountIndex, Object.values(resources.pinpointApps));
     }
 
     if (resources.appSyncApis) {
-      console.log(`Deleting up to ${DELETE_LIMITS.PER_BATCH.OTHER} of ${resources.appSyncApis.length} appSyncApis on ACCOUNT[${accountIndex}]`);
+      console.log(
+        `Deleting up to ${DELETE_LIMITS.PER_BATCH.OTHER} of ${resources.appSyncApis.length} appSyncApis on ACCOUNT[${accountIndex}]`,
+      );
       await deleteAppSyncApis(account, accountIndex, Object.values(resources.appSyncApis));
     }
   }
@@ -879,13 +878,21 @@
   const orphanAppSyncApis = (await Promise.all(orphanAppSyncApisPromise)).flat();
 
   const allResources = mergeResourcesByCCIJob(
-    apps, stacks, buckets, orphanBuckets, orphanIamRoles, orphanPinpointApplications, orphanAppSyncApis
+    apps,
+    stacks,
+    buckets,
+    orphanBuckets,
+    orphanIamRoles,
+    orphanPinpointApplications,
+    orphanAppSyncApis,
   );
   // cleanup resources that are <unknown> but that are definitely amplify resources
   // this includes apps with names that include "test" or stacks that include both "amplify" & "test"
-  const testApps = allResources["<unknown>"].amplifyApps?.filter(a => a.name.toLocaleLowerCase().includes('test'));
-  const testStacks = allResources["<unknown>"].stacks?.filter(s => s.stackName.toLocaleLowerCase().includes('test') && s.stackName.toLocaleLowerCase().includes('amplify'));
-  const orphanedResources = allResources["<orphan>"];
+  const testApps = allResources['<unknown>'].amplifyApps?.filter(a => a.name.toLocaleLowerCase().includes('test'));
+  const testStacks = allResources['<unknown>'].stacks?.filter(
+    s => s.stackName.toLocaleLowerCase().includes('test') && s.stackName.toLocaleLowerCase().includes('amplify'),
+  );
+  const orphanedResources = allResources['<orphan>'];
   orphanedResources.amplifyApps = orphanedResources.amplifyApps ?? [];
   orphanedResources.stacks = orphanedResources.stacks ?? [];
   orphanedResources.amplifyApps.push(...(testApps ? testApps : []));
@@ -925,12 +932,14 @@
 
   const filterPredicate = getFilterPredicate(args);
   const accounts = await getAccountsToCleanup();
-  for(let i = 0 ;i < 5; i ++){
-    console.log("CLEANUP ROUND: ", i + 1);
-    await Promise.all(accounts.map((account, i) => {
-      return cleanupAccount(account, i, filterPredicate);
-    }));
-    await sleep(60 * 1000);// run again after 60 seconds
+  for (let i = 0; i < 5; i++) {
+    console.log('CLEANUP ROUND: ', i + 1);
+    await Promise.all(
+      accounts.map((account, i) => {
+        return cleanupAccount(account, i, filterPredicate);
+      }),
+    );
+    await sleep(60 * 1000); // run again after 60 seconds
   }
   console.log('Done cleaning all accounts!');
 };
