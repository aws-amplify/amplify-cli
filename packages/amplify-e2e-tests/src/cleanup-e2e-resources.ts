/* eslint-disable camelcase */
/* eslint-disable spellcheck/spell-checker */
import { CircleCI, GitType, CircleCIOptions } from 'circleci-api';
import { config } from 'dotenv';
import yargs from 'yargs';
import * as aws from 'aws-sdk';
import _ from 'lodash';
import fs from 'fs-extra';
import path from 'path';
import { deleteS3Bucket } from '@aws-amplify/amplify-e2e-core';

// Ensure to update scripts/split-e2e-tests.ts is also updated this gets updated
const AWS_REGIONS_TO_RUN_TESTS = [
  'us-east-1',
  'us-east-2',
  'us-west-2',
  'eu-west-2',
  'eu-central-1',
  'ap-northeast-1',
  'ap-southeast-1',
  'ap-southeast-2',
];

const reportPath = path.normalize(path.join(__dirname, '..', 'amplify-e2e-reports', 'stale-resources.json'));

const MULTI_JOB_APP = '<Amplify App reused by multiple apps>';
const ORPHAN = '<orphan>';
const UNKNOWN = '<unknown>';

type CircleCIJobDetails = {
  build_url: string;
  branch: string;
  build_num: number;
  outcome: string;
  canceled: string;
  infrastructure_fail: boolean;
  status: string;
  committer_name: null;
  workflows: { workflow_id: string };
};

type StackInfo = {
  stackName: string;
  stackStatus: string;
  resourcesFailedToDelete?: string[];
  tags: Record<string, string>;
  region: string;
  cciInfo: CircleCIJobDetails;
};

type AmplifyAppInfo = {
  appId: string;
  name: string;
  region: string;
  backends: Record<string, StackInfo>;
};

type S3BucketInfo = {
  name: string;
  cciInfo?: CircleCIJobDetails;
  createTime: Date;
};

type PinpointAppInfo = {
  id: string;
  name: string;
  arn: string;
  region: string;
  cciInfo?: CircleCIJobDetails;
  createTime: Date;
};

type PinpointAppInfo = {
  id: string;
  name: string;
  arn: string;
  region: string;
  cciInfo?: CircleCIJobDetails;
};

type IamRoleInfo = {
  name: string;
  cciInfo?: CircleCIJobDetails;
  createTime: Date;
};

type ReportEntry = {
  jobId?: string;
  workflowId?: string;
  lifecycle?: string;
  cciJobDetails?: CircleCIJobDetails;
  amplifyApps: Record<string, AmplifyAppInfo>;
  stacks: Record<string, StackInfo>;
  buckets: Record<string, S3BucketInfo>;
  roles: Record<string, IamRoleInfo>;
  pinpointApps: Record<string, PinpointAppInfo>;
};

type JobFilterPredicate = (job: ReportEntry) => boolean;

type CCIJobInfo = {
  workflowId: string;
  workflowName: string;
  lifecycle: string;
  cciJobDetails: string;
  status: string;
};

type AWSAccountInfo = {
  accessKeyId: string;
  secretAccessKey: string;
  sessionToken: string;
};

const PINPOINT_TEST_REGEX = /integtest/;
const BUCKET_TEST_REGEX = /test/;
const IAM_TEST_REGEX = /!RotateE2eAwsToken-e2eTestContextRole|-integtest$|^amplify-|^eu-|^us-|^ap-/;
const STALE_DURATION_MS = 2 * 60 * 60 * 1000; // 2 hours in milliseconds

/*
 * Exit on expired token as all future requests will fail.
 */
const handleExpiredTokenException = (): void => {
  console.log('Token expired. Exiting...');
  process.exit();
};

/**
 * We define a resource as viable for deletion if it matches TEST_REGEX in the name, and if it is > STALE_DURATION_MS old.
 */
const testBucketStalenessFilter = (resource: aws.S3.Bucket): boolean => {
  const isTestResource = resource.Name.match(BUCKET_TEST_REGEX);
  const isStaleResource = (new Date().getUTCMilliseconds() - resource.CreationDate.getUTCMilliseconds()) > STALE_DURATION_MS;
  return isTestResource && isStaleResource;
};

const testRoleStalenessFilter = (resource: aws.IAM.Role): boolean => {
  const isTestResource = resource.RoleName.match(IAM_TEST_REGEX);
  const isStaleResource = (new Date().getUTCMilliseconds() - resource.CreateDate.getUTCMilliseconds()) > STALE_DURATION_MS;
  return isTestResource && isStaleResource;
};

const testPinpointAppStalenessFilter = (resource: aws.Pinpoint.ApplicationResponse): boolean => {
  const isTestResource = resource.Name.match(PINPOINT_TEST_REGEX);
  const isStaleResource = (new Date().getUTCMilliseconds() - new Date(resource.CreationDate).getUTCMilliseconds()) > STALE_DURATION_MS;
  return isTestResource && isStaleResource;
};

const testPinpointAppStalenessFilter = (resource: aws.Pinpoint.ApplicationResponse): boolean => {
  const isTestResource = resource.Name.match(PINPOINT_TEST_REGEX);
  const isStaleResource = (Date.now() - new Date(resource.CreationDate).getTime()) > STALE_DURATION_MS;
  return isTestResource && isStaleResource;
};

/**
 * Get all S3 buckets in the account, and filter down to the ones we consider stale.
 */
const getOrphanS3TestBuckets = async (account: AWSAccountInfo): Promise<S3BucketInfo[]> => {
  const s3Client = new aws.S3(getAWSConfig(account));
  const listBucketResponse = await s3Client.listBuckets().promise();
  const staleBuckets = listBucketResponse.Buckets.filter(testBucketStalenessFilter);
  return staleBuckets.map(it => ({ name: it.Name, createTime: it.CreationDate }));
};

/**
 * Get all iam roles in the account, and filter down to the ones we consider stale.
 */
const getOrphanTestIamRoles = async (account: AWSAccountInfo): Promise<IamRoleInfo[]> => {
  const iamClient = new aws.IAM(getAWSConfig(account));
  const listRoleResponse = await iamClient.listRoles({ MaxItems: 1000 }).promise();
  const staleRoles = listRoleResponse.Roles.filter(testRoleStalenessFilter);
  return staleRoles.map(it => ({ name: it.RoleName, createTime: it.CreateDate }));
};

const getOrphanPinpointApplications = async (account: AWSAccountInfo, region: string): Promise<PinpointAppInfo[]> => {
  const pinpoint = new aws.Pinpoint(getAWSConfig(account, region));
  const apps: PinpointAppInfo[] = [];
  let nextToken = null;

  do {
    const result = await pinpoint.getApps({
      Token: nextToken,
    }).promise();
    apps.push(...result.ApplicationsResponse.Item.filter(testPinpointAppStalenessFilter).map(it => ({
      id: it.Id, name: it.Name, arn: it.Arn, region, createTime: new Date(it.CreationDate),
    })));

    nextToken = result.ApplicationsResponse.NextToken;
  } while (nextToken);

  return apps;
};

const getOrphanPinpointApplications = async (account: AWSAccountInfo, region: string): Promise<PinpointAppInfo[]> => {
  const pinpoint = new aws.Pinpoint(getAWSConfig(account, region));
  const apps: PinpointAppInfo[] = [];
  let nextToken = null;

  do {
    const result = await pinpoint.getApps({
      Token: nextToken,
    }).promise();
    apps.push(...result.ApplicationsResponse.Item.filter(testPinpointAppStalenessFilter).map(it => ({
      id: it.Id, name: it.Name, arn: it.Arn, region,
    })));

    nextToken = result.ApplicationsResponse.NextToken;
  } while (nextToken);

  return apps;
};

/**
 * Get the relevant AWS config object for a given account and region.
 */
const getAWSConfig = ({ accessKeyId, secretAccessKey, sessionToken }: AWSAccountInfo, region?: string): unknown => ({
  credentials: {
    accessKeyId,
    secretAccessKey,
    sessionToken,
  },
  ...(region ? { region } : {}),
  maxRetries: 10,
});

/**
 * Returns a list of Amplify Apps in the region. The apps includes information about the CircleCI build that created the app
 * This is determined by looking at tags of the backend environments that are associated with the Apps
 * @param account aws account to query for amplify Apps
 * @param region aws region to query for amplify Apps
 * @returns Promise<AmplifyAppInfo[]> a list of Amplify Apps in the region with build info
 */
const getAmplifyApps = async (account: AWSAccountInfo, region: string): Promise<AmplifyAppInfo[]> => {
  const amplifyClient = new aws.Amplify(getAWSConfig(account, region));
  const amplifyApps = await amplifyClient.listApps({ maxResults: 50 }).promise(); // keeping it to 50 as max supported is 50
  const result: AmplifyAppInfo[] = [];
  for (const app of amplifyApps.apps) {
    const backends: Record<string, StackInfo> = {};
    try {
      const backendEnvironments = await amplifyClient.listBackendEnvironments({ appId: app.appId, maxResults: 50 }).promise();
      for (const backendEnv of backendEnvironments.backendEnvironments) {
        const buildInfo = await getStackDetails(backendEnv.stackName, account, region);
        if (buildInfo) {
          backends[backendEnv.environmentName] = buildInfo;
        }
      }
    } catch (e) {
      console.log(e);
    }
    result.push({
      appId: app.appId,
      name: app.name,
      region,
      backends,
    });
  }
  return result;
};

/**
 * Return the CircleCI job id looking at `circleci:build_id` in the tags
 * @param tags Tags associated with the resource
 * @returns build number or undefined
 */
const getJobId = (tags: aws.CloudFormation.Tags = []): number | undefined => {
  const jobId = tags.find(tag => tag.Key === 'circleci:build_id')?.Value;
  return jobId && Number.parseInt(jobId, 10);
};

/**
 * Gets detail about a stack including the details about CircleCI job that created the stack. If a stack
 * has status of `DELETE_FAILED` then it also includes the list of physical id of resources that caused
 * deletion failures
 *
 * @param stackName name of the stack
 * @param account account
 * @param region region
 * @returns stack details
 */
const getStackDetails = async (stackName: string, account: AWSAccountInfo, region: string): Promise<StackInfo | void> => {
  const cfnClient = new aws.CloudFormation(getAWSConfig(account, region));
  const stack = await cfnClient.describeStacks({ StackName: stackName }).promise();
  const tags = stack.Stacks.length && stack.Stacks[0].Tags;
  const stackStatus = stack.Stacks[0].StackStatus;
  let resourcesFailedToDelete: string[] = [];
  if (stackStatus === 'DELETE_FAILED') {
    // Todo: We need to investigate if we should go ahead and remove the resources to prevent account getting cluttered
    const resources = await cfnClient.listStackResources({ StackName: stackName }).promise();
    resourcesFailedToDelete = resources.StackResourceSummaries.filter(r => r.ResourceStatus === 'DELETE_FAILED').map(
      r => r.LogicalResourceId,
    );
  }
  const jobId = getJobId(tags);
  return {
    stackName,
    stackStatus,
    resourcesFailedToDelete,
    region,
    tags: tags.reduce((acc, tag) => ({ ...acc, [tag.Key]: tag.Value }), {}),
    cciInfo: jobId && (await getJobCircleCIDetails(jobId)),
  };
};

const getStacks = async (account: AWSAccountInfo, region: string): Promise<StackInfo[]> => {
  const cfnClient = new aws.CloudFormation(getAWSConfig(account, region));
  const stacks = await cfnClient
    .listStacks({
      StackStatusFilter: [
        'CREATE_COMPLETE',
        'ROLLBACK_FAILED',
        'DELETE_FAILED',
        'UPDATE_COMPLETE',
        'UPDATE_ROLLBACK_FAILED',
        'UPDATE_ROLLBACK_COMPLETE',
        'IMPORT_COMPLETE',
        'IMPORT_ROLLBACK_FAILED',
        'IMPORT_ROLLBACK_COMPLETE',
      ],
    })
    .promise();

  // We are interested in only the root stacks that are deployed by amplify-cli
  const rootStacks = stacks.StackSummaries.filter(stack => !stack.RootId);
  const results: StackInfo[] = [];
  for (const stack of rootStacks) {
    try {
      const details = await getStackDetails(stack.StackName, account, region);
      if (details) {
        results.push(details);
      }
    } catch {
      // don't want to barf and fail e2e tests
    }
  }
  return results;
};

const getCircleCIClient = (): CircleCI => {
  const options: CircleCIOptions = {
    token: process.env.CIRCLECI_TOKEN,
    vcs: {
      repo: process.env.CIRCLE_PROJECT_REPONAME,
      owner: process.env.CIRCLE_PROJECT_USERNAME,
      type: GitType.GITHUB,
    },
  };
  return new CircleCI(options);
};

const getJobCircleCIDetails = async (jobId: number): Promise<CircleCIJobDetails> => {
  const client = getCircleCIClient();
  const result = await client.build(jobId);

  const r = _.pick(result, [
    'build_url',
    'branch',
    'build_num',
    'outcome',
    'canceled',
    'infrastructure_fail',
    'status',
    'committer_name',
    'workflows.workflow_id',
    'lifecycle',
  ]) as unknown as CircleCIJobDetails;
  return r;
};

const getS3Buckets = async (account: AWSAccountInfo): Promise<S3BucketInfo[]> => {
  const s3Client = new aws.S3(getAWSConfig(account));
  const buckets = await s3Client.listBuckets().promise();
  const result: S3BucketInfo[] = [];
  for (const bucket of buckets.Buckets) {
    try {
      const bucketDetails = await s3Client.getBucketTagging({ Bucket: bucket.Name }).promise();
      const jobId = getJobId(bucketDetails.TagSet);
      if (jobId) {
        result.push({
          name: bucket.Name,
          cciInfo: await getJobCircleCIDetails(jobId),
          createTime: bucket.CreationDate,
        });
      }
    } catch (e) {
      if (e.code !== 'NoSuchTagSet' && e.code !== 'NoSuchBucket') {
        throw e;
      }
      result.push({
        name: bucket.Name,
        createTime: bucket.CreationDate,
      });
    }
  }
  return result;
};

/**
 * extract and moves CircleCI job details
 */
const extractCCIJobInfo = (record: S3BucketInfo | StackInfo | AmplifyAppInfo): CCIJobInfo => ({
  workflowId: _.get(record, ['0', 'cciInfo', 'workflows', 'workflow_id']),
  workflowName: _.get(record, ['0', 'cciInfo', 'workflows', 'workflow_name']),
  lifecycle: _.get(record, ['0', 'cciInfo', 'lifecycle']),
  cciJobDetails: _.get(record, ['0', 'cciInfo']),
  status: _.get(record, ['0', 'cciInfo', 'status']),
});

/**
 * Merges stale resources and returns a list grouped by the CircleCI jobId. Amplify Apps that don't have
 * any backend environment are grouped as Orphan apps and apps that have Backend created by different CircleCI jobs are
 * grouped as MULTI_JOB_APP. Any resource that do not have a CircleCI job is grouped under UNKNOWN
 */
const mergeResourcesByCCIJob = (
  amplifyApp: AmplifyAppInfo[],
  cfnStacks: StackInfo[],
  s3Buckets: S3BucketInfo[],
  orphanS3Buckets: S3BucketInfo[],
  orphanIamRoles: IamRoleInfo[],
  orphanPinpointApplications: PinpointAppInfo[],
): Record<string, ReportEntry> => {
  const result: Record<string, ReportEntry> = {};

  const stacksByJobId = _.groupBy(cfnStacks, (stack: StackInfo) => _.get(stack, ['cciInfo', 'build_num'], UNKNOWN));

  const bucketByJobId = _.groupBy(s3Buckets, (bucketInfo: S3BucketInfo) => _.get(bucketInfo, ['cciInfo', 'build_num'], UNKNOWN));

  const amplifyAppByJobId = _.groupBy(amplifyApp, (appInfo: AmplifyAppInfo) => {
    if (Object.keys(appInfo.backends).length === 0) {
      return ORPHAN;
    }

    const buildIds = _.groupBy(appInfo.backends, backendInfo => _.get(backendInfo, ['cciInfo', 'build_num'], UNKNOWN));
    if (Object.keys(buildIds).length === 1) {
      return Object.keys(buildIds)[0];
    }

    return MULTI_JOB_APP;
  });

  _.mergeWith(
    result,
    _.pickBy(amplifyAppByJobId, (__, key) => key !== MULTI_JOB_APP),
    (val, src, key) => ({
      ...val,
      ...extractCCIJobInfo(src),
      jobId: key,
      amplifyApps: src,
    }),
  );

  _.mergeWith(
    result,
    stacksByJobId,
    (__: unknown, key: string) => key !== ORPHAN,
    (val, src, key) => ({
      ...val,
      ...extractCCIJobInfo(src),
      jobId: key,
      stacks: src,
    }),
  );

  _.mergeWith(result, bucketByJobId, (val, src, key) => ({
    ...val,
    ...extractCCIJobInfo(src),
    jobId: key,
    buckets: src,
  }));

  const orphanBuckets = {
    [ORPHAN]: orphanS3Buckets,
  };

  _.mergeWith(result, orphanBuckets, (val, src, key) => ({
    ...val,
    jobId: key,
    buckets: src,
  }));

  const orphanIamRolesGroup = {
    [ORPHAN]: orphanIamRoles,
  };

  _.mergeWith(result, orphanIamRolesGroup, (val, src, key) => ({
    ...val,
    jobId: key,
    roles: src,
  }));

  const orphanPinpointApps = {
    [ORPHAN]: orphanPinpointApplications,
  };

  _.mergeWith(result, orphanPinpointApps, (val, src, key) => ({
    ...val,
    jobId: key,
    pinpointApps: src,
  }));

  return result;
};

const deleteAmplifyApps = async (account: AWSAccountInfo, accountIndex: number, apps: AmplifyAppInfo[]): Promise<void> => {
  await Promise.all(apps.map(app => deleteAmplifyApp(account, accountIndex, app)));
};

const deleteAmplifyApp = async (account: AWSAccountInfo, accountIndex: number, app: AmplifyAppInfo): Promise<void> => {
  const { name, appId, region } = app;
  console.log(`[ACCOUNT ${accountIndex}] Deleting App ${name}(${appId})`);
  const amplifyClient = new aws.Amplify(getAWSConfig(account, region));
  try {
    await amplifyClient.deleteApp({ appId }).promise();
  } catch (e) {
    console.log(`[ACCOUNT ${accountIndex}] Deleting Amplify App ${appId} failed with the following error`, e);
    if (e.code === 'ExpiredTokenException') {
      handleExpiredTokenException();
    }
  }
};

const deleteIamRoles = async (account: AWSAccountInfo, accountIndex: number, roles: IamRoleInfo[]): Promise<void> => {
  await Promise.all(roles.map(role => deleteIamRole(account, accountIndex, role)));
};

const deleteIamRole = async (account: AWSAccountInfo, accountIndex: number, role: IamRoleInfo): Promise<void> => {
  const { name: roleName } = role;
  try {
    console.log(`[ACCOUNT ${accountIndex}] Deleting Iam Role ${roleName}`);
    console.log(`Role creation time (PST): ${role.createTime.toLocaleTimeString('en-US', { timeZone: 'America/Los_Angeles' })}`);
    const iamClient = new aws.IAM(getAWSConfig(account));
    await deleteAttachedRolePolicies(account, accountIndex, roleName);
    await deleteRolePolicies(account, accountIndex, roleName);
    await iamClient.deleteRole({ RoleName: roleName }).promise();
  } catch (e) {
    console.log(`[ACCOUNT ${accountIndex}] Deleting iam role ${roleName} failed with error ${e.message}`);
    if (e.code === 'ExpiredTokenException') {
      handleExpiredTokenException();
    }
  }
};

const deleteAttachedRolePolicies = async (
  account: AWSAccountInfo,
  accountIndex: number,
  roleName: string,
): Promise<void> => {
  const iamClient = new aws.IAM(getAWSConfig(account));
  const rolePolicies = await iamClient.listAttachedRolePolicies({ RoleName: roleName }).promise();
  await Promise.all(rolePolicies.AttachedPolicies.map(policy => detachIamAttachedRolePolicy(account, accountIndex, roleName, policy)));
};

const detachIamAttachedRolePolicy = async (
  account: AWSAccountInfo,
  accountIndex: number,
  roleName: string,
  policy: aws.IAM.AttachedPolicy,
): Promise<void> => {
  try {
    console.log(`[ACCOUNT ${accountIndex}] Detach Iam Attached Role Policy ${policy.PolicyName}`);
    const iamClient = new aws.IAM(getAWSConfig(account));
    await iamClient.detachRolePolicy({ RoleName: roleName, PolicyArn: policy.PolicyArn }).promise();
  } catch (e) {
    console.log(`[ACCOUNT ${accountIndex}] Detach iam role policy ${policy.PolicyName} failed with error ${e.message}`);
    if (e.code === 'ExpiredTokenException') {
      handleExpiredTokenException();
    }
  }
};

const deleteRolePolicies = async (
  account: AWSAccountInfo,
  accountIndex: number,
  roleName: string,
): Promise<void> => {
  const iamClient = new aws.IAM(getAWSConfig(account));
  const rolePolicies = await iamClient.listRolePolicies({ RoleName: roleName }).promise();
  await Promise.all(rolePolicies.PolicyNames.map(policy => deleteIamRolePolicy(account, accountIndex, roleName, policy)));
};

const deleteIamRolePolicy = async (
  account: AWSAccountInfo,
  accountIndex: number,
  roleName: string,
  policyName: string,
): Promise<void> => {
  try {
    console.log(`[ACCOUNT ${accountIndex}] Deleting Iam Role Policy ${policyName}`);
    const iamClient = new aws.IAM(getAWSConfig(account));
    await iamClient.deleteRolePolicy({ RoleName: roleName, PolicyName: policyName }).promise();
  } catch (e) {
    console.log(`[ACCOUNT ${accountIndex}] Deleting iam role policy ${policyName} failed with error ${e.message}`);
    if (e.code === 'ExpiredTokenException') {
      handleExpiredTokenException();
    }
  }
};

const deleteBuckets = async (account: AWSAccountInfo, accountIndex: number, buckets: S3BucketInfo[]): Promise<void> => {
  await Promise.all(buckets.map(bucket => deleteBucket(account, accountIndex, bucket)));
};

const deleteBucket = async (account: AWSAccountInfo, accountIndex: number, bucket: S3BucketInfo): Promise<void> => {
  const { name } = bucket;
  try {
    console.log(`[ACCOUNT ${accountIndex}] Deleting S3 Bucket ${name}`);
    console.log(`Bucket creation time (PST): ${bucket.createTime.toLocaleTimeString('en-US', { timeZone: 'America/Los_Angeles' })}`);
    const s3 = new aws.S3(getAWSConfig(account));
    await deleteS3Bucket(name, s3);
  } catch (e) {
    console.log(`[ACCOUNT ${accountIndex}] Deleting bucket ${name} failed with error ${e.message}`);
    if (e.code === 'ExpiredTokenException') {
      handleExpiredTokenException();
    }
  }
};

const deletePinpointApps = async (account: AWSAccountInfo, accountIndex: number, apps: PinpointAppInfo[]): Promise<void> => {
  await Promise.all(apps.map(app => deletePinpointApp(account, accountIndex, app)));
};

const deletePinpointApp = async (account: AWSAccountInfo, accountIndex: number, app: PinpointAppInfo): Promise<void> => {
  const {
    id, name, region,
  } = app;
  try {
    console.log(`[ACCOUNT ${accountIndex}] Deleting Pinpoint App ${name}`);
<<<<<<< HEAD
=======
    console.log(`Pinpoint creation time (PST): ${app.createTime.toLocaleTimeString('en-US', { timeZone: 'America/Los_Angeles' })}`);
>>>>>>> 930a7ca3
    const pinpoint = new aws.Pinpoint(getAWSConfig(account, region));
    await pinpoint.deleteApp({ ApplicationId: id }).promise();
  } catch (e) {
    console.log(`[ACCOUNT ${accountIndex}] Deleting pinpoint app ${name} failed with error ${e.message}`);
  }
};

const deleteCfnStacks = async (account: AWSAccountInfo, accountIndex: number, stacks: StackInfo[]): Promise<void> => {
  await Promise.all(stacks.map(stack => deleteCfnStack(account, accountIndex, stack)));
};

const deleteCfnStack = async (account: AWSAccountInfo, accountIndex: number, stack: StackInfo): Promise<void> => {
  const { stackName, region, resourcesFailedToDelete } = stack;
  const resourceToRetain = resourcesFailedToDelete.length ? resourcesFailedToDelete : undefined;
  console.log(`[ACCOUNT ${accountIndex}] Deleting CloudFormation stack ${stackName}`);
  try {
    const cfnClient = new aws.CloudFormation(getAWSConfig(account, region));
    await cfnClient.deleteStack({ StackName: stackName, RetainResources: resourceToRetain }).promise();
    // we'll only wait up to 10 minutes before moving on
<<<<<<< HEAD
    await cfnClient.waitFor('stackDeleteComplete', { StackName: stackName, $waiter: { 'maxAttempts': 20 }}).promise();
=======
    await cfnClient.waitFor('stackDeleteComplete', { StackName: stackName, $waiter: { maxAttempts: 20 } }).promise();
>>>>>>> 930a7ca3
  } catch (e) {
    console.log(`Deleting CloudFormation stack ${stackName} failed with error ${e.message}`);
    if (e.code === 'ExpiredTokenException') {
      handleExpiredTokenException();
    }
  }
};

const generateReport = (jobs: _.Dictionary<ReportEntry>): void => {
  fs.ensureFileSync(reportPath);
  fs.writeFileSync(reportPath, JSON.stringify(jobs, null, 4));
};

/**
 * While we basically fan-out deletes elsewhere in this script, leaving the app->cfn->bucket delete process
 * serial within a given account, it's not immediately clear if this is necessary, but seems possibly valuable.
 */
const deleteResources = async (
  account: AWSAccountInfo,
  accountIndex: number,
  staleResources: Record<string, ReportEntry>,
): Promise<void> => {
  for (const jobId of Object.keys(staleResources)) {
    const resources = staleResources[jobId];
    if (resources.amplifyApps) {
      await deleteAmplifyApps(account, accountIndex, Object.values(resources.amplifyApps));
    }

    if (resources.stacks) {
      await deleteCfnStacks(account, accountIndex, Object.values(resources.stacks));
    }

    if (resources.buckets) {
      await deleteBuckets(account, accountIndex, Object.values(resources.buckets));
    }

    if (resources.roles) {
      await deleteIamRoles(account, accountIndex, Object.values(resources.roles));
    }

    if (resources.pinpointApps) {
      await deletePinpointApps(account, accountIndex, Object.values(resources.pinpointApps));
    }
  }
};

/**
 * Grab the right CircleCI filter based on args passed in.
 */
// eslint-disable-next-line @typescript-eslint/no-explicit-any
const getFilterPredicate = (args: any): JobFilterPredicate => {
  const filterByJobId = (jobId: string) => (job: ReportEntry) => job.jobId === jobId;
  const filterByWorkflowId = (workflowId: string) => (job: ReportEntry) => job.workflowId === workflowId;
  const filterAllStaleResources = () => (job: ReportEntry) => job.lifecycle === 'finished' || job.jobId === ORPHAN;

  if (args._.length === 0) {
    return filterAllStaleResources();
  }
  if (args._[0] === 'workflow') {
    return filterByWorkflowId(args.workflowId as string);
  }
  if (args._[0] === 'job') {
    if (Number.isNaN(args.jobId)) {
      throw new Error('job-id should be integer');
    }
    return filterByJobId((args.jobId as number).toString());
  }
  throw Error('Invalid args config');
};

/**
 * Retrieve the accounts to process for potential cleanup. By default we will attempt
 * to get all accounts within the root account organization.
 */
const getAccountsToCleanup = async (): Promise<AWSAccountInfo[]> => {
  const stsRes = new aws.STS({
    apiVersion: '2011-06-15',
    accessKeyId: process.env.AWS_ACCESS_KEY_ID,
    secretAccessKey: process.env.AWS_SECRET_ACCESS_KEY,
    sessionToken: process.env.AWS_SESSION_TOKEN,
  });
  const parentAccountIdentity = await stsRes.getCallerIdentity().promise();
  const orgApi = new aws.Organizations({
    apiVersion: '2016-11-28',
    // the region where the organization exists
    region: 'us-east-1',
  });
  try {
    const orgAccounts = await orgApi.listAccounts().promise();
    const allAccounts = orgAccounts.Accounts;
    let nextToken = orgAccounts.NextToken;
    while (nextToken) {
      const nextPage = await orgApi.listAccounts({ NextToken: nextToken }).promise();
      allAccounts.push(...nextPage.Accounts);
      nextToken = nextPage.NextToken;
    }
    const accountCredentialPromises = allAccounts.map(async account => {
      if (account.Id === parentAccountIdentity.Account) {
        return {
          accessKeyId: process.env.AWS_ACCESS_KEY_ID,
          secretAccessKey: process.env.AWS_SECRET_ACCESS_KEY,
          sessionToken: process.env.AWS_SESSION_TOKEN,
        };
      }
      const randomNumber = Math.floor(Math.random() * 100000);
      const assumeRoleRes = await stsRes
        .assumeRole({
          RoleArn: `arn:aws:iam::${account.Id}:role/OrganizationAccountAccessRole`,
          RoleSessionName: `testSession${randomNumber}`,
          // One hour
          DurationSeconds: 1 * 60 * 60,
        })
        .promise();
      return {
        accessKeyId: assumeRoleRes.Credentials.AccessKeyId,
        secretAccessKey: assumeRoleRes.Credentials.SecretAccessKey,
        sessionToken: assumeRoleRes.Credentials.SessionToken,
      };
    });
    return await Promise.all(accountCredentialPromises);
  } catch (e) {
    console.error(e);
    console.log('Error assuming child account role. This could be because the script is already running from within a child account. Running on current AWS account only.');
    return [
      {
        accessKeyId: process.env.AWS_ACCESS_KEY_ID,
        secretAccessKey: process.env.AWS_SECRET_ACCESS_KEY,
        sessionToken: process.env.AWS_SESSION_TOKEN,
      },
    ];
  }
};

const cleanupAccount = async (account: AWSAccountInfo, accountIndex: number, filterPredicate: JobFilterPredicate): Promise<void> => {
  const appPromises = AWS_REGIONS_TO_RUN_TESTS.map(region => getAmplifyApps(account, region));
  const stackPromises = AWS_REGIONS_TO_RUN_TESTS.map(region => getStacks(account, region));
  const bucketPromise = getS3Buckets(account);
  const orphanPinpointApplicationsPromise = AWS_REGIONS_TO_RUN_TESTS.map(region => getOrphanPinpointApplications(account, region));
  const orphanBucketPromise = getOrphanS3TestBuckets(account);
  const orphanIamRolesPromise = getOrphanTestIamRoles(account);

  const apps = (await Promise.all(appPromises)).flat();
  const stacks = (await Promise.all(stackPromises)).flat();
  const buckets = await bucketPromise;
  const orphanBuckets = await orphanBucketPromise;
  const orphanIamRoles = await orphanIamRolesPromise;
  const orphanPinpointApplications = (await Promise.all(orphanPinpointApplicationsPromise)).flat();

  const allResources = mergeResourcesByCCIJob(apps, stacks, buckets, orphanBuckets, orphanIamRoles, orphanPinpointApplications);
  const staleResources = _.pickBy(allResources, filterPredicate);

  generateReport(staleResources);
  await deleteResources(account, accountIndex, staleResources);
  console.log(`[ACCOUNT ${accountIndex}] Cleanup done!`);
};

/**
 * Execute the cleanup script.
 * Cleanup will happen in parallel across all accounts within a given organization,
 * based on the requested filter parameters (i.e. for a given workflow, job, or all stale resources).
 * Logs are emitted for given account ids anywhere we've fanned out, but we use an indexing scheme instead
 * of account ids since the logs these are written to will be effectively public.
 */
const cleanup = async (): Promise<void> => {
  const args = yargs
    .command('*', 'clean up all the stale resources')
    .command('workflow <workflow-id>', 'clean all the resources created by workflow', _yargs => {
      _yargs.positional('workflowId', {
        describe: 'Workflow Id of the workflow',
        type: 'string',
        demandOption: '',
      });
    })
    .command('job <jobId>', 'clean all the resource created by a job', _yargs => {
      _yargs.positional('jobId', {
        describe: 'job id of the job',
        type: 'number',
      });
    })
    .help().argv;
  config();

  const filterPredicate = getFilterPredicate(args);
  const accounts = await getAccountsToCleanup();

  await Promise.all(accounts.map((account, i) => cleanupAccount(account, i, filterPredicate)));
  console.log('Done cleaning all accounts!');
};

cleanup();<|MERGE_RESOLUTION|>--- conflicted
+++ resolved
@@ -624,10 +624,7 @@
   } = app;
   try {
     console.log(`[ACCOUNT ${accountIndex}] Deleting Pinpoint App ${name}`);
-<<<<<<< HEAD
-=======
     console.log(`Pinpoint creation time (PST): ${app.createTime.toLocaleTimeString('en-US', { timeZone: 'America/Los_Angeles' })}`);
->>>>>>> 930a7ca3
     const pinpoint = new aws.Pinpoint(getAWSConfig(account, region));
     await pinpoint.deleteApp({ ApplicationId: id }).promise();
   } catch (e) {
@@ -647,11 +644,7 @@
     const cfnClient = new aws.CloudFormation(getAWSConfig(account, region));
     await cfnClient.deleteStack({ StackName: stackName, RetainResources: resourceToRetain }).promise();
     // we'll only wait up to 10 minutes before moving on
-<<<<<<< HEAD
-    await cfnClient.waitFor('stackDeleteComplete', { StackName: stackName, $waiter: { 'maxAttempts': 20 }}).promise();
-=======
     await cfnClient.waitFor('stackDeleteComplete', { StackName: stackName, $waiter: { maxAttempts: 20 } }).promise();
->>>>>>> 930a7ca3
   } catch (e) {
     console.log(`Deleting CloudFormation stack ${stackName} failed with error ${e.message}`);
     if (e.code === 'ExpiredTokenException') {
