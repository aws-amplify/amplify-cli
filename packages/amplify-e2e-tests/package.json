{
  "name": "amplify-e2e-tests",
<<<<<<< HEAD
  "version": "2.17.3",
=======
  "version": "2.21.1",
>>>>>>> 66b4815e
  "description": "",
  "repository": {
    "type": "git",
    "url": "https://github.com/aws-amplify/amplify-cli.git",
    "directory": "packages/amplify-e2e-tests"
  },
  "author": "Amazon Web Services",
  "license": "Apache-2.0",
  "main": "index.js",
  "keywords": [
    "graphql",
    "appsync",
    "aws"
  ],
  "private": true,
  "scripts": {
    "e2e": "npm run setup-profile && jest --verbose",
    "setup-profile": "ts-node ./src/configure_tests.ts"
  },
  "dependencies": {
<<<<<<< HEAD
    "amplify-e2e-core": "1.1.3",
=======
    "amplify-e2e-core": "1.4.1",
    "aws-amplify": "^3.0.8",
    "aws-appsync": "^2.0.2",
>>>>>>> 66b4815e
    "aws-sdk": "^2.608.0",
    "dotenv": "^8.2.0",
    "esm": "^3.2.25",
    "fs-extra": "^8.1.0",
<<<<<<< HEAD
    "graphql-transformer-core": "6.18.0",
    "rimraf": "^3.0.0"
=======
    "graphql-schema-diff": "^2.1.0",
    "graphql-tag": "^2.10.1",
    "graphql-transformer-core": "6.21.0",
    "lodash": "^4.17.19",
    "os": "^0.1.1",
    "promise-sequential": "^1.1.1",
    "rimraf": "^3.0.0",
    "uuid": "^3.4.0"
>>>>>>> 66b4815e
  },
  "devDependencies": {
    "ts-node": "^8.9.0"
  },
  "jest": {
    "verbose": false,
    "preset": "ts-jest",
    "testRunner": "amplify-e2e-core/runner",
    "testEnvironment": "amplify-e2e-core/environment",
    "transform": {
      "^.+\\.tsx?$": "ts-jest"
    },
    "testURL": "http://localhost",
    "testRegex": "(src/__tests__/.*|\\.(test|spec))\\.(ts|tsx|js)$",
    "testPathIgnorePatterns": [
      "/node_modules/",
      "lib"
    ],
    "collectCoverage": true,
    "collectCoverageFrom": [
      "src/**/*.ts",
      "!**/node_modules/**",
      "!src/__tests__/**",
      "!**/*.d.ts"
    ],
    "reporters": [
      "default",
      "jest-junit",
      [
        "amplify-e2e-core/reporter",
        {
          "publicPath": "./amplify-e2e-reports",
          "filename": "index.html",
          "expand": true
        }
      ]
    ],
    "moduleFileExtensions": [
      "ts",
      "tsx",
      "js",
      "jsx",
      "json",
      "node"
    ],
    "setupFilesAfterEnv": [
      "<rootDir>/src/setup-tests.ts"
    ],
    "globals": {
      "window": {},
      "ts-jest": {
        "diagnostics": false
      }
    }
  },
  "jest-junit": {
    "outputDirectory": "reports/junit/",
    "outputName": "js-test-results.xml",
    "usePathForSuiteName": "true",
    "addFileAttribute": "true"
  }
}<|MERGE_RESOLUTION|>--- conflicted
+++ resolved
@@ -1,10 +1,6 @@
 {
   "name": "amplify-e2e-tests",
-<<<<<<< HEAD
-  "version": "2.17.3",
-=======
   "version": "2.21.1",
->>>>>>> 66b4815e
   "description": "",
   "repository": {
     "type": "git",
@@ -25,21 +21,13 @@
     "setup-profile": "ts-node ./src/configure_tests.ts"
   },
   "dependencies": {
-<<<<<<< HEAD
-    "amplify-e2e-core": "1.1.3",
-=======
     "amplify-e2e-core": "1.4.1",
     "aws-amplify": "^3.0.8",
     "aws-appsync": "^2.0.2",
->>>>>>> 66b4815e
     "aws-sdk": "^2.608.0",
     "dotenv": "^8.2.0",
     "esm": "^3.2.25",
     "fs-extra": "^8.1.0",
-<<<<<<< HEAD
-    "graphql-transformer-core": "6.18.0",
-    "rimraf": "^3.0.0"
-=======
     "graphql-schema-diff": "^2.1.0",
     "graphql-tag": "^2.10.1",
     "graphql-transformer-core": "6.21.0",
@@ -48,7 +36,6 @@
     "promise-sequential": "^1.1.1",
     "rimraf": "^3.0.0",
     "uuid": "^3.4.0"
->>>>>>> 66b4815e
   },
   "devDependencies": {
     "ts-node": "^8.9.0"
