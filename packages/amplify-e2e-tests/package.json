{
  "name": "amplify-e2e-tests",
  "version": "4.0.2",
  "description": "",
  "repository": {
    "type": "git",
    "url": "https://github.com/aws-amplify/amplify-cli.git",
    "directory": "packages/amplify-e2e-tests"
  },
  "author": "Amazon Web Services",
  "license": "Apache-2.0",
  "main": "index.js",
  "keywords": [
    "graphql",
    "appsync",
    "aws"
  ],
  "private": true,
  "scripts": {
    "e2e": "npm run setup-profile && jest --verbose",
    "general-config-e2e": "jest src/__tests__/general-config/general-config-headless-init.test.ts --verbose",
    "build-tests": "tsc --build tsconfig.tests.json",
    "setup-profile": "ts-node ./src/configure_tests.ts",
    "clean-e2e-resources": "ts-node ./src/cleanup-e2e-resources.ts"
  },
  "dependencies": {
<<<<<<< HEAD
    "@aws-amplify/amplify-category-auth": "3.0.1",
    "@aws-amplify/amplify-cli-core": "4.0.1",
    "@aws-amplify/amplify-e2e-core": "4.8.1",
    "@aws-amplify/amplify-opensearch-simulator": "1.2.3",
    "@aws-amplify/graphql-transformer-core": "^1.2.1-ownerfield-pk-fix.0",
    "@aws-sdk/client-appsync": "^3.303.0",
    "@aws-sdk/client-dynamodb": "^3.303.0",
    "@aws-sdk/client-ssm": "^3.303.0",
    "amplify-dynamodb-simulator": "2.5.10",
=======
    "@aws-amplify/amplify-category-auth": "3.0.2",
    "@aws-amplify/amplify-e2e-core": "4.8.2",
    "@aws-amplify/amplify-opensearch-simulator": "1.2.4",
    "@aws-amplify/graphql-transformer-core": "^1.2.1-ownerfield-pk-fix.0",
    "amplify-cli-core": "4.0.2",
    "amplify-dynamodb-simulator": "2.5.11",
>>>>>>> 9c7442b7
    "amplify-headless-interface": "1.17.1",
    "amplify-storage-simulator": "1.7.4",
    "aws-amplify": "^4.2.8",
    "aws-appsync": "^4.1.1",
    "aws-cdk-lib": "~2.68.0",
    "aws-sdk": "^2.1350.0",
    "axios": "^0.26.0",
    "circleci-api": "^4.1.4",
    "constructs": "^10.0.5",
    "dotenv": "^8.2.0",
    "esm": "^3.2.25",
    "execa": "^5.1.1",
    "extract-zip": "^2.0.1",
    "fs-extra": "^8.1.0",
    "glob": "^8.0.3",
    "graphql-tag": "^2.10.1",
    "graphql-transformer-core": "^8.0.2",
    "isomorphic-fetch": "^3.0.0",
    "lodash": "^4.17.21",
    "node-fetch": "^2.6.7",
    "rimraf": "^3.0.0",
    "title-case": "^3.0.3",
    "upper-case": "^2.0.2",
    "uuid": "^8.3.2",
    "ws": "^7.5.7",
    "yargs": "^15.1.0"
  },
  "devDependencies": {
    "@types/body-parser": "^1.19.2",
    "@types/express": "^4.17.3",
    "@types/lodash": "^4.14.149",
    "@types/ws": "^7.4.4",
    "ts-node": "^8.10.2"
  },
  "jest": {
    "verbose": false,
    "preset": "ts-jest",
    "testRunner": "@aws-amplify/amplify-e2e-core/runner",
    "testEnvironment": "@aws-amplify/amplify-e2e-core/environment",
    "transform": {
      "^.+\\.tsx?$": "ts-jest"
    },
    "testURL": "http://localhost",
    "testRegex": "(src/__tests__/.*|\\.(test|spec))\\.(ts|tsx|js)$",
    "testPathIgnorePatterns": [
      "/node_modules/",
      "lib"
    ],
    "collectCoverage": false,
    "collectCoverageFrom": [
      "src/**/*.ts",
      "!**/node_modules/**",
      "!src/__tests__/**",
      "!**/*.d.ts"
    ],
    "reporters": [
      "default",
      "jest-junit",
      [
        "@aws-amplify/amplify-e2e-core/reporter",
        {
          "publicPath": "./amplify-e2e-reports",
          "filename": "index.html",
          "expand": true
        }
      ],
      [
        "@aws-amplify/amplify-e2e-core/failed-test-reporter",
        {
          "reportPath": "./amplify-e2e-reports/amplify-e2e-failed-test.txt"
        }
      ]
    ],
    "moduleFileExtensions": [
      "ts",
      "tsx",
      "js",
      "jsx",
      "json",
      "node"
    ],
    "setupFilesAfterEnv": [
      "<rootDir>/src/setup-tests.ts"
    ],
    "globals": {
      "ts-jest": {
        "diagnostics": false
      }
    }
  },
  "jest-junit": {
    "outputDirectory": "reports/junit/",
    "outputName": "js-test-results.xml",
    "usePathForSuiteName": "true",
    "addFileAttribute": "true"
  }
}<|MERGE_RESOLUTION|>--- conflicted
+++ resolved
@@ -24,24 +24,15 @@
     "clean-e2e-resources": "ts-node ./src/cleanup-e2e-resources.ts"
   },
   "dependencies": {
-<<<<<<< HEAD
-    "@aws-amplify/amplify-category-auth": "3.0.1",
-    "@aws-amplify/amplify-cli-core": "4.0.1",
-    "@aws-amplify/amplify-e2e-core": "4.8.1",
-    "@aws-amplify/amplify-opensearch-simulator": "1.2.3",
+    "@aws-amplify/amplify-category-auth": "3.0.2",
+    "@aws-amplify/amplify-cli-core": "4.0.2",
+    "@aws-amplify/amplify-e2e-core": "4.8.2",
+    "@aws-amplify/amplify-opensearch-simulator": "1.2.4",
     "@aws-amplify/graphql-transformer-core": "^1.2.1-ownerfield-pk-fix.0",
     "@aws-sdk/client-appsync": "^3.303.0",
     "@aws-sdk/client-dynamodb": "^3.303.0",
     "@aws-sdk/client-ssm": "^3.303.0",
-    "amplify-dynamodb-simulator": "2.5.10",
-=======
-    "@aws-amplify/amplify-category-auth": "3.0.2",
-    "@aws-amplify/amplify-e2e-core": "4.8.2",
-    "@aws-amplify/amplify-opensearch-simulator": "1.2.4",
-    "@aws-amplify/graphql-transformer-core": "^1.2.1-ownerfield-pk-fix.0",
-    "amplify-cli-core": "4.0.2",
     "amplify-dynamodb-simulator": "2.5.11",
->>>>>>> 9c7442b7
     "amplify-headless-interface": "1.17.1",
     "amplify-storage-simulator": "1.7.4",
     "aws-amplify": "^4.2.8",
