{
  "name": "amplify-e2e-tests",
  "version": "4.0.2",
  "description": "",
  "repository": {
    "type": "git",
    "url": "https://github.com/aws-amplify/amplify-cli.git",
    "directory": "packages/amplify-e2e-tests"
  },
  "author": "Amazon Web Services",
  "license": "Apache-2.0",
  "main": "index.js",
  "keywords": [
    "graphql",
    "appsync",
    "aws"
  ],
  "private": true,
  "scripts": {
    "e2e": "npm run setup-profile && jest --verbose",
    "general-config-e2e": "jest src/__tests__/general-config/general-config-headless-init.test.ts --verbose",
    "build-tests": "tsc --build tsconfig.tests.json",
    "setup-profile": "ts-node ./src/configure_tests.ts",
    "clean-e2e-resources": "ts-node ./src/cleanup-e2e-resources.ts"
  },
  "dependencies": {
<<<<<<< HEAD
    "@aws-amplify/amplify-category-auth": "3.0.1",
    "@aws-amplify/amplify-cli-core": "4.0.1",
    "@aws-amplify/amplify-e2e-core": "4.8.1",
    "@aws-amplify/amplify-headless-interface": "1.17.1",
    "@aws-amplify/amplify-opensearch-simulator": "1.2.3",
    "@aws-amplify/graphql-transformer-core": "^1.2.0",
    "@aws-sdk/client-appsync": "^3.303.0",
    "@aws-sdk/client-dynamodb": "^3.303.0",
    "@aws-sdk/client-ssm": "^3.303.0",
    "amplify-dynamodb-simulator": "2.5.10",
=======
    "@aws-amplify/amplify-category-auth": "3.0.2",
    "@aws-amplify/amplify-cli-core": "4.0.2",
    "@aws-amplify/amplify-e2e-core": "4.8.2",
    "@aws-amplify/amplify-opensearch-simulator": "1.2.4",
    "@aws-amplify/graphql-transformer-core": "^1.2.1-ownerfield-pk-fix.0",
    "@aws-sdk/client-appsync": "^3.303.0",
    "@aws-sdk/client-dynamodb": "^3.303.0",
    "@aws-sdk/client-ssm": "^3.303.0",
    "amplify-dynamodb-simulator": "2.5.11",
    "amplify-headless-interface": "1.17.1",
>>>>>>> e02e23c4
    "amplify-storage-simulator": "1.7.4",
    "aws-amplify": "^4.2.8",
    "aws-appsync": "^4.1.1",
    "aws-cdk-lib": "~2.68.0",
    "aws-sdk": "^2.1350.0",
    "axios": "^0.26.0",
    "circleci-api": "^4.1.4",
    "constructs": "^10.0.5",
    "dotenv": "^8.2.0",
    "esm": "^3.2.25",
    "execa": "^5.1.1",
    "extract-zip": "^2.0.1",
    "fs-extra": "^8.1.0",
    "glob": "^8.0.3",
    "graphql-tag": "^2.10.1",
    "graphql-transformer-core": "^8.0.2",
    "isomorphic-fetch": "^3.0.0",
    "lodash": "^4.17.21",
    "node-fetch": "^2.6.7",
    "rimraf": "^3.0.0",
    "title-case": "^3.0.3",
    "upper-case": "^2.0.2",
    "uuid": "^8.3.2",
    "ws": "^7.5.7",
    "yargs": "^15.1.0"
  },
  "devDependencies": {
    "@types/body-parser": "^1.19.2",
    "@types/express": "^4.17.3",
    "@types/lodash": "^4.14.149",
    "@types/ws": "^7.4.4",
    "ts-node": "^8.10.2"
  },
  "jest": {
    "verbose": false,
    "preset": "ts-jest",
    "testRunner": "@aws-amplify/amplify-e2e-core/runner",
    "testEnvironment": "@aws-amplify/amplify-e2e-core/environment",
    "transform": {
      "^.+\\.tsx?$": "ts-jest"
    },
    "testURL": "http://localhost",
    "testRegex": "(src/__tests__/.*|\\.(test|spec))\\.(ts|tsx|js)$",
    "testPathIgnorePatterns": [
      "/node_modules/",
      "lib"
    ],
    "collectCoverage": false,
    "collectCoverageFrom": [
      "src/**/*.ts",
      "!**/node_modules/**",
      "!src/__tests__/**",
      "!**/*.d.ts"
    ],
    "reporters": [
      "default",
      "jest-junit",
      [
        "@aws-amplify/amplify-e2e-core/reporter",
        {
          "publicPath": "./amplify-e2e-reports",
          "filename": "index.html",
          "expand": true
        }
      ],
      [
        "@aws-amplify/amplify-e2e-core/failed-test-reporter",
        {
          "reportPath": "./amplify-e2e-reports/amplify-e2e-failed-test.txt"
        }
      ]
    ],
    "moduleFileExtensions": [
      "ts",
      "tsx",
      "js",
      "jsx",
      "json",
      "node"
    ],
    "setupFilesAfterEnv": [
      "<rootDir>/src/setup-tests.ts"
    ],
    "globals": {
      "ts-jest": {
        "diagnostics": false
      }
    }
  },
  "jest-junit": {
    "outputDirectory": "reports/junit/",
    "outputName": "js-test-results.xml",
    "usePathForSuiteName": "true",
    "addFileAttribute": "true"
  }
}<|MERGE_RESOLUTION|>--- conflicted
+++ resolved
@@ -24,7 +24,6 @@
     "clean-e2e-resources": "ts-node ./src/cleanup-e2e-resources.ts"
   },
   "dependencies": {
-<<<<<<< HEAD
     "@aws-amplify/amplify-category-auth": "3.0.1",
     "@aws-amplify/amplify-cli-core": "4.0.1",
     "@aws-amplify/amplify-e2e-core": "4.8.1",
@@ -35,18 +34,6 @@
     "@aws-sdk/client-dynamodb": "^3.303.0",
     "@aws-sdk/client-ssm": "^3.303.0",
     "amplify-dynamodb-simulator": "2.5.10",
-=======
-    "@aws-amplify/amplify-category-auth": "3.0.2",
-    "@aws-amplify/amplify-cli-core": "4.0.2",
-    "@aws-amplify/amplify-e2e-core": "4.8.2",
-    "@aws-amplify/amplify-opensearch-simulator": "1.2.4",
-    "@aws-amplify/graphql-transformer-core": "^1.2.1-ownerfield-pk-fix.0",
-    "@aws-sdk/client-appsync": "^3.303.0",
-    "@aws-sdk/client-dynamodb": "^3.303.0",
-    "@aws-sdk/client-ssm": "^3.303.0",
-    "amplify-dynamodb-simulator": "2.5.11",
-    "amplify-headless-interface": "1.17.1",
->>>>>>> e02e23c4
     "amplify-storage-simulator": "1.7.4",
     "aws-amplify": "^4.2.8",
     "aws-appsync": "^4.1.1",
