--- conflicted
+++ resolved
@@ -1,10 +1,6 @@
 {
   "name": "amplify-e2e-tests",
-<<<<<<< HEAD
-  "version": "4.1.1",
-=======
   "version": "4.2.0",
->>>>>>> a758c6b6
   "description": "",
   "repository": {
     "type": "git",
@@ -29,30 +25,17 @@
     "smoketest": "jest --runInBand --testPathPattern='smoketest'"
   },
   "dependencies": {
-<<<<<<< HEAD
-    "@aws-amplify/amplify-category-auth": "3.1.0",
-    "@aws-amplify/amplify-cli-core": "4.0.4",
-    "@aws-amplify/amplify-e2e-core": "4.9.1",
-    "@aws-amplify/amplify-opensearch-simulator": "1.3.0",
-=======
     "@aws-amplify/amplify-category-auth": "3.2.0",
     "@aws-amplify/amplify-cli-core": "4.0.5",
     "@aws-amplify/amplify-e2e-core": "5.0.0",
     "@aws-amplify/amplify-opensearch-simulator": "1.4.0",
->>>>>>> a758c6b6
     "@aws-amplify/graphql-transformer-core": "^1.2.1",
     "@aws-sdk/client-appsync": "^3.303.0",
     "@aws-sdk/client-dynamodb": "^3.303.0",
     "@aws-sdk/client-ssm": "^3.303.0",
-<<<<<<< HEAD
-    "amplify-dynamodb-simulator": "2.6.0",
-    "amplify-headless-interface": "1.17.3",
-    "amplify-storage-simulator": "1.8.0",
-=======
     "amplify-dynamodb-simulator": "2.7.0",
     "amplify-headless-interface": "1.17.3",
     "amplify-storage-simulator": "1.9.0",
->>>>>>> a758c6b6
     "aws-amplify": "^4.2.8",
     "aws-appsync": "^4.1.1",
     "aws-cdk-lib": "~2.68.0",
