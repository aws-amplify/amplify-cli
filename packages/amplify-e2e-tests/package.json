{
  "name": "amplify-e2e-tests",
<<<<<<< HEAD
  "version": "4.1.0",
=======
  "version": "4.1.1",
>>>>>>> 0aa016fc
  "description": "",
  "repository": {
    "type": "git",
    "url": "https://github.com/aws-amplify/amplify-cli.git",
    "directory": "packages/amplify-e2e-tests"
  },
  "author": "Amazon Web Services",
  "license": "Apache-2.0",
  "main": "index.js",
  "keywords": [
    "graphql",
    "appsync",
    "aws"
  ],
  "private": true,
  "scripts": {
    "e2e": "npm run setup-profile && jest --verbose",
    "general-config-e2e": "jest src/__tests__/general-config/general-config-headless-init.test.ts --verbose",
    "build-tests": "tsc --build tsconfig.tests.json",
    "setup-profile": "ts-node ./src/configure_tests.ts",
    "clean-e2e-resources": "ts-node ./src/cleanup-e2e-resources.ts",
    "smoketest": "jest --runInBand --testPathPattern='smoketest'"
  },
  "dependencies": {
    "@aws-amplify/amplify-category-auth": "3.1.0",
<<<<<<< HEAD
    "@aws-amplify/amplify-cli-core": "4.0.4",
    "@aws-amplify/amplify-e2e-core": "4.9.0",
    "@aws-amplify/amplify-opensearch-simulator": "1.3.0",
    "@aws-amplify/graphql-transformer-core": "^1.2.1",
    "@aws-sdk/client-appsync": "^3.303.0",
    "@aws-sdk/client-dynamodb": "^3.303.0",
    "@aws-sdk/client-ssm": "^3.303.0",
=======
    "@aws-amplify/amplify-e2e-core": "4.9.1",
    "@aws-amplify/amplify-opensearch-simulator": "1.3.0",
    "@aws-amplify/graphql-transformer-core": "1.1.2-ownerfield-pk-fix.0",
    "amplify-cli-core": "4.0.4",
>>>>>>> 0aa016fc
    "amplify-dynamodb-simulator": "2.6.0",
    "amplify-headless-interface": "1.17.3",
    "amplify-storage-simulator": "1.8.0",
    "aws-amplify": "^4.2.8",
    "aws-appsync": "^4.1.1",
    "aws-cdk-lib": "~2.68.0",
<<<<<<< HEAD
    "aws-sdk": "^2.1354.0",
=======
    "aws-sdk": "^2.1350.0",
>>>>>>> 0aa016fc
    "axios": "^0.26.0",
    "circleci-api": "^4.1.4",
    "constructs": "^10.0.5",
    "dotenv": "^8.2.0",
    "esm": "^3.2.25",
    "execa": "^5.1.1",
    "extract-zip": "^2.0.1",
    "fs-extra": "^8.1.0",
    "glob": "^8.0.3",
    "graphql-tag": "^2.10.1",
<<<<<<< HEAD
    "graphql-transformer-core": "^8.0.3",
=======
    "graphql-transformer-core": "8.0.1",
>>>>>>> 0aa016fc
    "isomorphic-fetch": "^3.0.0",
    "lodash": "^4.17.21",
    "node-fetch": "^2.6.7",
    "rimraf": "^3.0.0",
    "title-case": "^3.0.3",
    "upper-case": "^2.0.2",
    "uuid": "^8.3.2",
    "ws": "^7.5.7",
    "yargs": "^15.1.0"
  },
  "devDependencies": {
    "@types/body-parser": "^1.19.2",
    "@types/express": "^4.17.3",
    "@types/lodash": "^4.14.149",
    "@types/ws": "^7.4.4",
    "ts-node": "^8.10.2"
  },
  "jest": {
    "verbose": false,
    "preset": "ts-jest",
    "testRunner": "@aws-amplify/amplify-e2e-core/runner",
    "testEnvironment": "@aws-amplify/amplify-e2e-core/environment",
    "transform": {
      "^.+\\.tsx?$": "ts-jest"
    },
    "testURL": "http://localhost",
    "testRegex": "(src/__tests__/.*|\\.(test|spec))\\.(ts|tsx|js)$",
    "testPathIgnorePatterns": [
      "/node_modules/",
      "lib"
    ],
    "collectCoverage": false,
    "collectCoverageFrom": [
      "src/**/*.ts",
      "!**/node_modules/**",
      "!src/__tests__/**",
      "!**/*.d.ts"
    ],
    "reporters": [
      "default",
      "jest-junit",
      [
        "@aws-amplify/amplify-e2e-core/reporter",
        {
          "publicPath": "./amplify-e2e-reports",
          "filename": "index.html",
          "expand": true
        }
      ],
      [
        "@aws-amplify/amplify-e2e-core/failed-test-reporter",
        {
          "reportPath": "./amplify-e2e-reports/amplify-e2e-failed-test.txt"
        }
      ]
    ],
    "moduleFileExtensions": [
      "ts",
      "tsx",
      "js",
      "jsx",
      "json",
      "node"
    ],
    "setupFilesAfterEnv": [
      "<rootDir>/src/setup-tests.ts"
    ],
    "globals": {
      "ts-jest": {
        "diagnostics": false
      }
    }
  },
  "jest-junit": {
    "outputDirectory": "reports/junit/",
    "outputName": "js-test-results.xml",
    "usePathForSuiteName": "true",
    "addFileAttribute": "true"
  }
}<|MERGE_RESOLUTION|>--- conflicted
+++ resolved
@@ -1,10 +1,6 @@
 {
   "name": "amplify-e2e-tests",
-<<<<<<< HEAD
-  "version": "4.1.0",
-=======
   "version": "4.1.1",
->>>>>>> 0aa016fc
   "description": "",
   "repository": {
     "type": "git",
@@ -30,31 +26,20 @@
   },
   "dependencies": {
     "@aws-amplify/amplify-category-auth": "3.1.0",
-<<<<<<< HEAD
     "@aws-amplify/amplify-cli-core": "4.0.4",
-    "@aws-amplify/amplify-e2e-core": "4.9.0",
+    "@aws-amplify/amplify-e2e-core": "4.9.1",
     "@aws-amplify/amplify-opensearch-simulator": "1.3.0",
     "@aws-amplify/graphql-transformer-core": "^1.2.1",
     "@aws-sdk/client-appsync": "^3.303.0",
     "@aws-sdk/client-dynamodb": "^3.303.0",
     "@aws-sdk/client-ssm": "^3.303.0",
-=======
-    "@aws-amplify/amplify-e2e-core": "4.9.1",
-    "@aws-amplify/amplify-opensearch-simulator": "1.3.0",
-    "@aws-amplify/graphql-transformer-core": "1.1.2-ownerfield-pk-fix.0",
-    "amplify-cli-core": "4.0.4",
->>>>>>> 0aa016fc
     "amplify-dynamodb-simulator": "2.6.0",
     "amplify-headless-interface": "1.17.3",
     "amplify-storage-simulator": "1.8.0",
     "aws-amplify": "^4.2.8",
     "aws-appsync": "^4.1.1",
     "aws-cdk-lib": "~2.68.0",
-<<<<<<< HEAD
     "aws-sdk": "^2.1354.0",
-=======
-    "aws-sdk": "^2.1350.0",
->>>>>>> 0aa016fc
     "axios": "^0.26.0",
     "circleci-api": "^4.1.4",
     "constructs": "^10.0.5",
@@ -65,11 +50,7 @@
     "fs-extra": "^8.1.0",
     "glob": "^8.0.3",
     "graphql-tag": "^2.10.1",
-<<<<<<< HEAD
     "graphql-transformer-core": "^8.0.3",
-=======
-    "graphql-transformer-core": "8.0.1",
->>>>>>> 0aa016fc
     "isomorphic-fetch": "^3.0.0",
     "lodash": "^4.17.21",
     "node-fetch": "^2.6.7",
