{
  "name": "amplify-e2e-tests",
  "version": "4.8.5",
  "description": "",
  "repository": {
    "type": "git",
    "url": "https://github.com/aws-amplify/amplify-cli.git",
    "directory": "packages/amplify-e2e-tests"
  },
  "author": "Amazon Web Services",
  "license": "Apache-2.0",
  "main": "index.js",
  "keywords": [
    "graphql",
    "appsync",
    "aws"
  ],
  "private": true,
  "scripts": {
    "e2e": "yarn setup-profile && jest --verbose --config=jest.config.js",
    "general-config-e2e": "jest src/__tests__/general-config/general-config-headless-init.test.ts --verbose --config=jest.config.js",
    "build-tests": "tsc --build tsconfig.tests.json",
    "setup-profile": "ts-node ./src/configure_tests.ts",
    "clean-e2e-resources": "ts-node ./src/cleanup-e2e-resources.ts",
    "smoketest": "yarn e2e --testPathPattern='src/__tests__/smoke-tests/.*.test.ts'"
  },
  "dependencies": {
    "@aws-amplify/amplify-category-auth": "3.7.4",
    "@aws-amplify/amplify-cli-core": "4.2.13",
    "@aws-amplify/amplify-e2e-core": "5.4.4",
    "@aws-amplify/amplify-opensearch-simulator": "1.7.4",
    "@aws-amplify/graphql-transformer-core": "^2.3.0",
    "@aws-sdk/client-appsync": "^3.303.0",
    "@aws-sdk/client-dynamodb": "^3.303.0",
    "@aws-sdk/client-s3": "^3.303.0",
    "@aws-sdk/client-ssm": "^3.303.0",
    "@babel/core": "^7.23.2",
    "@babel/plugin-transform-modules-commonjs": "7.10.4",
    "amplify-dynamodb-simulator": "2.9.8",
    "amplify-headless-interface": "1.17.6",
    "amplify-storage-simulator": "1.11.3",
    "aws-amplify": "^4.2.8",
    "aws-appsync": "^4.1.1",
    "aws-cdk-lib": "~2.80.0",
    "aws-sdk": "^2.1464.0",
<<<<<<< HEAD
    "axios": "^1.6.0",
=======
    "axios": "^1.6.2",
>>>>>>> 140be616
    "constructs": "^10.0.5",
    "dotenv": "^8.2.0",
    "esm": "^3.2.25",
    "execa": "^5.1.1",
    "extract-zip": "^2.0.1",
    "fs-extra": "^8.1.0",
    "get-port": "^5.1.1",
    "glob": "^8.0.3",
    "graphql-tag": "^2.10.1",
    "graphql-transformer-core": "^8.2.0",
    "isomorphic-fetch": "^3.0.0",
    "lodash": "^4.17.21",
    "moment": "^2.24.0",
    "node-fetch": "^2.6.7",
    "node-pty": "beta",
    "rimraf": "^3.0.0",
    "title-case": "^3.0.3",
    "upper-case": "^2.0.2",
    "uuid": "^8.3.2",
    "ws": "^7.5.7",
    "yargs": "^15.1.0"
  },
  "devDependencies": {
    "@types/body-parser": "^1.19.2",
    "@types/express": "^4.17.3",
    "@types/lodash": "^4.14.149",
    "@types/node": "^18.16.1",
    "@types/openpgp": "^4.4.18",
    "@types/ws": "^7.4.4",
    "jest": "^29.5.0",
    "openpgp": "^5.10.2",
    "ts-jest": "^29.1.0",
    "ts-node": "^10.4.0"
  },
  "jest-junit": {
    "outputDirectory": "reports/junit/",
    "outputName": "js-test-results.xml",
    "usePathForSuiteName": "true",
    "addFileAttribute": "true"
  },
  "berry": {
    "plugins": [
      "@yarn/plugin-typescript"
    ]
  }
}<|MERGE_RESOLUTION|>--- conflicted
+++ resolved
@@ -43,11 +43,7 @@
     "aws-appsync": "^4.1.1",
     "aws-cdk-lib": "~2.80.0",
     "aws-sdk": "^2.1464.0",
-<<<<<<< HEAD
-    "axios": "^1.6.0",
-=======
     "axios": "^1.6.2",
->>>>>>> 140be616
     "constructs": "^10.0.5",
     "dotenv": "^8.2.0",
     "esm": "^3.2.25",
