--- conflicted
+++ resolved
@@ -21,15 +21,9 @@
     "setup-profile": "ts-node ./src/configure_tests.ts"
   },
   "dependencies": {
-<<<<<<< HEAD
-    "amplify-cli-core": "1.14.1",
-    "amplify-e2e-core": "1.13.4",
-    "aws-amplify": "^3.3.16",
-=======
     "amplify-cli-core": "1.15.0",
     "amplify-e2e-core": "1.14.0",
-    "aws-amplify": "^3.0.8",
->>>>>>> 328abacd
+    "aws-amplify": "^3.3.16",
     "aws-appsync": "^2.0.2",
     "aws-sdk": "^2.765.0",
     "dotenv": "^8.2.0",
