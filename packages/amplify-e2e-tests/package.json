--- conflicted
+++ resolved
@@ -23,20 +23,12 @@
     "clean-e2e-resources": "ts-node ./src/cleanup-e2e-resources.ts"
   },
   "dependencies": {
-<<<<<<< HEAD
+    "@aws-amplify/graphql-transformer-core": "1.1.0-beta.4",
     "@aws-amplify/amplify-category-auth": "3.0.0-cdkv2.5",
-    "@aws-amplify/amplify-e2e-core": "4.4.0-cdkv2.5",
-    "@aws-amplify/graphql-transformer-core": "1.1.0-beta.3",
-    "amplify-cli-core": "4.0.0-cdkv2.5",
-    "amplify-headless-interface": "1.16.0-cdkv2.2",
-=======
-    "@aws-amplify/graphql-transformer-core": "1.1.0-beta.4",
-    "@aws-amplify/amplify-category-auth": "3.0.0-beta.4",
     "@aws-amplify/amplify-e2e-core": "4.6.3",
     "amplify-dynamodb-simulator": "^2.5.3",
-    "amplify-cli-core": "4.0.0-beta.4",
+    "amplify-cli-core": "4.0.0-cdkv2.5",
     "amplify-headless-interface": "1.17.0",
->>>>>>> bf023e66
     "aws-amplify": "^4.2.8",
     "aws-appsync": "^4.1.1",
     "aws-cdk-lib": "~2.53.0",
