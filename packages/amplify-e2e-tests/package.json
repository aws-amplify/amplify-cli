{
  "name": "amplify-e2e-tests",
  "version": "3.17.0",
  "description": "",
  "repository": {
    "type": "git",
    "url": "https://github.com/aws-amplify/amplify-cli.git",
    "directory": "packages/amplify-e2e-tests"
  },
  "author": "Amazon Web Services",
  "license": "Apache-2.0",
  "main": "index.js",
  "keywords": [
    "graphql",
    "appsync",
    "aws"
  ],
  "private": true,
  "scripts": {
    "e2e": "npm run setup-profile && jest --verbose",
    "build-tests": "tsc --build tsconfig.tests.json",
    "setup-profile": "ts-node ./src/configure_tests.ts",
    "clean-e2e-resources": "ts-node ./src/cleanup-e2e-resources.ts"
  },
  "dependencies": {
    "@aws-amplify/graphql-transformer-core": "^0.18.3",
    "@aws-amplify/amplify-category-auth": "2.15.0",
    "@aws-amplify/amplify-e2e-core": "4.6.2",
    "@aws-cdk/aws-iam": "~1.172.0",
    "@aws-cdk/aws-sns": "~1.172.0",
    "@aws-cdk/aws-sns-subscriptions": "~1.172.0",
    "@aws-cdk/aws-sqs": "~1.172.0",
    "@aws-cdk/core": "~1.172.0",
    "amplify-cli-core": "3.6.0",
<<<<<<< HEAD
    "amplify-dynamodb-simulator": "^2.5.3",
    "amplify-headless-interface": "1.16.1",
=======
    "amplify-headless-interface": "1.17.0",
>>>>>>> 1b39f778
    "aws-amplify": "^4.2.8",
    "aws-appsync": "^4.1.1",
    "aws-sdk": "^2.1233.0",
    "circleci-api": "^4.1.4",
    "dotenv": "^8.2.0",
    "esm": "^3.2.25",
    "execa": "^5.1.1",
    "extract-zip": "^2.0.1",
    "fs-extra": "^8.1.0",
    "glob": "^8.0.3",
    "graphql-tag": "^2.10.1",
    "graphql-transformer-core": "^7.6.10",
    "lodash": "^4.17.21",
    "node-fetch": "^2.6.7",
    "rimraf": "^3.0.0",
    "uuid": "^8.3.2",
    "ws": "^7.5.7",
    "yargs": "^15.1.0"
  },
  "devDependencies": {
    "@types/lodash": "^4.14.149",
    "@types/ws": "^7.4.4",
    "ts-node": "^8.10.2"
  },
  "jest": {
    "verbose": false,
    "preset": "ts-jest",
    "testRunner": "@aws-amplify/amplify-e2e-core/runner",
    "testEnvironment": "@aws-amplify/amplify-e2e-core/environment",
    "transform": {
      "^.+\\.tsx?$": "ts-jest"
    },
    "testURL": "http://localhost",
    "testRegex": "(src/__tests__/.*|\\.(test|spec))\\.(ts|tsx|js)$",
    "testPathIgnorePatterns": [
      "/node_modules/",
      "lib"
    ],
    "collectCoverage": false,
    "collectCoverageFrom": [
      "src/**/*.ts",
      "!**/node_modules/**",
      "!src/__tests__/**",
      "!**/*.d.ts"
    ],
    "reporters": [
      "default",
      "jest-junit",
      [
        "@aws-amplify/amplify-e2e-core/reporter",
        {
          "publicPath": "./amplify-e2e-reports",
          "filename": "index.html",
          "expand": true
        }
      ],
      [
        "@aws-amplify/amplify-e2e-core/failed-test-reporter",
        {
          "reportPath": "./amplify-e2e-reports/amplify-e2e-failed-test.txt"
        }
      ]
    ],
    "moduleFileExtensions": [
      "ts",
      "tsx",
      "js",
      "jsx",
      "json",
      "node"
    ],
    "setupFilesAfterEnv": [
      "<rootDir>/src/setup-tests.ts"
    ],
    "globals": {
      "ts-jest": {
        "diagnostics": false
      }
    }
  },
  "jest-junit": {
    "outputDirectory": "reports/junit/",
    "outputName": "js-test-results.xml",
    "usePathForSuiteName": "true",
    "addFileAttribute": "true"
  }
}<|MERGE_RESOLUTION|>--- conflicted
+++ resolved
@@ -32,12 +32,8 @@
     "@aws-cdk/aws-sqs": "~1.172.0",
     "@aws-cdk/core": "~1.172.0",
     "amplify-cli-core": "3.6.0",
-<<<<<<< HEAD
     "amplify-dynamodb-simulator": "^2.5.3",
-    "amplify-headless-interface": "1.16.1",
-=======
     "amplify-headless-interface": "1.17.0",
->>>>>>> 1b39f778
     "aws-amplify": "^4.2.8",
     "aws-appsync": "^4.1.1",
     "aws-sdk": "^2.1233.0",
