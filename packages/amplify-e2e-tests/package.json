--- conflicted
+++ resolved
@@ -1,10 +1,6 @@
 {
   "name": "amplify-e2e-tests",
-<<<<<<< HEAD
-  "version": "2.18.4",
-=======
   "version": "2.18.5",
->>>>>>> 11978cb4
   "description": "",
   "repository": {
     "type": "git",
@@ -25,21 +21,13 @@
     "setup-profile": "ts-node ./src/configure_tests.ts"
   },
   "dependencies": {
-<<<<<<< HEAD
-    "amplify-e2e-core": "1.1.8",
-=======
     "amplify-e2e-core": "1.1.9",
->>>>>>> 11978cb4
     "aws-sdk": "^2.608.0",
     "dotenv": "^8.2.0",
     "esm": "^3.2.25",
     "fs-extra": "^8.1.0",
-<<<<<<< HEAD
-    "graphql-transformer-core": "6.19.2",
-=======
     "graphql-transformer-core": "6.19.3",
     "lodash": "^4.17.15",
->>>>>>> 11978cb4
     "rimraf": "^3.0.0"
   },
   "devDependencies": {
