{
  "name": "amplify-e2e-tests",
<<<<<<< HEAD
  "version": "4.0.0-beta.2",
=======
  "version": "3.15.1",
>>>>>>> 72a58b74
  "description": "",
  "repository": {
    "type": "git",
    "url": "https://github.com/aws-amplify/amplify-cli.git",
    "directory": "packages/amplify-e2e-tests"
  },
  "author": "Amazon Web Services",
  "license": "Apache-2.0",
  "main": "index.js",
  "keywords": [
    "graphql",
    "appsync",
    "aws"
  ],
  "private": true,
  "scripts": {
    "e2e": "npm run setup-profile && jest --verbose",
    "build-tests": "tsc --build tsconfig.tests.json",
    "setup-profile": "ts-node ./src/configure_tests.ts",
    "clean-e2e-resources": "ts-node ./src/cleanup-e2e-resources.ts"
  },
  "dependencies": {
<<<<<<< HEAD
    "@aws-amplify/amplify-category-auth": "3.0.0-beta.2",
    "@aws-amplify/amplify-e2e-core": "4.4.0-beta.2",
    "@aws-amplify/graphql-transformer-core": "1.1.0-beta.1",
    "amplify-cli-core": "4.0.0-beta.2",
    "amplify-headless-interface": "1.16.0-beta.1",
=======
    "@aws-amplify/amplify-category-auth": "2.13.2",
    "@aws-amplify/amplify-e2e-core": "4.5.0",
    "@aws-amplify/graphql-transformer-core": "^0.18.0",
    "@aws-cdk/aws-iam": "~1.172.0",
    "@aws-cdk/aws-sns": "~1.172.0",
    "@aws-cdk/aws-sns-subscriptions": "~1.172.0",
    "@aws-cdk/aws-sqs": "~1.172.0",
    "@aws-cdk/core": "~1.172.0",
    "amplify-cli-core": "3.4.0",
    "amplify-headless-interface": "1.16.0",
>>>>>>> 72a58b74
    "aws-amplify": "^4.2.8",
    "aws-appsync": "^4.1.1",
    "aws-cdk-lib": "~2.44.0",
    "aws-sdk": "^2.1233.0",
    "circleci-api": "^4.1.4",
    "constructs": "^10.0.5",
    "dotenv": "^8.2.0",
    "esm": "^3.2.25",
    "execa": "^5.1.1",
    "extract-zip": "^2.0.1",
    "fs-extra": "^8.1.0",
    "glob": "^8.0.3",
    "graphql-tag": "^2.10.1",
<<<<<<< HEAD
    "graphql-transformer-core": "8.0.0-beta.1",
=======
    "graphql-transformer-core": "^7.6.7",
>>>>>>> 72a58b74
    "lodash": "^4.17.21",
    "node-fetch": "^2.6.7",
    "rimraf": "^3.0.0",
    "uuid": "^8.3.2",
    "ws": "^7.5.7",
    "yargs": "^15.1.0"
  },
  "devDependencies": {
    "@types/lodash": "^4.14.149",
    "@types/ws": "^7.4.4",
    "ts-node": "^8.10.2"
  },
  "jest": {
    "verbose": false,
    "preset": "ts-jest",
    "testRunner": "@aws-amplify/amplify-e2e-core/runner",
    "testEnvironment": "@aws-amplify/amplify-e2e-core/environment",
    "transform": {
      "^.+\\.tsx?$": "ts-jest"
    },
    "testURL": "http://localhost",
    "testRegex": "(src/__tests__/.*|\\.(test|spec))\\.(ts|tsx|js)$",
    "testPathIgnorePatterns": [
      "/node_modules/",
      "lib"
    ],
    "collectCoverage": false,
    "collectCoverageFrom": [
      "src/**/*.ts",
      "!**/node_modules/**",
      "!src/__tests__/**",
      "!**/*.d.ts"
    ],
    "reporters": [
      "default",
      "jest-junit",
      [
        "@aws-amplify/amplify-e2e-core/reporter",
        {
          "publicPath": "./amplify-e2e-reports",
          "filename": "index.html",
          "expand": true
        }
      ],
      [
        "@aws-amplify/amplify-e2e-core/failed-test-reporter",
        {
          "reportPath": "./amplify-e2e-reports/amplify-e2e-failed-test.txt"
        }
      ]
    ],
    "moduleFileExtensions": [
      "ts",
      "tsx",
      "js",
      "jsx",
      "json",
      "node"
    ],
    "setupFilesAfterEnv": [
      "<rootDir>/src/setup-tests.ts"
    ],
    "globals": {
      "window": {},
      "ts-jest": {
        "diagnostics": false
      }
    }
  },
  "jest-junit": {
    "outputDirectory": "reports/junit/",
    "outputName": "js-test-results.xml",
    "usePathForSuiteName": "true",
    "addFileAttribute": "true"
  }
}<|MERGE_RESOLUTION|>--- conflicted
+++ resolved
@@ -1,10 +1,6 @@
 {
   "name": "amplify-e2e-tests",
-<<<<<<< HEAD
   "version": "4.0.0-beta.2",
-=======
-  "version": "3.15.1",
->>>>>>> 72a58b74
   "description": "",
   "repository": {
     "type": "git",
@@ -27,24 +23,11 @@
     "clean-e2e-resources": "ts-node ./src/cleanup-e2e-resources.ts"
   },
   "dependencies": {
-<<<<<<< HEAD
     "@aws-amplify/amplify-category-auth": "3.0.0-beta.2",
     "@aws-amplify/amplify-e2e-core": "4.4.0-beta.2",
     "@aws-amplify/graphql-transformer-core": "1.1.0-beta.1",
     "amplify-cli-core": "4.0.0-beta.2",
     "amplify-headless-interface": "1.16.0-beta.1",
-=======
-    "@aws-amplify/amplify-category-auth": "2.13.2",
-    "@aws-amplify/amplify-e2e-core": "4.5.0",
-    "@aws-amplify/graphql-transformer-core": "^0.18.0",
-    "@aws-cdk/aws-iam": "~1.172.0",
-    "@aws-cdk/aws-sns": "~1.172.0",
-    "@aws-cdk/aws-sns-subscriptions": "~1.172.0",
-    "@aws-cdk/aws-sqs": "~1.172.0",
-    "@aws-cdk/core": "~1.172.0",
-    "amplify-cli-core": "3.4.0",
-    "amplify-headless-interface": "1.16.0",
->>>>>>> 72a58b74
     "aws-amplify": "^4.2.8",
     "aws-appsync": "^4.1.1",
     "aws-cdk-lib": "~2.44.0",
@@ -58,11 +41,7 @@
     "fs-extra": "^8.1.0",
     "glob": "^8.0.3",
     "graphql-tag": "^2.10.1",
-<<<<<<< HEAD
     "graphql-transformer-core": "8.0.0-beta.1",
-=======
-    "graphql-transformer-core": "^7.6.7",
->>>>>>> 72a58b74
     "lodash": "^4.17.21",
     "node-fetch": "^2.6.7",
     "rimraf": "^3.0.0",
