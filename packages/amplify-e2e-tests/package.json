{
  "name": "amplify-e2e-tests",
  "version": "4.0.0",
  "description": "",
  "repository": {
    "type": "git",
    "url": "https://github.com/aws-amplify/amplify-cli.git",
    "directory": "packages/amplify-e2e-tests"
  },
  "author": "Amazon Web Services",
  "license": "Apache-2.0",
  "main": "index.js",
  "keywords": [
    "graphql",
    "appsync",
    "aws"
  ],
  "private": true,
  "scripts": {
    "e2e": "npm run setup-profile && jest --verbose",
    "build-tests": "tsc --build tsconfig.tests.json",
    "setup-profile": "ts-node ./src/configure_tests.ts",
    "clean-e2e-resources": "ts-node ./src/cleanup-e2e-resources.ts"
  },
  "dependencies": {
<<<<<<< HEAD
    "@aws-amplify/amplify-category-auth": "3.0.0-beta.8",
    "@aws-amplify/amplify-e2e-core": "4.7.1",
    "@aws-amplify/amplify-opensearch-simulator": "1.2.2-beta.3",
=======
    "@aws-amplify/amplify-category-auth": "3.0.0",
    "@aws-amplify/amplify-e2e-core": "4.8.0",
>>>>>>> f45671bb
    "@aws-amplify/graphql-transformer-core": "^1.1.0",
    "amplify-cli-core": "4.0.0",
    "amplify-dynamodb-simulator": "2.5.9",
    "amplify-headless-interface": "1.17.1",
    "amplify-storage-simulator": "1.7.3",
    "aws-amplify": "^4.2.8",
    "aws-appsync": "^4.1.1",
    "aws-cdk-lib": "~2.53.0",
    "aws-sdk": "^2.1233.0",
    "axios": "^0.26.0",
    "circleci-api": "^4.1.4",
    "constructs": "^10.0.5",
    "dotenv": "^8.2.0",
    "esm": "^3.2.25",
    "execa": "^5.1.1",
    "extract-zip": "^2.0.1",
    "fs-extra": "^8.1.0",
    "glob": "^8.0.3",
    "graphql-tag": "^2.10.1",
    "graphql-transformer-core": "^8.0.0",
    "isomorphic-fetch": "^3.0.0",
    "lodash": "^4.17.21",
    "node-fetch": "^2.6.7",
    "rimraf": "^3.0.0",
    "title-case": "^3.0.3",
    "upper-case": "^2.0.2",
    "uuid": "^8.3.2",
    "ws": "^7.5.7",
    "yargs": "^15.1.0"
  },
  "devDependencies": {
    "@types/body-parser": "^1.19.2",
    "@types/express": "^4.17.3",
    "@types/lodash": "^4.14.149",
    "@types/ws": "^7.4.4",
    "ts-node": "^8.10.2"
  },
  "jest": {
    "verbose": false,
    "preset": "ts-jest",
    "testRunner": "@aws-amplify/amplify-e2e-core/runner",
    "testEnvironment": "@aws-amplify/amplify-e2e-core/environment",
    "transform": {
      "^.+\\.tsx?$": "ts-jest"
    },
    "testURL": "http://localhost",
    "testRegex": "(src/__tests__/.*|\\.(test|spec))\\.(ts|tsx|js)$",
    "testPathIgnorePatterns": [
      "/node_modules/",
      "lib"
    ],
    "collectCoverage": false,
    "collectCoverageFrom": [
      "src/**/*.ts",
      "!**/node_modules/**",
      "!src/__tests__/**",
      "!**/*.d.ts"
    ],
    "reporters": [
      "default",
      "jest-junit",
      [
        "@aws-amplify/amplify-e2e-core/reporter",
        {
          "publicPath": "./amplify-e2e-reports",
          "filename": "index.html",
          "expand": true
        }
      ],
      [
        "@aws-amplify/amplify-e2e-core/failed-test-reporter",
        {
          "reportPath": "./amplify-e2e-reports/amplify-e2e-failed-test.txt"
        }
      ]
    ],
    "moduleFileExtensions": [
      "ts",
      "tsx",
      "js",
      "jsx",
      "json",
      "node"
    ],
    "setupFilesAfterEnv": [
      "<rootDir>/src/setup-tests.ts"
    ],
    "globals": {
      "ts-jest": {
        "diagnostics": false
      }
    }
  },
  "jest-junit": {
    "outputDirectory": "reports/junit/",
    "outputName": "js-test-results.xml",
    "usePathForSuiteName": "true",
    "addFileAttribute": "true"
  }
}<|MERGE_RESOLUTION|>--- conflicted
+++ resolved
@@ -23,14 +23,9 @@
     "clean-e2e-resources": "ts-node ./src/cleanup-e2e-resources.ts"
   },
   "dependencies": {
-<<<<<<< HEAD
-    "@aws-amplify/amplify-category-auth": "3.0.0-beta.8",
-    "@aws-amplify/amplify-e2e-core": "4.7.1",
-    "@aws-amplify/amplify-opensearch-simulator": "1.2.2-beta.3",
-=======
     "@aws-amplify/amplify-category-auth": "3.0.0",
     "@aws-amplify/amplify-e2e-core": "4.8.0",
->>>>>>> f45671bb
+    "@aws-amplify/amplify-opensearch-simulator": "1.2.2",
     "@aws-amplify/graphql-transformer-core": "^1.1.0",
     "amplify-cli-core": "4.0.0",
     "amplify-dynamodb-simulator": "2.5.9",
