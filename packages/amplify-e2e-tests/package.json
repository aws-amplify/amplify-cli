{
  "name": "amplify-e2e-tests",
  "version": "3.9.1",
  "description": "",
  "repository": {
    "type": "git",
    "url": "https://github.com/aws-amplify/amplify-cli.git",
    "directory": "packages/amplify-e2e-tests"
  },
  "author": "Amazon Web Services",
  "license": "Apache-2.0",
  "main": "index.js",
  "keywords": [
    "graphql",
    "appsync",
    "aws"
  ],
  "private": true,
  "scripts": {
    "e2e": "npm run setup-profile && jest --verbose",
    "build-tests": "tsc --build tsconfig.tests.json",
    "setup-profile": "ts-node ./src/configure_tests.ts",
    "clean-e2e-resources": "ts-node ./src/cleanup-e2e-resources.ts"
  },
  "dependencies": {
    "@aws-amplify/amplify-category-auth": "2.8.0",
<<<<<<< HEAD
    "@aws-amplify/graphql-transformer-core": "^0.17.0",
=======
    "@aws-amplify/graphql-transformer-core": "^0.17.1",
>>>>>>> 355c477a
    "amplify-cli-core": "2.7.0",
    "amplify-e2e-core": "3.1.3",
    "aws-amplify": "^4.2.8",
    "aws-appsync": "^4.1.1",
    "aws-sdk": "^2.1113.0",
    "circleci-api": "^4.1.4",
    "dotenv": "^8.2.0",
    "esm": "^3.2.25",
    "execa": "^5.1.1",
    "fs-extra": "^8.1.0",
    "graphql-schema-diff": "^2.2.0",
    "graphql-tag": "^2.10.1",
    "graphql-transformer-core": "^7.5.1",
    "lodash": "^4.17.21",
    "node-fetch": "^2.6.7",
    "rimraf": "^3.0.0",
    "uuid": "^8.3.2",
    "yargs": "^15.1.0"
  },
  "devDependencies": {
    "@types/lodash": "^4.14.149",
    "ts-node": "^8.10.2"
  },
  "jest": {
    "verbose": false,
    "preset": "ts-jest",
    "testRunner": "amplify-e2e-core/runner",
    "testEnvironment": "amplify-e2e-core/environment",
    "transform": {
      "^.+\\.tsx?$": "ts-jest"
    },
    "testURL": "http://localhost",
    "testRegex": "(src/__tests__/.*|\\.(test|spec))\\.(ts|tsx|js)$",
    "testPathIgnorePatterns": [
      "/node_modules/",
      "lib"
    ],
    "collectCoverage": false,
    "collectCoverageFrom": [
      "src/**/*.ts",
      "!**/node_modules/**",
      "!src/__tests__/**",
      "!**/*.d.ts"
    ],
    "reporters": [
      "default",
      "jest-junit",
      [
        "amplify-e2e-core/reporter",
        {
          "publicPath": "./amplify-e2e-reports",
          "filename": "index.html",
          "expand": true
        }
      ],
      [
        "amplify-e2e-core/failed-test-reporter",
        {
          "reportPath": "./amplify-e2e-reports/amplify-e2e-failed-test.txt"
        }
      ]
    ],
    "moduleFileExtensions": [
      "ts",
      "tsx",
      "js",
      "jsx",
      "json",
      "node"
    ],
    "setupFilesAfterEnv": [
      "<rootDir>/src/setup-tests.ts"
    ],
    "globals": {
      "window": {},
      "ts-jest": {
        "diagnostics": false
      }
    }
  },
  "jest-junit": {
    "outputDirectory": "reports/junit/",
    "outputName": "js-test-results.xml",
    "usePathForSuiteName": "true",
    "addFileAttribute": "true"
  }
}<|MERGE_RESOLUTION|>--- conflicted
+++ resolved
@@ -24,11 +24,7 @@
   },
   "dependencies": {
     "@aws-amplify/amplify-category-auth": "2.8.0",
-<<<<<<< HEAD
-    "@aws-amplify/graphql-transformer-core": "^0.17.0",
-=======
     "@aws-amplify/graphql-transformer-core": "^0.17.1",
->>>>>>> 355c477a
     "amplify-cli-core": "2.7.0",
     "amplify-e2e-core": "3.1.3",
     "aws-amplify": "^4.2.8",
