--- conflicted
+++ resolved
@@ -23,15 +23,9 @@
     "clean-e2e-resources": "ts-node ./src/cleanup-e2e-resources.ts"
   },
   "dependencies": {
-<<<<<<< HEAD
-    "@aws-amplify/amplify-category-auth": "2.14.1",
-    "@aws-amplify/amplify-e2e-core": "4.6.1",
     "@aws-amplify/graphql-transformer-core": "^0.18.3",
-=======
     "@aws-amplify/amplify-category-auth": "2.15.0",
     "@aws-amplify/amplify-e2e-core": "4.6.2",
-    "@aws-amplify/graphql-transformer-core": "^0.18.2",
->>>>>>> 5370e8ba
     "@aws-cdk/aws-iam": "~1.172.0",
     "@aws-cdk/aws-sns": "~1.172.0",
     "@aws-cdk/aws-sns-subscriptions": "~1.172.0",
