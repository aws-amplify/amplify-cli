{
  "name": "amplify-e2e-tests",
<<<<<<< HEAD
  "version": "4.0.0-cdkv2.7",
=======
  "version": "4.0.0-beta.6",
>>>>>>> 811165ee
  "description": "",
  "repository": {
    "type": "git",
    "url": "https://github.com/aws-amplify/amplify-cli.git",
    "directory": "packages/amplify-e2e-tests"
  },
  "author": "Amazon Web Services",
  "license": "Apache-2.0",
  "main": "index.js",
  "keywords": [
    "graphql",
    "appsync",
    "aws"
  ],
  "private": true,
  "scripts": {
    "e2e": "npm run setup-profile && jest --verbose",
    "build-tests": "tsc --build tsconfig.tests.json",
    "setup-profile": "ts-node ./src/configure_tests.ts",
    "clean-e2e-resources": "ts-node ./src/cleanup-e2e-resources.ts"
  },
  "dependencies": {
<<<<<<< HEAD
    "@aws-amplify/amplify-category-auth": "3.0.0-cdkv2.7",
    "@aws-amplify/amplify-e2e-core": "4.7.0-cdkv2.1",
    "@aws-amplify/graphql-transformer-core": "1.1.0-beta.5",
    "amplify-cli-core": "4.0.0-cdkv2.7",
    "amplify-dynamodb-simulator": "2.5.6-cdkv2.1",
    "amplify-headless-interface": "1.17.1-cdkv2.1",
=======
    "@aws-amplify/graphql-transformer-core": "1.1.0-beta.5",
    "@aws-amplify/amplify-category-auth": "3.0.0-beta.6",
    "@aws-amplify/amplify-e2e-core": "4.7.0-beta.1",
    "amplify-dynamodb-simulator": "2.5.6-beta.1",
    "amplify-cli-core": "4.0.0-beta.6",
    "amplify-headless-interface": "1.17.1-beta.1",
>>>>>>> 811165ee
    "aws-amplify": "^4.2.8",
    "aws-appsync": "^4.1.1",
    "aws-cdk-lib": "~2.53.0",
    "aws-sdk": "^2.1233.0",
    "circleci-api": "^4.1.4",
    "constructs": "^10.0.5",
    "dotenv": "^8.2.0",
    "esm": "^3.2.25",
    "execa": "^5.1.1",
    "extract-zip": "^2.0.1",
    "fs-extra": "^8.1.0",
    "glob": "^8.0.3",
    "graphql-tag": "^2.10.1",
    "graphql-transformer-core": "8.0.0-beta.5",
    "lodash": "^4.17.21",
    "node-fetch": "^2.6.7",
    "rimraf": "^3.0.0",
    "uuid": "^8.3.2",
    "ws": "^7.5.7",
    "yargs": "^15.1.0"
  },
  "devDependencies": {
    "@types/lodash": "^4.14.149",
    "@types/ws": "^7.4.4",
    "ts-node": "^8.10.2"
  },
  "jest": {
    "verbose": false,
    "preset": "ts-jest",
    "testRunner": "@aws-amplify/amplify-e2e-core/runner",
    "testEnvironment": "@aws-amplify/amplify-e2e-core/environment",
    "transform": {
      "^.+\\.tsx?$": "ts-jest"
    },
    "testURL": "http://localhost",
    "testRegex": "(src/__tests__/.*|\\.(test|spec))\\.(ts|tsx|js)$",
    "testPathIgnorePatterns": [
      "/node_modules/",
      "lib"
    ],
    "collectCoverage": false,
    "collectCoverageFrom": [
      "src/**/*.ts",
      "!**/node_modules/**",
      "!src/__tests__/**",
      "!**/*.d.ts"
    ],
    "reporters": [
      "default",
      "jest-junit",
      [
        "@aws-amplify/amplify-e2e-core/reporter",
        {
          "publicPath": "./amplify-e2e-reports",
          "filename": "index.html",
          "expand": true
        }
      ],
      [
        "@aws-amplify/amplify-e2e-core/failed-test-reporter",
        {
          "reportPath": "./amplify-e2e-reports/amplify-e2e-failed-test.txt"
        }
      ]
    ],
    "moduleFileExtensions": [
      "ts",
      "tsx",
      "js",
      "jsx",
      "json",
      "node"
    ],
    "setupFilesAfterEnv": [
      "<rootDir>/src/setup-tests.ts"
    ],
    "globals": {
      "ts-jest": {
        "diagnostics": false
      }
    }
  },
  "jest-junit": {
    "outputDirectory": "reports/junit/",
    "outputName": "js-test-results.xml",
    "usePathForSuiteName": "true",
    "addFileAttribute": "true"
  }
}<|MERGE_RESOLUTION|>--- conflicted
+++ resolved
@@ -1,10 +1,6 @@
 {
   "name": "amplify-e2e-tests",
-<<<<<<< HEAD
   "version": "4.0.0-cdkv2.7",
-=======
-  "version": "4.0.0-beta.6",
->>>>>>> 811165ee
   "description": "",
   "repository": {
     "type": "git",
@@ -27,21 +23,12 @@
     "clean-e2e-resources": "ts-node ./src/cleanup-e2e-resources.ts"
   },
   "dependencies": {
-<<<<<<< HEAD
+    "@aws-amplify/graphql-transformer-core": "1.1.0-beta.5",
     "@aws-amplify/amplify-category-auth": "3.0.0-cdkv2.7",
     "@aws-amplify/amplify-e2e-core": "4.7.0-cdkv2.1",
-    "@aws-amplify/graphql-transformer-core": "1.1.0-beta.5",
+    "amplify-dynamodb-simulator": "2.5.6-cdkv2.1",
     "amplify-cli-core": "4.0.0-cdkv2.7",
-    "amplify-dynamodb-simulator": "2.5.6-cdkv2.1",
     "amplify-headless-interface": "1.17.1-cdkv2.1",
-=======
-    "@aws-amplify/graphql-transformer-core": "1.1.0-beta.5",
-    "@aws-amplify/amplify-category-auth": "3.0.0-beta.6",
-    "@aws-amplify/amplify-e2e-core": "4.7.0-beta.1",
-    "amplify-dynamodb-simulator": "2.5.6-beta.1",
-    "amplify-cli-core": "4.0.0-beta.6",
-    "amplify-headless-interface": "1.17.1-beta.1",
->>>>>>> 811165ee
     "aws-amplify": "^4.2.8",
     "aws-appsync": "^4.1.1",
     "aws-cdk-lib": "~2.53.0",
