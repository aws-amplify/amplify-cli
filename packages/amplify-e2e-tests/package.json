{
  "name": "amplify-e2e-tests",
  "version": "3.9.1",
  "description": "",
  "repository": {
    "type": "git",
    "url": "https://github.com/aws-amplify/amplify-cli.git",
    "directory": "packages/amplify-e2e-tests"
  },
  "author": "Amazon Web Services",
  "license": "Apache-2.0",
  "main": "index.js",
  "keywords": [
    "graphql",
    "appsync",
    "aws"
  ],
  "private": true,
  "scripts": {
    "e2e": "npm run setup-profile && jest --verbose",
    "build-tests": "tsc --build tsconfig.tests.json",
    "setup-profile": "ts-node ./src/configure_tests.ts",
    "clean-e2e-resources": "ts-node ./src/cleanup-e2e-resources.ts"
  },
  "dependencies": {
<<<<<<< HEAD
    "@aws-amplify/amplify-category-auth": "2.8.0",
    "@aws-amplify/graphql-transformer-core": "^0.17.0",
=======
    "@aws-amplify/graphql-transformer-core": "^0.17.1",
>>>>>>> bbb65861
    "amplify-cli-core": "2.7.0",
    "amplify-e2e-core": "3.1.3",
    "aws-amplify": "^4.2.8",
    "aws-appsync": "^4.1.1",
    "aws-sdk": "^2.1113.0",
    "circleci-api": "^4.1.4",
    "dotenv": "^8.2.0",
    "esm": "^3.2.25",
    "execa": "^5.1.1",
    "fs-extra": "^8.1.0",
    "graphql-schema-diff": "^2.2.0",
    "graphql-tag": "^2.10.1",
    "graphql-transformer-core": "^7.5.1",
    "lodash": "^4.17.21",
    "node-fetch": "^2.6.7",
    "rimraf": "^3.0.0",
    "uuid": "^8.3.2",
    "yargs": "^15.1.0"
  },
  "devDependencies": {
    "@types/lodash": "^4.14.149",
    "ts-node": "^8.10.2"
  },
  "jest": {
    "verbose": false,
    "preset": "ts-jest",
    "testRunner": "amplify-e2e-core/runner",
    "testEnvironment": "amplify-e2e-core/environment",
    "transform": {
      "^.+\\.tsx?$": "ts-jest"
    },
    "testURL": "http://localhost",
    "testRegex": "(src/__tests__/.*|\\.(test|spec))\\.(ts|tsx|js)$",
    "testPathIgnorePatterns": [
      "/node_modules/",
      "lib"
    ],
    "collectCoverage": false,
    "collectCoverageFrom": [
      "src/**/*.ts",
      "!**/node_modules/**",
      "!src/__tests__/**",
      "!**/*.d.ts"
    ],
    "reporters": [
      "default",
      "jest-junit",
      [
        "amplify-e2e-core/reporter",
        {
          "publicPath": "./amplify-e2e-reports",
          "filename": "index.html",
          "expand": true
        }
      ],
      [
        "amplify-e2e-core/failed-test-reporter",
        {
          "reportPath": "./amplify-e2e-reports/amplify-e2e-failed-test.txt"
        }
      ]
    ],
    "moduleFileExtensions": [
      "ts",
      "tsx",
      "js",
      "jsx",
      "json",
      "node"
    ],
    "setupFilesAfterEnv": [
      "<rootDir>/src/setup-tests.ts"
    ],
    "globals": {
      "window": {},
      "ts-jest": {
        "diagnostics": false
      }
    }
  },
  "jest-junit": {
    "outputDirectory": "reports/junit/",
    "outputName": "js-test-results.xml",
    "usePathForSuiteName": "true",
    "addFileAttribute": "true"
  }
}<|MERGE_RESOLUTION|>--- conflicted
+++ resolved
@@ -23,12 +23,8 @@
     "clean-e2e-resources": "ts-node ./src/cleanup-e2e-resources.ts"
   },
   "dependencies": {
-<<<<<<< HEAD
     "@aws-amplify/amplify-category-auth": "2.8.0",
-    "@aws-amplify/graphql-transformer-core": "^0.17.0",
-=======
     "@aws-amplify/graphql-transformer-core": "^0.17.1",
->>>>>>> bbb65861
     "amplify-cli-core": "2.7.0",
     "amplify-e2e-core": "3.1.3",
     "aws-amplify": "^4.2.8",
