{
  "name": "amplify-e2e-tests",
  "version": "2.19.2",
  "description": "",
  "repository": {
    "type": "git",
    "url": "https://github.com/aws-amplify/amplify-cli.git",
    "directory": "packages/amplify-e2e-tests"
  },
  "author": "Amazon Web Services",
  "license": "Apache-2.0",
  "main": "index.js",
  "keywords": [
    "graphql",
    "appsync",
    "aws"
  ],
  "private": true,
  "scripts": {
    "e2e": "npm run setup-profile && jest --verbose",
    "setup-profile": "ts-node ./src/configure_tests.ts"
  },
  "dependencies": {
    "amplify-e2e-core": "1.2.2",
    "aws-amplify": "^3.0.8",
    "aws-appsync": "^2.0.2",
    "aws-sdk": "^2.608.0",
    "dotenv": "^8.2.0",
    "esm": "^3.2.25",
    "fs-extra": "^8.1.0",
<<<<<<< HEAD
    "graphql-transformer-core": "6.18.0",
    "rimraf": "^3.0.0",
    "os": "^0.1.1"
=======
    "graphql-schema-diff": "^2.1.0",
    "graphql-tag": "^2.10.1",
    "graphql-transformer-core": "6.19.4",
    "lodash": "^4.17.15",
    "os": "^0.1.1",
    "promise-sequential": "^1.1.1",
    "rimraf": "^3.0.0",
    "uuid": "^3.4.0"
>>>>>>> 6e9a0f80
  },
  "devDependencies": {
    "ts-node": "^8.9.0"
  },
  "jest": {
    "verbose": false,
    "preset": "ts-jest",
    "testRunner": "amplify-e2e-core/runner",
    "testEnvironment": "amplify-e2e-core/environment",
    "transform": {
      "^.+\\.tsx?$": "ts-jest"
    },
    "testURL": "http://localhost",
    "testRegex": "(src/__tests__/.*|\\.(test|spec))\\.(ts|tsx|js)$",
    "testPathIgnorePatterns": [
      "/node_modules/",
      "lib"
    ],
    "collectCoverage": true,
    "collectCoverageFrom": [
      "src/**/*.ts",
      "!**/node_modules/**",
      "!src/__tests__/**",
      "!**/*.d.ts"
    ],
    "reporters": [
      "default",
      "jest-junit",
      [
        "amplify-e2e-core/reporter",
        {
          "publicPath": "./amplify-e2e-reports",
          "filename": "index.html",
          "expand": true
        }
      ]
    ],
    "moduleFileExtensions": [
      "ts",
      "tsx",
      "js",
      "jsx",
      "json",
      "node"
    ],
    "setupFilesAfterEnv": [
      "<rootDir>/src/setup-tests.ts"
    ],
    "globals": {
      "window": {},
      "ts-jest": {
        "diagnostics": false
      }
    }
  },
  "jest-junit": {
    "outputDirectory": "reports/junit/",
    "outputName": "js-test-results.xml",
    "usePathForSuiteName": "true",
    "addFileAttribute": "true"
  }
}<|MERGE_RESOLUTION|>--- conflicted
+++ resolved
@@ -28,11 +28,6 @@
     "dotenv": "^8.2.0",
     "esm": "^3.2.25",
     "fs-extra": "^8.1.0",
-<<<<<<< HEAD
-    "graphql-transformer-core": "6.18.0",
-    "rimraf": "^3.0.0",
-    "os": "^0.1.1"
-=======
     "graphql-schema-diff": "^2.1.0",
     "graphql-tag": "^2.10.1",
     "graphql-transformer-core": "6.19.4",
@@ -41,7 +36,6 @@
     "promise-sequential": "^1.1.1",
     "rimraf": "^3.0.0",
     "uuid": "^3.4.0"
->>>>>>> 6e9a0f80
   },
   "devDependencies": {
     "ts-node": "^8.9.0"
