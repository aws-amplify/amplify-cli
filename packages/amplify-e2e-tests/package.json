{
  "name": "amplify-e2e-tests",
  "version": "4.6.0",
  "description": "",
  "repository": {
    "type": "git",
    "url": "https://github.com/aws-amplify/amplify-cli.git",
    "directory": "packages/amplify-e2e-tests"
  },
  "author": "Amazon Web Services",
  "license": "Apache-2.0",
  "main": "index.js",
  "keywords": [
    "graphql",
    "appsync",
    "aws"
  ],
  "private": true,
  "scripts": {
    "e2e": "yarn setup-profile && jest --verbose --config=jest.config.js",
    "general-config-e2e": "jest src/__tests__/general-config/general-config-headless-init.test.ts --verbose --config=jest.config.js",
    "build-tests": "tsc --build tsconfig.tests.json",
    "setup-profile": "ts-node ./src/configure_tests.ts",
    "clean-e2e-resources": "ts-node ./src/cleanup-e2e-resources.ts",
    "smoketest": "yarn e2e --testPathPattern='src/__tests__/smoke-tests/.*.test.ts'"
  },
  "dependencies": {
<<<<<<< HEAD
    "@aws-amplify/amplify-category-auth": "3.6.1",
    "@aws-amplify/amplify-cli-core": "4.2.6",
    "@aws-amplify/amplify-e2e-core": "5.3.1",
    "@aws-amplify/amplify-opensearch-simulator": "1.6.1",
    "@aws-amplify/graphql-transformer-core": "^1.4.0",
=======
    "@aws-amplify/amplify-category-auth": "3.6.0",
    "@aws-amplify/amplify-cli-core": "4.2.5",
    "@aws-amplify/amplify-e2e-core": "5.3.0",
    "@aws-amplify/amplify-opensearch-simulator": "1.6.0",
    "@aws-amplify/graphql-transformer-core": "^2.1.2",
>>>>>>> f45f7d05
    "@aws-sdk/client-appsync": "^3.303.0",
    "@aws-sdk/client-dynamodb": "^3.303.0",
    "@aws-sdk/client-s3": "^3.303.0",
    "@aws-sdk/client-ssm": "^3.303.0",
<<<<<<< HEAD
    "amplify-dynamodb-simulator": "2.9.1",
=======
    "@babel/core": "^7.10.5",
    "@babel/plugin-transform-modules-commonjs": "7.10.4",
    "amplify-dynamodb-simulator": "2.9.0",
>>>>>>> f45f7d05
    "amplify-headless-interface": "1.17.4",
    "amplify-storage-simulator": "1.11.0",
    "aws-amplify": "^4.2.8",
    "aws-appsync": "^4.1.1",
    "aws-cdk-lib": "~2.80.0",
    "aws-sdk": "^2.1426.0",
    "axios": "^0.26.0",
    "circleci-api": "^4.1.4",
    "constructs": "^10.0.5",
    "dotenv": "^8.2.0",
    "esm": "^3.2.25",
    "execa": "^5.1.1",
    "extract-zip": "^2.0.1",
    "fs-extra": "^8.1.0",
    "get-port": "^5.1.1",
    "glob": "^8.0.3",
    "graphql-tag": "^2.10.1",
    "graphql-transformer-core": "8.1.12",
    "isomorphic-fetch": "^3.0.0",
    "lodash": "^4.17.21",
    "moment": "^2.24.0",
    "node-fetch": "^2.6.7",
    "node-pty": "beta",
    "rimraf": "^3.0.0",
    "title-case": "^3.0.3",
    "upper-case": "^2.0.2",
    "uuid": "^8.3.2",
    "ws": "^7.5.7",
    "yargs": "^15.1.0"
  },
  "devDependencies": {
    "@types/body-parser": "^1.19.2",
    "@types/express": "^4.17.3",
    "@types/lodash": "^4.14.149",
    "@types/node": "^18.16.1",
    "@types/openpgp": "^4.4.18",
    "@types/ws": "^7.4.4",
    "jest": "^29.5.0",
    "ts-jest": "^29.1.0",
    "ts-node": "^10.4.0"
  },
  "jest-junit": {
    "outputDirectory": "reports/junit/",
    "outputName": "js-test-results.xml",
    "usePathForSuiteName": "true",
    "addFileAttribute": "true"
  },
  "berry": {
    "plugins": [
      "@yarn/plugin-typescript"
    ]
  }
}<|MERGE_RESOLUTION|>--- conflicted
+++ resolved
@@ -25,30 +25,18 @@
     "smoketest": "yarn e2e --testPathPattern='src/__tests__/smoke-tests/.*.test.ts'"
   },
   "dependencies": {
-<<<<<<< HEAD
     "@aws-amplify/amplify-category-auth": "3.6.1",
     "@aws-amplify/amplify-cli-core": "4.2.6",
     "@aws-amplify/amplify-e2e-core": "5.3.1",
     "@aws-amplify/amplify-opensearch-simulator": "1.6.1",
-    "@aws-amplify/graphql-transformer-core": "^1.4.0",
-=======
-    "@aws-amplify/amplify-category-auth": "3.6.0",
-    "@aws-amplify/amplify-cli-core": "4.2.5",
-    "@aws-amplify/amplify-e2e-core": "5.3.0",
-    "@aws-amplify/amplify-opensearch-simulator": "1.6.0",
     "@aws-amplify/graphql-transformer-core": "^2.1.2",
->>>>>>> f45f7d05
     "@aws-sdk/client-appsync": "^3.303.0",
     "@aws-sdk/client-dynamodb": "^3.303.0",
     "@aws-sdk/client-s3": "^3.303.0",
     "@aws-sdk/client-ssm": "^3.303.0",
-<<<<<<< HEAD
-    "amplify-dynamodb-simulator": "2.9.1",
-=======
     "@babel/core": "^7.10.5",
     "@babel/plugin-transform-modules-commonjs": "7.10.4",
-    "amplify-dynamodb-simulator": "2.9.0",
->>>>>>> f45f7d05
+    "amplify-dynamodb-simulator": "2.9.1",
     "amplify-headless-interface": "1.17.4",
     "amplify-storage-simulator": "1.11.0",
     "aws-amplify": "^4.2.8",
