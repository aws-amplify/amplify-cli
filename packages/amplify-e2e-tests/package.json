{
  "name": "amplify-e2e-tests",
  "version": "1.7.0",
  "description": "",
  "main": "index.js",
  "private": true,
  "scripts": {
    "e2e": "npm run setup-profile && jest --maxWorkers=3",
    "setup-profile": "tsc && node ./lib/configure_tests.js",
    "build": "tsc",
    "clean": "rm -rf ./lib"
  },
  "author": "Amazon Web Services",
  "license": "Apache-2.0",
  "devDependencies": {
    "@types/jest": "23.1.6",
    "@types/nexpect": "0.4.30",
    "@types/node": "10.3.4",
    "aws-amplify": "1.1.4",
    "dotenv": "6.2.0",
    "jest": "23.1.0",
    "nexpect": "0.5.0",
    "node-fetch": "2.2.0",
    "rimraf": "2.6.2",
    "ts-jest": "22.4.6",
    "tslint": "5.10.0",
    "typescript": "^3.5.1"
  },
  "jest": {
    "transform": {
      "^.+\\.tsx?$": "ts-jest"
    },
    "testURL": "http://localhost",
    "testRegex": "(__tests__/.*.test.*)$",
    "testPathIgnorePatterns": [
      "/node_modules/",
      "src"
    ],
    "moduleFileExtensions": [
      "ts",
      "tsx",
      "js",
      "jsx",
      "json",
      "node"
    ]
  },
  "dependencies": {
<<<<<<< HEAD
    "aws-sdk": "2.493.0",
=======
    "aws-sdk": "^2.475.0",
    "esm": "^3.2.25",
>>>>>>> d4d0c97d
    "mime-types": "^2.1.24",
    "ora": "^3.4.0"
  }
}<|MERGE_RESOLUTION|>--- conflicted
+++ resolved
@@ -46,12 +46,8 @@
     ]
   },
   "dependencies": {
-<<<<<<< HEAD
     "aws-sdk": "2.493.0",
-=======
-    "aws-sdk": "^2.475.0",
     "esm": "^3.2.25",
->>>>>>> d4d0c97d
     "mime-types": "^2.1.24",
     "ora": "^3.4.0"
   }
