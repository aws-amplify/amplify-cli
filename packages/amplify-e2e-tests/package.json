--- conflicted
+++ resolved
@@ -23,26 +23,16 @@
     "clean-e2e-resources": "ts-node ./src/cleanup-e2e-resources.ts"
   },
   "dependencies": {
-<<<<<<< HEAD
     "@aws-amplify/graphql-transformer-core": "^0.18.4",
-    "@aws-amplify/amplify-category-auth": "2.15.1",
-    "@aws-amplify/amplify-e2e-core": "4.6.3",
-=======
     "@aws-amplify/amplify-category-auth": "2.15.2",
     "@aws-amplify/amplify-e2e-core": "4.6.4",
-    "@aws-amplify/graphql-transformer-core": "^0.18.5-alhotpatchfeb.0",
->>>>>>> 0340048d
     "@aws-cdk/aws-iam": "~1.172.0",
     "@aws-cdk/aws-sns": "~1.172.0",
     "@aws-cdk/aws-sns-subscriptions": "~1.172.0",
     "@aws-cdk/aws-sqs": "~1.172.0",
     "@aws-cdk/core": "~1.172.0",
-<<<<<<< HEAD
     "amplify-dynamodb-simulator": "^2.5.3",
-    "amplify-cli-core": "3.6.1",
-=======
     "amplify-cli-core": "3.6.2",
->>>>>>> 0340048d
     "amplify-headless-interface": "1.17.0",
     "aws-amplify": "^4.2.8",
     "aws-appsync": "^4.1.1",
@@ -55,11 +45,7 @@
     "fs-extra": "^8.1.0",
     "glob": "^8.0.3",
     "graphql-tag": "^2.10.1",
-<<<<<<< HEAD
     "graphql-transformer-core": "^7.6.10",
-=======
-    "graphql-transformer-core": "^7.6.11-alhotpatchfeb.0",
->>>>>>> 0340048d
     "lodash": "^4.17.21",
     "node-fetch": "^2.6.7",
     "rimraf": "^3.0.0",
