--- conflicted
+++ resolved
@@ -24,12 +24,8 @@
   },
   "dependencies": {
     "@aws-amplify/amplify-category-auth": "2.10.3",
-<<<<<<< HEAD
     "@aws-amplify/amplify-e2e-core": "3.3.3",
-    "@aws-amplify/graphql-transformer-core": "^0.17.7",
-=======
     "@aws-amplify/graphql-transformer-core": "^0.17.6",
->>>>>>> 7e24faf4
     "amplify-cli-core": "2.11.0",
     "amplify-headless-interface": "^1.15.0",
     "aws-amplify": "^4.2.8",
