{
  "name": "amplify-e2e-tests",
<<<<<<< HEAD
  "version": "4.0.0-beta.4",
=======
  "version": "3.17.1",
>>>>>>> 9e4b33c7
  "description": "",
  "repository": {
    "type": "git",
    "url": "https://github.com/aws-amplify/amplify-cli.git",
    "directory": "packages/amplify-e2e-tests"
  },
  "author": "Amazon Web Services",
  "license": "Apache-2.0",
  "main": "index.js",
  "keywords": [
    "graphql",
    "appsync",
    "aws"
  ],
  "private": true,
  "scripts": {
    "e2e": "npm run setup-profile && jest --verbose",
    "build-tests": "tsc --build tsconfig.tests.json",
    "setup-profile": "ts-node ./src/configure_tests.ts",
    "clean-e2e-resources": "ts-node ./src/cleanup-e2e-resources.ts"
  },
  "dependencies": {
<<<<<<< HEAD
    "@aws-amplify/graphql-transformer-core": "1.1.0-beta.3",
    "@aws-amplify/amplify-category-auth": "3.0.0-beta.4",
    "@aws-amplify/amplify-e2e-core": "4.6.2",
    "amplify-cli-core": "4.0.0-beta.4",
=======
    "@aws-amplify/graphql-transformer-core": "^0.18.3",
    "@aws-amplify/amplify-category-auth": "2.15.1",
    "@aws-amplify/amplify-e2e-core": "4.6.3",
    "@aws-cdk/aws-iam": "~1.172.0",
    "@aws-cdk/aws-sns": "~1.172.0",
    "@aws-cdk/aws-sns-subscriptions": "~1.172.0",
    "@aws-cdk/aws-sqs": "~1.172.0",
    "@aws-cdk/core": "~1.172.0",
>>>>>>> 9e4b33c7
    "amplify-dynamodb-simulator": "^2.5.3",
    "amplify-cli-core": "3.6.1",
    "amplify-headless-interface": "1.17.0",
    "aws-amplify": "^4.2.8",
    "aws-appsync": "^4.1.1",
    "aws-cdk-lib": "~2.53.0",
    "aws-sdk": "^2.1233.0",
    "circleci-api": "^4.1.4",
    "constructs": "^10.0.5",
    "dotenv": "^8.2.0",
    "esm": "^3.2.25",
    "execa": "^5.1.1",
    "extract-zip": "^2.0.1",
    "fs-extra": "^8.1.0",
    "glob": "^8.0.3",
    "graphql-tag": "^2.10.1",
    "graphql-transformer-core": "8.0.0-beta.3",
    "lodash": "^4.17.21",
    "node-fetch": "^2.6.7",
    "rimraf": "^3.0.0",
    "uuid": "^8.3.2",
    "ws": "^7.5.7",
    "yargs": "^15.1.0"
  },
  "devDependencies": {
    "@types/lodash": "^4.14.149",
    "@types/ws": "^7.4.4",
    "ts-node": "^8.10.2"
  },
  "jest": {
    "verbose": false,
    "preset": "ts-jest",
    "testRunner": "@aws-amplify/amplify-e2e-core/runner",
    "testEnvironment": "@aws-amplify/amplify-e2e-core/environment",
    "transform": {
      "^.+\\.tsx?$": "ts-jest"
    },
    "testURL": "http://localhost",
    "testRegex": "(src/__tests__/.*|\\.(test|spec))\\.(ts|tsx|js)$",
    "testPathIgnorePatterns": [
      "/node_modules/",
      "lib"
    ],
    "collectCoverage": false,
    "collectCoverageFrom": [
      "src/**/*.ts",
      "!**/node_modules/**",
      "!src/__tests__/**",
      "!**/*.d.ts"
    ],
    "reporters": [
      "default",
      "jest-junit",
      [
        "@aws-amplify/amplify-e2e-core/reporter",
        {
          "publicPath": "./amplify-e2e-reports",
          "filename": "index.html",
          "expand": true
        }
      ],
      [
        "@aws-amplify/amplify-e2e-core/failed-test-reporter",
        {
          "reportPath": "./amplify-e2e-reports/amplify-e2e-failed-test.txt"
        }
      ]
    ],
    "moduleFileExtensions": [
      "ts",
      "tsx",
      "js",
      "jsx",
      "json",
      "node"
    ],
    "setupFilesAfterEnv": [
      "<rootDir>/src/setup-tests.ts"
    ],
    "globals": {
      "ts-jest": {
        "diagnostics": false
      }
    }
  },
  "jest-junit": {
    "outputDirectory": "reports/junit/",
    "outputName": "js-test-results.xml",
    "usePathForSuiteName": "true",
    "addFileAttribute": "true"
  }
}<|MERGE_RESOLUTION|>--- conflicted
+++ resolved
@@ -1,10 +1,6 @@
 {
   "name": "amplify-e2e-tests",
-<<<<<<< HEAD
   "version": "4.0.0-beta.4",
-=======
-  "version": "3.17.1",
->>>>>>> 9e4b33c7
   "description": "",
   "repository": {
     "type": "git",
@@ -27,23 +23,11 @@
     "clean-e2e-resources": "ts-node ./src/cleanup-e2e-resources.ts"
   },
   "dependencies": {
-<<<<<<< HEAD
     "@aws-amplify/graphql-transformer-core": "1.1.0-beta.3",
     "@aws-amplify/amplify-category-auth": "3.0.0-beta.4",
-    "@aws-amplify/amplify-e2e-core": "4.6.2",
+    "@aws-amplify/amplify-e2e-core": "4.6.3",
+    "amplify-dynamodb-simulator": "^2.5.3",
     "amplify-cli-core": "4.0.0-beta.4",
-=======
-    "@aws-amplify/graphql-transformer-core": "^0.18.3",
-    "@aws-amplify/amplify-category-auth": "2.15.1",
-    "@aws-amplify/amplify-e2e-core": "4.6.3",
-    "@aws-cdk/aws-iam": "~1.172.0",
-    "@aws-cdk/aws-sns": "~1.172.0",
-    "@aws-cdk/aws-sns-subscriptions": "~1.172.0",
-    "@aws-cdk/aws-sqs": "~1.172.0",
-    "@aws-cdk/core": "~1.172.0",
->>>>>>> 9e4b33c7
-    "amplify-dynamodb-simulator": "^2.5.3",
-    "amplify-cli-core": "3.6.1",
     "amplify-headless-interface": "1.17.0",
     "aws-amplify": "^4.2.8",
     "aws-appsync": "^4.1.1",
