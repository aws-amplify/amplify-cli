--- conflicted
+++ resolved
@@ -25,19 +25,11 @@
     "smoketest": "jest --runInBand --testPathPattern='smoketest' --config=jest.config.js"
   },
   "dependencies": {
-<<<<<<< HEAD
-    "@aws-amplify/amplify-category-auth": "3.4.2",
-    "@aws-amplify/amplify-cli-core": "4.2.2",
-    "@aws-amplify/amplify-e2e-core": "5.1.2",
-    "@aws-amplify/amplify-opensearch-simulator": "1.5.2",
-    "@aws-amplify/graphql-transformer-core": "^1.4.0",
-=======
     "@aws-amplify/amplify-category-auth": "3.4.3",
     "@aws-amplify/amplify-cli-core": "4.2.3",
     "@aws-amplify/amplify-e2e-core": "5.1.3",
     "@aws-amplify/amplify-opensearch-simulator": "1.5.3",
-    "@aws-amplify/graphql-transformer-core": "^1.3.3",
->>>>>>> 0e0c366e
+    "@aws-amplify/graphql-transformer-core": "^1.4.0",
     "@aws-sdk/client-appsync": "^3.303.0",
     "@aws-sdk/client-dynamodb": "^3.303.0",
     "@aws-sdk/client-s3": "^3.303.0",
