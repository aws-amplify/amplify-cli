--- conflicted
+++ resolved
@@ -51,10 +51,6 @@
     "extract-zip": "^2.0.1",
     "fs-extra": "^8.1.0",
     "get-port": "^5.1.1",
-<<<<<<< HEAD
-=======
-    "glob": "^9.3.5",
->>>>>>> f970b622
     "graphql-tag": "^2.10.1",
     "graphql-transformer-core": "^8.2.3",
     "isomorphic-fetch": "^3.0.0",
