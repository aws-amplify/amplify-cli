{
  "name": "amplify-e2e-tests",
<<<<<<< HEAD
  "version": "4.2.0",
=======
  "version": "4.2.3",
>>>>>>> 65d11e93
  "description": "",
  "repository": {
    "type": "git",
    "url": "https://github.com/aws-amplify/amplify-cli.git",
    "directory": "packages/amplify-e2e-tests"
  },
  "author": "Amazon Web Services",
  "license": "Apache-2.0",
  "main": "index.js",
  "keywords": [
    "graphql",
    "appsync",
    "aws"
  ],
  "private": true,
  "scripts": {
    "e2e": "yarn setup-profile && jest --verbose --config=jest.config.js",
    "general-config-e2e": "jest src/__tests__/general-config/general-config-headless-init.test.ts --verbose --config=jest.config.js",
    "build-tests": "tsc --build tsconfig.tests.json",
    "setup-profile": "ts-node ./src/configure_tests.ts",
    "clean-e2e-resources": "ts-node ./src/cleanup-e2e-resources.ts",
    "smoketest": "jest --runInBand --testPathPattern='smoketest' --config=jest.config.js"
  },
  "dependencies": {
<<<<<<< HEAD
    "@aws-amplify/amplify-category-auth": "3.2.0",
    "@aws-amplify/amplify-cli-core": "4.0.5",
    "@aws-amplify/amplify-e2e-core": "5.0.0",
    "@aws-amplify/amplify-opensearch-simulator": "1.4.0",
    "@aws-amplify/graphql-transformer-core": "^1.2.1",
    "@aws-sdk/client-appsync": "^3.303.0",
    "@aws-sdk/client-dynamodb": "^3.303.0",
    "@aws-sdk/client-ssm": "^3.303.0",
    "amplify-dynamodb-simulator": "2.7.0",
=======
    "@aws-amplify/amplify-category-auth": "3.2.3",
    "@aws-amplify/amplify-cli-core": "4.0.8",
    "@aws-amplify/amplify-e2e-core": "5.0.3",
    "@aws-amplify/amplify-opensearch-simulator": "1.4.3",
    "@aws-amplify/graphql-transformer-core": "^1.3.1",
    "@aws-sdk/client-appsync": "^3.303.0",
    "@aws-sdk/client-dynamodb": "^3.303.0",
    "@aws-sdk/client-ssm": "^3.303.0",
    "amplify-dynamodb-simulator": "2.7.3",
>>>>>>> 65d11e93
    "amplify-headless-interface": "1.17.3",
    "amplify-storage-simulator": "1.9.0",
    "aws-amplify": "^4.2.8",
    "aws-appsync": "^4.1.1",
    "aws-cdk-lib": "~2.68.0",
    "aws-sdk": "^2.1354.0",
    "axios": "^0.26.0",
    "circleci-api": "^4.1.4",
    "constructs": "^10.0.5",
    "dotenv": "^8.2.0",
    "esm": "^3.2.25",
    "execa": "^5.1.1",
    "extract-zip": "^2.0.1",
    "fs-extra": "^8.1.0",
    "glob": "^8.0.3",
    "graphql-tag": "^2.10.1",
    "graphql-transformer-core": "^8.1.1",
    "isomorphic-fetch": "^3.0.0",
    "lodash": "^4.17.21",
    "node-fetch": "^2.6.7",
    "rimraf": "^3.0.0",
    "title-case": "^3.0.3",
    "upper-case": "^2.0.2",
    "uuid": "^8.3.2",
    "ws": "^7.5.7",
    "yargs": "^15.1.0"
  },
  "devDependencies": {
    "@types/body-parser": "^1.19.2",
    "@types/express": "^4.17.3",
    "@types/lodash": "^4.14.149",
    "@types/node": "^18.16.1",
    "@types/ws": "^7.4.4",
    "jest": "^29.5.0",
    "ts-jest": "^29.1.0",
    "ts-node": "^10.4.0"
  },
  "jest-junit": {
    "outputDirectory": "reports/junit/",
    "outputName": "js-test-results.xml",
    "usePathForSuiteName": "true",
    "addFileAttribute": "true"
  },
  "berry": {
    "plugins": [
      "@yarn/plugin-typescript"
    ]
  }
}<|MERGE_RESOLUTION|>--- conflicted
+++ resolved
@@ -1,10 +1,6 @@
 {
   "name": "amplify-e2e-tests",
-<<<<<<< HEAD
-  "version": "4.2.0",
-=======
   "version": "4.2.3",
->>>>>>> 65d11e93
   "description": "",
   "repository": {
     "type": "git",
@@ -29,17 +25,6 @@
     "smoketest": "jest --runInBand --testPathPattern='smoketest' --config=jest.config.js"
   },
   "dependencies": {
-<<<<<<< HEAD
-    "@aws-amplify/amplify-category-auth": "3.2.0",
-    "@aws-amplify/amplify-cli-core": "4.0.5",
-    "@aws-amplify/amplify-e2e-core": "5.0.0",
-    "@aws-amplify/amplify-opensearch-simulator": "1.4.0",
-    "@aws-amplify/graphql-transformer-core": "^1.2.1",
-    "@aws-sdk/client-appsync": "^3.303.0",
-    "@aws-sdk/client-dynamodb": "^3.303.0",
-    "@aws-sdk/client-ssm": "^3.303.0",
-    "amplify-dynamodb-simulator": "2.7.0",
-=======
     "@aws-amplify/amplify-category-auth": "3.2.3",
     "@aws-amplify/amplify-cli-core": "4.0.8",
     "@aws-amplify/amplify-e2e-core": "5.0.3",
@@ -49,7 +34,6 @@
     "@aws-sdk/client-dynamodb": "^3.303.0",
     "@aws-sdk/client-ssm": "^3.303.0",
     "amplify-dynamodb-simulator": "2.7.3",
->>>>>>> 65d11e93
     "amplify-headless-interface": "1.17.3",
     "amplify-storage-simulator": "1.9.0",
     "aws-amplify": "^4.2.8",
