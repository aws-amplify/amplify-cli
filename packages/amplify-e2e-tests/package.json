--- conflicted
+++ resolved
@@ -1,10 +1,6 @@
 {
   "name": "amplify-e2e-tests",
-<<<<<<< HEAD
   "version": "4.0.0-cdkv2.4",
-=======
-  "version": "4.0.0-beta.4",
->>>>>>> 9d83c0ae
   "description": "",
   "repository": {
     "type": "git",
@@ -27,19 +23,11 @@
     "clean-e2e-resources": "ts-node ./src/cleanup-e2e-resources.ts"
   },
   "dependencies": {
-<<<<<<< HEAD
     "@aws-amplify/amplify-category-auth": "3.0.0-cdkv2.4",
     "@aws-amplify/amplify-e2e-core": "4.4.0-cdkv2.4",
-    "@aws-amplify/graphql-transformer-core": "1.1.0-beta.2",
+    "@aws-amplify/graphql-transformer-core": "1.1.0-beta.3",
     "amplify-cli-core": "4.0.0-cdkv2.4",
     "amplify-headless-interface": "1.16.0-cdkv2.1",
-=======
-    "@aws-amplify/amplify-category-auth": "3.0.0-beta.4",
-    "@aws-amplify/amplify-e2e-core": "4.4.0-beta.4",
-    "@aws-amplify/graphql-transformer-core": "1.1.0-beta.3",
-    "amplify-cli-core": "4.0.0-beta.4",
-    "amplify-headless-interface": "1.16.0-beta.3",
->>>>>>> 9d83c0ae
     "aws-amplify": "^4.2.8",
     "aws-appsync": "^4.1.1",
     "aws-cdk-lib": "~2.53.0",
