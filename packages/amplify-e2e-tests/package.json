--- conflicted
+++ resolved
@@ -70,13 +70,7 @@
     "aws-sdk": "^2.580.0",
     "esm": "^3.2.25",
     "fs-extra": "^8.1.0",
-<<<<<<< HEAD
-    "graphql-transformer-core": "6.0.0",
-    "mime-types": "^2.1.24",
-    "ora": "^3.4.0"
-=======
     "graphql-transformer-core": "6.0.0"
->>>>>>> 4035e955
   },
   "jest-junit": {
     "outputDirectory": "reports/junit/",
