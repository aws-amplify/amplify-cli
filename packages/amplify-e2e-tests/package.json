{
  "name": "amplify-e2e-tests",
<<<<<<< HEAD
  "version": "2.18.4",
=======
  "version": "2.27.1",
>>>>>>> 68315350
  "description": "",
  "repository": {
    "type": "git",
    "url": "https://github.com/aws-amplify/amplify-cli.git",
    "directory": "packages/amplify-e2e-tests"
  },
  "author": "Amazon Web Services",
  "license": "Apache-2.0",
  "main": "index.js",
  "keywords": [
    "graphql",
    "appsync",
    "aws"
  ],
  "private": true,
  "scripts": {
    "e2e": "npm run setup-profile && jest --verbose",
    "setup-profile": "ts-node ./src/configure_tests.ts"
  },
  "dependencies": {
<<<<<<< HEAD
    "amplify-e2e-core": "1.1.8",
    "aws-sdk": "^2.608.0",
    "dotenv": "^8.2.0",
    "esm": "^3.2.25",
    "fs-extra": "^8.1.0",
    "graphql-transformer-core": "6.19.2",
    "lodash": "^4.17.15",
    "rimraf": "^3.0.0"
=======
    "amplify-cli-core": "1.5.1",
    "amplify-e2e-core": "1.8.2",
    "aws-amplify": "^3.0.8",
    "aws-appsync": "^2.0.2",
    "aws-sdk": "^2.765.0",
    "dotenv": "^8.2.0",
    "esm": "^3.2.25",
    "fs-extra": "^8.1.0",
    "graphql-schema-diff": "^2.1.0",
    "graphql-tag": "^2.10.1",
    "graphql-transformer-core": "6.21.7",
    "lodash": "^4.17.19",
    "promise-sequential": "^1.1.1",
    "rimraf": "^3.0.0",
    "uuid": "^3.4.0"
>>>>>>> 68315350
  },
  "devDependencies": {
    "ts-node": "^8.9.0"
  },
  "jest": {
    "verbose": false,
    "preset": "ts-jest",
    "testRunner": "amplify-e2e-core/runner",
    "testEnvironment": "amplify-e2e-core/environment",
    "transform": {
      "^.+\\.tsx?$": "ts-jest"
    },
    "testURL": "http://localhost",
    "testRegex": "(src/__tests__/.*|\\.(test|spec))\\.(ts|tsx|js)$",
    "testPathIgnorePatterns": [
      "/node_modules/",
      "lib"
    ],
    "collectCoverage": true,
    "collectCoverageFrom": [
      "src/**/*.ts",
      "!**/node_modules/**",
      "!src/__tests__/**",
      "!**/*.d.ts"
    ],
    "reporters": [
      "default",
      "jest-junit",
      [
        "amplify-e2e-core/reporter",
        {
          "publicPath": "./amplify-e2e-reports",
          "filename": "index.html",
          "expand": true
        }
      ]
    ],
    "moduleFileExtensions": [
      "ts",
      "tsx",
      "js",
      "jsx",
      "json",
      "node"
    ],
    "setupFilesAfterEnv": [
      "<rootDir>/src/setup-tests.ts"
    ],
    "globals": {
      "window": {},
      "ts-jest": {
        "diagnostics": false
      }
    }
  },
  "jest-junit": {
    "outputDirectory": "reports/junit/",
    "outputName": "js-test-results.xml",
    "usePathForSuiteName": "true",
    "addFileAttribute": "true"
  }
}<|MERGE_RESOLUTION|>--- conflicted
+++ resolved
@@ -1,10 +1,6 @@
 {
   "name": "amplify-e2e-tests",
-<<<<<<< HEAD
-  "version": "2.18.4",
-=======
   "version": "2.27.1",
->>>>>>> 68315350
   "description": "",
   "repository": {
     "type": "git",
@@ -25,16 +21,6 @@
     "setup-profile": "ts-node ./src/configure_tests.ts"
   },
   "dependencies": {
-<<<<<<< HEAD
-    "amplify-e2e-core": "1.1.8",
-    "aws-sdk": "^2.608.0",
-    "dotenv": "^8.2.0",
-    "esm": "^3.2.25",
-    "fs-extra": "^8.1.0",
-    "graphql-transformer-core": "6.19.2",
-    "lodash": "^4.17.15",
-    "rimraf": "^3.0.0"
-=======
     "amplify-cli-core": "1.5.1",
     "amplify-e2e-core": "1.8.2",
     "aws-amplify": "^3.0.8",
@@ -50,7 +36,6 @@
     "promise-sequential": "^1.1.1",
     "rimraf": "^3.0.0",
     "uuid": "^3.4.0"
->>>>>>> 68315350
   },
   "devDependencies": {
     "ts-node": "^8.9.0"
