--- conflicted
+++ resolved
@@ -114,7 +114,6 @@
         fs.existsSync = jest.fn(()=>{return true;})
         fs.writeFileSync = jest.fn();
         fs.readFileSync = jest.fn((filePath)=>{
-<<<<<<< HEAD
             let result; 
             filePath = path.normalize(filePath); 
             if (
@@ -132,22 +131,6 @@
               } else {
                 result = JSON.stringify(mockParameters);
               }
-=======
-            let result;
-            filePath = path.normalize(filePath);
-            if(filePath.indexOf(templateFileName) > -1){
-                if(filePath === INTERNAL_TEMPLATE_FILE_PATH){
-                    result = JSON.stringify(internalTemplateContents);
-                }else{
-                    result = JSON.stringify(mockTemplate);
-                }
-            }else if(filePath.indexOf(parametersFileName)>-1){
-                if(filePath === INTERNAL_PARAMETERS_FILE_PATH){
-                    result = JSON.stringify(internalParametersContents);
-                }else{
-                    result = JSON.stringify(mockParameters);
-                }
->>>>>>> b3b8c212
             }
             return result;
         });
