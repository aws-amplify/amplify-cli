{
<<<<<<< HEAD
  "name": "@aws-amplify/amplify-category-hosting",
  "version": "3.4.9",
=======
  "name": "amplify-category-hosting",
  "version": "3.4.10",
>>>>>>> 0340048d
  "description": "amplify-cli hosting plugin",
  "repository": {
    "type": "git",
    "url": "https://github.com/aws-amplify/amplify-cli.git",
    "directory": "packages/amplify-category-hosting"
  },
  "author": "Amazon Web Services",
  "license": "Apache-2.0",
  "main": "index.js",
  "keywords": [
    "amplify",
    "aws"
  ],
  "publishConfig": {
    "access": "public"
  },
  "scripts": {
    "test": "jest --logHeapUsage --coverage"
  },
  "dependencies": {
<<<<<<< HEAD
    "amplify-prompts": "2.6.3",
    "amplify-cli-core": "3.6.1",
=======
    "amplify-cli-core": "3.6.2",
>>>>>>> 0340048d
    "chalk": "^4.1.1",
    "fs-extra": "^8.1.0",
    "mime-types": "^2.1.26",
    "minimatch": "^3.0.4",
    "moment": "^2.24.0",
    "ora": "^4.0.3",
    "promise-sequential": "^1.1.1"
  },
  "jest": {
    "collectCoverage": true,
    "collectCoverageFrom": [
      "lib/**/*.js",
      "index.js"
    ],
    "testURL": "http://localhost",
    "testRegex": "((\\.|/)(test|spec))\\.(jsx?|tsx?)$",
    "moduleFileExtensions": [
      "ts",
      "tsx",
      "js",
      "jsx",
      "json",
      "node"
    ]
  }
}<|MERGE_RESOLUTION|>--- conflicted
+++ resolved
@@ -1,11 +1,6 @@
 {
-<<<<<<< HEAD
   "name": "@aws-amplify/amplify-category-hosting",
-  "version": "3.4.9",
-=======
-  "name": "amplify-category-hosting",
   "version": "3.4.10",
->>>>>>> 0340048d
   "description": "amplify-cli hosting plugin",
   "repository": {
     "type": "git",
@@ -26,12 +21,8 @@
     "test": "jest --logHeapUsage --coverage"
   },
   "dependencies": {
-<<<<<<< HEAD
     "amplify-prompts": "2.6.3",
-    "amplify-cli-core": "3.6.1",
-=======
     "amplify-cli-core": "3.6.2",
->>>>>>> 0340048d
     "chalk": "^4.1.1",
     "fs-extra": "^8.1.0",
     "mime-types": "^2.1.26",
