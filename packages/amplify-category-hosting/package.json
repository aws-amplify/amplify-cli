--- conflicted
+++ resolved
@@ -1,10 +1,6 @@
 {
   "name": "@aws-amplify/amplify-category-hosting",
-<<<<<<< HEAD
-  "version": "3.5.41-next-7.0",
-=======
   "version": "3.5.41",
->>>>>>> ef7f5ebe
   "description": "amplify-cli hosting plugin",
   "repository": {
     "type": "git",
@@ -25,11 +21,7 @@
     "test": "jest --logHeapUsage --coverage"
   },
   "dependencies": {
-<<<<<<< HEAD
-    "@aws-amplify/amplify-cli-core": "4.4.1-next-7.0",
-=======
     "@aws-amplify/amplify-cli-core": "4.4.1",
->>>>>>> ef7f5ebe
     "@aws-amplify/amplify-prompts": "2.8.6",
     "chalk": "^4.1.1",
     "fs-extra": "^8.1.0",
