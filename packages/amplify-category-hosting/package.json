{
  "name": "@aws-amplify/amplify-category-hosting",
<<<<<<< HEAD
  "version": "3.5.39-beta-latest.0",
=======
  "version": "3.5.40",
>>>>>>> 9cd70227
  "description": "amplify-cli hosting plugin",
  "repository": {
    "type": "git",
    "url": "https://github.com/aws-amplify/amplify-cli.git",
    "directory": "packages/amplify-category-hosting"
  },
  "author": "Amazon Web Services",
  "license": "Apache-2.0",
  "main": "index.js",
  "keywords": [
    "amplify",
    "aws"
  ],
  "publishConfig": {
    "access": "public"
  },
  "scripts": {
    "test": "jest --logHeapUsage --coverage"
  },
  "dependencies": {
<<<<<<< HEAD
    "@aws-amplify/amplify-cli-core": "4.4.0-beta-latest.0",
=======
    "@aws-amplify/amplify-cli-core": "4.4.0",
>>>>>>> 9cd70227
    "@aws-amplify/amplify-prompts": "2.8.6",
    "chalk": "^4.1.1",
    "fs-extra": "^8.1.0",
    "mime-types": "^2.1.26",
    "minimatch": "^3.0.4",
    "moment": "^2.24.0",
    "ora": "^4.0.3",
    "promise-sequential": "^1.1.1"
  },
  "jest": {
    "collectCoverage": true,
    "collectCoverageFrom": [
      "lib/**/*.js",
      "index.js"
    ],
    "testEnvironmentOptions": {
      "url": "http://localhost"
    },
    "testRegex": "((\\.|/)(test|spec))\\.(jsx?|tsx?)$",
    "moduleFileExtensions": [
      "ts",
      "tsx",
      "js",
      "jsx",
      "json",
      "node"
    ]
  },
  "berry": {
    "plugins": [
      "@yarn/plugin-typescript"
    ]
  }
}<|MERGE_RESOLUTION|>--- conflicted
+++ resolved
@@ -1,10 +1,6 @@
 {
   "name": "@aws-amplify/amplify-category-hosting",
-<<<<<<< HEAD
-  "version": "3.5.39-beta-latest.0",
-=======
   "version": "3.5.40",
->>>>>>> 9cd70227
   "description": "amplify-cli hosting plugin",
   "repository": {
     "type": "git",
@@ -25,11 +21,7 @@
     "test": "jest --logHeapUsage --coverage"
   },
   "dependencies": {
-<<<<<<< HEAD
-    "@aws-amplify/amplify-cli-core": "4.4.0-beta-latest.0",
-=======
     "@aws-amplify/amplify-cli-core": "4.4.0",
->>>>>>> 9cd70227
     "@aws-amplify/amplify-prompts": "2.8.6",
     "chalk": "^4.1.1",
     "fs-extra": "^8.1.0",
