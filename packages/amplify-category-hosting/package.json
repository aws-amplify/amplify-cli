{
  "name": "@aws-amplify/amplify-category-hosting",
  "version": "3.5.6",
  "description": "amplify-cli hosting plugin",
  "repository": {
    "type": "git",
    "url": "https://github.com/aws-amplify/amplify-cli.git",
    "directory": "packages/amplify-category-hosting"
  },
  "author": "Amazon Web Services",
  "license": "Apache-2.0",
  "main": "index.js",
  "keywords": [
    "amplify",
    "aws"
  ],
  "publishConfig": {
    "access": "public"
  },
  "scripts": {
    "test": "jest --logHeapUsage --coverage"
  },
  "dependencies": {
    "@aws-amplify/amplify-cli-core": "4.0.3",
    "@aws-amplify/amplify-prompts": "2.6.8",
<<<<<<< HEAD
=======
    "amplify-cli-core": "4.0.4",
>>>>>>> b0093195
    "chalk": "^4.1.1",
    "fs-extra": "^8.1.0",
    "mime-types": "^2.1.26",
    "minimatch": "^3.0.4",
    "moment": "^2.24.0",
    "ora": "^4.0.3",
    "promise-sequential": "^1.1.1"
  },
  "jest": {
    "collectCoverage": true,
    "collectCoverageFrom": [
      "lib/**/*.js",
      "index.js"
    ],
    "testURL": "http://localhost",
    "testRegex": "((\\.|/)(test|spec))\\.(jsx?|tsx?)$",
    "moduleFileExtensions": [
      "ts",
      "tsx",
      "js",
      "jsx",
      "json",
      "node"
    ]
  }
}<|MERGE_RESOLUTION|>--- conflicted
+++ resolved
@@ -21,12 +21,8 @@
     "test": "jest --logHeapUsage --coverage"
   },
   "dependencies": {
-    "@aws-amplify/amplify-cli-core": "4.0.3",
+    "@aws-amplify/amplify-cli-core": "4.0.4",
     "@aws-amplify/amplify-prompts": "2.6.8",
-<<<<<<< HEAD
-=======
-    "amplify-cli-core": "4.0.4",
->>>>>>> b0093195
     "chalk": "^4.1.1",
     "fs-extra": "^8.1.0",
     "mime-types": "^2.1.26",
