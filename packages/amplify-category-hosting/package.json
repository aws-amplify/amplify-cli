{
  "name": "@aws-amplify/amplify-category-hosting",
<<<<<<< HEAD
  "version": "3.5.6",
=======
  "version": "3.5.7",
>>>>>>> 0aa016fc
  "description": "amplify-cli hosting plugin",
  "repository": {
    "type": "git",
    "url": "https://github.com/aws-amplify/amplify-cli.git",
    "directory": "packages/amplify-category-hosting"
  },
  "author": "Amazon Web Services",
  "license": "Apache-2.0",
  "main": "index.js",
  "keywords": [
    "amplify",
    "aws"
  ],
  "publishConfig": {
    "access": "public"
  },
  "scripts": {
    "test": "jest --logHeapUsage --coverage"
  },
  "dependencies": {
    "@aws-amplify/amplify-cli-core": "4.0.4",
    "@aws-amplify/amplify-prompts": "2.6.8",
<<<<<<< HEAD
=======
    "amplify-cli-core": "4.0.4",
>>>>>>> 0aa016fc
    "chalk": "^4.1.1",
    "fs-extra": "^8.1.0",
    "mime-types": "^2.1.26",
    "minimatch": "^3.0.4",
    "moment": "^2.24.0",
    "ora": "^4.0.3",
    "promise-sequential": "^1.1.1"
  },
  "jest": {
    "collectCoverage": true,
    "collectCoverageFrom": [
      "lib/**/*.js",
      "index.js"
    ],
    "testURL": "http://localhost",
    "testRegex": "((\\.|/)(test|spec))\\.(jsx?|tsx?)$",
    "moduleFileExtensions": [
      "ts",
      "tsx",
      "js",
      "jsx",
      "json",
      "node"
    ]
  }
}<|MERGE_RESOLUTION|>--- conflicted
+++ resolved
@@ -1,10 +1,6 @@
 {
   "name": "@aws-amplify/amplify-category-hosting",
-<<<<<<< HEAD
-  "version": "3.5.6",
-=======
   "version": "3.5.7",
->>>>>>> 0aa016fc
   "description": "amplify-cli hosting plugin",
   "repository": {
     "type": "git",
@@ -27,10 +23,6 @@
   "dependencies": {
     "@aws-amplify/amplify-cli-core": "4.0.4",
     "@aws-amplify/amplify-prompts": "2.6.8",
-<<<<<<< HEAD
-=======
-    "amplify-cli-core": "4.0.4",
->>>>>>> 0aa016fc
     "chalk": "^4.1.1",
     "fs-extra": "^8.1.0",
     "mime-types": "^2.1.26",
