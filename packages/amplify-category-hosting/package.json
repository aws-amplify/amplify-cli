{
  "name": "amplify-category-hosting",
<<<<<<< HEAD
  "version": "2.4.0",
=======
  "version": "2.4.2",
>>>>>>> 46351a17
  "description": "amplify-cli hosting plugin",
  "repository": {
    "type": "git",
    "url": "https://github.com/aws-amplify/amplify-cli.git",
    "directory": "packages/amplify-category-hosting"
  },
  "author": "Amazon Web Services",
  "license": "Apache-2.0",
  "main": "index.js",
  "keywords": [
    "amplify",
    "aws"
  ],
  "scripts": {
    "test": "jest --coverage"
  },
  "dependencies": {
    "chalk": "^3.0.0",
    "fs-extra": "^8.1.0",
    "inquirer": "^7.0.3",
    "mime-types": "^2.1.26",
    "minimatch": "^3.0.4",
    "moment": "^2.24.0",
    "open": "^7.0.0",
    "ora": "^4.0.3",
    "promise-sequential": "^1.1.1"
  },
  "devDependencies": {
    "mockirer": "^2.0.1"
  },
  "jest": {
    "collectCoverage": true,
    "collectCoverageFrom": [
      "lib/**/*.js",
      "index.js"
    ]
  }
}<|MERGE_RESOLUTION|>--- conflicted
+++ resolved
@@ -1,10 +1,6 @@
 {
   "name": "amplify-category-hosting",
-<<<<<<< HEAD
-  "version": "2.4.0",
-=======
   "version": "2.4.2",
->>>>>>> 46351a17
   "description": "amplify-cli hosting plugin",
   "repository": {
     "type": "git",
