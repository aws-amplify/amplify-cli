--- conflicted
+++ resolved
@@ -18,12 +18,8 @@
     "test": "jest --logHeapUsage --coverage"
   },
   "dependencies": {
-<<<<<<< HEAD
     "amplify-cli-core": "4.0.0-beta.4",
-=======
-    "amplify-cli-core": "3.5.1",
-    "amplify-prompts": "2.6.2",
->>>>>>> 9cdb89e1
+    "amplify-prompts": "2.6.2-beta.3",
     "chalk": "^4.1.1",
     "fs-extra": "^8.1.0",
     "mime-types": "^2.1.26",
