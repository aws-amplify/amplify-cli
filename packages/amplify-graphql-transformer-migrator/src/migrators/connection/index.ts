import { isListType } from 'graphql-transformer-common';

const validConnectionDirectiveNames = new Set(['hasOne', 'hasMany', 'connection']);

export function getFieldsWithConnection(fields: any) {
  return fields.filter((field: any) => field.directives.find((d: any) => d.name.value === 'connection'));
}

export function getConnectionFieldsArg(connection: any) {
<<<<<<< HEAD
  return connection.arguments.find((a: any) => a?.name?.value === "fields")?.value?.values?.map((v: any) => v.value);
=======
  return connection.arguments.find((a: any) => a.name.value === 'fields').value.values.map((v: any) => v.value);
>>>>>>> 5c20ab29
}

export function isFieldIndex(field: any) {
  return field.directives.some((dir: any) => dir.name.value === 'index');
}

export function getConnectionDirective(field: any) {
  return field.directives.find(
    (d: any) => d.name.value === 'connection' || d.name.value === 'hasMany' || d.name.value === 'hasOne' || d.name.value === 'belongsTo',
  );
}

function getRelatedType(output: any, relatedTypeName: any) {
  const relatedType = output.definitions.find((d: any) => d.kind === 'ObjectTypeDefinition' && d.name.value === relatedTypeName);

  return relatedType;
}

function getFieldType(field: any): any {
  if (field.type.kind === 'NamedType') {
    return field.type.name.value;
  } else {
    return getFieldType(field.type);
  }
}

export function migrateConnection(node: any, ast: any) {
  const connections = getFieldsWithConnection(node.fields);
  if (connections.length === 0) {
    return;
  }

  connections.forEach((connectionField: any) => {
    const connectionDirective = getConnectionDirective(connectionField);
    let typeIsList = isListType(connectionField.type);
    if (typeIsList) {
      connectionDirective.name.value = 'hasMany';
      const keyNameArg = connectionDirective.arguments.find((a: any) => a.name.value === 'keyName');

      if (keyNameArg) {
        keyNameArg.name.value = 'indexName';
      }
    } else {
      const relatedType = getRelatedType(ast, getFieldType(connectionField));
      const biDirectionalRelation = relatedType.fields.find((relatedField: any) => {
        if (getFieldType(relatedField) !== node.name.value) {
          return false;
        }

        const fieldsArg = node.fields.find((f: any) => f.name.value === getConnectionFieldsArg(connectionDirective)?.[0]);
        if (fieldsArg && !isFieldIndex(fieldsArg)) {
          return false;
        }

        return relatedField?.directives.some((relatedDirective: any) => {
          return validConnectionDirectiveNames.has(relatedDirective.name.value);
        });
      });

<<<<<<< HEAD
      if (biDirectionalRelation && isListType(biDirectionalRelation.type)) {
        connectionDirective.name.value = "belongsTo";
=======
      if (isBiDirectionalRelation) {
        connectionDirective.name.value = 'belongsTo';
>>>>>>> 5c20ab29
      } else {
        connectionDirective.name.value = 'hasOne';
      }
    }
  });
}<|MERGE_RESOLUTION|>--- conflicted
+++ resolved
@@ -7,11 +7,7 @@
 }
 
 export function getConnectionFieldsArg(connection: any) {
-<<<<<<< HEAD
-  return connection.arguments.find((a: any) => a?.name?.value === "fields")?.value?.values?.map((v: any) => v.value);
-=======
-  return connection.arguments.find((a: any) => a.name.value === 'fields').value.values.map((v: any) => v.value);
->>>>>>> 5c20ab29
+  return connection.arguments.find((a: any) => a?.name?.value === 'fields')?.value?.values?.map((v: any) => v.value);
 }
 
 export function isFieldIndex(field: any) {
@@ -71,13 +67,8 @@
         });
       });
 
-<<<<<<< HEAD
-      if (biDirectionalRelation && isListType(biDirectionalRelation.type)) {
-        connectionDirective.name.value = "belongsTo";
-=======
-      if (isBiDirectionalRelation) {
+      if (isBiDirectionalRelation && isListType(biDirectionalRelation.type)) {
         connectionDirective.name.value = 'belongsTo';
->>>>>>> 5c20ab29
       } else {
         connectionDirective.name.value = 'hasOne';
       }
