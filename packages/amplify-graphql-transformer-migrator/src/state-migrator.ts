--- conflicted
+++ resolved
@@ -1,36 +1,6 @@
 import { $TSAny, FeatureFlags, pathManager, stateManager } from 'amplify-cli-core';
 import _ from 'lodash';
 
-<<<<<<< HEAD
-export async function updateTransformerVersion(env: string): Promise<void> {
-  const projectPath = pathManager.findProjectRoot() ?? process.cwd();
-  let envCLI = true;
-  let cliJSON: any;
-  try {
-    cliJSON = stateManager.getCLIJSON(projectPath, env);
-  } catch (e) {
-    if (e.message.includes('File at path:') && e.message.includes('does not exist')) {
-      envCLI = false;
-      cliJSON = stateManager.getCLIJSON(projectPath);
-    } else {
-      throw e;
-    }
-  }
-  if (!cliJSON.features) {
-    cliJSON.features = {};
-  }
-  if (!cliJSON.features.graphqltransformer) {
-    cliJSON.features.graphqltransformer = {};
-  }
-  cliJSON.features.graphqltransformer.useexperimentalpipelinedtransformer = true;
-  cliJSON.features.graphqltransformer.transformerversion = 2;
-  cliJSON.features.graphqltransformer.suppressSchemaMigrationPrompt = true;
-
-  if (envCLI) {
-    stateManager.setCLIJSON(projectPath, cliJSON, env);
-  } else {
-    stateManager.setCLIJSON(projectPath, cliJSON);
-=======
 export const updateTransformerVersion = async (env?: string): Promise<void> => {
   const mutation = (cliJSON: $TSAny) => {
     _.set(cliJSON, ['features', 'graphqltransformer', 'useexperimentalpipelinedtransformer'], true);
@@ -59,7 +29,6 @@
   if (!cliJSON) {
     envCLI = false;
     cliJSON = stateManager.getCLIJSON(projectPath);
->>>>>>> aa1096ca
   }
   mutation(cliJSON);
   stateManager.setCLIJSON(projectPath, cliJSON, envCLI ? env : undefined);
