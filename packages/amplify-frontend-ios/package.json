{
  "name": "@aws-amplify/amplify-frontend-ios",
<<<<<<< HEAD
  "version": "3.7.12-next-7.0",
=======
  "version": "3.7.12",
>>>>>>> ef7f5ebe
  "description": "amplify-cli front-end plugin for xcode projects",
  "repository": {
    "type": "git",
    "url": "https://github.com/aws-amplify/amplify-cli.git",
    "directory": "packages/amplify-frontend-ios"
  },
  "author": "Amazon Web Services",
  "license": "Apache-2.0",
  "main": "index.js",
  "keywords": [
    "graphql",
    "appsync",
    "aws"
  ],
  "publishConfig": {
    "access": "public"
  },
  "scripts": {
    "generate-xcode-bindings": "node ./scripts/native-bindings-gen",
    "test": "jest --logHeapUsage",
    "test-watch": "jest --watch"
  },
  "dependencies": {
<<<<<<< HEAD
    "@aws-amplify/amplify-cli-core": "4.4.1-next-7.0",
=======
    "@aws-amplify/amplify-cli-core": "4.4.1",
>>>>>>> ef7f5ebe
    "execa": "^5.1.1",
    "fs-extra": "^8.1.0",
    "graphql-config": "^2.2.1",
    "lodash": "^4.17.21"
  },
  "jest": {
    "collectCoverage": true,
    "collectCoverageFrom": [
      "lib/**/*.{ts,tsx,js,jsx}",
      "!lib/__tests__/"
    ],
    "testEnvironmentOptions": {
      "url": "http://localhost"
    },
    "testRegex": "((\\.|/)(test|spec))\\.(jsx?|tsx?)$",
    "moduleFileExtensions": [
      "js",
      "jsx",
      "json",
      "node"
    ]
  },
  "berry": {
    "plugins": [
      "@yarn/plugin-typescript"
    ]
  }
}<|MERGE_RESOLUTION|>--- conflicted
+++ resolved
@@ -1,10 +1,6 @@
 {
   "name": "@aws-amplify/amplify-frontend-ios",
-<<<<<<< HEAD
-  "version": "3.7.12-next-7.0",
-=======
   "version": "3.7.12",
->>>>>>> ef7f5ebe
   "description": "amplify-cli front-end plugin for xcode projects",
   "repository": {
     "type": "git",
@@ -28,11 +24,7 @@
     "test-watch": "jest --watch"
   },
   "dependencies": {
-<<<<<<< HEAD
-    "@aws-amplify/amplify-cli-core": "4.4.1-next-7.0",
-=======
     "@aws-amplify/amplify-cli-core": "4.4.1",
->>>>>>> ef7f5ebe
     "execa": "^5.1.1",
     "fs-extra": "^8.1.0",
     "graphql-config": "^2.2.1",
