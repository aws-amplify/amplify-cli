{
  "name": "amplify-frontend-ios",
  "version": "2.20.10-beta.0",
  "description": "amplify-cli front-end plugin for xcode projects",
  "repository": {
    "type": "git",
    "url": "https://github.com/aws-amplify/amplify-cli.git",
    "directory": "packages/amplify-frontend-ios"
  },
  "author": "Amazon Web Services",
  "license": "Apache-2.0",
  "main": "index.js",
  "keywords": [
    "graphql",
    "appsync",
    "aws"
  ],
  "scripts": {
    "generate-xcode-bindings": "node ./scripts/native-bindings-gen",
    "test": "jest",
    "test-watch": "jest --watch"
  },
  "dependencies": {
<<<<<<< HEAD
    "amplify-cli-core": "1.26.1-beta.0",
    "execa": "^4.1.0",
=======
    "amplify-cli-core": "1.26.0",
    "execa": "^5.1.1",
>>>>>>> 78a98ff1
    "fs-extra": "^8.1.0",
    "graphql-config": "^2.2.1",
    "lodash": "^4.17.21"
  },
  "jest": {
    "collectCoverage": true,
    "testURL": "http://localhost",
    "testRegex": "((\\.|/)(test|spec))\\.(jsx?|tsx?)$",
    "moduleFileExtensions": [
      "js",
      "jsx",
      "json",
      "node"
    ]
  }
}<|MERGE_RESOLUTION|>--- conflicted
+++ resolved
@@ -21,13 +21,8 @@
     "test-watch": "jest --watch"
   },
   "dependencies": {
-<<<<<<< HEAD
     "amplify-cli-core": "1.26.1-beta.0",
-    "execa": "^4.1.0",
-=======
-    "amplify-cli-core": "1.26.0",
     "execa": "^5.1.1",
->>>>>>> 78a98ff1
     "fs-extra": "^8.1.0",
     "graphql-config": "^2.2.1",
     "lodash": "^4.17.21"
