--- conflicted
+++ resolved
@@ -24,11 +24,7 @@
     "test-watch": "jest --watch"
   },
   "dependencies": {
-<<<<<<< HEAD
-    "@aws-amplify/amplify-cli-core": "4.0.3",
-=======
-    "amplify-cli-core": "4.0.4",
->>>>>>> b0093195
+    "@aws-amplify/amplify-cli-core": "4.0.4",
     "execa": "^5.1.1",
     "fs-extra": "^8.1.0",
     "graphql-config": "^2.2.1",
