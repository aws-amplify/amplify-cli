--- conflicted
+++ resolved
@@ -1,10 +1,6 @@
 {
   "name": "amplify-frontend-ios",
-<<<<<<< HEAD
-  "version": "2.13.6",
-=======
   "version": "2.13.8",
->>>>>>> 46351a17
   "description": "amplify-cli front-end plugin for xcode projects",
   "repository": {
     "type": "git",
@@ -21,12 +17,7 @@
   ],
   "scripts": {
     "test": "jest",
-<<<<<<< HEAD
-    "test-watch": "jest --watch",
-    "test-ci": "jest --ci -i"
-=======
     "test-watch": "jest --watch"
->>>>>>> 46351a17
   },
   "dependencies": {
     "fs-extra": "^8.1.0",
