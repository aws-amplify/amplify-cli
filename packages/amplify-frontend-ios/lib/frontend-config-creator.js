--- conflicted
+++ resolved
@@ -260,7 +260,6 @@
 function getAppSyncConfig(appsyncResources, projectRegion) {
   // There can only be one appsync resource
   const appsyncResource = appsyncResources[0];
-<<<<<<< HEAD
   const { authConfig, securityType } = appsyncResource.output;
   let authMode = '';
 
@@ -274,9 +273,8 @@
     ? appsyncResource.output.GraphQLAPIKeyOutput
     : undefined;
 
-=======
   const testMode = appsyncResource.testMode || false;
->>>>>>> 8bbb7013
+
   const result = {
     AppSync: {
       Default: {
@@ -288,19 +286,15 @@
       },
     },
   };
-<<<<<<< HEAD
+
+  if (testMode) {
+    result.AppSync.Default.DangerouslyConnectToHTTPEndpointForTesting = true;
+  }
+
   const additionalAuths = appsyncResource.output.authConfig.additionalAuthenticationProviders || [];
   additionalAuths.forEach((auth) => {
     const apiName = `${appsyncResource.resourceName}_${auth.authenticationType}`;
-=======
-  if (testMode) {
-    result.AppSync.Default.DangerouslyConnectToHTTPEndpointForTesting = true;
-  }
-
-  const additionalAuths = appsyncResource.output.additionalAuthenticationProviders || [];
-  additionalAuths.forEach((authType) => {
-    const apiName = `${appsyncResource.resourceName}_${authType}`;
->>>>>>> 8bbb7013
+
     const config = {
       ApiUrl: appsyncResource.output.GraphQLAPIEndpointOutput,
       Region: appsyncResource.output.region || projectRegion,
