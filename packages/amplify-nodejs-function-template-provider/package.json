--- conflicted
+++ resolved
@@ -1,10 +1,6 @@
 {
   "name": "@aws-amplify/amplify-nodejs-function-template-provider",
-<<<<<<< HEAD
-  "version": "2.10.12-beta-latest.0",
-=======
   "version": "2.10.13",
->>>>>>> 9cd70227
   "description": "Node JS templates supplied by the Amplify Team",
   "repository": {
     "type": "git",
@@ -29,11 +25,7 @@
     "extract-api": "ts-node ../../scripts/extract-api.ts"
   },
   "dependencies": {
-<<<<<<< HEAD
-    "@aws-amplify/amplify-cli-core": "4.4.0-beta-latest.0",
-=======
     "@aws-amplify/amplify-cli-core": "4.4.0",
->>>>>>> 9cd70227
     "@aws-amplify/amplify-function-plugin-interface": "1.12.1",
     "@aws-amplify/amplify-prompts": "2.8.6",
     "graphql-transformer-core": "^8.2.13",
