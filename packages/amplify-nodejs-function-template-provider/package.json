{
  "name": "@aws-amplify/amplify-nodejs-function-template-provider",
<<<<<<< HEAD
  "version": "2.7.0-beta.1",
=======
  "version": "2.6.5",
>>>>>>> f03d170a
  "description": "Node JS templates supplied by the Amplify Team",
  "repository": {
    "type": "git",
    "url": "https://github.com/aws-amplify/amplify-cli.git",
    "directory": "packages/amplify-nodejs-function-template-provider"
  },
  "author": "Amazon Web Services",
  "license": "Apache-2.0",
  "main": "lib/index.js",
  "keywords": [
    "aws",
    "amplify",
    "lambda",
    "nodejs"
  ],
  "publishConfig": {
    "access": "public"
  },
  "scripts": {
    "build": "tsc",
    "clean": "rimraf lib tsconfig.tsbuildinfo node_modules",
    "extract-api": "ts-node ../../scripts/extract-api.ts"
  },
  "dependencies": {
<<<<<<< HEAD
    "amplify-cli-core": "4.0.0-beta.8",
    "amplify-function-plugin-interface": "1.9.6-beta.6",
    "graphql-transformer-core": "8.0.0-beta.6",
=======
    "amplify-cli-core": "3.6.2",
    "amplify-function-plugin-interface": "1.9.6",
    "graphql-transformer-core": "^7.6.10",
>>>>>>> f03d170a
    "lodash": "^4.17.21"
  },
  "devDependencies": {
    "@types/inquirer": "^6.5.0",
    "@types/node": "^12.12.6"
  }
}<|MERGE_RESOLUTION|>--- conflicted
+++ resolved
@@ -1,10 +1,6 @@
 {
   "name": "@aws-amplify/amplify-nodejs-function-template-provider",
-<<<<<<< HEAD
   "version": "2.7.0-beta.1",
-=======
-  "version": "2.6.5",
->>>>>>> f03d170a
   "description": "Node JS templates supplied by the Amplify Team",
   "repository": {
     "type": "git",
@@ -29,15 +25,9 @@
     "extract-api": "ts-node ../../scripts/extract-api.ts"
   },
   "dependencies": {
-<<<<<<< HEAD
     "amplify-cli-core": "4.0.0-beta.8",
-    "amplify-function-plugin-interface": "1.9.6-beta.6",
+    "amplify-function-plugin-interface": "1.9.6",
     "graphql-transformer-core": "8.0.0-beta.6",
-=======
-    "amplify-cli-core": "3.6.2",
-    "amplify-function-plugin-interface": "1.9.6",
-    "graphql-transformer-core": "^7.6.10",
->>>>>>> f03d170a
     "lodash": "^4.17.21"
   },
   "devDependencies": {
