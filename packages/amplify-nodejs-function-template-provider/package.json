{
<<<<<<< HEAD
  "name": "amplify-nodejs-function-template-provider",
  "version": "2.6.5-cdkv2.1",
=======
  "name": "@aws-amplify/amplify-nodejs-function-template-provider",
  "version": "2.6.5-beta.1",
>>>>>>> 811165ee
  "description": "Node JS templates supplied by the Amplify Team",
  "repository": {
    "type": "git",
    "url": "https://github.com/aws-amplify/amplify-cli.git",
    "directory": "packages/amplify-nodejs-function-template-provider"
  },
  "author": "Amazon Web Services",
  "license": "Apache-2.0",
  "main": "lib/index.js",
  "keywords": [
    "aws",
    "amplify",
    "lambda",
    "nodejs"
  ],
  "publishConfig": {
    "access": "public"
  },
  "scripts": {
    "build": "tsc",
    "clean": "rimraf lib tsconfig.tsbuildinfo node_modules",
    "extract-api": "ts-node ../../scripts/extract-api.ts"
  },
  "dependencies": {
<<<<<<< HEAD
    "amplify-cli-core": "4.0.0-cdkv2.7",
    "amplify-function-plugin-interface": "1.9.6-cdkv2.2",
=======
    "amplify-cli-core": "4.0.0-beta.6",
    "amplify-function-plugin-interface": "1.9.6-beta.4",
>>>>>>> 811165ee
    "graphql-transformer-core": "8.0.0-beta.5",
    "lodash": "^4.17.21"
  },
  "devDependencies": {
    "@types/inquirer": "^6.5.0",
    "@types/node": "^12.12.6"
  }
}<|MERGE_RESOLUTION|>--- conflicted
+++ resolved
@@ -1,11 +1,6 @@
 {
-<<<<<<< HEAD
-  "name": "amplify-nodejs-function-template-provider",
+  "name": "@aws-amplify/amplify-nodejs-function-template-provider",
   "version": "2.6.5-cdkv2.1",
-=======
-  "name": "@aws-amplify/amplify-nodejs-function-template-provider",
-  "version": "2.6.5-beta.1",
->>>>>>> 811165ee
   "description": "Node JS templates supplied by the Amplify Team",
   "repository": {
     "type": "git",
@@ -30,13 +25,8 @@
     "extract-api": "ts-node ../../scripts/extract-api.ts"
   },
   "dependencies": {
-<<<<<<< HEAD
     "amplify-cli-core": "4.0.0-cdkv2.7",
     "amplify-function-plugin-interface": "1.9.6-cdkv2.2",
-=======
-    "amplify-cli-core": "4.0.0-beta.6",
-    "amplify-function-plugin-interface": "1.9.6-beta.4",
->>>>>>> 811165ee
     "graphql-transformer-core": "8.0.0-beta.5",
     "lodash": "^4.17.21"
   },
