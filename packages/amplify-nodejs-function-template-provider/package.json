--- conflicted
+++ resolved
@@ -1,6 +1,6 @@
 {
   "name": "@aws-amplify/amplify-nodejs-function-template-provider",
-  "version": "2.10.14-next-4.0",
+  "version": "2.10.13",
   "description": "Node JS templates supplied by the Amplify Team",
   "repository": {
     "type": "git",
@@ -25,14 +25,10 @@
     "extract-api": "ts-node ../../scripts/extract-api.ts"
   },
   "dependencies": {
-    "@aws-amplify/amplify-cli-core": "4.4.1-next-4.0",
+    "@aws-amplify/amplify-cli-core": "4.4.0",
     "@aws-amplify/amplify-function-plugin-interface": "1.12.1",
     "@aws-amplify/amplify-prompts": "2.8.6",
-<<<<<<< HEAD
-    "graphql-transformer-core": "^8.2.16",
-=======
     "graphql-transformer-core": "^8.2.17",
->>>>>>> e936bfd8
     "lodash": "^4.17.21"
   },
   "devDependencies": {
