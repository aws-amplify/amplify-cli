--- conflicted
+++ resolved
@@ -1,10 +1,6 @@
 {
   "name": "amplify-nodejs-function-template-provider",
-<<<<<<< HEAD
-  "version": "2.6.0-cdkv2.4",
-=======
   "version": "2.6.4",
->>>>>>> bf023e66
   "description": "Node JS templates supplied by the Amplify Team",
   "repository": {
     "type": "git",
@@ -26,15 +22,9 @@
     "extract-api": "ts-node ../../scripts/extract-api.ts"
   },
   "dependencies": {
-<<<<<<< HEAD
     "amplify-cli-core": "4.0.0-cdkv2.5",
     "amplify-function-plugin-interface": "1.9.6-cdkv2.1",
-    "graphql-transformer-core": "8.0.0-beta.3",
-=======
-    "amplify-cli-core": "4.0.0-beta.4",
-    "amplify-function-plugin-interface": "1.9.6-beta.2",
     "graphql-transformer-core": "8.0.0-beta.4",
->>>>>>> bf023e66
     "lodash": "^4.17.21"
   },
   "devDependencies": {
