--- conflicted
+++ resolved
@@ -28,12 +28,7 @@
     "@aws-amplify/amplify-function-plugin-interface": "1.9.7",
     "@aws-amplify/amplify-prompts": "2.6.5",
     "amplify-cli-core": "4.0.0",
-<<<<<<< HEAD
-    "graphql-transformer-core": "^8.0.0",
-=======
-    "amplify-function-plugin-interface": "1.9.7",
     "graphql-transformer-core": "^8.0.1",
->>>>>>> 5c230720
     "lodash": "^4.17.21"
   },
   "devDependencies": {
