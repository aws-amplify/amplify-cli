{
<<<<<<< HEAD
  "name": "amplify-nodejs-function-template-provider",
  "version": "2.6.5-beta.1",
=======
  "name": "@aws-amplify/amplify-nodejs-function-template-provider",
  "version": "2.6.4",
>>>>>>> 7fb5d63e
  "description": "Node JS templates supplied by the Amplify Team",
  "repository": {
    "type": "git",
    "url": "https://github.com/aws-amplify/amplify-cli.git",
    "directory": "packages/amplify-nodejs-function-template-provider"
  },
  "author": "Amazon Web Services",
  "license": "Apache-2.0",
  "main": "lib/index.js",
  "keywords": [
    "aws",
    "amplify",
    "lambda",
    "nodejs"
  ],
  "publishConfig": {
    "access": "public"
  },
  "scripts": {
    "build": "tsc",
    "clean": "rimraf lib tsconfig.tsbuildinfo node_modules",
    "extract-api": "ts-node ../../scripts/extract-api.ts"
  },
  "dependencies": {
    "amplify-cli-core": "4.0.0-beta.6",
    "amplify-function-plugin-interface": "1.9.6-beta.4",
    "graphql-transformer-core": "8.0.0-beta.5",
    "lodash": "^4.17.21"
  },
  "devDependencies": {
    "@types/inquirer": "^6.5.0",
    "@types/node": "^12.12.6"
  }
}<|MERGE_RESOLUTION|>--- conflicted
+++ resolved
@@ -1,11 +1,6 @@
 {
-<<<<<<< HEAD
-  "name": "amplify-nodejs-function-template-provider",
+  "name": "@aws-amplify/amplify-nodejs-function-template-provider",
   "version": "2.6.5-beta.1",
-=======
-  "name": "@aws-amplify/amplify-nodejs-function-template-provider",
-  "version": "2.6.4",
->>>>>>> 7fb5d63e
   "description": "Node JS templates supplied by the Amplify Team",
   "repository": {
     "type": "git",
