{
  "name": "amplify-nodejs-function-template-provider",
<<<<<<< HEAD
  "version": "1.1.0",
=======
  "version": "1.3.0",
>>>>>>> 46351a17
  "description": "Node JS templates supplied by the Amplify Team",
  "repository": {
    "type": "git",
    "url": "https://github.com/aws-amplify/amplify-cli.git",
    "directory": "packages/amplify-nodejs-function-template-provider"
  },
  "author": "Amazon Web Services",
  "license": "Apache-2.0",
  "main": "lib/index.js",
  "keywords": [
    "aws",
    "amplify",
    "lambda",
    "nodejs"
  ],
  "scripts": {
    "build": "tsc",
    "clean": "rimraf lib tsconfig.tsbuildinfo"
  },
  "dependencies": {
    "amplify-function-plugin-interface": "1.4.0",
    "graphql-transformer-core": "6.13.1",
    "lodash": "^4.17.19"
  },
  "devDependencies": {
    "@types/inquirer": "^6.5.0",
    "@types/node": "^10.17.13"
  }
}<|MERGE_RESOLUTION|>--- conflicted
+++ resolved
@@ -1,10 +1,6 @@
 {
   "name": "amplify-nodejs-function-template-provider",
-<<<<<<< HEAD
-  "version": "1.1.0",
-=======
   "version": "1.3.0",
->>>>>>> 46351a17
   "description": "Node JS templates supplied by the Amplify Team",
   "repository": {
     "type": "git",
