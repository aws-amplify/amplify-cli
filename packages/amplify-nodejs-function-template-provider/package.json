{
  "name": "amplify-nodejs-function-template-provider",
  "version": "2.6.4",
  "description": "Node JS templates supplied by the Amplify Team",
  "repository": {
    "type": "git",
    "url": "https://github.com/aws-amplify/amplify-cli.git",
    "directory": "packages/amplify-nodejs-function-template-provider"
  },
  "author": "Amazon Web Services",
  "license": "Apache-2.0",
  "main": "lib/index.js",
  "keywords": [
    "aws",
    "amplify",
    "lambda",
    "nodejs"
  ],
  "scripts": {
    "build": "tsc",
    "clean": "rimraf lib tsconfig.tsbuildinfo node_modules",
    "extract-api": "ts-node ../../scripts/extract-api.ts"
  },
  "dependencies": {
<<<<<<< HEAD
    "amplify-cli-core": "4.0.0-beta.4",
    "amplify-function-plugin-interface": "1.9.6-beta.2",
    "graphql-transformer-core": "8.0.0-beta.3",
=======
    "amplify-cli-core": "3.6.1",
    "amplify-function-plugin-interface": "1.9.6",
    "graphql-transformer-core": "^7.6.10",
>>>>>>> 9e4b33c7
    "lodash": "^4.17.21"
  },
  "devDependencies": {
    "@types/inquirer": "^6.5.0",
    "@types/node": "^12.12.6"
  }
}<|MERGE_RESOLUTION|>--- conflicted
+++ resolved
@@ -22,15 +22,9 @@
     "extract-api": "ts-node ../../scripts/extract-api.ts"
   },
   "dependencies": {
-<<<<<<< HEAD
     "amplify-cli-core": "4.0.0-beta.4",
     "amplify-function-plugin-interface": "1.9.6-beta.2",
     "graphql-transformer-core": "8.0.0-beta.3",
-=======
-    "amplify-cli-core": "3.6.1",
-    "amplify-function-plugin-interface": "1.9.6",
-    "graphql-transformer-core": "^7.6.10",
->>>>>>> 9e4b33c7
     "lodash": "^4.17.21"
   },
   "devDependencies": {
