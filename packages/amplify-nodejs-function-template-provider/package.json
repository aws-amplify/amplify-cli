{
  "name": "amplify-nodejs-function-template-provider",
<<<<<<< HEAD
  "version": "2.6.0-cdkv2.1",
=======
  "version": "2.6.0-beta.1",
>>>>>>> bd3cd4b7
  "description": "Node JS templates supplied by the Amplify Team",
  "repository": {
    "type": "git",
    "url": "https://github.com/aws-amplify/amplify-cli.git",
    "directory": "packages/amplify-nodejs-function-template-provider"
  },
  "author": "Amazon Web Services",
  "license": "Apache-2.0",
  "main": "lib/index.js",
  "keywords": [
    "aws",
    "amplify",
    "lambda",
    "nodejs"
  ],
  "scripts": {
    "build": "tsc",
    "clean": "rimraf lib tsconfig.tsbuildinfo node_modules",
    "extract-api": "ts-node ../../scripts/extract-api.ts"
  },
  "dependencies": {
<<<<<<< HEAD
    "amplify-cli-core": "4.0.0-cdkv2.2",
=======
    "amplify-cli-core": "4.0.0-beta.1",
>>>>>>> bd3cd4b7
    "amplify-function-plugin-interface": "1.9.5",
    "graphql-transformer-core": "8.0.0-beta.1",
    "lodash": "^4.17.21"
  },
  "devDependencies": {
    "@types/inquirer": "^6.5.0",
    "@types/node": "^12.12.6"
  }
}<|MERGE_RESOLUTION|>--- conflicted
+++ resolved
@@ -1,10 +1,6 @@
 {
   "name": "amplify-nodejs-function-template-provider",
-<<<<<<< HEAD
   "version": "2.6.0-cdkv2.1",
-=======
-  "version": "2.6.0-beta.1",
->>>>>>> bd3cd4b7
   "description": "Node JS templates supplied by the Amplify Team",
   "repository": {
     "type": "git",
@@ -26,11 +22,7 @@
     "extract-api": "ts-node ../../scripts/extract-api.ts"
   },
   "dependencies": {
-<<<<<<< HEAD
     "amplify-cli-core": "4.0.0-cdkv2.2",
-=======
-    "amplify-cli-core": "4.0.0-beta.1",
->>>>>>> bd3cd4b7
     "amplify-function-plugin-interface": "1.9.5",
     "graphql-transformer-core": "8.0.0-beta.1",
     "lodash": "^4.17.21"
