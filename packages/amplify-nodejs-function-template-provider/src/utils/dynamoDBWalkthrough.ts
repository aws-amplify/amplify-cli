--- conflicted
+++ resolved
@@ -103,19 +103,12 @@
 
   let targetResourceName: any;
   if (appSyncResources.length === 0) {
-<<<<<<< HEAD
-    context.print.error(`
-      No AppSync resources have been configured in the API category.
-      Please use "amplify add api" command to create a new appsync resource`);
-    process.exit(0);
-=======
     const errMessage = `
       No AppSync resources have been configured in the API category.
       Please use "amplify add api" command to create a new appsync resource`;
     context.print.error(errMessage);
     context.usageData.emitError(new ResourceDoesNotExistError(errMessage));
     exitOnNextTick(0);
->>>>>>> 68315350
   } else if (appSyncResources.length === 1) {
     targetResourceName = appSyncResources[0].resourceName;
     context.print.success(`Selected resource ${targetResourceName}`);
