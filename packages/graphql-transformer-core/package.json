{
  "name": "graphql-transformer-core",
  "version": "3.0.7",
  "description": "A framework to transform from GraphQL SDL to AWS CloudFormation.",
  "main": "lib/index.js",
  "scripts": {
    "test": "jest",
    "test-ci": "jest --ci -i",
    "build": "tsc",
    "clean": "rm -rf ./lib"
  },
  "keywords": [
    "graphql",
    "cloudformation",
    "aws"
  ],
  "author": "Michael Paris",
  "license": "MIT",
  "devDependencies": {
    "@types/graphql": "^0.13.1",
<<<<<<< HEAD
    "@types/jest": "^23.1.0",
    "@types/js-yaml": "^3.11.4",
    "@types/node": "^10.3.4",
=======
    "@types/jest": "23.1.0",
    "@types/js-yaml": "^3.11.4",
    "@types/node": "10.3.4",
>>>>>>> a259d9f8
    "jest": "^23.0.0",
    "ts-jest": "^22.4.6",
    "tslint": "^5.10.0",
    "typescript": "^2.8.3",
    "cloudform": "^3.5.0"
  },
  "dependencies": {
<<<<<<< HEAD
    "graphql": "^0.13.2",
    "graphql-transformer-common": "^2.0.0-multienv.1",
=======
    "cloudform": "^3.5.0",
    "cloudform-types": "^3.7.0",
    "graphql": "^0.13.2",
    "graphql-transformer-common": "^3.0.5",
>>>>>>> a259d9f8
    "js-yaml": "^3.12.1"
  },
  "jest": {
    "transform": {
      "^.+\\.tsx?$": "ts-jest"
    },
    "testURL": "http://localhost",
    "testRegex": "(src/__tests__/.*|(\\.|/)(test|spec))\\.(jsx?|tsx?)$",
    "moduleFileExtensions": [
      "ts",
      "tsx",
      "js",
      "jsx",
      "json",
      "node"
    ]
  }
}<|MERGE_RESOLUTION|>--- conflicted
+++ resolved
@@ -18,15 +18,9 @@
   "license": "MIT",
   "devDependencies": {
     "@types/graphql": "^0.13.1",
-<<<<<<< HEAD
-    "@types/jest": "^23.1.0",
-    "@types/js-yaml": "^3.11.4",
-    "@types/node": "^10.3.4",
-=======
     "@types/jest": "23.1.0",
     "@types/js-yaml": "^3.11.4",
     "@types/node": "10.3.4",
->>>>>>> a259d9f8
     "jest": "^23.0.0",
     "ts-jest": "^22.4.6",
     "tslint": "^5.10.0",
@@ -34,15 +28,10 @@
     "cloudform": "^3.5.0"
   },
   "dependencies": {
-<<<<<<< HEAD
-    "graphql": "^0.13.2",
-    "graphql-transformer-common": "^2.0.0-multienv.1",
-=======
     "cloudform": "^3.5.0",
     "cloudform-types": "^3.7.0",
     "graphql": "^0.13.2",
     "graphql-transformer-common": "^3.0.5",
->>>>>>> a259d9f8
     "js-yaml": "^3.12.1"
   },
   "jest": {
