{
  "name": "graphql-transformer-core",
  "version": "2.0.1-multienv.0",
  "description": "A framework to transform from GraphQL SDL to AWS CloudFormation.",
  "main": "lib/index.js",
  "scripts": {
    "test": "jest",
    "test-ci": "jest --ci -i",
    "build": "tsc",
    "clean": "rm -rf ./lib"
  },
  "keywords": [
    "graphql",
    "cloudformation",
    "aws"
  ],
  "author": "Michael Paris",
  "license": "MIT",
  "devDependencies": {
    "@types/graphql": "^0.13.1",
    "@types/jest": "^23.1.0",
<<<<<<< HEAD
    "@types/node": "^10.3.4",
=======
    "@types/js-yaml": "^3.11.4",
    "@types/node": "^10.3.4",
    "cloudform": "^3.5.0",
>>>>>>> 9378224b
    "jest": "^23.0.0",
    "ts-jest": "^22.4.6",
    "tslint": "^5.10.0",
    "typescript": "^2.8.3",
    "cloudform": "^3.5.0"
  },
  "dependencies": {
    "graphql": "^0.13.2",
<<<<<<< HEAD
    "graphql-transformer-common": "^2.0.0-multienv.1"
=======
    "graphql-transformer-common": "^2.0.0-multienv.1",
    "js-yaml": "^3.12.1"
>>>>>>> 9378224b
  },
  "jest": {
    "transform": {
      "^.+\\.tsx?$": "ts-jest"
    },
    "testURL": "http://localhost",
    "testRegex": "(src/__tests__/.*|(\\.|/)(test|spec))\\.(jsx?|tsx?)$",
    "moduleFileExtensions": [
      "ts",
      "tsx",
      "js",
      "jsx",
      "json",
      "node"
    ]
  }
}<|MERGE_RESOLUTION|>--- conflicted
+++ resolved
@@ -19,13 +19,8 @@
   "devDependencies": {
     "@types/graphql": "^0.13.1",
     "@types/jest": "^23.1.0",
-<<<<<<< HEAD
-    "@types/node": "^10.3.4",
-=======
     "@types/js-yaml": "^3.11.4",
     "@types/node": "^10.3.4",
-    "cloudform": "^3.5.0",
->>>>>>> 9378224b
     "jest": "^23.0.0",
     "ts-jest": "^22.4.6",
     "tslint": "^5.10.0",
@@ -34,12 +29,8 @@
   },
   "dependencies": {
     "graphql": "^0.13.2",
-<<<<<<< HEAD
-    "graphql-transformer-common": "^2.0.0-multienv.1"
-=======
     "graphql-transformer-common": "^2.0.0-multienv.1",
     "js-yaml": "^3.12.1"
->>>>>>> 9378224b
   },
   "jest": {
     "transform": {
