import Template from 'cloudform-types/types/template'
import Resource from 'cloudform-types/types/resource'
import Parameter from 'cloudform-types/types/parameter'
import { Condition } from 'cloudform-types/types/dataTypes'
import Output from 'cloudform-types/types/output'
import {
    TypeSystemDefinitionNode,
    ObjectTypeDefinitionNode,
    FieldDefinitionNode,
    InputObjectTypeDefinitionNode,
    SchemaDefinitionNode,
    ObjectTypeExtensionNode,
    NamedTypeNode,
    DocumentNode,
    Kind,
    parse,
    EnumTypeDefinitionNode,
    TypeDefinitionNode,
    DefinitionNode,
    OperationTypeDefinitionNode,
    InterfaceTypeDefinitionNode
} from 'graphql'
import blankTemplate from './util/blankTemplate'
import DefaultSchemaDefinition from './defaultSchema'
<<<<<<< HEAD
import { InterfaceTypeExtensionNode, UnionTypeExtensionNode, UnionTypeDefinitionNode, EnumTypeExtensionNode, EnumValueDefinitionNode, InputObjectTypeExtensionNode, InputValueDefinitionNode } from 'graphql/language/ast';
=======
import { 
    InterfaceTypeExtensionNode, UnionTypeExtensionNode,
    UnionTypeDefinitionNode, EnumTypeExtensionNode, EnumValueDefinitionNode,
    InputObjectTypeExtensionNode, InputValueDefinitionNode
} from 'graphql/language/ast';
>>>>>>> a259d9f8
import { ConfigSnapshotDeliveryProperties } from 'cloudform-types/types/config/deliveryChannel';

export function blankObject(name: string): ObjectTypeDefinitionNode {
    return {
        kind: 'ObjectTypeDefinition',
        name: {
            kind: 'Name',
            value: name
        },
        fields: [],
        directives: [],
        interfaces: []
    }
}

export function objectExtension(name: string, fields: FieldDefinitionNode[] = []): ObjectTypeExtensionNode {
    return {
        kind: Kind.OBJECT_TYPE_EXTENSION,
        name: {
            kind: 'Name',
            value: name
        },
        fields,
        directives: [],
        interfaces: []
    }
}

export class TransformerContextMetadata {

    /**
     * Used by transformers to pass information between one another.
     */
    private metadata: { [key: string]: any } = {}

    public get(key: string): any {
        return this.metadata[key];
    }

    public set(key: string, val: any): void {
        return this.metadata[key] = val;
    }

    public has(key: string) {
        return Boolean(this.metadata[key] !== undefined)
    }
}

<<<<<<< HEAD
export interface StackMapping { [stackName: string]: RegExp[] }
=======
// export interface StackMapping { [k: RegExp]: string }
export type StackMapping = Map<string, string>;
>>>>>>> a259d9f8

/**
 * The transformer context is responsible for accumulating the resources,
 * types, and parameters necessary to support an AppSync transform.
 */
export default class TransformerContext {

    public template: Template = blankTemplate()

    public nodeMap: { [name: string]: TypeSystemDefinitionNode } = {}

    public inputDocument: DocumentNode

    public metadata: TransformerContextMetadata = new TransformerContextMetadata()

<<<<<<< HEAD
    private stackMapping: StackMapping = {}
=======
    private stackMapping: StackMapping = new Map();
>>>>>>> a259d9f8

    constructor(inputSDL: string) {
        const doc: DocumentNode = parse(inputSDL)
        for (const def of doc.definitions) {
            if (def.kind === 'OperationDefinition' || def.kind === 'FragmentDefinition') {
                throw new Error(`Found a ${def.kind}. Transformers accept only documents consisting of TypeSystemDefinitions.`)
            }
        }
        this.inputDocument = doc
        this.fillNodeMapWithInput();
    }

    /**
     * Before running the transformers, first flush the input document
     * into the node map. If a schema definition node then leave everything
     * as is so customers can explicitly turn off mutations & subscriptions.
     * If a SDN is not provided then we add the default schema and empty
     * Query, Mutation, and Subscription
     */
    private fillNodeMapWithInput(): void {
        const extensionNodes = [];
        for (const inputDef of this.inputDocument.definitions) {
            switch (inputDef.kind) {
                case Kind.OBJECT_TYPE_DEFINITION:
                case Kind.SCALAR_TYPE_DEFINITION:
                case Kind.INTERFACE_TYPE_DEFINITION:
                case Kind.INPUT_OBJECT_TYPE_DEFINITION:
                case Kind.ENUM_TYPE_DEFINITION:
                case Kind.UNION_TYPE_DEFINITION:
                    const typeDef = inputDef as TypeDefinitionNode
                    if (!this.getType(typeDef.name.value)) {
                        this.addType(typeDef)
                    }
                    break;
                case Kind.SCHEMA_DEFINITION:
                    if (!this.getSchema()) {
                        const typeDef = inputDef as SchemaDefinitionNode
                        this.putSchema(typeDef);
                    }
                    break;
                case Kind.OBJECT_TYPE_EXTENSION:
                case Kind.ENUM_TYPE_EXTENSION:
                case Kind.UNION_TYPE_EXTENSION:
                case Kind.INTERFACE_TYPE_EXTENSION:
                case Kind.INPUT_OBJECT_TYPE_EXTENSION:
                    extensionNodes.push(inputDef);
                    break;
                case Kind.SCALAR_TYPE_EXTENSION:
                default:
                /* pass any others */
            }
        }
        // We add the extension nodes last so that the order of input documents does not matter.
        // At this point, all input documents have been processed so the base types will be present.
        for (const ext of extensionNodes) {
            switch (ext.kind) {
                case Kind.OBJECT_TYPE_EXTENSION:
                    this.addObjectExtension(ext);
                    break;
                case Kind.INTERFACE_TYPE_EXTENSION:
                    this.addInterfaceExtension(ext);
                    break;
                case Kind.UNION_TYPE_EXTENSION:
                    this.addUnionExtension(ext);
                    break;
                case Kind.ENUM_TYPE_EXTENSION:
                    this.addEnumExtension(ext);
                    break;
                case Kind.INPUT_OBJECT_TYPE_EXTENSION:
                    this.addInputExtension(ext);
                    break;
                case Kind.SCALAR_TYPE_EXTENSION:
                default:
                    continue;
            }
        }
        // If no schema definition is provided then fill with the default one.
        if (!this.getSchema()) {
            this.putSchema(DefaultSchemaDefinition);
        }
    }

    public mergeResources(resources: { [key: string]: Resource }) {
        for (const resourceId of Object.keys(resources)) {
            if (this.template.Resources[resourceId]) {
                throw new Error(`Conflicting CloudFormation resource logical id: ${resourceId}`)
            }
        }
        this.template.Resources = { ...this.template.Resources, ...resources }
    }

    public mergeParameters(params: { [key: string]: Parameter }) {
        for (const parameterName of Object.keys(params)) {
            if (this.template.Parameters[parameterName]) {
                throw new Error(`Conflicting CloudFormation parameter name: ${parameterName}`)
            }
        }
        this.template.Parameters = { ...this.template.Parameters, ...params }
    }

    public mergeConditions(conditions: { [key: string]: Condition }) {
        if (!this.template.Conditions) {
            this.template.Conditions = {}
        }
        for (const conditionName of Object.keys(conditions)) {
            if (this.template.Conditions[conditionName]) {
                throw new Error(`Conflicting CloudFormation condition name: ${conditionName}`)
            }
        }
        this.template.Conditions = { ...this.template.Conditions, ...conditions }
    }

    public getResource(resource: string): Resource {
        return this.template.Resources[resource];
    }

    public setResource(key: string, resource: Resource): void {
        this.template.Resources[key] = resource
    }

    public setOutput(key: string, output: Output): void {
        this.template.Outputs[key] = output;
    }

    public getOutput(key: string): Output {
        return this.template.Outputs[key]
    }

    public mergeOutputs(outputs: { [key: string]: Output }) {
        for (const outputName of Object.keys(outputs)) {
            if (this.template.Parameters[outputName]) {
                throw new Error(`Conflicting CloudFormation parameter name: ${outputName}`)
            }
        }
        this.template.Outputs = { ...this.template.Outputs, ...outputs }
    }

    /**
     * Add an object type definition node to the context. If the type already
     * exists an error will be thrown.
     * @param obj The object type definition node to add.
     */
    public putSchema(obj: SchemaDefinitionNode) {
        this.nodeMap.__schema = obj
    }

    /**
     * Returns the schema definition record. If the user provides a schema
     * definition as part of the input document, that node is returned.
     * Otherwise a blank schema definition with default operation types
     * is returned.
     */
    public getSchema(): SchemaDefinitionNode {
        return this.nodeMap.__schema as SchemaDefinitionNode;
    }

    public getQueryTypeName(): string | undefined {
        const schemaNode = this.getSchema();
        const queryTypeName = schemaNode.operationTypes.find((op: OperationTypeDefinitionNode) => op.operation === 'query');
        if (queryTypeName && queryTypeName.type && queryTypeName.type.name) {
            return queryTypeName.type.name.value;
        }
    }

    public getQuery(): ObjectTypeDefinitionNode | undefined {
        const queryTypeName = this.getQueryTypeName();
        if (queryTypeName) {
            return this.nodeMap[queryTypeName] as ObjectTypeDefinitionNode | undefined;
        }
    }

    public getMutationTypeName(): string | undefined {
        const schemaNode = this.getSchema();
        const mutationTypeName = schemaNode.operationTypes.find((op: OperationTypeDefinitionNode) => op.operation === 'mutation');
        if (mutationTypeName && mutationTypeName.type && mutationTypeName.type.name) {
            return mutationTypeName.type.name.value;
        }
    }

    public getMutation(): ObjectTypeDefinitionNode | undefined {
        const mutationTypeName = this.getMutationTypeName();
        if (mutationTypeName) {
            return this.nodeMap[mutationTypeName] as ObjectTypeDefinitionNode | undefined;
        }
    }

    public getSubscriptionTypeName(): string | undefined {
        const schemaNode = this.getSchema();
        const subscriptionTypeName = schemaNode.operationTypes.find((op: OperationTypeDefinitionNode) => op.operation === 'subscription');
        if (subscriptionTypeName && subscriptionTypeName.type && subscriptionTypeName.type.name) {
            return subscriptionTypeName.type.name.value;
        }
    }

    public getSubscription(): ObjectTypeDefinitionNode | undefined {
        const subscriptionTypeName = this.getSubscriptionTypeName();
        if (subscriptionTypeName) {
            return this.nodeMap[subscriptionTypeName] as ObjectTypeDefinitionNode | undefined;
        }
    }

    /**
     * Add a generic type.
     * @param obj The type to add
     */
    public addType(obj: TypeDefinitionNode) {
        if (this.nodeMap[obj.name.value]) {
            throw new Error(`Conflicting type '${obj.name.value}' found.`)
        }
        this.nodeMap[obj.name.value] = obj
    }

    public putType(obj: TypeDefinitionNode) {
        this.nodeMap[obj.name.value] = obj
    }

    public getType(name: string): TypeSystemDefinitionNode | undefined {
        return this.nodeMap[name]
    }

    /**
     * Add an object type definition node to the context. If the type already
     * exists an error will be thrown.
     * @param obj The object type definition node to add.
     */
    public addObject(obj: ObjectTypeDefinitionNode) {
        if (this.nodeMap[obj.name.value]) {
            throw new Error(`Conflicting type '${obj.name.value}' found.`)
        }
        this.nodeMap[obj.name.value] = obj
    }

    public getObject(name: string): ObjectTypeDefinitionNode | undefined {
        if (this.nodeMap[name]) {
            const node = this.nodeMap[name]
            if (node.kind === Kind.OBJECT_TYPE_DEFINITION) {
                return node as ObjectTypeDefinitionNode;
            }
        }
    }

    /**
     * Extends the context query object with additional fields.
     * If the customer uses a name other than 'Query' this will proxy to the
     * correct type.
     * @param fields The fields to add the query type.
     */
    public addQueryFields(fields: FieldDefinitionNode[]) {
        const queryTypeName = this.getQueryTypeName();
        if (queryTypeName) {
            if (!this.getType(queryTypeName)) {
                this.addType(blankObject(queryTypeName))
            }
            let queryType = objectExtension(queryTypeName, fields)
            this.addObjectExtension(queryType);
        }
    }

    /**
     * Extends the context mutation object with additional fields.
     * If the customer uses a name other than 'Mutation' this will proxy to the
     * correct type.
     * @param fields The fields to add the mutation type.
     */
    public addMutationFields(fields: FieldDefinitionNode[]) {
        const mutationTypeName = this.getMutationTypeName();
        if (mutationTypeName) {
            if (!this.getType(mutationTypeName)) {
                this.addType(blankObject(mutationTypeName))
            }
            let mutationType = objectExtension(mutationTypeName, fields)
            this.addObjectExtension(mutationType);
        }
    }

    /**
     * Extends the context subscription object with additional fields.
     * If the customer uses a name other than 'Subscription' this will proxy to the
     * correct type.
     * @param fields The fields to add the subscription type.
     */
    public addSubscriptionFields(fields: FieldDefinitionNode[]) {
        const subscriptionTypeName = this.getSubscriptionTypeName();
        if (subscriptionTypeName) {
            if (!this.getType(subscriptionTypeName)) {
                this.addType(blankObject(subscriptionTypeName))
            }
            let subscriptionType = objectExtension(subscriptionTypeName, fields)
            this.addObjectExtension(subscriptionType);
        }
    }

    /**
     * Add an object type extension definition node to the context. If a type with this
     * name does not already exist, an exception is thrown.
     * @param obj The object type definition node to add.
     */
    public addObjectExtension(obj: ObjectTypeExtensionNode) {
        if (!this.nodeMap[obj.name.value]) {
            throw new Error(`Cannot extend non-existant type '${obj.name.value}'.`)
        }
        // AppSync does not yet understand type extensions so fold the types in.
        const oldNode = this.getObject(obj.name.value)
        const newDirs = obj.directives || []
        const oldDirs = oldNode.directives || []
        const mergedDirs = [...oldDirs, ...newDirs]

        // An extension cannot redeclare fields.
        const oldFields = oldNode.fields || []
        const oldFieldMap = oldFields.reduce(
            (acc: any, field: FieldDefinitionNode) => ({
                ...acc,
                [field.name.value]: field
            }),
            {}
        )
        const newFields = obj.fields || []
        const mergedFields = [...oldFields]
        for (const newField of newFields) {
            if (oldFieldMap[newField.name.value]) {
                throw new Error(`Object type extension '${obj.name.value}' cannot redeclare field ${newField.name.value}`)
            }
            mergedFields.push(newField)
        }

        // An extension cannot redeclare interfaces
        const oldInterfaces = oldNode.interfaces || []
        const oldInterfaceMap = oldInterfaces.reduce(
            (acc: any, field: NamedTypeNode) => ({
                ...acc,
                [field.name.value]: field
            }),
            {}
        )
        const newInterfaces = obj.interfaces || []
        const mergedInterfaces = [...oldInterfaces]
        for (const newInterface of newInterfaces) {
            if (oldInterfaceMap[newInterface.name.value]) {
                throw new Error(`Object type extension '${obj.name.value}' cannot redeclare interface ${newInterface.name.value}`)
            }
            mergedInterfaces.push(newInterface)
        }
        this.nodeMap[oldNode.name.value] = {
            ...oldNode,
            interfaces: mergedInterfaces,
            directives: mergedDirs,
            fields: mergedFields
        }
    }

    /**
     * Add an input object type extension definition node to the context. If a type with this
     * name does not already exist, an exception is thrown.
     * @param obj The input object type definition node to add.
     */
    public addInputExtension(obj: InputObjectTypeExtensionNode) {
        if (!this.nodeMap[obj.name.value]) {
            throw new Error(`Cannot extend non-existant input '${obj.name.value}'.`)
        }
        // AppSync does not yet understand type extensions so fold the types in.
        const oldNode = this.getType(obj.name.value) as InputObjectTypeDefinitionNode
        const newDirs = obj.directives || []
        const oldDirs = oldNode.directives || []
        const mergedDirs = [...oldDirs, ...newDirs]

        // An extension cannot redeclare fields.
        const oldFields = oldNode.fields || []
        const oldFieldMap = oldFields.reduce(
            (acc: any, field: InputValueDefinitionNode) => ({
                ...acc,
                [field.name.value]: field
            }),
            {}
        )
        const newFields = obj.fields || []
        const mergedFields = [...oldFields]
        for (const newField of newFields) {
            if (oldFieldMap[newField.name.value]) {
                throw new Error(`Input object type extension '${obj.name.value}' cannot redeclare field ${newField.name.value}`)
            }
            mergedFields.push(newField)
        }

        this.nodeMap[oldNode.name.value] = {
            ...oldNode,
            directives: mergedDirs,
            fields: mergedFields
        }
    }

    /**
     * Add an interface extension definition node to the context. If a type with this
     * name does not already exist, an exception is thrown.
     * @param obj The interface type definition node to add.
     */
    public addInterfaceExtension(obj: InterfaceTypeExtensionNode) {
        if (!this.nodeMap[obj.name.value]) {
            throw new Error(`Cannot extend non-existant interface '${obj.name.value}'.`)
        }
        // AppSync does not yet understand type extensions so fold the types in.
        const oldNode = this.getType(obj.name.value) as InterfaceTypeDefinitionNode;
        const newDirs = obj.directives || []
        const oldDirs = oldNode.directives || []
        const mergedDirs = [...oldDirs, ...newDirs]

        // An extension cannot redeclare fields.
        const oldFields = oldNode.fields || []
        const oldFieldMap = oldFields.reduce(
            (acc: any, field: FieldDefinitionNode) => ({
                ...acc,
                [field.name.value]: field
            }),
            {}
        )
        const newFields = obj.fields || []
        const mergedFields = [...oldFields]
        for (const newField of newFields) {
            if (oldFieldMap[newField.name.value]) {
                throw new Error(`Interface type extension '${obj.name.value}' cannot redeclare field ${newField.name.value}`)
            }
            mergedFields.push(newField)
        }

        this.nodeMap[oldNode.name.value] = {
            ...oldNode,
            directives: mergedDirs,
            fields: mergedFields
        }
    }

    /**
     * Add an union extension definition node to the context. If a type with this
     * name does not already exist, an exception is thrown.
     * @param obj The union type definition node to add.
     */
    public addUnionExtension(obj: UnionTypeExtensionNode) {
        if (!this.nodeMap[obj.name.value]) {
            throw new Error(`Cannot extend non-existant union '${obj.name.value}'.`)
        }
        // AppSync does not yet understand type extensions so fold the types in.
        const oldNode = this.getType(obj.name.value) as UnionTypeDefinitionNode;
        const newDirs = obj.directives || []
        const oldDirs = oldNode.directives || []
        const mergedDirs = [...oldDirs, ...newDirs]

        // An extension cannot redeclare possible values
        const oldTypes = oldNode.types || []
        const oldTypeMap = oldTypes.reduce(
            (acc: any, type: NamedTypeNode) => ({
                ...acc,
                [type.name.value]: true
            }),
            {}
        )
        const newTypes = obj.types || []
        const mergedFields = [...oldTypes]
        for (const newType of newTypes) {
            if (oldTypeMap[newType.name.value]) {
                throw new Error(`Union type extension '${obj.name.value}' cannot redeclare type ${newType.name.value}`)
            }
            mergedFields.push(newType)
        }

        this.nodeMap[oldNode.name.value] = {
            ...oldNode,
            directives: mergedDirs,
            types: mergedFields
        }
    }

    /**
     * Add an enum extension definition node to the context. If a type with this
     * name does not already exist, an exception is thrown.
     * @param obj The enum type definition node to add.
     */
    public addEnumExtension(obj: EnumTypeExtensionNode) {
        if (!this.nodeMap[obj.name.value]) {
            throw new Error(`Cannot extend non-existant enum '${obj.name.value}'.`)
        }
        // AppSync does not yet understand type extensions so fold the types in.
        const oldNode = this.getType(obj.name.value) as EnumTypeDefinitionNode;
        const newDirs = obj.directives || []
        const oldDirs = oldNode.directives || []
        const mergedDirs = [...oldDirs, ...newDirs]

        // An extension cannot redeclare possible values
        const oldValues = oldNode.values || []
        const oldValuesMap = oldValues.reduce(
            (acc: any, type: EnumValueDefinitionNode) => ({
                ...acc,
                [type.name.value]: true
            }),
            {}
        )
        const newValues = obj.values || []
        const mergedValues = [...oldValues]
        for (const newValue of newValues) {
            if (oldValuesMap[newValue.name.value]) {
                throw new Error(`Enum type extension '${obj.name.value}' cannot redeclare value ${newValue.name.value}`)
            }
            mergedValues.push(newValue)
        }

        this.nodeMap[oldNode.name.value] = {
            ...oldNode,
            directives: mergedDirs,
            values: mergedValues
        }
    }

    /**
     * Add an input type definition node to the context.
     * @param inp The input type definition node to add.
     */
    public addInput(inp: InputObjectTypeDefinitionNode) {
        if (this.nodeMap[inp.name.value]) {
            throw new Error(`Conflicting input type '${inp.name.value}' found.`)
        }
        this.nodeMap[inp.name.value] = inp
    }

    /**
     * Add an enum type definition node to the context.
     * @param en The enum type definition node to add.
     */
    public addEnum(en: EnumTypeDefinitionNode) {
        if (this.nodeMap[en.name.value]) {
            throw new Error(`Conflicting enum type '${en.name.value}' found.`)
        }
        this.nodeMap[en.name.value] = en
    }

<<<<<<< HEAD
    public putStackMapping(stackName: string, listOfRegex: RegExp[]) {
        this.stackMapping[stackName] = listOfRegex
    }

    public addToStackMapping(stackName: string, regex: RegExp) {
        if (!this.stackMapping[stackName]) {
            this.stackMapping[stackName] = [regex];
        } else {
            this.stackMapping[stackName].push(regex);
        }
=======
    public putStackMapping(stackName: string, listOfRegex: string[]) {
        for (const reg of listOfRegex) {
            this.stackMapping.set(reg.toLowerCase(), stackName);
        }
    }

    public addToStackMapping(stackName: string, regex: string) {
        this.stackMapping.set(regex.toLowerCase(), stackName);
>>>>>>> a259d9f8
    }

    public getStackMapping(): StackMapping {
        return this.stackMapping
    }
}<|MERGE_RESOLUTION|>--- conflicted
+++ resolved
@@ -22,15 +22,11 @@
 } from 'graphql'
 import blankTemplate from './util/blankTemplate'
 import DefaultSchemaDefinition from './defaultSchema'
-<<<<<<< HEAD
-import { InterfaceTypeExtensionNode, UnionTypeExtensionNode, UnionTypeDefinitionNode, EnumTypeExtensionNode, EnumValueDefinitionNode, InputObjectTypeExtensionNode, InputValueDefinitionNode } from 'graphql/language/ast';
-=======
 import { 
     InterfaceTypeExtensionNode, UnionTypeExtensionNode,
     UnionTypeDefinitionNode, EnumTypeExtensionNode, EnumValueDefinitionNode,
     InputObjectTypeExtensionNode, InputValueDefinitionNode
 } from 'graphql/language/ast';
->>>>>>> a259d9f8
 import { ConfigSnapshotDeliveryProperties } from 'cloudform-types/types/config/deliveryChannel';
 
 export function blankObject(name: string): ObjectTypeDefinitionNode {
@@ -79,12 +75,8 @@
     }
 }
 
-<<<<<<< HEAD
-export interface StackMapping { [stackName: string]: RegExp[] }
-=======
 // export interface StackMapping { [k: RegExp]: string }
 export type StackMapping = Map<string, string>;
->>>>>>> a259d9f8
 
 /**
  * The transformer context is responsible for accumulating the resources,
@@ -100,11 +92,7 @@
 
     public metadata: TransformerContextMetadata = new TransformerContextMetadata()
 
-<<<<<<< HEAD
-    private stackMapping: StackMapping = {}
-=======
     private stackMapping: StackMapping = new Map();
->>>>>>> a259d9f8
 
     constructor(inputSDL: string) {
         const doc: DocumentNode = parse(inputSDL)
@@ -637,18 +625,6 @@
         this.nodeMap[en.name.value] = en
     }
 
-<<<<<<< HEAD
-    public putStackMapping(stackName: string, listOfRegex: RegExp[]) {
-        this.stackMapping[stackName] = listOfRegex
-    }
-
-    public addToStackMapping(stackName: string, regex: RegExp) {
-        if (!this.stackMapping[stackName]) {
-            this.stackMapping[stackName] = [regex];
-        } else {
-            this.stackMapping[stackName].push(regex);
-        }
-=======
     public putStackMapping(stackName: string, listOfRegex: string[]) {
         for (const reg of listOfRegex) {
             this.stackMapping.set(reg.toLowerCase(), stackName);
@@ -657,7 +633,6 @@
 
     public addToStackMapping(stackName: string, regex: string) {
         this.stackMapping.set(regex.toLowerCase(), stackName);
->>>>>>> a259d9f8
     }
 
     public getStackMapping(): StackMapping {
