const fs = require('fs-extra');
import * as path from 'path';
import { CloudFormation, Fn, Template } from 'cloudform-types';
import GraphQLTransform from '..';
import DeploymentResources from '../DeploymentResources';
import { StackMapping } from '../GraphQLTransform';
import { ResourceConstants } from 'graphql-transformer-common';
import { walkDirPosix, readFromPath, writeToPath, throwIfNotJSONExt, emptyDirectory } from './fileUtils';
import { writeConfig, TransformConfig, TransformMigrationConfig, loadProject, readSchema, loadConfig } from './transformConfig';
import * as Sanity from './sanity-check';

export const TRANSFORM_CONFIG_FILE_NAME = `transform.conf.json`;
const CLOUDFORMATION_FILE_NAME = 'cloudformation-template.json';
const PARAMETERS_FILE_NAME = 'parameters.json';

export interface ProjectOptions {
  projectDirectory?: string;
  transformersFactory: Function;
  transformersFactoryArgs: object[];
  currentCloudBackendDirectory: string;
  rootStackFileName?: string;
  dryRun?: boolean;
  disableResolverOverrides?: boolean;
  buildParameters?: Object;
}
export async function buildProject(opts: ProjectOptions) {
  await ensureMissingStackMappings(opts);

  const builtProject = await _buildProject(opts);

  if (opts.projectDirectory && !opts.dryRun) {
    await writeDeploymentToDisk(builtProject, path.join(opts.projectDirectory, 'build'), opts.rootStackFileName, opts.buildParameters);
    if (opts.currentCloudBackendDirectory) {
      const lastBuildPath = path.join(opts.currentCloudBackendDirectory, 'build');
      const thisBuildPath = path.join(opts.projectDirectory, 'build');
      await Sanity.check(lastBuildPath, thisBuildPath, opts.rootStackFileName);
    }
  }
  return builtProject;
}

async function _buildProject(opts: ProjectOptions) {
<<<<<<< HEAD
    const userProjectConfig = await loadProject(opts.projectDirectory, opts)
    const stackMapping = getStackMappingFromProjectConfig(userProjectConfig.config);
    // Create the transformer instances, we've to make sure we're not reusing them within the same CLI command
    // because the StackMapping feature already builds the project once.
    const transformers = await opts.transformersFactory(...opts.transformersFactoryArgs);
    const transform = new GraphQLTransform({
        transformers,
        stackMapping
    });
    let transformOutput = transform.transform(userProjectConfig.schema.toString());
    if (userProjectConfig.config && userProjectConfig.config.Migration) {
        transformOutput = adjustBuildForMigration(transformOutput, userProjectConfig.config.Migration);
    }
    const merged = mergeUserConfigWithTransformOutput(userProjectConfig, transformOutput)
    return merged;
=======
  const userProjectConfig = await loadProject(opts.projectDirectory, opts);
  const stackMapping = getStackMappingFromProjectConfig(userProjectConfig.config);
  // Create the transformer instances, we've to make sure we're not reusing them within the same CLI command
  // because the StackMapping feature already builds the project once.
  const transformers = opts.transformersFactory(...opts.transformersFactoryArgs);
  const transform = new GraphQLTransform({
    transformers,
    stackMapping,
  });
  let transformOutput = transform.transform(userProjectConfig.schema.toString());
  if (userProjectConfig.config && userProjectConfig.config.Migration) {
    transformOutput = adjustBuildForMigration(transformOutput, userProjectConfig.config.Migration);
  }
  const merged = mergeUserConfigWithTransformOutput(userProjectConfig, transformOutput);
  return merged;
>>>>>>> 534c499f
}

/**
 * Returns a map where the keys are the names of the resources and the values are root.
 * This will be passed to the transform constructor to cause resources from a migration
 * to remain in the top level stack.
 */
function getStackMappingFromProjectConfig(config?: TransformConfig): StackMapping {
  const stackMapping = getOrDefault(config, 'StackMapping', {});
  const migrationConfig = config.Migration;
  if (migrationConfig && migrationConfig.V1) {
    const resourceIdsToHoist = migrationConfig.V1.Resources || [];
    for (const idToHoist of resourceIdsToHoist) {
      stackMapping[idToHoist] = 'root';
    }
  }
  return stackMapping;
}

/**
 * This adjusts a project build to account for the resources created by a previous
 * version of the Amplify CLI. Mainly this prevents the deletion of DynamoDB tables
 * while still allowing the transform to customize that logical resource.
 * @param resources The resources to change.
 * @param idsToHoist The logical ids to hoist into the root of the template.
 */
function adjustBuildForMigration(resources: DeploymentResources, migrationConfig?: TransformMigrationConfig): DeploymentResources {
  if (migrationConfig && migrationConfig.V1) {
    const resourceIdsToHoist = migrationConfig.V1.Resources || [];
    if (resourceIdsToHoist.length === 0) {
      return resources;
    }
    const resourceIdMap = resourceIdsToHoist.reduce((acc: any, k: string) => ({ ...acc, [k]: true }), {});
    for (const stackKey of Object.keys(resources.stacks)) {
      const template = resources.stacks[stackKey];
      for (const resourceKey of Object.keys(template.Resources)) {
        if (resourceIdMap[resourceKey]) {
          // Handle any special detials for migrated details.
          const resource = template.Resources[resourceKey];
          template.Resources[resourceKey] = formatMigratedResource(resource);
        }
      }
    }
    const rootStack = resources.rootStack;
    for (const resourceKey of Object.keys(rootStack.Resources)) {
      if (resourceIdMap[resourceKey]) {
        // Handle any special detials for migrated details.
        const resource = rootStack.Resources[resourceKey];
        rootStack.Resources[resourceKey] = formatMigratedResource(resource);
      }
    }
  }
  return resources;
}

/**
 * Provided a build configuration & current-cloud-backend directory, calculate
 * any missing stack mappings that might have been caused by the stack mapping
 * bug in June 2019 (https://github.com/aws-amplify/amplify-cli/issues/1652).
 * This allows APIs that were deployed with the bug to continue
 * working without changes.
 */
async function ensureMissingStackMappings(config: ProjectOptions) {
  const { currentCloudBackendDirectory } = config;
  let transformOutput = undefined;

  if (currentCloudBackendDirectory) {
    const missingStackMappings = {};
    transformOutput = await _buildProject(config);
    const copyOfCloudBackend = await readFromPath(currentCloudBackendDirectory);
    const stackMapping = transformOutput.stackMapping;
    if (copyOfCloudBackend && copyOfCloudBackend.build && copyOfCloudBackend.build.stacks) {
      // leave the custom stack alone. Don't split them into separate stacks
      const customStacks = Object.keys(copyOfCloudBackend.stacks || {});
      const stackNames = Object.keys(copyOfCloudBackend.build.stacks).filter(stack => !customStacks.includes(stack));

      // We walk through each of the stacks that were deployed in the most recent deployment.
      // If we find a resource that was deployed into a different stack than it should have
      // we make a note of it and include it in the missing stack mapping.
      for (const stackFileName of stackNames) {
        const stackName = stackFileName.slice(0, stackFileName.length - path.extname(stackFileName).length);
        const lastDeployedStack = JSON.parse(copyOfCloudBackend.build.stacks[stackFileName]);
        if (lastDeployedStack) {
          const resourceIdsInStack = Object.keys(lastDeployedStack.Resources);
          for (const resourceId of resourceIdsInStack) {
            if (stackMapping[resourceId] && stackName !== stackMapping[resourceId]) {
              missingStackMappings[resourceId] = stackName;
            }
          }
          const outputIdsInStack = Object.keys(lastDeployedStack.Outputs);
          for (const outputId of outputIdsInStack) {
            if (stackMapping[outputId] && stackName !== stackMapping[outputId]) {
              missingStackMappings[outputId] = stackName;
            }
          }
        }
      }

      // We then do the same thing with the root stack.
      const lastDeployedStack = JSON.parse(copyOfCloudBackend.build[config.rootStackFileName]);
      const resourceIdsInStack = Object.keys(lastDeployedStack.Resources);
      for (const resourceId of resourceIdsInStack) {
        if (stackMapping[resourceId] && 'root' !== stackMapping[resourceId]) {
          missingStackMappings[resourceId] = 'root';
        }
      }
      const outputIdsInStack = Object.keys(lastDeployedStack.Outputs);
      for (const outputId of outputIdsInStack) {
        if (stackMapping[outputId] && 'root' !== stackMapping[outputId]) {
          missingStackMappings[outputId] = 'root';
        }
      }
      // If there are missing stack mappings, we write them to disk.
      if (Object.keys(missingStackMappings).length) {
        let conf = await loadConfig(config.projectDirectory);
        conf = { ...conf, StackMapping: { ...getOrDefault(conf, 'StackMapping', {}), ...missingStackMappings } };
        await writeConfig(config.projectDirectory, conf);
      }
    }
  }

  return transformOutput;
}

/**
 * Merge user config on top of transform output when needed.
 */
function mergeUserConfigWithTransformOutput(userConfig: Partial<DeploymentResources>, transformOutput: DeploymentResources) {
  // Override user defined resolvers.
  const userResolvers = userConfig.resolvers || {};
  const transformResolvers = transformOutput.resolvers;
  for (const userResolver of Object.keys(userResolvers)) {
    transformResolvers[userResolver] = userConfig.resolvers[userResolver];
  }

  // Override user defined stacks.
  const userStacks = userConfig.stacks || {};
  const transformStacks = transformOutput.stacks;
  const rootStack = transformOutput.rootStack;

  // Get all the transform stacks. Custom stacks will depend on all of them
  // so they can always access data sources created by the transform.
  const resourceTypesToDependOn = {
    'AWS::CloudFormation::Stack': true,
    'AWS::AppSync::GraphQLApi': true,
    'AWS::AppSync::GraphQLSchema': true,
  };
  const allResourceIds = Object.keys(rootStack.Resources).filter((k: string) => {
    const resource = rootStack.Resources[k];
    return resourceTypesToDependOn[resource.Type];
  });
  // Looping through the parameters defined by the transform (aka. rootStack)
  const parametersKeys = Object.keys(rootStack.Parameters);
  const customStackParams = parametersKeys.reduce(
    (acc: any, k: string) => ({
      ...acc,
      [k]: Fn.Ref(k),
    }),
    {}
  );
  // customStackParams is a map that will be passed as the "parameters" value
  // to any nested stacks.
  customStackParams[ResourceConstants.PARAMETERS.AppSyncApiId] = Fn.GetAtt(ResourceConstants.RESOURCES.GraphQLAPILogicalID, 'ApiId');

  // Load the root stack's parameters as we will update them with the Child Stack's parameters
  // if they are not already present in the root stack.
  let updatedParameters = rootStack.Parameters;

  for (const userStack of Object.keys(userStacks)) {
    if (transformOutput.stacks[userStack]) {
      throw new Error(`You cannot provide a stack named ${userStack} as it \
            will be overwritten by a stack generated by the GraphQL Transform.`);
    }
    const userDefinedStack = userConfig.stacks[userStack];

    /**
     * First loop through the parameters in the user defined stack and see
     * if there are any Parameters that are present in the child but not the
     * root stack - if so, add it to the root stack.
     */
    for (const key of Object.keys(userDefinedStack.Parameters)) {
      if (customStackParams[key] == null) {
        customStackParams[key] = Fn.Ref(key);
        /**
         * First check to the ensure that the key does not already exist in the Root stack
         * This helps to prevent the customer from overwriting parameters that are used by the library
         */
        if (updatedParameters[key]) {
          throw new Error(`Cannot redefine CloudFormation parameter ${key} in stack ${userStack}.`);
        } else {
          // Add the entire parameter entry from the user defined stack's parameter
          updatedParameters[key] = userDefinedStack.Parameters[key];
        }
      }
    }
    // Providing a parameter value when the parameters is not explicitly defined
    // in the template causes CloudFormation to throw an error. This will only
    // provide the value to the nested stack if the user has specified it.
    const parametersForStack = Object.keys(userDefinedStack.Parameters).reduce(
      (acc, k) => ({
        ...acc,
        [k]: customStackParams[k],
      }),
      {}
    );

    transformStacks[userStack] = userDefinedStack;
    // Split on non alphabetic characters to make a valid resource id.
    const stackResourceId = userStack.split(/[^A-Za-z]/).join('');
    const customNestedStack = new CloudFormation.Stack({
      Parameters: parametersForStack,
      TemplateURL: Fn.Join('/', [
        'https://s3.amazonaws.com',
        Fn.Ref(ResourceConstants.PARAMETERS.S3DeploymentBucket),
        Fn.Ref(ResourceConstants.PARAMETERS.S3DeploymentRootKey),
        'stacks',
        userStack,
      ]),
    }).dependsOn(allResourceIds);
    rootStack.Resources[stackResourceId] = customNestedStack;
  }

  // Update the Root Stack Params since we have added the Child Stack Params if they are missing.
  rootStack.Parameters = updatedParameters;
  return {
    ...transformOutput,
    resolvers: transformResolvers,
    stacks: transformStacks,
  };
}

export interface UploadOptions {
  directory: string;
  upload(blob: { Key: string; Body: Buffer | string }): Promise<string>;
}
/**
 * Reads deployment assets from disk and uploads to the cloud via an uploader.
 * @param opts Deployment options.
 */
export async function uploadDeployment(opts: UploadOptions) {
  try {
    if (!opts.directory) {
      throw new Error(`You must provide a 'directory'`);
    } else if (!fs.existsSync(opts.directory)) {
      throw new Error(`Invalid 'directory': directory does not exist at ${opts.directory}`);
    }
    if (!opts.upload || typeof opts.upload !== 'function') {
      throw new Error(`You must provide an 'upload' function`);
    }
    await walkDirPosix(opts.directory, opts.upload);
  } catch (e) {
    throw e;
  }
}

/**
 * Writes a deployment to disk at a path.
 */
async function writeDeploymentToDisk(
  deployment: DeploymentResources,
  directory: string,
  rootStackFileName: string = 'rootStack.json',
  buildParameters: Object
) {
  // Delete the last deployments resources.
  await emptyDirectory(directory);

  // Write the schema to disk
  const schema = deployment.schema;
  const fullSchemaPath = path.normalize(directory + `/schema.graphql`);
  fs.writeFileSync(fullSchemaPath, schema);

  // Setup the directories if they do not exist.
  initStacksAndResolversDirectories(directory);

  // Write resolvers to disk
  const resolverFileNames = Object.keys(deployment.resolvers);
  const resolverRootPath = resolverDirectoryPath(directory);
  for (const resolverFileName of resolverFileNames) {
    const fullResolverPath = path.normalize(resolverRootPath + '/' + resolverFileName);
    fs.writeFileSync(fullResolverPath, deployment.resolvers[resolverFileName]);
  }

  // Write pipeline resolvers to disk
  const pipelineFunctions = Object.keys(deployment.pipelineFunctions);
  const pipelineFunctionRootPath = pipelineFunctionDirectoryPath(directory);
  for (const functionFileName of pipelineFunctions) {
    const fullTemplatePath = path.normalize(pipelineFunctionRootPath + '/' + functionFileName);
    fs.writeFileSync(fullTemplatePath, deployment.pipelineFunctions[functionFileName]);
  }

  // Write the stacks to disk
  const stackNames = Object.keys(deployment.stacks);
  const stackRootPath = stacksDirectoryPath(directory);
  for (const stackFileName of stackNames) {
    const fileNameParts = stackFileName.split('.');
    if (fileNameParts.length === 1) {
      fileNameParts.push('json');
    }
    const fullFileName = fileNameParts.join('.');
    throwIfNotJSONExt(fullFileName);
    const fullStackPath = path.normalize(stackRootPath + '/' + fullFileName);
    let stackString: any = deployment.stacks[stackFileName];
    stackString =
      typeof stackString === 'string' ? deployment.stacks[stackFileName] : JSON.stringify(deployment.stacks[stackFileName], null, 4);
    fs.writeFileSync(fullStackPath, stackString);
  }

  // Write any functions to disk
  const functionNames = Object.keys(deployment.functions);
  const functionRootPath = path.normalize(directory + `/functions`);
  if (!fs.existsSync(functionRootPath)) {
    fs.mkdirSync(functionRootPath);
  }
  for (const functionName of functionNames) {
    const fullFunctionPath = path.normalize(functionRootPath + '/' + functionName);
    const zipContents = fs.readFileSync(deployment.functions[functionName]);
    fs.writeFileSync(fullFunctionPath, zipContents);
  }
  const rootStack = deployment.rootStack;
  const rootStackPath = path.normalize(directory + `/${rootStackFileName}`);
  fs.writeFileSync(rootStackPath, JSON.stringify(rootStack, null, 4));

  // Write params to disk
  const jsonString = JSON.stringify(buildParameters, null, 4);
  const parametersOutputFilePath = path.join(directory, PARAMETERS_FILE_NAME);
  fs.writeFileSync(parametersOutputFilePath, jsonString);
}

interface MigrationOptions {
  projectDirectory: string;
  cloudBackendDirectory?: string;
}
/**
 * Using the current cloudbackend as the source of truth of the current env,
 * move the deployment forward to the intermediate stage before allowing the
 * rest of the deployment to take place.
 * @param opts
 */
export async function migrateAPIProject(opts: MigrationOptions) {
  const projectDirectory = opts.projectDirectory;
  const cloudBackendDirectory = opts.cloudBackendDirectory || projectDirectory;

  // Read the existing project structures from both the current cloud directory
  // and the current project environment.
  const copyOfCloudBackend = await readFromPath(cloudBackendDirectory);
  if (copyOfCloudBackend.build && !copyOfCloudBackend.build[CLOUDFORMATION_FILE_NAME]) {
    copyOfCloudBackend.build[CLOUDFORMATION_FILE_NAME] = copyOfCloudBackend[CLOUDFORMATION_FILE_NAME];
  }
  const projectConfig = await readFromPath(projectDirectory);

  // Perform the intermediate migration.
  const cloudBackendConfig = await readV1ProjectConfiguration(cloudBackendDirectory);
  const transformConfig = makeTransformConfigFromOldProject(cloudBackendConfig);
  await updateToIntermediateProject(projectDirectory, cloudBackendConfig, transformConfig);

  // Return the old project structures in case of revert.
  return {
    project: projectConfig,
    cloudBackend: copyOfCloudBackend,
  };
}
export async function revertAPIMigration(directory: string, oldProject: AmplifyApiV1Project) {
  await fs.remove(directory);
  await writeToPath(directory, oldProject);
}

interface AmplifyApiV1Project {
  schema: string;
  parameters: any;
  template: Template;
}
/**
 * Read the configuration for the old version of amplify CLI.
 */
export async function readV1ProjectConfiguration(projectDirectory: string): Promise<AmplifyApiV1Project> {
  // Schema
  const schema = await readSchema(projectDirectory);

  // Get the template
  const cloudFormationTemplatePath = path.join(projectDirectory, CLOUDFORMATION_FILE_NAME);
  const cloudFormationTemplateExists = await fs.exists(cloudFormationTemplatePath);
  if (!cloudFormationTemplateExists) {
    throw new Error(`Could not find cloudformation template at ${cloudFormationTemplatePath}`);
  }
  const cloudFormationTemplateStr = await fs.readFile(cloudFormationTemplatePath);
  const cloudFormationTemplate = JSON.parse(cloudFormationTemplateStr.toString());

  // Get the params
  const parametersFilePath = path.join(projectDirectory, 'parameters.json');
  const parametersFileExists = await fs.exists(parametersFilePath);
  if (!parametersFileExists) {
    throw new Error(`Could not find parameters.json at ${parametersFilePath}`);
  }
  const parametersFileStr = await fs.readFile(parametersFilePath);
  const parametersFile = JSON.parse(parametersFileStr.toString());

  return {
    template: cloudFormationTemplate,
    parameters: parametersFile,
    schema,
  };
}

export function makeTransformConfigFromOldProject(project: AmplifyApiV1Project): TransformConfig {
  const migrationResourceIds = [];
  for (const key of Object.keys(project.template.Resources)) {
    const resource = project.template.Resources[key];
    switch (resource.Type) {
      case 'AWS::DynamoDB::Table': {
        migrationResourceIds.push(key);
        // When searchable is used we need to keep the output stream arn
        // output at the top level as well. TODO: Only do this when searchable is enabled.
        // migrationOutputIds.push(`GetAtt${key}StreamArn`);
        break;
      }
      case 'AWS::Elasticsearch::Domain': {
        migrationResourceIds.push(key);
        break;
      }
      case 'AWS::IAM::Role': {
        if (key === 'ElasticSearchAccessIAMRole') {
          // A special case for deploying the migration to projects with @searchable.
          // This keeps an IAM role needed by the old ES policy document around.
          migrationResourceIds.push(key);
        }
        break;
      }
      default: {
        break;
      }
    }
  }
  return {
    Migration: {
      V1: {
        Resources: migrationResourceIds,
      },
    },
  };
}

function formatMigratedResource(obj: any) {
  const jsonNode = obj && typeof obj.toJSON === 'function' ? obj.toJSON() : obj;
  const withoutEncryption = removeSSE(jsonNode);
  return withoutEncryption;
}

function removeSSE(resource: any) {
  if (resource && resource.Properties && resource.Properties.SSESpecification) {
    delete resource.Properties.SSESpecification;
  }
  return resource;
}

/**
 * Updates the project to a temporary configuration that stages the real migration.
 */
async function updateToIntermediateProject(projectDirectory: string, project: AmplifyApiV1Project, config: TransformConfig) {
  // Write the config to disk.
  await writeConfig(projectDirectory, config);

  const filteredResources = {};
  for (const key of Object.keys(project.template.Resources)) {
    const resource = project.template.Resources[key];
    switch (resource.Type) {
      case 'AWS::DynamoDB::Table':
      case 'AWS::Elasticsearch::Domain':
      case 'AWS::AppSync::GraphQLApi':
      case 'AWS::AppSync::ApiKey':
      case 'AWS::Cognito::UserPool':
      case 'AWS::Cognito::UserPoolClient':
        filteredResources[key] = formatMigratedResource(resource);
        break;
      case 'AWS::IAM::Role': {
        if (key === 'ElasticSearchAccessIAMRole') {
          // A special case for the ES migration case.
          filteredResources[key] = resource;
        }
        break;
      }
      case 'AWS::AppSync::GraphQLSchema':
        const alteredResource = { ...resource };
        alteredResource.Properties.DefinitionS3Location = {
          'Fn::Sub': [
            's3://${S3DeploymentBucket}/${S3DeploymentRootKey}/schema.graphql',
            {
              S3DeploymentBucket: {
                Ref: 'S3DeploymentBucket',
              },
              S3DeploymentRootKey: {
                Ref: 'S3DeploymentRootKey',
              },
            },
          ],
        };
        filteredResources[key] = alteredResource;
        break;
      default:
        break; // Everything else will live in a nested stack.
    }
  }

  const filteredParameterValues = {
    DynamoDBBillingMode: 'PROVISIONED',
  };
  const filteredTemplateParameters = {
    env: {
      Type: 'String',
      Description: 'The environment name. e.g. Dev, Test, or Production',
      Default: 'NONE',
    },
    S3DeploymentBucket: {
      Type: 'String',
      Description: 'The S3 bucket containing all deployment assets for the project.',
    },
    S3DeploymentRootKey: {
      Type: 'String',
      Description: 'An S3 key relative to the S3DeploymentBucket that points to the root of the deployment directory.',
    },
  };
  for (const key of Object.keys(project.template.Parameters)) {
    switch (key) {
      case 'ResolverBucket':
      case 'ResolverRootKey':
      case 'DeploymentTimestamp':
      case 'schemaGraphql':
        break;
      default: {
        const param = project.template.Parameters[key];
        filteredTemplateParameters[key] = param;
        if (project.parameters[key]) {
          filteredParameterValues[key] = project.parameters[key];
        }
        break;
      }
    }
  }

  const templateCopy = {
    ...project.template,
    Resources: filteredResources,
    Parameters: filteredTemplateParameters,
  };

  // Remove the old cloudformation file.
  const oldCloudFormationTemplatePath = path.join(projectDirectory, CLOUDFORMATION_FILE_NAME);
  if (fs.existsSync(oldCloudFormationTemplatePath)) {
    fs.unlinkSync(oldCloudFormationTemplatePath);
  }

  // Write the new cloudformation file to the build.
  const cloudFormationTemplateOutputPath = path.join(projectDirectory, 'build', CLOUDFORMATION_FILE_NAME);
  fs.writeFileSync(cloudFormationTemplateOutputPath, JSON.stringify(templateCopy, null, 4));

  // We write the filtered values at the top level and the deployment
  // parameters in the build/ directory. We will no longer change the
  // top level parameters.json to hold the promise that we do not change
  // anything outside of build/
  const parametersInputPath = path.join(projectDirectory, PARAMETERS_FILE_NAME);
  fs.writeFileSync(parametersInputPath, JSON.stringify(filteredParameterValues, null, 4));

  // If the resolvers & stacks directories do not exist, create them.
  initStacksAndResolversDirectories(projectDirectory);
}

function initStacksAndResolversDirectories(directory: string) {
  const resolverRootPath = resolverDirectoryPath(directory);
  if (!fs.existsSync(resolverRootPath)) {
    fs.mkdirSync(resolverRootPath);
  }
  const pipelineFunctionRootPath = pipelineFunctionDirectoryPath(directory);
  if (!fs.existsSync(pipelineFunctionRootPath)) {
    fs.mkdirSync(pipelineFunctionRootPath);
  }
  const stackRootPath = stacksDirectoryPath(directory);
  if (!fs.existsSync(stackRootPath)) {
    fs.mkdirSync(stackRootPath);
  }
}

function pipelineFunctionDirectoryPath(rootPath: string) {
  return path.normalize(rootPath + `/pipelineFunctions`);
}

function resolverDirectoryPath(rootPath: string) {
  return path.normalize(rootPath + `/resolvers`);
}

function stacksDirectoryPath(rootPath: string) {
  return path.normalize(rootPath + `/stacks`);
}

function getOrDefault(o: any, k: string, d: any) {
  return o[k] || d;
}<|MERGE_RESOLUTION|>--- conflicted
+++ resolved
@@ -40,7 +40,6 @@
 }
 
 async function _buildProject(opts: ProjectOptions) {
-<<<<<<< HEAD
     const userProjectConfig = await loadProject(opts.projectDirectory, opts)
     const stackMapping = getStackMappingFromProjectConfig(userProjectConfig.config);
     // Create the transformer instances, we've to make sure we're not reusing them within the same CLI command
@@ -56,23 +55,6 @@
     }
     const merged = mergeUserConfigWithTransformOutput(userProjectConfig, transformOutput)
     return merged;
-=======
-  const userProjectConfig = await loadProject(opts.projectDirectory, opts);
-  const stackMapping = getStackMappingFromProjectConfig(userProjectConfig.config);
-  // Create the transformer instances, we've to make sure we're not reusing them within the same CLI command
-  // because the StackMapping feature already builds the project once.
-  const transformers = opts.transformersFactory(...opts.transformersFactoryArgs);
-  const transform = new GraphQLTransform({
-    transformers,
-    stackMapping,
-  });
-  let transformOutput = transform.transform(userProjectConfig.schema.toString());
-  if (userProjectConfig.config && userProjectConfig.config.Migration) {
-    transformOutput = adjustBuildForMigration(transformOutput, userProjectConfig.config.Migration);
-  }
-  const merged = mergeUserConfigWithTransformOutput(userProjectConfig, transformOutput);
-  return merged;
->>>>>>> 534c499f
 }
 
 /**
