import './polyfills/Object.assign'
import TransformerContext from './TransformerContext'
import Transformer from './Transformer'
import GraphQLTransform from './GraphQLTransform'
import { collectDirectiveNames } from './collectDirectives'
import { stripDirectives } from './stripDirectives'
<<<<<<< HEAD
import { buildProject as buildAPIProject, uploadDeployment as uploadAPIProject, readSchema as readProjectSchema } from './util/amplifyUtils'
=======
import {
    buildProject as buildAPIProject,
    uploadDeployment as uploadAPIProject,
    readSchema as readProjectSchema,
    migrateAPIProject,
    revertAPIMigration,
    readProjectConfiguration
} from './util/amplifyUtils'
>>>>>>> a259d9f8

export * from './errors'

export default GraphQLTransform

export {
    TransformerContext,
    Transformer,
    collectDirectiveNames,
    stripDirectives,
    buildAPIProject,
<<<<<<< HEAD
    uploadAPIProject,
    readProjectSchema
=======
    migrateAPIProject,
    uploadAPIProject,
    readProjectSchema,
    readProjectConfiguration,
    revertAPIMigration
>>>>>>> a259d9f8
}<|MERGE_RESOLUTION|>--- conflicted
+++ resolved
@@ -4,9 +4,6 @@
 import GraphQLTransform from './GraphQLTransform'
 import { collectDirectiveNames } from './collectDirectives'
 import { stripDirectives } from './stripDirectives'
-<<<<<<< HEAD
-import { buildProject as buildAPIProject, uploadDeployment as uploadAPIProject, readSchema as readProjectSchema } from './util/amplifyUtils'
-=======
 import {
     buildProject as buildAPIProject,
     uploadDeployment as uploadAPIProject,
@@ -15,7 +12,6 @@
     revertAPIMigration,
     readProjectConfiguration
 } from './util/amplifyUtils'
->>>>>>> a259d9f8
 
 export * from './errors'
 
@@ -27,14 +23,9 @@
     collectDirectiveNames,
     stripDirectives,
     buildAPIProject,
-<<<<<<< HEAD
-    uploadAPIProject,
-    readProjectSchema
-=======
     migrateAPIProject,
     uploadAPIProject,
     readProjectSchema,
     readProjectConfiguration,
     revertAPIMigration
->>>>>>> a259d9f8
 }