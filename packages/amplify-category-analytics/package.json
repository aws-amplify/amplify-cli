--- conflicted
+++ resolved
@@ -1,10 +1,6 @@
 {
   "name": "@aws-amplify/amplify-category-analytics",
-<<<<<<< HEAD
-  "version": "5.0.7",
-=======
   "version": "5.0.10",
->>>>>>> 65d11e93
   "description": "amplify-cli analytics plugin",
   "repository": {
     "type": "git",
@@ -29,13 +25,8 @@
     "extract-api": "ts-node ../../scripts/extract-api.ts"
   },
   "dependencies": {
-<<<<<<< HEAD
-    "@aws-amplify/amplify-cli-core": "4.0.5",
-    "@aws-amplify/amplify-environment-parameters": "1.6.0",
-=======
     "@aws-amplify/amplify-cli-core": "4.0.8",
     "@aws-amplify/amplify-environment-parameters": "1.6.3",
->>>>>>> 65d11e93
     "@aws-amplify/amplify-prompts": "2.7.0",
     "fs-extra": "^8.1.0",
     "uuid": "^8.3.2"
