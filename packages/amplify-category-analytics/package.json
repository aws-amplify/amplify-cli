{
  "name": "amplify-category-analytics",
<<<<<<< HEAD
  "version": "4.2.0-cdkv2.5",
=======
  "version": "4.4.1",
>>>>>>> bf023e66
  "description": "amplify-cli analytics plugin",
  "repository": {
    "type": "git",
    "url": "https://github.com/aws-amplify/amplify-cli.git",
    "directory": "packages/amplify-category-analytics"
  },
  "author": "Amazon Web Services",
  "license": "Apache-2.0",
  "main": "lib/index.js",
  "keywords": [
    "amplify",
    "aws"
  ],
  "scripts": {
    "build": "tsc",
    "clean": "rimraf lib tsconfig.tsbuildinfo node_modules",
    "watch": "tsc --watch",
    "test": "jest --logHeapUsage",
    "extract-api": "ts-node ../../scripts/extract-api.ts"
  },
  "dependencies": {
<<<<<<< HEAD
    "@aws-amplify/amplify-environment-parameters": "1.2.0-cdkv2.5",
    "amplify-cli-core": "4.0.0-cdkv2.5",
    "amplify-prompts": "2.6.2-cdkv2.2",
=======
    "@aws-amplify/amplify-environment-parameters": "1.3.3",
    "amplify-cli-core": "4.0.0-beta.4",
    "amplify-prompts": "2.6.3",
>>>>>>> bf023e66
    "fs-extra": "^8.1.0",
    "uuid": "^8.3.2"
  },
  "jest": {
    "collectCoverage": true,
    "transform": {
      "^.+\\.tsx?$": "ts-jest"
    },
    "testURL": "http://localhost",
    "testRegex": "((\\.|/)(test|spec))\\.(jsx?|tsx?)$",
    "moduleFileExtensions": [
      "ts",
      "tsx",
      "js",
      "jsx",
      "json",
      "node"
    ]
  }
}<|MERGE_RESOLUTION|>--- conflicted
+++ resolved
@@ -1,10 +1,6 @@
 {
   "name": "amplify-category-analytics",
-<<<<<<< HEAD
-  "version": "4.2.0-cdkv2.5",
-=======
   "version": "4.4.1",
->>>>>>> bf023e66
   "description": "amplify-cli analytics plugin",
   "repository": {
     "type": "git",
@@ -26,15 +22,9 @@
     "extract-api": "ts-node ../../scripts/extract-api.ts"
   },
   "dependencies": {
-<<<<<<< HEAD
-    "@aws-amplify/amplify-environment-parameters": "1.2.0-cdkv2.5",
+    "@aws-amplify/amplify-environment-parameters": "1.3.3",
     "amplify-cli-core": "4.0.0-cdkv2.5",
-    "amplify-prompts": "2.6.2-cdkv2.2",
-=======
-    "@aws-amplify/amplify-environment-parameters": "1.3.3",
-    "amplify-cli-core": "4.0.0-beta.4",
     "amplify-prompts": "2.6.3",
->>>>>>> bf023e66
     "fs-extra": "^8.1.0",
     "uuid": "^8.3.2"
   },
