{
  "name": "amplify-category-analytics",
  "version": "4.4.0",
  "description": "amplify-cli analytics plugin",
  "repository": {
    "type": "git",
    "url": "https://github.com/aws-amplify/amplify-cli.git",
    "directory": "packages/amplify-category-analytics"
  },
  "author": "Amazon Web Services",
  "license": "Apache-2.0",
  "main": "lib/index.js",
  "keywords": [
    "amplify",
    "aws"
  ],
  "scripts": {
    "build": "tsc",
    "clean": "rimraf lib tsconfig.tsbuildinfo node_modules",
    "watch": "tsc --watch",
    "test": "jest --logHeapUsage",
    "extract-api": "ts-node ../../scripts/extract-api.ts"
  },
  "dependencies": {
<<<<<<< HEAD
    "@aws-amplify/amplify-environment-parameters": "1.3.1",
    "amplify-cli-core": "4.0.0-beta.4",
    "amplify-prompts": "2.6.2-beta.3",
=======
    "@aws-amplify/amplify-environment-parameters": "1.3.2",
    "amplify-cli-core": "3.6.0",
    "amplify-prompts": "2.6.3",
>>>>>>> 396c03fd
    "fs-extra": "^8.1.0",
    "uuid": "^8.3.2"
  },
  "jest": {
    "collectCoverage": true,
    "transform": {
      "^.+\\.tsx?$": "ts-jest"
    },
    "testURL": "http://localhost",
    "testRegex": "((\\.|/)(test|spec))\\.(jsx?|tsx?)$",
    "moduleFileExtensions": [
      "ts",
      "tsx",
      "js",
      "jsx",
      "json",
      "node"
    ]
  }
}<|MERGE_RESOLUTION|>--- conflicted
+++ resolved
@@ -22,15 +22,9 @@
     "extract-api": "ts-node ../../scripts/extract-api.ts"
   },
   "dependencies": {
-<<<<<<< HEAD
-    "@aws-amplify/amplify-environment-parameters": "1.3.1",
+    "@aws-amplify/amplify-environment-parameters": "1.3.2",
     "amplify-cli-core": "4.0.0-beta.4",
-    "amplify-prompts": "2.6.2-beta.3",
-=======
-    "@aws-amplify/amplify-environment-parameters": "1.3.2",
-    "amplify-cli-core": "3.6.0",
     "amplify-prompts": "2.6.3",
->>>>>>> 396c03fd
     "fs-extra": "^8.1.0",
     "uuid": "^8.3.2"
   },
