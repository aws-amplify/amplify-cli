--- conflicted
+++ resolved
@@ -1,10 +1,6 @@
 {
   "name": "@aws-amplify/amplify-category-analytics",
-<<<<<<< HEAD
-  "version": "5.0.40-next-4.0",
-=======
   "version": "5.0.40",
->>>>>>> e936bfd8
   "description": "amplify-cli analytics plugin",
   "repository": {
     "type": "git",
@@ -29,8 +25,8 @@
     "extract-api": "ts-node ../../scripts/extract-api.ts"
   },
   "dependencies": {
-    "@aws-amplify/amplify-cli-core": "4.4.1-next-4.0",
-    "@aws-amplify/amplify-environment-parameters": "1.9.19-next-4.0",
+    "@aws-amplify/amplify-cli-core": "4.4.0",
+    "@aws-amplify/amplify-environment-parameters": "1.9.18",
     "@aws-amplify/amplify-prompts": "2.8.6",
     "fs-extra": "^8.1.0",
     "uuid": "^8.3.2"
