--- conflicted
+++ resolved
@@ -1,10 +1,6 @@
 {
   "name": "@aws-amplify/amplify-category-analytics",
-<<<<<<< HEAD
-  "version": "5.0.37-gen2-migration-test-alpha.0",
-=======
   "version": "5.0.37",
->>>>>>> 9d1bb1a3
   "description": "amplify-cli analytics plugin",
   "repository": {
     "type": "git",
@@ -29,13 +25,8 @@
     "extract-api": "ts-node ../../scripts/extract-api.ts"
   },
   "dependencies": {
-<<<<<<< HEAD
-    "@aws-amplify/amplify-cli-core": "4.4.0-gen2-migration-test-alpha.0",
-    "@aws-amplify/amplify-environment-parameters": "1.9.16-gen2-migration-test-alpha.0",
-=======
     "@aws-amplify/amplify-cli-core": "4.3.11",
     "@aws-amplify/amplify-environment-parameters": "1.9.16",
->>>>>>> 9d1bb1a3
     "@aws-amplify/amplify-prompts": "2.8.6",
     "fs-extra": "^8.1.0",
     "uuid": "^8.3.2"
