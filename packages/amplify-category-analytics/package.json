{
<<<<<<< HEAD
  "name": "amplify-category-analytics",
  "version": "4.4.2-cdkv2.0",
=======
  "name": "@aws-amplify/amplify-category-analytics",
  "version": "4.4.2-beta.0",
>>>>>>> b9b00d04
  "description": "amplify-cli analytics plugin",
  "repository": {
    "type": "git",
    "url": "https://github.com/aws-amplify/amplify-cli.git",
    "directory": "packages/amplify-category-analytics"
  },
  "author": "Amazon Web Services",
  "license": "Apache-2.0",
  "main": "lib/index.js",
  "keywords": [
    "amplify",
    "aws"
  ],
  "publishConfig": {
    "access": "public"
  },
  "scripts": {
    "build": "tsc",
    "clean": "rimraf lib tsconfig.tsbuildinfo node_modules",
    "watch": "tsc --watch",
    "test": "jest --logHeapUsage",
    "extract-api": "ts-node ../../scripts/extract-api.ts"
  },
  "dependencies": {
<<<<<<< HEAD
    "@aws-amplify/amplify-environment-parameters": "1.3.4-cdkv2.0",
    "amplify-cli-core": "4.0.0-cdkv2.6",
    "amplify-prompts": "2.6.4-cdkv2.0",
=======
    "@aws-amplify/amplify-environment-parameters": "1.3.4-beta.0",
    "amplify-cli-core": "4.0.0-beta.5",
    "amplify-prompts": "2.6.4-beta.0",
>>>>>>> b9b00d04
    "fs-extra": "^8.1.0",
    "uuid": "^8.3.2"
  },
  "jest": {
    "collectCoverage": true,
    "transform": {
      "^.+\\.tsx?$": "ts-jest"
    },
    "testURL": "http://localhost",
    "testRegex": "((\\.|/)(test|spec))\\.(jsx?|tsx?)$",
    "moduleFileExtensions": [
      "ts",
      "tsx",
      "js",
      "jsx",
      "json",
      "node"
    ]
  }
}<|MERGE_RESOLUTION|>--- conflicted
+++ resolved
@@ -1,11 +1,6 @@
 {
-<<<<<<< HEAD
-  "name": "amplify-category-analytics",
+  "name": "@aws-amplify/amplify-category-analytics",
   "version": "4.4.2-cdkv2.0",
-=======
-  "name": "@aws-amplify/amplify-category-analytics",
-  "version": "4.4.2-beta.0",
->>>>>>> b9b00d04
   "description": "amplify-cli analytics plugin",
   "repository": {
     "type": "git",
@@ -30,15 +25,9 @@
     "extract-api": "ts-node ../../scripts/extract-api.ts"
   },
   "dependencies": {
-<<<<<<< HEAD
     "@aws-amplify/amplify-environment-parameters": "1.3.4-cdkv2.0",
     "amplify-cli-core": "4.0.0-cdkv2.6",
     "amplify-prompts": "2.6.4-cdkv2.0",
-=======
-    "@aws-amplify/amplify-environment-parameters": "1.3.4-beta.0",
-    "amplify-cli-core": "4.0.0-beta.5",
-    "amplify-prompts": "2.6.4-beta.0",
->>>>>>> b9b00d04
     "fs-extra": "^8.1.0",
     "uuid": "^8.3.2"
   },
