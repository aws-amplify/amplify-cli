--- conflicted
+++ resolved
@@ -1,11 +1,6 @@
 {
-<<<<<<< HEAD
-  "name": "amplify-category-analytics",
+  "name": "@aws-amplify/amplify-category-analytics",
   "version": "4.4.2-beta.0",
-=======
-  "name": "@aws-amplify/amplify-category-analytics",
-  "version": "4.4.1",
->>>>>>> 05f1f94f
   "description": "amplify-cli analytics plugin",
   "repository": {
     "type": "git",
