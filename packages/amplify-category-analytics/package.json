{
  "name": "amplify-category-analytics",
  "version": "1.5.3",
  "description": "amplify-cli analytics plugin",
  "main": "index.js",
  "dependencies": {
<<<<<<< HEAD
    "amplify-category-auth": "1.6.3",
    "eslint": "^4.19.1",
    "fs-extra": "^7.0.0",
    "inquirer": "6.3.1",
=======
    "amplify-category-auth": "1.5.6",
    "aws-sdk": "^2.475.0",
    "eslint": "^4.19.1",
    "fs-extra": "^7.0.0",
    "inquirer": "^6.0.0",
    "mime-types": "^2.1.24",
>>>>>>> c1052b00
    "opn": "^5.3.0",
    "ora": "^3.4.0",
    "uuid": "^3.3.2"
  },
  "scripts": {
    "lint": "eslint .",
    "lint-fix": "eslint . --fix"
  },
  "author": "Amazon Web Services",
  "license": "Apache-2.0",
  "devDependencies": {
    "eslint-config-airbnb-base": "^12.1.0",
    "eslint-plugin-import": "^2.12.0"
  }
}<|MERGE_RESOLUTION|>--- conflicted
+++ resolved
@@ -4,19 +4,10 @@
   "description": "amplify-cli analytics plugin",
   "main": "index.js",
   "dependencies": {
-<<<<<<< HEAD
     "amplify-category-auth": "1.6.3",
     "eslint": "^4.19.1",
     "fs-extra": "^7.0.0",
     "inquirer": "6.3.1",
-=======
-    "amplify-category-auth": "1.5.6",
-    "aws-sdk": "^2.475.0",
-    "eslint": "^4.19.1",
-    "fs-extra": "^7.0.0",
-    "inquirer": "^6.0.0",
-    "mime-types": "^2.1.24",
->>>>>>> c1052b00
     "opn": "^5.3.0",
     "ora": "^3.4.0",
     "uuid": "^3.3.2"
