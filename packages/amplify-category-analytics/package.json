--- conflicted
+++ resolved
@@ -1,10 +1,6 @@
 {
   "name": "amplify-category-analytics",
-<<<<<<< HEAD
   "version": "4.2.0-cdkv2.0",
-=======
-  "version": "4.2.0",
->>>>>>> a8fad872
   "description": "amplify-cli analytics plugin",
   "repository": {
     "type": "git",
@@ -25,13 +21,8 @@
     "test": "jest --logHeapUsage"
   },
   "dependencies": {
-<<<<<<< HEAD
     "@aws-amplify/amplify-environment-parameters": "1.2.0-cdkv2.0",
     "amplify-cli-core": "4.0.0-cdkv2.0",
-=======
-    "@aws-amplify/amplify-environment-parameters": "1.2.0",
-    "amplify-cli-core": "3.3.0",
->>>>>>> a8fad872
     "amplify-prompts": "2.6.0",
     "fs-extra": "^8.1.0",
     "inquirer": "^7.3.3",
