--- conflicted
+++ resolved
@@ -1,11 +1,6 @@
 {
-<<<<<<< HEAD
   "name": "@aws-amplify/amplify-category-analytics",
-  "version": "4.4.1",
-=======
-  "name": "amplify-category-analytics",
   "version": "4.4.2",
->>>>>>> 0340048d
   "description": "amplify-cli analytics plugin",
   "repository": {
     "type": "git",
