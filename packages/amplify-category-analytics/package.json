--- conflicted
+++ resolved
@@ -1,10 +1,6 @@
 {
   "name": "@aws-amplify/amplify-category-analytics",
-<<<<<<< HEAD
-  "version": "5.0.38-beta-latest.0",
-=======
   "version": "5.0.39",
->>>>>>> 9cd70227
   "description": "amplify-cli analytics plugin",
   "repository": {
     "type": "git",
@@ -29,13 +25,8 @@
     "extract-api": "ts-node ../../scripts/extract-api.ts"
   },
   "dependencies": {
-<<<<<<< HEAD
-    "@aws-amplify/amplify-cli-core": "4.4.0-beta-latest.0",
-    "@aws-amplify/amplify-environment-parameters": "1.9.17-beta-latest.0",
-=======
     "@aws-amplify/amplify-cli-core": "4.4.0",
     "@aws-amplify/amplify-environment-parameters": "1.9.18",
->>>>>>> 9cd70227
     "@aws-amplify/amplify-prompts": "2.8.6",
     "fs-extra": "^8.1.0",
     "uuid": "^8.3.2"
