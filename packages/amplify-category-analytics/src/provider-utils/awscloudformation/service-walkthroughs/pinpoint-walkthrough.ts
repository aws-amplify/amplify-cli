/* eslint-disable no-param-reassign */
/* eslint-disable @typescript-eslint/no-var-requires */
/* eslint-disable global-require */
/* eslint-disable import/no-dynamic-require */
import path from 'path';
import fs from 'fs-extra';
import os from 'os';
import {
  $TSContext,
  ResourceAlreadyExistsError,
  exitOnNextTick,
  AmplifyCategories,
  $TSAny,
  JSONUtilities,
<<<<<<< HEAD
  AmplifyError,
} from 'amplify-cli-core';
=======
} from '@aws-amplify/amplify-cli-core';
>>>>>>> 78590b8d
import { alphanumeric, printer, prompter } from '@aws-amplify/amplify-prompts';
import { getNotificationsCategoryHasPinpointIfExists, getPinpointRegionMappings } from '../../../utils/pinpoint-helper';

// FIXME: may be removed from here, since addResource can pass category to addWalkthrough
const category = AmplifyCategories.ANALYTICS;
const parametersFileName = 'parameters.json';
const serviceName = 'Pinpoint';
const templateFileName = 'pinpoint-cloudformation-template.json';

/**
 * Add resource walkthrough for Pinpoint/Kinesis resource.
 * @param context amplify cli context
 * @param defaultValuesFilename default values for given walkthrough
 * @returns resource
 */
export const addWalkthrough = async (context: $TSContext, defaultValuesFilename: string): Promise<$TSAny> => {
  const resourceName = resourceAlreadyExists(context);

  if (resourceName) {
    const errMessage = 'Pinpoint analytics have already been added to your project.';
    printer.warn(errMessage);
    await context.usageData.emitError(new ResourceAlreadyExistsError(errMessage));
    exitOnNextTick(0);
  } else {
    return configure(context, defaultValuesFilename);
  }
  return undefined;
};

const configure = async (context: $TSContext, defaultValuesFilename: string): Promise<$TSAny> => {
  const { amplify } = context;
  const defaultValuesSrc = `${__dirname}/../default-values/${defaultValuesFilename}`;
  const { getAllDefaults } = require(defaultValuesSrc);
  const defaultValues = getAllDefaults(amplify.getProjectDetails());
  const projectBackendDirPath = context.amplify.pathManager.getBackendDirPath();
  const pinpointApp = getNotificationsCategoryHasPinpointIfExists();

  if (pinpointApp) {
    Object.assign(defaultValues, pinpointApp);
  }

  const resource = await prompter.input('Provide your pinpoint resource name:', {
    validate: alphanumeric('Resource name must be alphanumeric'),
    initial: defaultValues.appName,
  });
  defaultValues.appName = resource;
  defaultValues.resourceName = resource;

  const analyticsRequirements = {
    authSelections: 'identityPoolOnly',
    allowUnauthenticatedIdentities: true,
  };

  const checkResult: $TSAny = await context.amplify.invokePluginMethod(context, 'auth', undefined, 'checkRequirements', [
    analyticsRequirements,
    context,
    'analytics',
    resource,
  ]);

  // If auth is imported and configured, we have to throw the error instead of printing since there is no way to adjust the auth
  // configuration.
  if (checkResult.authImported === true && checkResult.errors && checkResult.errors.length > 0) {
    throw new AmplifyError('ConfigurationError', {
      message: 'The imported auth config is not compatible with the specified analytics config',
      details: checkResult.errors.join(os.EOL),
      resolution: 'Manually configure the imported auth resource according to the details above',
    });
  }

  if (checkResult.errors && checkResult.errors.length > 0) {
    printer.warn(checkResult.errors.join(os.EOL));
  }

  // If auth is not imported and there were errors, adjust or enable auth configuration
  if (!checkResult.authEnabled || !checkResult.requirementsMet) {
    printer.warn('Adding analytics would add the Auth category to the project if not already added.');
    if (
      await amplify.confirmPrompt(
        'Apps need authorization to send analytics events. Do you want to allow guests and unauthenticated users to send analytics events? (we recommend you allow this when getting started)',
      )
    ) {
      try {
        await context.amplify.invokePluginMethod(context, 'auth', undefined, 'externalAuthEnable', [
          context,
          'analytics',
          resource,
          analyticsRequirements,
        ]);
      } catch (error) {
        printer.error(error);
        throw error;
      }
    } else {
      try {
        printer.warn('Authorize only authenticated users to send analytics events. Use "amplify update auth" to modify this behavior.');
        analyticsRequirements.allowUnauthenticatedIdentities = false;
        await context.amplify.invokePluginMethod(context, 'auth', undefined, 'externalAuthEnable', [
          context,
          'analytics',
          resource,
          analyticsRequirements,
        ]);
      } catch (error) {
        printer.error(error);
        throw error;
      }
    }
  }

  // At this point we have a valid auth configuration either imported or added/updated.
  const resourceDirPath = path.join(projectBackendDirPath, category, resource);
  delete defaultValues.resourceName;
  writeParams(resourceDirPath, defaultValues);
  await writeCfnFile(context, resourceDirPath);
  return resource;
};

const resourceAlreadyExists = (context: $TSContext): string | undefined => {
  const { amplify } = context;
  const { amplifyMeta } = amplify.getProjectDetails();
  let resourceName;

  if (amplifyMeta[category]) {
    const categoryResources = amplifyMeta[category];
    Object.keys(categoryResources).forEach((resource) => {
      if (categoryResources[resource].service === serviceName) {
        resourceName = resource;
      }
    });
  }

  return resourceName;
};

const writeCfnFile = async (context: $TSContext, resourceDirPath: string, force = false): Promise<void> => {
  fs.ensureDirSync(resourceDirPath);
  const templateFilePath = path.join(resourceDirPath, templateFileName);
  if (!fs.existsSync(templateFilePath) || force) {
    const templateSourceFilePath = path.join(__dirname, '..', 'cloudformation-templates', templateFileName);
    const templateSource = context.amplify.readJsonFile(templateSourceFilePath);
    templateSource.Mappings = await getPinpointRegionMappings(context);
    JSONUtilities.writeJson(templateFilePath, templateSource);
  }
};

/**
 * Save the params.json file for analytics category
 * @param {*} resourceDirPath Path to params.json
 * @param {*} values values to be written to params.json
 */
export const writeParams = (resourceDirPath: string, values: Array<$TSAny>): void => {
  fs.ensureDirSync(resourceDirPath);
  const parametersFilePath = path.join(resourceDirPath, parametersFileName);
  const jsonString = JSON.stringify(values, null, 4);
  fs.writeFileSync(parametersFilePath, jsonString, 'utf8');
};

/**
 * migrate from older version of pinpoint configuration to new version
 * @param {*} context amplify cli context
 */
export const migrate = (context: $TSContext): void => {
  const projectBackendDirPath = context.amplify.pathManager.getBackendDirPath();
  const { amplifyMeta } = context.migrationInfo;
  const { analytics = {} } = amplifyMeta;
  Object.keys(analytics).forEach((resourceName) => {
    const resourcePath = path.join(projectBackendDirPath, category, resourceName);
    const cfn = context.amplify.readJsonFile(path.join(resourcePath, 'pinpoint-cloudformation-template.json'));
    const updatedCfn = migrateCFN(cfn);

    fs.ensureDirSync(resourcePath);
    const templateFilePath = path.join(resourcePath, templateFileName);
    fs.writeFileSync(templateFilePath, JSON.stringify(updatedCfn, null, 4), 'utf8');

    const parameters = context.amplify.readJsonFile(path.join(resourcePath, 'parameters.json'));
    const updatedParams = migrateParams(context, parameters);
    const parametersFilePath = path.join(resourcePath, parametersFileName);
    fs.writeFileSync(parametersFilePath, JSON.stringify(updatedParams, null, 4), 'utf8');
  });
};

const migrateCFN = (cfn: $TSAny): $TSAny => {
  const { Parameters, Conditions, Resources } = cfn;

  // update Parameters
  delete Parameters.IAMPrefix;
  Parameters.authRoleArn = {
    Type: 'String',
  };

  Parameters.env = {
    Type: 'String',
  };

  delete Parameters.IAMPrefix;

  // Update conditions
  Conditions.ShouldNotCreateEnvResources = {
    'Fn::Equals': [
      {
        Ref: 'env',
      },
      'NONE',
    ],
  };

  const oldRoleName = Resources.LambdaExecutionRole.Properties.RoleName;
  const newRoleName = {
    'Fn::If': [
      'ShouldNotCreateEnvResources',
      oldRoleName,
      {
        'Fn::Join': [
          '',
          [
            oldRoleName,
            '-',
            {
              Ref: 'env',
            },
          ],
        ],
      },
    ],
  };
  Resources.LambdaExecutionRole.Properties.RoleName = newRoleName;

  const oldAppName = Resources.PinpointFunctionOutputs.Properties.appName;
  const newAppName = {
    'Fn::If': [
      'ShouldNotCreateEnvResources',
      oldAppName,
      {
        'Fn::Join': [
          '',
          [
            oldAppName,
            '-',
            {
              Ref: 'env',
            },
          ],
        ],
      },
    ],
  };
  Resources.PinpointFunctionOutputs.Properties.appName = newAppName;

  // replace all IAMPrefix refs
  replaceRef(Resources, 'IAMPrefix', {
    'Fn::Select': ['4', { 'Fn::Split': [':', { Ref: 'authRoleArn' }] }],
  });

  return cfn;
};

const migrateParams = (context: $TSContext, params: Record<string, $TSAny>): Record<string, $TSAny> => {
  const { defaultValuesFilename } = require(`${__dirname}/../../supported-services.json`)[serviceName];
  const defaultValuesSrc = `${__dirname}/../default-values/${defaultValuesFilename}`;
  const { getAllDefaults } = require(defaultValuesSrc);

  // no longer used
  delete params.IAMPrefix;

  // uses default value, which are refs to parent stack
  delete params.authRoleName;
  delete params.unauthRoleName;
  delete params.authRoleArn;

  const defaultValues = getAllDefaults(context.migrationInfo);
  delete defaultValues.resourceName;
  return { ...defaultValues, ...params };
};

const replaceRef = (node: $TSAny, refName: string, refReplacement: $TSAny): $TSAny => {
  if (Array.isArray(node)) {
    return node.forEach((item) => replaceRef(item, refName, refReplacement));
  }
  if (typeof node === 'object') {
    if (isRefNode(node, refName)) {
      delete node.Ref;
      Object.assign(node, refReplacement);
      return undefined;
    }
    Object.values(node).forEach((n) => {
      replaceRef(n, refName, refReplacement);
    });
  }
  return undefined;
};

const isRefNode = (node: $TSAny, refName: string): boolean => {
  if (typeof node === 'object' && 'Ref' in node && node.Ref === refName) {
    return true;
  }
  return false;
};

/**
 * Given access pattern for Pinpoint resource, return the mobiletargeting IAM policies.
 * e.g 'create' access requires ['mobiletargeting:Put*', 'mobiletargeting:Create*', 'mobiletargeting:Send*']
 * @param resourceName Name of the Pinpoint resource
 * @param crudOptions create, read, update, delete access pattern for Auth/UnAuth roles
 * @returns IAM {policy, attributes}
 */
export const getIAMPolicies = (resourceName: string, crudOptions: $TSAny): $TSAny => {
  let policy = {};
  const actions: Array<string> = [];

  crudOptions.forEach((crudOption: string) => {
    switch (crudOption) {
      case 'create':
        actions.push('mobiletargeting:Put*', 'mobiletargeting:Create*', 'mobiletargeting:Send*');
        break;
      case 'update':
        actions.push('mobiletargeting:Update*');
        break;
      case 'read':
        actions.push('mobiletargeting:Get*', 'mobiletargeting:List*');
        break;
      case 'delete':
        actions.push('mobiletargeting:Delete*');
        break;
      default:
        console.log(`${crudOption} not supported`);
    }
  });

  policy = {
    Effect: 'Allow',
    Action: actions,
    Resource: [
      {
        'Fn::Join': [
          '',
          [
            'arn:aws:mobiletargeting:',
            {
              Ref: `${category}${resourceName}Region`,
            },
            ':',
            { Ref: 'AWS::AccountId' },
            ':apps/',
            {
              Ref: `${category}${resourceName}Id`,
            },
          ],
        ],
      },
      {
        'Fn::Join': [
          '',
          [
            'arn:aws:mobiletargeting:',
            {
              Ref: `${category}${resourceName}Region`,
            },
            ':',
            { Ref: 'AWS::AccountId' },
            ':apps/',
            {
              Ref: `${category}${resourceName}Id`,
            },
            '/*',
          ],
        ],
      },
    ],
  };

  const attributes = ['Id', 'Region'];

  return { policy, attributes };
};<|MERGE_RESOLUTION|>--- conflicted
+++ resolved
@@ -12,12 +12,8 @@
   AmplifyCategories,
   $TSAny,
   JSONUtilities,
-<<<<<<< HEAD
   AmplifyError,
-} from 'amplify-cli-core';
-=======
 } from '@aws-amplify/amplify-cli-core';
->>>>>>> 78590b8d
 import { alphanumeric, printer, prompter } from '@aws-amplify/amplify-prompts';
 import { getNotificationsCategoryHasPinpointIfExists, getPinpointRegionMappings } from '../../../utils/pinpoint-helper';
 
