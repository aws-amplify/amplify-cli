import { $TSContext, $TSAny, AmplifyFault } from 'amplify-cli-core';
import * as path from 'path';
import { printer, prompter } from 'amplify-prompts';
import * as pinpointHelper from './utils/pinpoint-helper';
import * as kinesisHelper from './utils/kinesis-helper';
import { migrationCheck } from './migrations';

export { migrate } from './provider-utils/awscloudformation/service-walkthroughs/pinpoint-walkthrough';

export {
  analyticsPluginAPIGetResources,
  analyticsPluginAPICreateResource,
  analyticsPluginAPIToggleNotificationChannel,
  analyticsPluginAPIPinpointHasInAppMessagingPolicy,
  analyticsPluginAPIMigrations,
  analyticsPluginAPIPostPush,
  analyticsPluginAPIPush,
} from './analytics-resource-api';

const category = 'analytics';

/**
 * Command to open AWS console for kinesis/pinpoint
 * @param context amplify cli context
 */
export const console = async (context: $TSContext): Promise<void> => {
  const hasKinesisResource = kinesisHelper.hasResource(context);
  const hasPinpointResource = pinpointHelper.hasResource(context);

  let selectedResource;
  if (hasKinesisResource && hasPinpointResource) {
<<<<<<< HEAD
    selectedResource = await prompter.pick('Select resource', ['kinesis', 'pinpoint']);
=======
    const question = {
      name: 'resource',
      message: 'Select resource',
      type: 'list',
      choices: ['kinesis', 'pinpoint'],
      required: true,
    };

    const result = await inquirer.prompt(question as QuestionCollection<{ [x: string]: unknown }>);
    selectedResource = result.resource;
>>>>>>> 5d760c98
  } else if (hasKinesisResource) {
    selectedResource = 'kinesis';
  } else if (hasPinpointResource) {
    selectedResource = 'pinpoint';
  } else {
    printer.error('Neither analytics nor notifications is enabled in the cloud.');
  }

  switch (selectedResource) {
    case 'kinesis':
      await kinesisHelper.console(context);
      break;
    case 'pinpoint':
      await pinpointHelper.console(context);
      break;
    default:
      break;
  }
};

/**
 * Get Permission policies for CloudFormation
 * @param context cli context
 * @param resourceOpsMapping - get permission policies for each analytics resource
 */
export const getPermissionPolicies = async (context: $TSContext, resourceOpsMapping: { [x: string]: $TSAny }): Promise<$TSAny> => {
  const amplifyMetaFilePath = context.amplify.pathManager.getAmplifyMetaFilePath();
  const amplifyMeta = context.amplify.readJsonFile(amplifyMetaFilePath);
  const permissionPolicies: $TSAny[] = [];
  const resourceAttributes: $TSAny[] = [];

  for (const resourceName of Object.keys(resourceOpsMapping)) {
    try {
      const providerName = amplifyMeta[category][resourceName].providerPlugin;
      if (providerName) {
        const providerController = await import(`./provider-utils/${providerName}/index`);
        const { policy, attributes } = providerController.getPermissionPolicies(
          context,
          amplifyMeta[category][resourceName].service,
          resourceName,
          resourceOpsMapping[resourceName],
        );
        permissionPolicies.push(policy);
        resourceAttributes.push({ resourceName, attributes, category });
      } else {
        printer.error(`Provider not configured for ${category}: ${resourceName}`);
      }
    } catch (e) {
      throw new AmplifyFault(
        'AnalyticsCategoryFault',
        {
          message: `Could not get policies for ${category}: ${resourceName}`,
        },
        e,
      );
    }
  }
  return { permissionPolicies, resourceAttributes };
};

/**
 * Execute the Amplify CLI command
 * @param context - Amplify CLI context
 */
export const executeAmplifyCommand = async (context: $TSContext): Promise<$TSAny> => {
  context.exeInfo = context.amplify.getProjectDetails();
  await migrationCheck(context);

  let commandPath = path.normalize(path.join(__dirname, 'commands'));
  commandPath =
    context.input.command === 'help' ? path.join(commandPath, category) : path.join(commandPath, category, context.input.command);

  const commandModule = await import(commandPath);
  await commandModule.run(context);
};

/**
 *  Placeholder for Amplify events
 *  @param __context amplify cli context
 *  @param args event handler arguments
 */
export const handleAmplifyEvent = async (__context: $TSContext, args: $TSAny): Promise<void> => {
  printer.info(`${category} handleAmplifyEvent to be implemented`);
  printer.info(`Received event args ${args}`);
};<|MERGE_RESOLUTION|>--- conflicted
+++ resolved
@@ -29,20 +29,7 @@
 
   let selectedResource;
   if (hasKinesisResource && hasPinpointResource) {
-<<<<<<< HEAD
     selectedResource = await prompter.pick('Select resource', ['kinesis', 'pinpoint']);
-=======
-    const question = {
-      name: 'resource',
-      message: 'Select resource',
-      type: 'list',
-      choices: ['kinesis', 'pinpoint'],
-      required: true,
-    };
-
-    const result = await inquirer.prompt(question as QuestionCollection<{ [x: string]: unknown }>);
-    selectedResource = result.resource;
->>>>>>> 5d760c98
   } else if (hasKinesisResource) {
     selectedResource = 'kinesis';
   } else if (hasPinpointResource) {
