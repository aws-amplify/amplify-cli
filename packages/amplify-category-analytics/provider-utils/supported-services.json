--- conflicted
+++ resolved
@@ -16,13 +16,8 @@
         "question": "Provide your pinpoint resource name:",
         "validation": {
           "operator": "regex",
-<<<<<<< HEAD
-          "value": "^[a-zA-Z0-9-]+$",
-          "onErrorMsg": "Resource name should be alphanumeric or can contain '-'"
-=======
           "value": "^[a-zA-Z0-9]+$",
           "onErrorMsg": "Resource name should be alphanumeric"
->>>>>>> c9a6ada6
         },
         "required": true
       }
@@ -30,7 +25,6 @@
     "defaultValuesFilename": "pinpoint-defaults.js",
     "serviceWalkthroughFilename": "pinpoint-walkthrough.js",
     "cfnFilename": "pinpoint-cloudformation-template.yml.ejs",
-<<<<<<< HEAD
     "provider": "awscloudformation",
     "alias": "Amazon Pinpoint"
   },
@@ -57,8 +51,5 @@
     "cfnFilename": "kinesis-cloudformation-template.json",
     "provider": "awscloudformation",
     "alias": "Amazon Kinesis Streams"
-=======
-    "provider": "awscloudformation"
->>>>>>> c9a6ada6
   }
 }