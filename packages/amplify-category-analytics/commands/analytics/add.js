const subcommand = 'add';
const category = 'analytics';

let options;

module.exports = {
  name: subcommand,
  run: async context => {
    const { amplify } = context;
<<<<<<< HEAD

    return amplify.serviceSelectionPrompt(
      context,
      category,
      servicesMetadata,
      'Select an Analytics provider',
    )
      .then((result) => {
=======
    const servicesMetadata = amplify.readJsonFile(`${__dirname}/../../provider-utils/supported-services.json`);
    return amplify
      .serviceSelectionPrompt(context, category, servicesMetadata)
      .then(result => {
>>>>>>> 54b49582
        options = {
          service: result.service,
          providerPlugin: result.providerName,
        };
        const providerController = require(`../../provider-utils/${result.providerName}/index`);
        if (!providerController) {
          context.print.error('Provider not configured for this category');
          return;
        }
        return providerController.addResource(context, category, result.service);
      })
      .then(resourceName => {
        amplify.updateamplifyMetaAfterResourceAdd(category, resourceName, options);
        const { print } = context;
        print.success(`Successfully added resource ${resourceName} locally`);
        print.info('');
        print.success('Some next steps:');
        print.info('"amplify push" builds all of your local backend resources and provisions them in the cloud');
        print.info(
          '"amplify publish" builds all your local backend and front-end resources (if you have hosting category added) and provisions them in the cloud'
        );
        print.info('');
      })
      .catch(err => {
        context.print.info(err.stack);
        context.print.error('There was an error adding the analytics resource');
      });
  },
};<|MERGE_RESOLUTION|>--- conflicted
+++ resolved
@@ -7,8 +7,7 @@
   name: subcommand,
   run: async context => {
     const { amplify } = context;
-<<<<<<< HEAD
-
+    const servicesMetadata = amplify.readJsonFile(`${__dirname}/../../provider-utils/supported-services.json`);
     return amplify.serviceSelectionPrompt(
       context,
       category,
@@ -16,12 +15,6 @@
       'Select an Analytics provider',
     )
       .then((result) => {
-=======
-    const servicesMetadata = amplify.readJsonFile(`${__dirname}/../../provider-utils/supported-services.json`);
-    return amplify
-      .serviceSelectionPrompt(context, category, servicesMetadata)
-      .then(result => {
->>>>>>> 54b49582
         options = {
           service: result.service,
           providerPlugin: result.providerName,
