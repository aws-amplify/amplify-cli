import { Transformer, TransformerContext } from "graphql-transformer-core";
import {
    DirectiveNode,
    ObjectTypeDefinitionNode
} from "graphql";
import { ResourceFactory } from "./resources";
import {
    makeSearchableScalarInputObject, makeSearchableXFilterInputObject,
    makeSearchableSortDirectionEnumObject, makeSearchableXSortableFieldsEnumObject,
    makeSearchableXSortInputObject
} from "./definitions";
import {
    makeNamedType,
    blankObjectExtension,
    makeField,
    extensionWithFields,
    blankObject,
    makeListType,
    makeInputValueDefinition,
    makeNonNullType
} from "graphql-transformer-common";
import { ResolverResourceIDs, SearchableResourceIDs } from 'graphql-transformer-common'
import path = require('path');

const STACK_NAME = 'SearchableStack';

interface QueryNameMap {
    search?: string;
}

interface ModelDirectiveArgs {
    queries?: QueryNameMap
}

/**
 * Handles the @searchable directive on OBJECT types.
 */
export class SearchableModelTransformer extends Transformer {
    resources: ResourceFactory;

    constructor() {
        super(
            `SearchableModelTransformer`,
            `
            directive @searchable(queries: SearchableQueryMap) on OBJECT
            input SearchableQueryMap { search: String }
            `
        );
        this.resources = new ResourceFactory();
    }

    public before = (ctx: TransformerContext): void => {
        const template = this.resources.initTemplate();
        ctx.mergeResources(template.Resources);
        ctx.mergeParameters(template.Parameters);
        ctx.metadata.set('ElasticsearchPathToStreamingLambda', path.resolve(`${__dirname}/../lib/streaming-lambda.zip`))
        ctx.putStackMapping(STACK_NAME, [
<<<<<<< HEAD
            new RegExp('^Elasticsearch.*'),
            new RegExp('^Searchable.*LambdaMapping$')
=======
            'ElasticsearchDomain',
            '^ElasticsearchAccess.*',
            '^ElasticsearchStreaming.*',
            '^ElasticsearchDataSource$',
            '^Searchable.*LambdaMapping$'
>>>>>>> a259d9f8
        ])
    };

    /**
     * Given the initial input and context manipulate the context to handle this object directive.
     * @param initial The input passed to the transform.
     * @param ctx The accumulated context for the transform.
     */
    public object = (
        def: ObjectTypeDefinitionNode,
        directive: DirectiveNode,
        ctx: TransformerContext
    ): void => {
        ctx.addToStackMapping(
            STACK_NAME,
<<<<<<< HEAD
            new RegExp("^Search" + def.name.value + "Resolver$", 'i')
=======
            "^Search" + def.name.value + "Resolver$"
>>>>>>> a259d9f8
        )
        const directiveArguments: ModelDirectiveArgs = super.getDirectiveArgumentMap(directive)
        let shouldMakeSearch = true;
        let searchFieldNameOverride = undefined;

        // Figure out which queries to make and if they have name overrides.
        if (directiveArguments.queries) {
            if (!directiveArguments.queries.search) {
                shouldMakeSearch = false;
            } else {
                searchFieldNameOverride = directiveArguments.queries.search
            }
        }

        const typeName = def.name.value
        ctx.setResource(
            SearchableResourceIDs.SearchableEventSourceMappingID(typeName),
            this.resources.makeDynamoDBStreamEventSourceMapping(typeName)
        )

        //SearchablePostSortableFields
        const queryFields = [];

        // Create listX
        if (shouldMakeSearch) {
            this.generateSearchableInputs(ctx, def)
            this.generateSearchableXConnectionType(ctx, def)

            const searchResolver = this.resources.makeSearchResolver(def.name.value, searchFieldNameOverride)
            ctx.setResource(ResolverResourceIDs.ElasticsearchSearchResolverResourceID(def.name.value), searchResolver)
            queryFields.push(makeField(
                searchResolver.Properties.FieldName,
                [
                    makeInputValueDefinition('filter', makeNamedType(`Searchable${def.name.value}FilterInput`)),
                    makeInputValueDefinition('sort', makeNamedType(`Searchable${def.name.value}SortInput`)),
                    makeInputValueDefinition('limit', makeNamedType('Int')),
                    makeInputValueDefinition('nextToken', makeNamedType('Int'))
                ],
                makeNamedType(`Searchable${def.name.value}Connection`)
            ))
        }

        ctx.addQueryFields(queryFields)
    };

    private generateSearchableXConnectionType(ctx: TransformerContext, def: ObjectTypeDefinitionNode): void {
        const searchableXConnectionName = `Searchable${def.name.value}Connection`
        if (this.typeExist(searchableXConnectionName, ctx)) {
            return
        }

        // Create the TableXConnection
        const connectionType = blankObject(searchableXConnectionName)
        ctx.addObject(connectionType)

        // Create TableXConnection type with items and nextToken
        let connectionTypeExtension = blankObjectExtension(searchableXConnectionName)
        connectionTypeExtension = extensionWithFields(
            connectionTypeExtension,
            [makeField(
                'items',
                [],
                makeListType(makeNamedType(def.name.value))
            )]
        )
        connectionTypeExtension = extensionWithFields(
            connectionTypeExtension,
            [makeField(
                'nextToken',
                [],
                makeNamedType('String')
            )]
        )
        ctx.addObjectExtension(connectionTypeExtension)
    }

    private typeExist(type: string, ctx: TransformerContext): boolean {
        return Boolean(type in ctx.nodeMap);
    }

    private generateSearchableInputs(ctx: TransformerContext, def: ObjectTypeDefinitionNode): void {

        // Create the Scalar filter inputs
        if (!this.typeExist('SearchableStringFilterInput', ctx)) {
            const searchableStringFilterInput = makeSearchableScalarInputObject('String')
            ctx.addInput(searchableStringFilterInput)
        }

        if (!this.typeExist('SearchableIDFilterInput', ctx)) {
            const searchableIDFilterInput = makeSearchableScalarInputObject('ID')
            ctx.addInput(searchableIDFilterInput)
        }

        if (!this.typeExist('SearchableIntFilterInput', ctx)) {
            const searchableIntFilterInput = makeSearchableScalarInputObject('Int')
            ctx.addInput(searchableIntFilterInput)
        }

        if (!this.typeExist('SearchableFloatFilterInput', ctx)) {
            const searchableFloatFilterInput = makeSearchableScalarInputObject('Float')
            ctx.addInput(searchableFloatFilterInput)
        }

        if (!this.typeExist('SearchableBooleanFilterInput', ctx)) {
            const searchableBooleanFilterInput = makeSearchableScalarInputObject('Boolean')
            ctx.addInput(searchableBooleanFilterInput)
        }

        const searchableXQueryFilterInput = makeSearchableXFilterInputObject(def)
        if (!this.typeExist(searchableXQueryFilterInput.name.value, ctx)) {
            ctx.addInput(searchableXQueryFilterInput)
        }

        if (!this.typeExist('SearchableSortDirection', ctx)) {
            const searchableSortDirection = makeSearchableSortDirectionEnumObject()
            ctx.addEnum(searchableSortDirection)
        }

        if (!this.typeExist(`Searchable${def.name.value}SortableFields`, ctx)) {
            const searchableXSortableFieldsDirection = makeSearchableXSortableFieldsEnumObject(def)
            ctx.addEnum(searchableXSortableFieldsDirection)
        }

        if (!this.typeExist(`Searchable${def.name.value}SortInput`, ctx)) {
            const searchableXSortableInputDirection = makeSearchableXSortInputObject(def)
            ctx.addInput(searchableXSortableInputDirection)
        }
    }
}<|MERGE_RESOLUTION|>--- conflicted
+++ resolved
@@ -55,16 +55,11 @@
         ctx.mergeParameters(template.Parameters);
         ctx.metadata.set('ElasticsearchPathToStreamingLambda', path.resolve(`${__dirname}/../lib/streaming-lambda.zip`))
         ctx.putStackMapping(STACK_NAME, [
-<<<<<<< HEAD
-            new RegExp('^Elasticsearch.*'),
-            new RegExp('^Searchable.*LambdaMapping$')
-=======
             'ElasticsearchDomain',
             '^ElasticsearchAccess.*',
             '^ElasticsearchStreaming.*',
             '^ElasticsearchDataSource$',
             '^Searchable.*LambdaMapping$'
->>>>>>> a259d9f8
         ])
     };
 
@@ -80,11 +75,7 @@
     ): void => {
         ctx.addToStackMapping(
             STACK_NAME,
-<<<<<<< HEAD
-            new RegExp("^Search" + def.name.value + "Resolver$", 'i')
-=======
             "^Search" + def.name.value + "Resolver$"
->>>>>>> a259d9f8
         )
         const directiveArguments: ModelDirectiveArgs = super.getDirectiveArgumentMap(directive)
         let shouldMakeSearch = true;
