--- conflicted
+++ resolved
@@ -17,15 +17,9 @@
     "aws"
   ],
   "scripts": {
-<<<<<<< HEAD
     "build": "tsc && cd streaming-lambda && bestzip --force node ../lib/streaming-lambda.zip python_streaming_function.py",
-    "watch": "tsc -w && cd streaming-lambda && bestzip --force node ../lib/streaming-lambda.zip python_streaming_function.py",
-    "clean": "rm -rf ./lib"
-=======
-    "build": "tsc && cd streaming-lambda && bestzip ../lib/streaming-lambda.zip python_streaming_function.py",
-    "watch": "tsc -w && cd streaming-lambda && bestzip ../lib/streaming-lambda.zip python_streaming_function.py",
+    "watch": "tsc -w",
     "clean": "rimraf ./lib"
->>>>>>> e9d0e956
   },
   "dependencies": {
     "cloudform-types": "^4.1.0",
