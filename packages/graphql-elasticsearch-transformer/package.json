--- conflicted
+++ resolved
@@ -15,11 +15,8 @@
   "author": "Amazon Web Services",
   "license": "Apache-2.0",
   "dependencies": {
-<<<<<<< HEAD
-=======
     "cloudform": "^3.5.0",
     "cloudform-types": "^3.7.0",
->>>>>>> a259d9f8
     "graphql": "^0.13.2",
     "graphql-mapping-template": "^3.0.5",
     "graphql-transformer-common": "^3.0.5",
