--- conflicted
+++ resolved
@@ -25,13 +25,8 @@
   "devDependencies": {
     "@types/jest": "23.1.1",
     "@types/node": "^10.17.13",
-<<<<<<< HEAD
     "bestzip": "^2.1.5",
-    "graphql-dynamodb-transformer": "6.12.0",
-=======
-    "bestzip": "^2.0.0",
     "graphql-dynamodb-transformer": "6.13.0",
->>>>>>> fabbe61d
     "jest": "^23.1.0",
     "ts-jest": "^22.4.6",
     "typescript": "~3.6.4"
