{
  "name": "amplify-storage-simulator",
<<<<<<< HEAD
  "version": "1.7.4",
=======
  "version": "1.7.6",
>>>>>>> b289cbc0
  "description": "An S3 simulator to test S3 APIs",
  "repository": {
    "type": "git",
    "url": "https://github.com/aws-amplify/amplify-cli.git",
    "directory": "packages/amplify-storage-simulator"
  },
  "author": "Amazon Web Services",
  "license": "Apache-2.0",
  "main": "lib/index.js",
  "types": "lib/index.d.ts",
  "keywords": [
    "graphql",
    "appsync",
    "aws"
  ],
  "scripts": {
    "test": "jest --logHeapUsage --passWithNoTests",
    "build": "tsc",
    "watch": "tsc -w",
    "extract-api": "ts-node ../../scripts/extract-api.ts"
  },
  "dependencies": {
    "body-parser": "^1.19.2",
    "cors": "^2.8.5",
    "etag": "^1.8.1",
    "express": "^4.17.3",
    "fs-extra": "^8.1.0",
    "glob": "^7.2.0",
    "object-to-xml": "^2.0.0",
    "promise-toolbox": "^0.20.0",
    "serve-static": "^1.14.2",
    "uuid": "^8.3.2",
    "xml": "^1.0.1",
    "xml-js": "^1.6.11"
  },
  "devDependencies": {
    "@types/body-parser": "^1.19.2",
    "@types/cors": "^2.8.6",
    "@types/etag": "^1.8.0",
    "@types/glob": "^7.1.1",
    "@types/serve-static": "^1.13.3",
    "@types/uuid": "^8.3.1",
    "@types/xml": "^1.0.4",
    "aws-sdk": "^2.1354.0"
  }
}<|MERGE_RESOLUTION|>--- conflicted
+++ resolved
@@ -1,10 +1,6 @@
 {
   "name": "amplify-storage-simulator",
-<<<<<<< HEAD
-  "version": "1.7.4",
-=======
   "version": "1.7.6",
->>>>>>> b289cbc0
   "description": "An S3 simulator to test S3 APIs",
   "repository": {
     "type": "git",
