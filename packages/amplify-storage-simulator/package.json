{
  "name": "amplify-storage-simulator",
  "version": "1.6.8",
  "description": "An S3 simulator to test S3 APIs",
  "repository": {
    "type": "git",
    "url": "https://github.com/aws-amplify/amplify-cli.git",
    "directory": "packages/amplify-storage-simulator"
  },
  "author": "Amazon Web Services",
  "license": "Apache-2.0",
  "main": "lib/index.js",
  "types": "lib/index.d.ts",
  "keywords": [
    "graphql",
    "appsync",
    "aws"
  ],
  "scripts": {
    "test": "jest --logHeapUsage",
    "build": "tsc",
    "watch": "tsc -w"
  },
  "dependencies": {
    "body-parser": "^1.19.2",
    "cors": "^2.8.5",
    "etag": "^1.8.1",
    "express": "^4.17.3",
    "fs-extra": "^8.1.0",
    "glob": "^7.2.0",
    "object-to-xml": "^2.0.0",
    "promise-toolbox": "^0.20.0",
    "serve-static": "^1.14.2",
    "uuid": "^8.3.2",
    "xml": "^1.0.1",
    "xml-js": "^1.6.11"
  },
  "devDependencies": {
    "@types/body-parser": "^1.19.2",
    "@types/cors": "^2.8.6",
    "@types/etag": "^1.8.0",
    "@types/glob": "^7.1.1",
    "@types/serve-static": "^1.13.3",
    "@types/uuid": "^8.3.1",
    "@types/xml": "^1.0.4",
<<<<<<< HEAD
    "aws-sdk": "^2.1169.0"
=======
    "aws-sdk": "^2.1233.0"
>>>>>>> 0e69509b
  },
  "jest": {
    "transform": {
      "^.+\\.tsx?$": "ts-jest"
    },
    "collectCoverage": true,
    "collectCoverageFrom": [
      "**/*.ts",
      "!**/node_modules/**",
      "!**/lib/**",
      "!__tests__/**"
    ],
    "testURL": "http://localhost/",
    "testRegex": "(src/__tests__/.*.test.*)$",
    "moduleFileExtensions": [
      "ts",
      "tsx",
      "js",
      "jsx",
      "json",
      "node"
    ],
    "testPathIgnorePatterns": [
      "/node_modules/",
      "/lib/"
    ]
  }
}<|MERGE_RESOLUTION|>--- conflicted
+++ resolved
@@ -43,11 +43,7 @@
     "@types/serve-static": "^1.13.3",
     "@types/uuid": "^8.3.1",
     "@types/xml": "^1.0.4",
-<<<<<<< HEAD
-    "aws-sdk": "^2.1169.0"
-=======
     "aws-sdk": "^2.1233.0"
->>>>>>> 0e69509b
   },
   "jest": {
     "transform": {
