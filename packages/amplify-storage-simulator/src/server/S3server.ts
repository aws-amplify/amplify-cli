--- conflicted
+++ resolved
@@ -17,14 +17,9 @@
 
 import * as util from './utils';
 
-<<<<<<< HEAD
 const LIST_CONTENT = 'Contents';
 const LIST_COMMOM_PREFIXES = 'CommonPrefixes';
 const EVENT_RECORDS = 'Records';
-=======
-const LIST_CONTENT = "Contents";
-const LIST_COMMOM_PREFIXES = "CommonPrefixes";
->>>>>>> b3a21d79
 
 var corsOptions = {
   maxAge: 20000,
@@ -39,13 +34,8 @@
   private uploadIds = [];
   private upload_bufferMap: {
     [key: string]: {
-<<<<<<< HEAD
       [key: string]: Buffer;
     };
-=======
-      [key: string]: Buffer
-    }
->>>>>>> b3a21d79
   }; // object to store parts of a big file
 
   private localDirectoryPath: string;
@@ -93,11 +83,8 @@
   private async handleRequestAll(request, response) {
     // parsing the path and the request parameters
     util.parseUrl(request, this.route);
-<<<<<<< HEAD
 
     // create eventObj for thr trigger
-=======
->>>>>>> b3a21d79
 
     if (request.method === 'PUT') {
       this.handleRequestPut(request, response);
@@ -115,14 +102,10 @@
       this.handleRequestList(request, response);
     }
 
-<<<<<<< HEAD
     if (request.method === 'DELETE') {
       // emit event for delete
       let eventObj = this.createEvent(request);
       this.emit('event', eventObj);
-=======
-    if (request.method === "DELETE") {
->>>>>>> b3a21d79
       this.handleRequestDelete(request, response);
     }
   }
@@ -132,11 +115,7 @@
     if (existsSync(filePath)) {
       readFile(filePath, (err, data) => {
         if (err) {
-<<<<<<< HEAD
           console.log('error');
-=======
-          console.log("error");
->>>>>>> b3a21d79
         }
         response.send(data);
       });
@@ -173,21 +152,11 @@
     let startAfter = request.query.startAfter || '';
     let keyCount = 0;
     // getting folders recursively
-<<<<<<< HEAD
     const dirPath = normalize(join(this.localDirectoryPath, request.params.path) + '/');
 
     let files = glob.sync(dirPath + '/**/*');
     for (let file in files) {
       if (delimiter !== '' && util.checkfile(file, prefix, delimiter)) {
-=======
-    const dirPath = normalize(
-      join(this.localDirectoryPath, request.params.path) + "/"
-    );
-
-    let files = glob.sync(dirPath + "/**/*");
-    for (let file in files) {
-      if (delimiter !== "" && util.checkfile(file, prefix, delimiter)) {
->>>>>>> b3a21d79
         ListBucketResult[LIST_COMMOM_PREFIXES].push({
           prefix: request.params.path + files[file].split(dirPath)[1],
         });
@@ -248,21 +217,14 @@
     // loading data in map for each part
     if (request.query.partNumber !== undefined) {
       this.upload_bufferMap[request.query.uploadId][request.query.partNumber] = request.body;
-<<<<<<< HEAD
-    } else {
+    }
+    else {
       writeFileSync(directoryPath, new_data);
       // event trigger  to differentitiate between multipart and normal put
       let eventObj = this.createEvent(request);
       this.emit('event', eventObj);
     }
     response.send(xml(convert.json2xml(JSON.stringify('upload success'))));
-=======
-    }
-    else {
-      writeFileSync(directoryPath, new_data);
-    }
-    response.send(xml(convert.json2xml(JSON.stringify("upload success"))));
->>>>>>> b3a21d79
   }
 
   private async handleRequestPost(request, response) {
@@ -279,31 +241,18 @@
           InitiateMultipartUploadResult: {
             Bucket: this.route,
             Key: request.params.path,
-<<<<<<< HEAD
-            UploadId: id,
+            UploadId: id
           },
-=======
-            UploadId: id
-          }
->>>>>>> b3a21d79
         })
       );
     } else if (this.uploadIds.includes(request.query.uploadId)) {
       let arr: Buffer[] = Object.values(this.upload_bufferMap[request.query.uploadId]); // store all the buffers  in an array
-<<<<<<< HEAD
       delete this.upload_bufferMap[request.query.uploadId]; // clear the map with current requestID
-=======
-      delete (this.upload_bufferMap[request.query.uploadId]); // clear the map with current requestID
->>>>>>> b3a21d79
+
       // remove the current upload ID
-
       this.uploadIds.splice(this.uploadIds.indexOf(request.query.uploadId), 1);
 
-<<<<<<< HEAD
       response.set('Content-Type', 'text/xml');
-=======
-      response.set("Content-Type", "text/xml");
->>>>>>> b3a21d79
       response.send(
         o2x({
           '?xml version="1.0" encoding="utf-8"?': null,
@@ -317,12 +266,10 @@
       );
       let buf = Buffer.concat(arr);
       writeFileSync(directoryPath, buf);
-<<<<<<< HEAD
+      
       // event trigger for multipart post
       let eventObj = this.createEvent(request);
       this.emit('event', eventObj);
-=======
->>>>>>> b3a21d79
     } else {
       const directoryPath = normalize(
         join(String(this.localDirectoryPath), String(request.params.path))
@@ -346,8 +293,6 @@
       );
     }
   }
-<<<<<<< HEAD
-
   // build eevent obj for s3 trigger
   private createEvent(request) {
     const filePath = normalize(join(this.localDirectoryPath, request.params.path));
@@ -385,6 +330,4 @@
     });
     return eventObj;
   }
-=======
->>>>>>> b3a21d79
 }