{
  "name": "amplify-dynamodb-simulator",
<<<<<<< HEAD
  "version": "2.9.23-next-7.0",
=======
  "version": "2.9.23",
>>>>>>> ef7f5ebe
  "description": "DynamoDB emulator nodejs wrapper",
  "repository": {
    "type": "git",
    "url": "https://github.com/aws-amplify/amplify-cli.git",
    "directory": "packages/amplify-dynamodb-simulator"
  },
  "author": "Amazon Web Services",
  "license": "Apache-2.0",
  "main": "index.js",
  "keywords": [
    "graphql",
    "appsync",
    "aws"
  ],
  "scripts": {
    "build": "node ./scripts/update-ddb-simulator.js",
    "clean": "rimraf emulator",
    "test": "jest --logHeapUsage --passWithNoTests"
  },
  "dependencies": {
<<<<<<< HEAD
    "@aws-amplify/amplify-cli-core": "4.4.1-next-7.0",
=======
    "@aws-amplify/amplify-cli-core": "4.4.1",
>>>>>>> ef7f5ebe
    "aws-sdk": "^2.1464.0",
    "detect-port": "^1.3.0",
    "execa": "^5.1.1",
    "fs-extra": "^8.1.0",
    "logdown": "^3.3.0",
    "promise-toolbox": "^0.20.0",
    "wait-port": "^0.2.7",
    "which": "^2.0.2"
  },
  "devDependencies": {
    "get-port": "^5.1.1",
    "gunzip-maybe": "^1.4.2",
    "hash.js": "^1.1.7",
    "node-fetch": "^2.6.7",
    "tar": "^6.1.11"
  },
  "berry": {
    "plugins": [
      "@yarn/plugin-typescript"
    ]
  }
}<|MERGE_RESOLUTION|>--- conflicted
+++ resolved
@@ -1,10 +1,6 @@
 {
   "name": "amplify-dynamodb-simulator",
-<<<<<<< HEAD
-  "version": "2.9.23-next-7.0",
-=======
   "version": "2.9.23",
->>>>>>> ef7f5ebe
   "description": "DynamoDB emulator nodejs wrapper",
   "repository": {
     "type": "git",
@@ -25,11 +21,7 @@
     "test": "jest --logHeapUsage --passWithNoTests"
   },
   "dependencies": {
-<<<<<<< HEAD
-    "@aws-amplify/amplify-cli-core": "4.4.1-next-7.0",
-=======
     "@aws-amplify/amplify-cli-core": "4.4.1",
->>>>>>> ef7f5ebe
     "aws-sdk": "^2.1464.0",
     "detect-port": "^1.3.0",
     "execa": "^5.1.1",
