{
  "name": "amplify-dynamodb-simulator",
<<<<<<< HEAD
  "version": "2.5.10",
=======
  "version": "2.5.12",
>>>>>>> b289cbc0
  "description": "DynamoDB emulator nodejs wrapper",
  "repository": {
    "type": "git",
    "url": "https://github.com/aws-amplify/amplify-cli.git",
    "directory": "packages/amplify-dynamodb-simulator"
  },
  "author": "Amazon Web Services",
  "license": "Apache-2.0",
  "main": "index.js",
  "keywords": [
    "graphql",
    "appsync",
    "aws"
  ],
  "scripts": {
    "build": "node ./scripts/update-ddb-simulator.js",
    "clean": "rimraf emulator",
    "test": "jest --logHeapUsage --passWithNoTests"
  },
  "dependencies": {
<<<<<<< HEAD
    "amplify-cli-core": "4.0.1",
    "aws-sdk": "^2.1233.0",
=======
    "@aws-amplify/amplify-cli-core": "4.0.3",
    "aws-sdk": "^2.1354.0",
>>>>>>> b289cbc0
    "detect-port": "^1.3.0",
    "execa": "^5.1.1",
    "fs-extra": "^8.1.0",
    "logdown": "^3.3.0",
    "promise-toolbox": "^0.20.0",
    "wait-port": "^0.2.7",
    "which": "^2.0.2"
  },
  "devDependencies": {
    "get-port": "^5.1.1",
    "gunzip-maybe": "^1.4.2",
    "hash.js": "^1.1.7",
    "node-fetch": "^2.6.7",
    "tar": "^6.1.11"
  }
}<|MERGE_RESOLUTION|>--- conflicted
+++ resolved
@@ -1,10 +1,6 @@
 {
   "name": "amplify-dynamodb-simulator",
-<<<<<<< HEAD
-  "version": "2.5.10",
-=======
   "version": "2.5.12",
->>>>>>> b289cbc0
   "description": "DynamoDB emulator nodejs wrapper",
   "repository": {
     "type": "git",
@@ -25,13 +21,8 @@
     "test": "jest --logHeapUsage --passWithNoTests"
   },
   "dependencies": {
-<<<<<<< HEAD
-    "amplify-cli-core": "4.0.1",
-    "aws-sdk": "^2.1233.0",
-=======
     "@aws-amplify/amplify-cli-core": "4.0.3",
     "aws-sdk": "^2.1354.0",
->>>>>>> b289cbc0
     "detect-port": "^1.3.0",
     "execa": "^5.1.1",
     "fs-extra": "^8.1.0",
