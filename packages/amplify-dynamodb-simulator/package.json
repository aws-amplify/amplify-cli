{
  "name": "amplify-dynamodb-simulator",
<<<<<<< HEAD
  "version": "2.5.0-cdkv2.5",
=======
  "version": "2.5.5",
>>>>>>> bf023e66
  "description": "DynamoDB emulator nodejs wrapper",
  "repository": {
    "type": "git",
    "url": "https://github.com/aws-amplify/amplify-cli.git",
    "directory": "packages/amplify-dynamodb-simulator"
  },
  "author": "Amazon Web Services",
  "license": "Apache-2.0",
  "main": "index.js",
  "keywords": [
    "graphql",
    "appsync",
    "aws"
  ],
  "scripts": {
    "build": "node ./scripts/update-ddb-simulator.js",
    "clean": "rimraf emulator",
    "test": "jest --logHeapUsage --passWithNoTests"
  },
  "dependencies": {
    "amplify-cli-core": "4.0.0-cdkv2.5",
    "aws-sdk": "^2.1233.0",
    "detect-port": "^1.3.0",
    "execa": "^5.1.1",
    "fs-extra": "^8.1.0",
    "logdown": "^3.3.0",
    "promise-toolbox": "^0.20.0",
    "wait-port": "^0.2.7",
    "which": "^2.0.2"
  },
  "devDependencies": {
    "get-port": "^5.1.1",
    "gunzip-maybe": "^1.4.2",
    "hash.js": "^1.1.7",
    "node-fetch": "^2.6.7",
    "tar": "^6.1.11"
  }
}<|MERGE_RESOLUTION|>--- conflicted
+++ resolved
@@ -1,10 +1,6 @@
 {
   "name": "amplify-dynamodb-simulator",
-<<<<<<< HEAD
-  "version": "2.5.0-cdkv2.5",
-=======
   "version": "2.5.5",
->>>>>>> bf023e66
   "description": "DynamoDB emulator nodejs wrapper",
   "repository": {
     "type": "git",
