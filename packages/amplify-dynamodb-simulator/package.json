--- conflicted
+++ resolved
@@ -1,10 +1,6 @@
 {
   "name": "amplify-dynamodb-simulator",
-<<<<<<< HEAD
-  "version": "2.9.20-gen2-migration-test-alpha.0",
-=======
   "version": "2.9.20",
->>>>>>> 9d1bb1a3
   "description": "DynamoDB emulator nodejs wrapper",
   "repository": {
     "type": "git",
@@ -25,11 +21,7 @@
     "test": "jest --logHeapUsage --passWithNoTests"
   },
   "dependencies": {
-<<<<<<< HEAD
-    "@aws-amplify/amplify-cli-core": "4.4.0-gen2-migration-test-alpha.0",
-=======
     "@aws-amplify/amplify-cli-core": "4.3.11",
->>>>>>> 9d1bb1a3
     "aws-sdk": "^2.1464.0",
     "detect-port": "^1.3.0",
     "execa": "^5.1.1",
