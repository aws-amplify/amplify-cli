--- conflicted
+++ resolved
@@ -1,10 +1,6 @@
 {
   "name": "amplify-dynamodb-simulator",
-<<<<<<< HEAD
-  "version": "2.7.0",
-=======
   "version": "2.7.3",
->>>>>>> 65d11e93
   "description": "DynamoDB emulator nodejs wrapper",
   "repository": {
     "type": "git",
@@ -25,11 +21,7 @@
     "test": "jest --logHeapUsage --passWithNoTests"
   },
   "dependencies": {
-<<<<<<< HEAD
-    "@aws-amplify/amplify-cli-core": "4.0.5",
-=======
     "@aws-amplify/amplify-cli-core": "4.0.8",
->>>>>>> 65d11e93
     "aws-sdk": "^2.1354.0",
     "detect-port": "^1.3.0",
     "execa": "^5.1.1",
