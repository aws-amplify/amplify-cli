{
  "name": "amplify-cli-core",
<<<<<<< HEAD
  "version": "4.0.0-beta.8",
=======
  "version": "3.6.2",
>>>>>>> f03d170a
  "description": "Amplify CLI Core",
  "repository": {
    "type": "git",
    "url": "https://github.com/aws-amplify/amplify-cli.git",
    "directory": "packages/amplify-cli-core"
  },
  "author": "Amazon Web Services",
  "license": "Apache-2.0",
  "main": "lib/index.js",
  "types": "lib/index.d.ts",
  "keywords": [
    "graphql",
    "appsync",
    "aws"
  ],
  "scripts": {
    "test": "jest --logHeapUsage",
    "test-ci": "jest --ci -i",
    "build": "tsc",
    "watch": "tsc -w",
    "clean": "rimraf lib tsconfig.tsbuildinfo node_modules",
    "extract-api": "ts-node ../../scripts/extract-api.ts"
  },
  "dependencies": {
<<<<<<< HEAD
    "@aws-amplify/amplify-cli-logger": "1.3.0-beta.1",
    "@aws-amplify/graphql-transformer-interfaces": "2.1.0-beta.6",
    "@yarnpkg/lockfile": "^1.1.0",
    "ajv": "^6.12.6",
    "amplify-prompts": "2.6.4-beta.3",
=======
    "@aws-amplify/amplify-cli-logger": "1.2.3",
    "@aws-amplify/graphql-transformer-core": "^0.18.4",
    "@aws-amplify/graphql-transformer-interfaces": "^1.14.12",
    "ajv": "^6.12.6",
    "amplify-prompts": "2.6.3",
>>>>>>> f03d170a
    "chalk": "^4.1.1",
    "ci-info": "^2.0.0",
    "cli-table3": "^0.6.0",
    "cloudform-types": "^4.2.0",
    "colors": "1.4.0",
    "dotenv": "^8.2.0",
    "ejs": "^3.1.7",
    "execa": "^5.1.1",
    "fs-extra": "^8.1.0",
    "globby": "^11.0.3",
    "hjson": "^3.2.1",
    "inquirer": "^7.3.3",
    "js-yaml": "^4.0.0",
    "lodash": "^4.17.21",
    "node-fetch": "^2.6.7",
    "open": "^8.4.0",
    "ora": "^4.0.3",
    "proxy-agent": "^5.0.0",
    "semver": "^7.3.5",
    "typescript-json-schema": "~0.52.0",
    "which": "^2.0.2",
    "yaml": "^2.2.1"
  },
  "devDependencies": {
    "@types/ejs": "^3.1.1",
    "@types/fs-extra": "^8.0.1",
    "@types/hjson": "^2.4.2",
    "@types/json-schema": "^7.0.5",
    "@types/lodash": "^4.14.149",
    "@types/node": "^12.12.6",
    "@types/rimraf": "^3.0.0",
    "@types/uuid": "^8.0.0",
    "@types/yarnpkg__lockfile": "^1.1.5",
    "amplify-function-plugin-interface": "1.9.6-beta.6",
    "nock": "^13.0.11",
    "rimraf": "^3.0.0",
    "strip-ansi": "^6.0.0",
    "uuid": "^8.3.2"
  },
  "jest": {
    "transform": {
      "^.+\\.tsx?$": "ts-jest"
    },
    "collectCoverageFrom": [
      "src/**/*.{ts,tsx,js,jsx}",
      "!src/__tests__/"
    ],
    "testRegex": "(src/__tests__/.*.test.ts)$",
    "moduleFileExtensions": [
      "ts",
      "tsx",
      "js",
      "jsx",
      "json",
      "node"
    ],
    "collectCoverage": true
  }
}<|MERGE_RESOLUTION|>--- conflicted
+++ resolved
@@ -1,10 +1,6 @@
 {
   "name": "amplify-cli-core",
-<<<<<<< HEAD
   "version": "4.0.0-beta.8",
-=======
-  "version": "3.6.2",
->>>>>>> f03d170a
   "description": "Amplify CLI Core",
   "repository": {
     "type": "git",
@@ -29,19 +25,11 @@
     "extract-api": "ts-node ../../scripts/extract-api.ts"
   },
   "dependencies": {
-<<<<<<< HEAD
     "@aws-amplify/amplify-cli-logger": "1.3.0-beta.1",
     "@aws-amplify/graphql-transformer-interfaces": "2.1.0-beta.6",
     "@yarnpkg/lockfile": "^1.1.0",
     "ajv": "^6.12.6",
     "amplify-prompts": "2.6.4-beta.3",
-=======
-    "@aws-amplify/amplify-cli-logger": "1.2.3",
-    "@aws-amplify/graphql-transformer-core": "^0.18.4",
-    "@aws-amplify/graphql-transformer-interfaces": "^1.14.12",
-    "ajv": "^6.12.6",
-    "amplify-prompts": "2.6.3",
->>>>>>> f03d170a
     "chalk": "^4.1.1",
     "ci-info": "^2.0.0",
     "cli-table3": "^0.6.0",
@@ -75,7 +63,7 @@
     "@types/rimraf": "^3.0.0",
     "@types/uuid": "^8.0.0",
     "@types/yarnpkg__lockfile": "^1.1.5",
-    "amplify-function-plugin-interface": "1.9.6-beta.6",
+    "amplify-function-plugin-interface": "1.9.6",
     "nock": "^13.0.11",
     "rimraf": "^3.0.0",
     "strip-ansi": "^6.0.0",
