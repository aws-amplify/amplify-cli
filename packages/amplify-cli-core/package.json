{
  "name": "@aws-amplify/amplify-cli-core",
  "version": "4.2.6",
  "description": "Amplify CLI Core",
  "repository": {
    "type": "git",
    "url": "https://github.com/aws-amplify/amplify-cli.git",
    "directory": "packages/amplify-cli-core"
  },
  "publishConfig": {
    "access": "public"
  },
  "author": "Amazon Web Services",
  "license": "Apache-2.0",
  "main": "lib/index.js",
  "types": "lib/index.d.ts",
  "keywords": [
    "graphql",
    "appsync",
    "aws"
  ],
  "scripts": {
    "test": "jest --logHeapUsage",
    "test-ci": "jest --ci -i",
    "build": "tsc",
    "watch": "tsc -w",
    "clean": "rimraf lib tsconfig.tsbuildinfo node_modules",
    "extract-api": "ts-node ../../scripts/extract-api.ts"
  },
  "dependencies": {
    "@aws-amplify/amplify-cli-logger": "1.3.5",
    "@aws-amplify/amplify-function-plugin-interface": "1.11.0",
<<<<<<< HEAD
    "@aws-amplify/amplify-prompts": "2.8.3",
    "@aws-amplify/graphql-transformer-interfaces": "^2.3.0",
=======
    "@aws-amplify/amplify-prompts": "2.8.2",
    "@aws-amplify/graphql-transformer-interfaces": "^3.1.2",
>>>>>>> f45f7d05
    "@aws-sdk/util-arn-parser": "^3.310.0",
    "@yarnpkg/lockfile": "^1.1.0",
    "ajv": "^6.12.6",
    "aws-cdk-lib": "~2.80.0",
    "chalk": "^4.1.1",
    "ci-info": "^3.8.0",
    "cli-table3": "^0.6.0",
    "cloudform-types": "^4.2.0",
    "colors": "1.4.0",
    "dotenv": "^8.2.0",
    "ejs": "^3.1.7",
    "execa": "^5.1.1",
    "fs-extra": "^8.1.0",
    "globby": "^11.0.3",
    "hjson": "^3.2.1",
    "inquirer": "^7.3.3",
    "js-yaml": "^4.0.0",
    "lodash": "^4.17.21",
    "node-fetch": "^2.6.7",
    "open": "^8.4.0",
    "ora": "^4.0.3",
    "proxy-agent": "^6.3.0",
    "semver": "^7.5.4",
    "typescript-json-schema": "~0.52.0",
    "which": "^2.0.2",
    "yaml": "^2.2.2"
  },
  "devDependencies": {
    "@aws-amplify/amplify-function-plugin-interface": "1.10.3",
    "@types/ejs": "^3.1.1",
    "@types/fs-extra": "^8.0.1",
    "@types/hjson": "^2.4.2",
    "@types/json-schema": "^7.0.5",
    "@types/lodash": "^4.14.149",
    "@types/node": "^12.12.6",
    "@types/rimraf": "^3.0.0",
    "@types/uuid": "^8.0.0",
    "@types/yarnpkg__lockfile": "^1.1.5",
    "jest": "^29.5.0",
    "nock": "^13.0.11",
    "rimraf": "^3.0.0",
    "strip-ansi": "^6.0.0",
    "uuid": "^8.3.2"
  },
  "jest": {
    "transform": {
      "^.+\\.tsx?$": "ts-jest"
    },
    "collectCoverageFrom": [
      "src/**/*.{ts,tsx,js,jsx}",
      "!src/__tests__/"
    ],
    "testRegex": "(src/__tests__/.*.test.ts)$",
    "moduleFileExtensions": [
      "ts",
      "tsx",
      "js",
      "jsx",
      "json",
      "node"
    ],
    "collectCoverage": true
  },
  "berry": {
    "plugins": [
      "@yarn/plugin-typescript"
    ]
  }
}<|MERGE_RESOLUTION|>--- conflicted
+++ resolved
@@ -30,13 +30,8 @@
   "dependencies": {
     "@aws-amplify/amplify-cli-logger": "1.3.5",
     "@aws-amplify/amplify-function-plugin-interface": "1.11.0",
-<<<<<<< HEAD
     "@aws-amplify/amplify-prompts": "2.8.3",
-    "@aws-amplify/graphql-transformer-interfaces": "^2.3.0",
-=======
-    "@aws-amplify/amplify-prompts": "2.8.2",
     "@aws-amplify/graphql-transformer-interfaces": "^3.1.2",
->>>>>>> f45f7d05
     "@aws-sdk/util-arn-parser": "^3.310.0",
     "@yarnpkg/lockfile": "^1.1.0",
     "ajv": "^6.12.6",
