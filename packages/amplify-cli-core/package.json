{
<<<<<<< HEAD
  "name": "amplify-cli-core",
  "version": "4.0.1",
=======
  "name": "@aws-amplify/amplify-cli-core",
  "version": "4.0.3",
>>>>>>> b289cbc0
  "description": "Amplify CLI Core",
  "repository": {
    "type": "git",
    "url": "https://github.com/aws-amplify/amplify-cli.git",
    "directory": "packages/amplify-cli-core"
  },
  "publishConfig": {
    "access": "public"
  },
  "author": "Amazon Web Services",
  "license": "Apache-2.0",
  "main": "lib/index.js",
  "types": "lib/index.d.ts",
  "keywords": [
    "graphql",
    "appsync",
    "aws"
  ],
  "scripts": {
    "test": "jest --logHeapUsage",
    "test-ci": "jest --ci -i",
    "build": "tsc",
    "watch": "tsc -w",
    "clean": "rimraf lib tsconfig.tsbuildinfo node_modules",
    "extract-api": "ts-node ../../scripts/extract-api.ts"
  },
  "dependencies": {
<<<<<<< HEAD
    "@aws-amplify/amplify-cli-logger": "1.3.0",
    "@aws-amplify/amplify-prompts": "2.6.6",
=======
    "@aws-amplify/amplify-cli-logger": "1.3.2",
    "@aws-amplify/amplify-prompts": "2.6.8",
>>>>>>> b289cbc0
    "@aws-amplify/graphql-transformer-interfaces": "^2.1.1",
    "@yarnpkg/lockfile": "^1.1.0",
    "ajv": "^6.12.6",
    "aws-cdk-lib": "~2.68.0",
    "chalk": "^4.1.1",
    "ci-info": "^2.0.0",
    "cli-table3": "^0.6.0",
    "cloudform-types": "^4.2.0",
    "colors": "1.4.0",
    "dotenv": "^8.2.0",
    "ejs": "^3.1.7",
    "execa": "^5.1.1",
    "fs-extra": "^8.1.0",
    "globby": "^11.0.3",
    "hjson": "^3.2.1",
    "inquirer": "^7.3.3",
    "js-yaml": "^4.0.0",
    "lodash": "^4.17.21",
    "node-fetch": "^2.6.7",
    "open": "^8.4.0",
    "ora": "^4.0.3",
    "proxy-agent": "^5.0.0",
    "semver": "^7.3.5",
    "typescript-json-schema": "~0.52.0",
    "which": "^2.0.2",
    "yaml": "^2.2.1"
  },
  "devDependencies": {
<<<<<<< HEAD
    "@aws-amplify/amplify-function-plugin-interface": "1.10.0",
=======
    "@aws-amplify/amplify-function-plugin-interface": "1.10.2",
>>>>>>> b289cbc0
    "@types/ejs": "^3.1.1",
    "@types/fs-extra": "^8.0.1",
    "@types/hjson": "^2.4.2",
    "@types/json-schema": "^7.0.5",
    "@types/lodash": "^4.14.149",
    "@types/node": "^12.12.6",
    "@types/rimraf": "^3.0.0",
    "@types/uuid": "^8.0.0",
    "@types/yarnpkg__lockfile": "^1.1.5",
    "nock": "^13.0.11",
    "rimraf": "^3.0.0",
    "strip-ansi": "^6.0.0",
    "uuid": "^8.3.2"
  },
  "jest": {
    "transform": {
      "^.+\\.tsx?$": "ts-jest"
    },
    "collectCoverageFrom": [
      "src/**/*.{ts,tsx,js,jsx}",
      "!src/__tests__/"
    ],
    "testRegex": "(src/__tests__/.*.test.ts)$",
    "moduleFileExtensions": [
      "ts",
      "tsx",
      "js",
      "jsx",
      "json",
      "node"
    ],
    "collectCoverage": true
  }
}<|MERGE_RESOLUTION|>--- conflicted
+++ resolved
@@ -1,11 +1,6 @@
 {
-<<<<<<< HEAD
-  "name": "amplify-cli-core",
-  "version": "4.0.1",
-=======
   "name": "@aws-amplify/amplify-cli-core",
   "version": "4.0.3",
->>>>>>> b289cbc0
   "description": "Amplify CLI Core",
   "repository": {
     "type": "git",
@@ -33,13 +28,8 @@
     "extract-api": "ts-node ../../scripts/extract-api.ts"
   },
   "dependencies": {
-<<<<<<< HEAD
-    "@aws-amplify/amplify-cli-logger": "1.3.0",
-    "@aws-amplify/amplify-prompts": "2.6.6",
-=======
     "@aws-amplify/amplify-cli-logger": "1.3.2",
     "@aws-amplify/amplify-prompts": "2.6.8",
->>>>>>> b289cbc0
     "@aws-amplify/graphql-transformer-interfaces": "^2.1.1",
     "@yarnpkg/lockfile": "^1.1.0",
     "ajv": "^6.12.6",
@@ -68,11 +58,7 @@
     "yaml": "^2.2.1"
   },
   "devDependencies": {
-<<<<<<< HEAD
-    "@aws-amplify/amplify-function-plugin-interface": "1.10.0",
-=======
     "@aws-amplify/amplify-function-plugin-interface": "1.10.2",
->>>>>>> b289cbc0
     "@types/ejs": "^3.1.1",
     "@types/fs-extra": "^8.0.1",
     "@types/hjson": "^2.4.2",
