--- conflicted
+++ resolved
@@ -1,10 +1,6 @@
 {
   "name": "@aws-amplify/amplify-cli-core",
-<<<<<<< HEAD
-  "version": "4.4.0-beta-latest.0",
-=======
   "version": "4.4.0",
->>>>>>> 9cd70227
   "description": "Amplify CLI Core",
   "repository": {
     "type": "git",
