--- conflicted
+++ resolved
@@ -1,11 +1,6 @@
 {
-<<<<<<< HEAD
   "name": "@aws-amplify/amplify-cli-core",
-  "version": "4.0.3",
-=======
-  "name": "amplify-cli-core",
   "version": "4.0.4",
->>>>>>> b0093195
   "description": "Amplify CLI Core",
   "repository": {
     "type": "git",
