{
  "name": "amplify-cli-core",
<<<<<<< HEAD
  "version": "4.0.0-cdkv2.7",
=======
  "version": "4.0.0-beta.6",
>>>>>>> 811165ee
  "description": "Amplify CLI Core",
  "repository": {
    "type": "git",
    "url": "https://github.com/aws-amplify/amplify-cli.git",
    "directory": "packages/amplify-cli-core"
  },
  "author": "Amazon Web Services",
  "license": "Apache-2.0",
  "main": "lib/index.js",
  "types": "lib/index.d.ts",
  "keywords": [
    "graphql",
    "appsync",
    "aws"
  ],
  "scripts": {
    "test": "jest --logHeapUsage",
    "test-ci": "jest --ci -i",
    "build": "tsc",
    "watch": "tsc -w",
    "clean": "rimraf lib tsconfig.tsbuildinfo node_modules",
    "extract-api": "ts-node ../../scripts/extract-api.ts"
  },
  "dependencies": {
    "@aws-amplify/graphql-transformer-interfaces": "2.1.0-beta.5",
    "@yarnpkg/lockfile": "^1.1.0",
    "ajv": "^6.12.6",
<<<<<<< HEAD
    "amplify-cli-logger": "1.2.4-cdkv2.1",
    "amplify-prompts": "2.6.4-cdkv2.1",
=======
    "@aws-amplify/amplify-cli-logger": "1.2.4-beta.1",
    "amplify-prompts": "2.6.4-beta.1",
>>>>>>> 811165ee
    "chalk": "^4.1.1",
    "ci-info": "^2.0.0",
    "cli-table3": "^0.6.0",
    "cloudform-types": "^4.2.0",
    "colors": "1.4.0",
    "dotenv": "^8.2.0",
    "ejs": "^3.1.7",
    "execa": "^5.1.1",
    "fs-extra": "^8.1.0",
    "globby": "^11.0.3",
    "hjson": "^3.2.1",
    "js-yaml": "^4.0.0",
    "lodash": "^4.17.21",
    "node-fetch": "^2.6.7",
    "open": "^8.4.0",
    "ora": "^4.0.3",
    "proxy-agent": "^5.0.0",
    "semver": "^7.3.5",
    "typescript-json-schema": "~0.52.0",
    "which": "^2.0.2",
    "yaml": "^2.2.1"
  },
  "devDependencies": {
    "@types/ejs": "^3.1.1",
    "@types/fs-extra": "^8.0.1",
    "@types/hjson": "^2.4.2",
    "@types/json-schema": "^7.0.5",
    "@types/lodash": "^4.14.149",
    "@types/node": "^12.12.6",
    "@types/rimraf": "^3.0.0",
    "@types/uuid": "^8.0.0",
    "@types/yarnpkg__lockfile": "^1.1.5",
<<<<<<< HEAD
    "amplify-function-plugin-interface": "1.9.6-cdkv2.2",
=======
    "amplify-function-plugin-interface": "1.9.6-beta.4",
>>>>>>> 811165ee
    "nock": "^13.0.11",
    "rimraf": "^3.0.0",
    "strip-ansi": "^6.0.0",
    "uuid": "^8.3.2"
  },
  "jest": {
    "transform": {
      "^.+\\.tsx?$": "ts-jest"
    },
    "collectCoverageFrom": [
      "src/**/*.{ts,tsx,js,jsx}",
      "!src/__tests__/"
    ],
    "testRegex": "(src/__tests__/.*.test.ts)$",
    "moduleFileExtensions": [
      "ts",
      "tsx",
      "js",
      "jsx",
      "json",
      "node"
    ],
    "collectCoverage": true
  }
}<|MERGE_RESOLUTION|>--- conflicted
+++ resolved
@@ -1,10 +1,6 @@
 {
   "name": "amplify-cli-core",
-<<<<<<< HEAD
   "version": "4.0.0-cdkv2.7",
-=======
-  "version": "4.0.0-beta.6",
->>>>>>> 811165ee
   "description": "Amplify CLI Core",
   "repository": {
     "type": "git",
@@ -32,13 +28,8 @@
     "@aws-amplify/graphql-transformer-interfaces": "2.1.0-beta.5",
     "@yarnpkg/lockfile": "^1.1.0",
     "ajv": "^6.12.6",
-<<<<<<< HEAD
-    "amplify-cli-logger": "1.2.4-cdkv2.1",
+    "@aws-amplify/amplify-cli-logger": "1.2.4-cdkv2.1",
     "amplify-prompts": "2.6.4-cdkv2.1",
-=======
-    "@aws-amplify/amplify-cli-logger": "1.2.4-beta.1",
-    "amplify-prompts": "2.6.4-beta.1",
->>>>>>> 811165ee
     "chalk": "^4.1.1",
     "ci-info": "^2.0.0",
     "cli-table3": "^0.6.0",
@@ -71,11 +62,7 @@
     "@types/rimraf": "^3.0.0",
     "@types/uuid": "^8.0.0",
     "@types/yarnpkg__lockfile": "^1.1.5",
-<<<<<<< HEAD
     "amplify-function-plugin-interface": "1.9.6-cdkv2.2",
-=======
-    "amplify-function-plugin-interface": "1.9.6-beta.4",
->>>>>>> 811165ee
     "nock": "^13.0.11",
     "rimraf": "^3.0.0",
     "strip-ansi": "^6.0.0",
