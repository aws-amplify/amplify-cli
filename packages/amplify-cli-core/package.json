{
  "name": "amplify-cli-core",
<<<<<<< HEAD
  "version": "4.0.0-cdkv2.4",
=======
  "version": "4.0.0-beta.4",
>>>>>>> 9d83c0ae
  "description": "Amplify CLI Core",
  "repository": {
    "type": "git",
    "url": "https://github.com/aws-amplify/amplify-cli.git",
    "directory": "packages/amplify-cli-core"
  },
  "author": "Amazon Web Services",
  "license": "Apache-2.0",
  "main": "lib/index.js",
  "types": "lib/index.d.ts",
  "keywords": [
    "graphql",
    "appsync",
    "aws"
  ],
  "scripts": {
    "test": "jest --logHeapUsage",
    "test-ci": "jest --ci -i",
    "build": "tsc",
    "watch": "tsc -w",
    "clean": "rimraf lib tsconfig.tsbuildinfo node_modules",
    "extract-api": "ts-node ../../scripts/extract-api.ts"
  },
  "dependencies": {
    "@aws-amplify/graphql-transformer-interfaces": "2.1.0-beta.3",
    "ajv": "^6.12.6",
<<<<<<< HEAD
    "amplify-cli-logger": "1.2.2-cdkv2.1",
    "amplify-prompts": "2.6.2-cdkv2.2",
=======
    "amplify-cli-logger": "1.2.2-beta.2",
    "amplify-prompts": "2.6.2-beta.3",
>>>>>>> 9d83c0ae
    "chalk": "^4.1.1",
    "ci-info": "^2.0.0",
    "cloudform-types": "^4.2.0",
    "dotenv": "^8.2.0",
    "execa": "^5.1.1",
    "fs-extra": "^8.1.0",
    "globby": "^11.0.3",
    "hjson": "^3.2.1",
    "js-yaml": "^4.0.0",
    "lodash": "^4.17.21",
    "node-fetch": "^2.6.7",
    "open": "^8.4.0",
    "ora": "^4.0.3",
    "proxy-agent": "^5.0.0",
    "semver": "^7.3.5",
    "typescript-json-schema": "~0.52.0",
    "which": "^2.0.2"
  },
  "devDependencies": {
    "@types/fs-extra": "^8.0.1",
    "@types/hjson": "^2.4.2",
    "@types/json-schema": "^7.0.5",
    "@types/lodash": "^4.14.149",
    "@types/node": "^12.12.6",
    "@types/rimraf": "^3.0.0",
    "@types/uuid": "^8.0.0",
<<<<<<< HEAD
    "amplify-function-plugin-interface": "1.9.6-cdkv2.1",
=======
    "amplify-function-plugin-interface": "1.9.6-beta.2",
>>>>>>> 9d83c0ae
    "nock": "^13.0.11",
    "rimraf": "^3.0.0",
    "strip-ansi": "^6.0.0",
    "uuid": "^8.3.2"
  },
  "jest": {
    "transform": {
      "^.+\\.tsx?$": "ts-jest"
    },
    "testRegex": "(src/__tests__/.*.test.ts)$",
    "moduleFileExtensions": [
      "ts",
      "tsx",
      "js",
      "jsx",
      "json",
      "node"
    ],
    "collectCoverage": true
  }
}<|MERGE_RESOLUTION|>--- conflicted
+++ resolved
@@ -1,10 +1,6 @@
 {
   "name": "amplify-cli-core",
-<<<<<<< HEAD
   "version": "4.0.0-cdkv2.4",
-=======
-  "version": "4.0.0-beta.4",
->>>>>>> 9d83c0ae
   "description": "Amplify CLI Core",
   "repository": {
     "type": "git",
@@ -31,13 +27,8 @@
   "dependencies": {
     "@aws-amplify/graphql-transformer-interfaces": "2.1.0-beta.3",
     "ajv": "^6.12.6",
-<<<<<<< HEAD
     "amplify-cli-logger": "1.2.2-cdkv2.1",
     "amplify-prompts": "2.6.2-cdkv2.2",
-=======
-    "amplify-cli-logger": "1.2.2-beta.2",
-    "amplify-prompts": "2.6.2-beta.3",
->>>>>>> 9d83c0ae
     "chalk": "^4.1.1",
     "ci-info": "^2.0.0",
     "cloudform-types": "^4.2.0",
@@ -64,11 +55,7 @@
     "@types/node": "^12.12.6",
     "@types/rimraf": "^3.0.0",
     "@types/uuid": "^8.0.0",
-<<<<<<< HEAD
     "amplify-function-plugin-interface": "1.9.6-cdkv2.1",
-=======
-    "amplify-function-plugin-interface": "1.9.6-beta.2",
->>>>>>> 9d83c0ae
     "nock": "^13.0.11",
     "rimraf": "^3.0.0",
     "strip-ansi": "^6.0.0",
