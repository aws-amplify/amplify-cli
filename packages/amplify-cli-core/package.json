--- conflicted
+++ resolved
@@ -29,12 +29,8 @@
     "@aws-amplify/graphql-transformer-interfaces": "^2.1.0",
     "@yarnpkg/lockfile": "^1.1.0",
     "ajv": "^6.12.6",
-<<<<<<< HEAD
-    "amplify-prompts": "2.6.4",
+    "amplify-prompts": "2.6.5",
     "aws-cdk-lib": "~2.53.0",
-=======
-    "amplify-prompts": "2.6.5",
->>>>>>> f45671bb
     "chalk": "^4.1.1",
     "ci-info": "^2.0.0",
     "cli-table3": "^0.6.0",
