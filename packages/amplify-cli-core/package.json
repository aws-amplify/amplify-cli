--- conflicted
+++ resolved
@@ -1,6 +1,6 @@
 {
   "name": "@aws-amplify/amplify-cli-core",
-  "version": "4.4.0-gen2-migration-test-alpha.0",
+  "version": "4.3.10",
   "description": "Amplify CLI Core",
   "repository": {
     "type": "git",
@@ -31,11 +31,7 @@
     "@aws-amplify/amplify-cli-logger": "1.3.8",
     "@aws-amplify/amplify-function-plugin-interface": "1.12.1",
     "@aws-amplify/amplify-prompts": "2.8.6",
-<<<<<<< HEAD
-    "@aws-amplify/graphql-transformer-interfaces": "3.11.0-gen1-migration-0924.0",
-=======
     "@aws-amplify/graphql-transformer-interfaces": "^3.10.2",
->>>>>>> a274b640
     "@aws-sdk/util-arn-parser": "^3.310.0",
     "@yarnpkg/lockfile": "^1.1.0",
     "ajv": "^6.12.6",
