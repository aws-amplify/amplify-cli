{
  "name": "amplify-cli-core",
  "version": "4.0.0-cdkv2.5",
  "description": "Amplify CLI Core",
  "repository": {
    "type": "git",
    "url": "https://github.com/aws-amplify/amplify-cli.git",
    "directory": "packages/amplify-cli-core"
  },
  "author": "Amazon Web Services",
  "license": "Apache-2.0",
  "main": "lib/index.js",
  "types": "lib/index.d.ts",
  "keywords": [
    "graphql",
    "appsync",
    "aws"
  ],
  "scripts": {
    "test": "jest --logHeapUsage",
    "test-ci": "jest --ci -i",
    "build": "tsc",
    "watch": "tsc -w",
    "clean": "rimraf lib tsconfig.tsbuildinfo node_modules",
    "extract-api": "ts-node ../../scripts/extract-api.ts"
  },
  "dependencies": {
    "@aws-amplify/graphql-transformer-interfaces": "2.1.0-beta.4",
    "@yarnpkg/lockfile": "^1.1.0",
    "ajv": "^6.12.6",
<<<<<<< HEAD
    "amplify-cli-logger": "1.2.2-cdkv2.2",
    "amplify-prompts": "2.6.2-cdkv2.2",
=======
    "amplify-cli-logger": "1.2.3",
    "amplify-prompts": "2.6.3",
>>>>>>> bf023e66
    "chalk": "^4.1.1",
    "ci-info": "^2.0.0",
    "cloudform-types": "^4.2.0",
    "dotenv": "^8.2.0",
    "execa": "^5.1.1",
    "fs-extra": "^8.1.0",
    "globby": "^11.0.3",
    "hjson": "^3.2.1",
    "js-yaml": "^4.0.0",
    "lodash": "^4.17.21",
    "node-fetch": "^2.6.7",
    "open": "^8.4.0",
    "ora": "^4.0.3",
    "proxy-agent": "^5.0.0",
    "semver": "^7.3.5",
    "typescript-json-schema": "~0.52.0",
    "which": "^2.0.2",
    "yaml": "^2.2.1"
  },
  "devDependencies": {
    "@types/fs-extra": "^8.0.1",
    "@types/hjson": "^2.4.2",
    "@types/json-schema": "^7.0.5",
    "@types/lodash": "^4.14.149",
    "@types/node": "^12.12.6",
    "@types/rimraf": "^3.0.0",
    "@types/uuid": "^8.0.0",
<<<<<<< HEAD
    "amplify-function-plugin-interface": "1.9.6-cdkv2.1",
=======
    "@types/yarnpkg__lockfile": "^1.1.5",
    "amplify-function-plugin-interface": "1.9.6-beta.2",
>>>>>>> bf023e66
    "nock": "^13.0.11",
    "rimraf": "^3.0.0",
    "strip-ansi": "^6.0.0",
    "uuid": "^8.3.2"
  },
  "jest": {
    "transform": {
      "^.+\\.tsx?$": "ts-jest"
    },
    "collectCoverageFrom": [
      "src/**/*.{ts,tsx,js,jsx}",
      "!src/__tests__/"
    ],
    "testRegex": "(src/__tests__/.*.test.ts)$",
    "moduleFileExtensions": [
      "ts",
      "tsx",
      "js",
      "jsx",
      "json",
      "node"
    ],
    "collectCoverage": true
  }
}<|MERGE_RESOLUTION|>--- conflicted
+++ resolved
@@ -28,13 +28,8 @@
     "@aws-amplify/graphql-transformer-interfaces": "2.1.0-beta.4",
     "@yarnpkg/lockfile": "^1.1.0",
     "ajv": "^6.12.6",
-<<<<<<< HEAD
-    "amplify-cli-logger": "1.2.2-cdkv2.2",
-    "amplify-prompts": "2.6.2-cdkv2.2",
-=======
     "amplify-cli-logger": "1.2.3",
     "amplify-prompts": "2.6.3",
->>>>>>> bf023e66
     "chalk": "^4.1.1",
     "ci-info": "^2.0.0",
     "cloudform-types": "^4.2.0",
@@ -62,12 +57,8 @@
     "@types/node": "^12.12.6",
     "@types/rimraf": "^3.0.0",
     "@types/uuid": "^8.0.0",
-<<<<<<< HEAD
+    "@types/yarnpkg__lockfile": "^1.1.5",
     "amplify-function-plugin-interface": "1.9.6-cdkv2.1",
-=======
-    "@types/yarnpkg__lockfile": "^1.1.5",
-    "amplify-function-plugin-interface": "1.9.6-beta.2",
->>>>>>> bf023e66
     "nock": "^13.0.11",
     "rimraf": "^3.0.0",
     "strip-ansi": "^6.0.0",
