--- conflicted
+++ resolved
@@ -26,11 +26,7 @@
   "dependencies": {
     "ajv": "^6.12.3",
     "amplify-cli-logger": "1.1.0",
-<<<<<<< HEAD
-    "amplify-prompts": "^1.1.2",
-=======
     "amplify-prompts": "1.1.2",
->>>>>>> 4ee9232e
     "ci-info": "^2.0.0",
     "cloudform-types": "^4.2.0",
     "dotenv": "^8.2.0",
