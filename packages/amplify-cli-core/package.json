--- conflicted
+++ resolved
@@ -1,10 +1,6 @@
 {
   "name": "amplify-cli-core",
-<<<<<<< HEAD
   "version": "4.0.0-beta.8",
-=======
-  "version": "3.7.1",
->>>>>>> c80c86e3
   "description": "Amplify CLI Core",
   "repository": {
     "type": "git",
@@ -29,19 +25,11 @@
     "extract-api": "ts-node ../../scripts/extract-api.ts"
   },
   "dependencies": {
-<<<<<<< HEAD
-    "@aws-amplify/amplify-cli-logger": "1.3.0-beta.1",
+    "@aws-amplify/amplify-cli-logger": "1.3.0",
     "@aws-amplify/graphql-transformer-interfaces": "2.1.0-beta.6",
     "@yarnpkg/lockfile": "^1.1.0",
     "ajv": "^6.12.6",
-    "amplify-prompts": "2.6.4-beta.3",
-=======
-    "@aws-amplify/amplify-cli-logger": "1.3.0",
-    "@aws-amplify/graphql-transformer-core": "^0.18.5",
-    "@aws-amplify/graphql-transformer-interfaces": "^1.14.12",
-    "ajv": "^6.12.6",
     "amplify-prompts": "2.6.4",
->>>>>>> c80c86e3
     "chalk": "^4.1.1",
     "ci-info": "^2.0.0",
     "cli-table3": "^0.6.0",
@@ -52,12 +40,7 @@
     "execa": "^5.1.1",
     "fs-extra": "^8.1.0",
     "globby": "^11.0.3",
-<<<<<<< HEAD
-=======
-    "graphql-transformer-core": "^7.6.11",
->>>>>>> c80c86e3
     "hjson": "^3.2.1",
-    "inquirer": "^7.3.3",
     "inquirer": "^7.3.3",
     "js-yaml": "^4.0.0",
     "lodash": "^4.17.21",
@@ -79,12 +62,8 @@
     "@types/node": "^12.12.6",
     "@types/rimraf": "^3.0.0",
     "@types/uuid": "^8.0.0",
-<<<<<<< HEAD
     "@types/yarnpkg__lockfile": "^1.1.5",
-    "amplify-function-plugin-interface": "1.9.6",
-=======
     "amplify-function-plugin-interface": "1.9.7",
->>>>>>> c80c86e3
     "nock": "^13.0.11",
     "rimraf": "^3.0.0",
     "strip-ansi": "^6.0.0",
