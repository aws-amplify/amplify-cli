{
  "name": "amplify-cli-core",
<<<<<<< HEAD
  "version": "4.0.0-beta.1",
=======
  "version": "3.4.0",
>>>>>>> 6eec17e7
  "description": "Amplify CLI Core",
  "repository": {
    "type": "git",
    "url": "https://github.com/aws-amplify/amplify-cli.git",
    "directory": "packages/amplify-cli-core"
  },
  "author": "Amazon Web Services",
  "license": "Apache-2.0",
  "main": "lib/index.js",
  "types": "lib/index.d.ts",
  "keywords": [
    "graphql",
    "appsync",
    "aws"
  ],
  "scripts": {
    "test": "jest --logHeapUsage",
    "test-ci": "jest --ci -i",
    "build": "tsc",
    "watch": "tsc -w",
    "clean": "rimraf lib tsconfig.tsbuildinfo node_modules",
    "extract-api": "ts-node ../../scripts/extract-api.ts"
  },
  "dependencies": {
    "@aws-amplify/graphql-transformer-core": "^1.1.0-beta.0",
    "@aws-amplify/graphql-transformer-interfaces": "^2.1.0-beta.0",
    "ajv": "^6.12.6",
    "amplify-cli-logger": "1.2.1",
<<<<<<< HEAD
    "amplify-prompts": "2.6.2-beta.0",
=======
    "amplify-prompts": "2.6.1",
>>>>>>> 6eec17e7
    "chalk": "^4.1.1",
    "ci-info": "^2.0.0",
    "cloudform-types": "^4.2.0",
    "dotenv": "^8.2.0",
    "execa": "^5.1.1",
    "fs-extra": "^8.1.0",
    "globby": "^11.0.3",
    "graphql-transformer-core": "^7.6.6",
    "hjson": "^3.2.1",
    "js-yaml": "^4.0.0",
    "lodash": "^4.17.21",
    "node-fetch": "^2.6.7",
    "open": "^8.4.0",
    "ora": "^4.0.3",
    "proxy-agent": "^5.0.0",
    "semver": "^7.3.5",
    "typescript-json-schema": "~0.52.0",
    "which": "^2.0.2"
  },
  "devDependencies": {
    "@types/fs-extra": "^8.0.1",
    "@types/hjson": "^2.4.2",
    "@types/json-schema": "^7.0.5",
    "@types/lodash": "^4.14.149",
    "@types/node": "^12.12.6",
    "@types/rimraf": "^3.0.0",
    "@types/uuid": "^8.0.0",
    "amplify-function-plugin-interface": "1.9.5",
    "nock": "^13.0.11",
    "rimraf": "^3.0.0",
    "strip-ansi": "^6.0.0",
    "uuid": "^8.3.2"
  },
  "jest": {
    "transform": {
      "^.+\\.tsx?$": "ts-jest"
    },
    "testRegex": "(src/__tests__/.*.test.ts)$",
    "moduleFileExtensions": [
      "ts",
      "tsx",
      "js",
      "jsx",
      "json",
      "node"
    ],
    "collectCoverage": true
  }
}<|MERGE_RESOLUTION|>--- conflicted
+++ resolved
@@ -1,10 +1,6 @@
 {
   "name": "amplify-cli-core",
-<<<<<<< HEAD
   "version": "4.0.0-beta.1",
-=======
-  "version": "3.4.0",
->>>>>>> 6eec17e7
   "description": "Amplify CLI Core",
   "repository": {
     "type": "git",
@@ -33,11 +29,7 @@
     "@aws-amplify/graphql-transformer-interfaces": "^2.1.0-beta.0",
     "ajv": "^6.12.6",
     "amplify-cli-logger": "1.2.1",
-<<<<<<< HEAD
     "amplify-prompts": "2.6.2-beta.0",
-=======
-    "amplify-prompts": "2.6.1",
->>>>>>> 6eec17e7
     "chalk": "^4.1.1",
     "ci-info": "^2.0.0",
     "cloudform-types": "^4.2.0",
