--- conflicted
+++ resolved
@@ -1,11 +1,6 @@
 {
-<<<<<<< HEAD
   "name": "@aws-amplify/amplify-cli-core",
-  "version": "4.0.1",
-=======
-  "name": "amplify-cli-core",
   "version": "4.0.2",
->>>>>>> 9c7442b7
   "description": "Amplify CLI Core",
   "repository": {
     "type": "git",
