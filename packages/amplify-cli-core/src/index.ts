--- conflicted
+++ resolved
@@ -22,11 +22,8 @@
 export * from './banner-message';
 export * from './cliGetCategories';
 export * from './cliRemoveResourcePrompt';
-<<<<<<< HEAD
-export * from "./cliViewAPI";
-=======
+export * from './cliViewAPI';
 export * from './overrides-manager';
->>>>>>> 9202e3be
 
 // Temporary types until we can finish full type definition across the whole CLI
 
@@ -205,7 +202,6 @@
 }
 
 export type $TSCopyJob = any;
-
 
 // Temporary interface until Context refactor
 interface AmplifyToolkit {
@@ -260,9 +256,9 @@
   sharedQuestions: () => $TSAny;
   showAllHelp: () => $TSAny;
   showHelp: (header: string, commands: { name: string; description: string }[]) => $TSAny;
-  showHelpfulProviderLinks: (context : $TSContext) => $TSAny;
+  showHelpfulProviderLinks: (context: $TSContext) => $TSAny;
   showResourceTable: () => $TSAny;
-  showStatusTable:( resourceTableParams : ViewResourceTableParams )=> $TSAny; //Enhanced Status with CFN-Diff
+  showStatusTable: (resourceTableParams: ViewResourceTableParams) => $TSAny; //Enhanced Status with CFN-Diff
   serviceSelectionPrompt: (
     context: $TSContext,
     category: string,
