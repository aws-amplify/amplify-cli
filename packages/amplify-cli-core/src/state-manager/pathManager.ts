--- conflicted
+++ resolved
@@ -21,11 +21,8 @@
   CurrentCloudBackendDirName: '#current-cloud-backend',
   HooksDirName: 'hooks',
 
-<<<<<<< HEAD
-=======
   // resource level
   BuildDirName: 'build',
->>>>>>> 41f73299
   // 2nd Level
   OverrideDirName: 'overrides',
   ProviderName: 'awscloudformation',
@@ -62,10 +59,6 @@
   CfnFileName: (resourceName: string) => `${resourceName}-awscloudformation-template.json`,
 
   CustomPoliciesFilename: 'custom-policies.json',
-<<<<<<< HEAD
-  cliInputsFileName: 'cli-inputs.json',
-=======
->>>>>>> 41f73299
 };
 
 export class PathManager {
@@ -102,16 +95,6 @@
   getBackendDirPath = (projectPath?: string): string =>
     this.constructPath(projectPath, [PathConstants.AmplifyDirName, PathConstants.BackendDirName]);
 
-  getCliInputsPath = (projectPath: string, category: string, resourceName: string): string => {
-    return this.constructPath(projectPath, [
-      PathConstants.AmplifyDirName,
-      PathConstants.BackendDirName,
-      category,
-      resourceName,
-      PathConstants.cliInputsFileName,
-    ]);
-  };
-
   getCurrentCloudBackendDirPath = (projectPath?: string): string =>
     this.constructPath(projectPath, [PathConstants.AmplifyDirName, PathConstants.CurrentCloudBackendDirName]);
 
@@ -152,13 +135,6 @@
   getResourceDirectoryPath = (projectPath: string | undefined, category: string, resourceName: string): string =>
     this.constructPath(projectPath, [PathConstants.AmplifyDirName, PathConstants.BackendDirName, category, resourceName]);
 
-<<<<<<< HEAD
-  getResourceParametersFilePath = (projectPath: string | undefined, category: string, resourceName: string): string =>
-    path.join(this.getResourceDirectoryPath(projectPath, category, resourceName), 'build', PathConstants.ParametersJsonFileName);
-
-  getResourceCfnTemplatePath = (projectPath: string | undefined, category: string, resourceName: string): string =>
-    path.join(this.getResourceDirectoryPath(projectPath, category, resourceName), 'build', PathConstants.CfnFileName(resourceName));
-=======
   getResourceInputsJsonFilePath = (projectPath: string | undefined, category: string, resourceName: string): string =>
     path.join(this.getResourceDirectoryPath(projectPath, category, resourceName), PathConstants.CLIInputsJsonFileName);
 
@@ -182,7 +158,6 @@
     const basePath = buildDirectory ? path.join(resourceDirPath, PathConstants.BuildDirName) : resourceDirPath;
     return path.join(basePath, PathConstants.CfnFileName(resourceName));
   };
->>>>>>> 41f73299
 
   getReadMeFilePath = (projectPath?: string): string =>
     this.constructPath(projectPath, [PathConstants.AmplifyDirName, PathConstants.ReadMeFileName]);
@@ -203,13 +178,8 @@
 
   getDotAWSDirPath = (): string => path.normalize(path.join(homedir(), PathConstants.DotAWSDirName));
 
-<<<<<<< HEAD
-  getCustomPoliciesPath  = (category: string, resourceName: string): string =>
-  path.join(this.getResourceDirectoryPath(undefined, category, resourceName), PathConstants.CustomPoliciesFilename);
-=======
   getCustomPoliciesPath = (category: string, resourceName: string): string =>
     path.join(this.getResourceDirectoryPath(undefined, category, resourceName), PathConstants.CustomPoliciesFilename);
->>>>>>> 41f73299
 
   getAWSCredentialsFilePath = (): string => path.normalize(path.join(this.getDotAWSDirPath(), PathConstants.AWSCredentials));
 
@@ -255,11 +225,7 @@
       PathConstants.AmplifyDirName,
       PathConstants.BackendDirName,
       PathConstants.ProviderName,
-<<<<<<< HEAD
-      PathConstants.CfnStacksBuildDirName,
-=======
       PathConstants.BuildDirName,
->>>>>>> 41f73299
     ]);
   };
 
@@ -268,11 +234,7 @@
       PathConstants.AmplifyDirName,
       PathConstants.CurrentCloudBackendDirName,
       PathConstants.ProviderName,
-<<<<<<< HEAD
-      PathConstants.CfnStacksBuildDirName,
-=======
       PathConstants.BuildDirName,
->>>>>>> 41f73299
     ]);
   };
 
