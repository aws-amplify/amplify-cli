--- conflicted
+++ resolved
@@ -2,19 +2,11 @@
 import * as path from 'path';
 import _ from 'lodash';
 import { PathConstants, pathManager } from './pathManager';
-<<<<<<< HEAD
-import { $TSMeta, $TSTeamProviderInfo, $TSAny, DeploymentSecrets, HooksConfig } from '..';
-=======
 import { $TSMeta, $TSTeamProviderInfo, $TSAny, DeploymentSecrets, HooksConfig, $TSObject } from '..';
->>>>>>> 41f73299
 import { JSONUtilities } from '../jsonUtilities';
 import { SecretFileMode } from '../cliConstants';
 import { HydrateTags, ReadTags, Tag } from '../tags';
 import { CustomIAMPolicies } from '../customPoliciesUtils';
-<<<<<<< HEAD
-
-=======
->>>>>>> 41f73299
 
 export type GetOptions<T> = {
   throwIfNotExist?: boolean;
@@ -87,15 +79,9 @@
 
   getCustomPolicies = (categoryName: string, resourceName: string): CustomIAMPolicies | undefined => {
     const filePath = pathManager.getCustomPoliciesPath(categoryName, resourceName);
-<<<<<<< HEAD
-    try{
-      return JSONUtilities.readJson<CustomIAMPolicies>(filePath);
-    } catch(err) {
-=======
     try {
       return JSONUtilities.readJson<CustomIAMPolicies>(filePath);
     } catch (err) {
->>>>>>> 41f73299
       return undefined;
     }
   };
@@ -412,5 +398,4 @@
   };
 }
 
-export const stateManager = new StateManager();
-
+export const stateManager = new StateManager();