// eslint-disable-next-line import/no-cycle
import { AMPLIFY_SUPPORT_DOCS } from '../cliConstants';

/**
 * Base class for all Amplify exceptions
 */
export abstract class AmplifyException extends Error {
  public readonly message: string;
  public readonly resolution?: string;
  public readonly details?: string;
  public readonly link?: string;

  /**
   * You should use AmplifyError or AmplifyFault to throw an exception.
   *
   * @param {AmplifyExceptionType} name - a user friendly name for the exception
   * @param {AmplifyExceptionClassification} classification - Fault or Error
   * @param {AmplifyExceptionOptions} options - error stack, resolution steps, details, or help links
   * @param {Error | null} downstreamException If you are throwing this exception from within a catch block,
   * you must provide the exception that was caught.
   * @example
   * try {
   *  ...
   * } catch (downstreamException){
   *    throw new AmplifyError(...,...,downstreamException);
   * }
   */
  constructor(
    public readonly name: AmplifyExceptionType,
    public readonly classification: AmplifyExceptionClassification,
    public readonly options: AmplifyExceptionOptions,
    public readonly downstreamException?: Error,
  ) {
    // If an AmplifyException was already thrown, we must allow it to reach the user.
    // This ensures that resolution steps, and the original error are bubbled up.
    super(options.message);

    // https://github.com/Microsoft/TypeScript-wiki/blob/main/Breaking-Changes.md#extending-built-ins-like-error-array-and-map-may-no-longer-work
    Object.setPrototypeOf(this, AmplifyException.prototype);

    this.message = options.message;
    this.details = options.details;
    this.resolution = options.resolution;
    this.link = options.link ?? AMPLIFY_SUPPORT_DOCS.CLI_PROJECT_TROUBLESHOOTING.url;
  }

  toObject = (): object => {
    const {
      name: errorName, message: errorMessage, details: errorDetails, resolution, link, stack,
    } = this;

    return {
      errorName, errorMessage, errorDetails, resolution, link, ...(process.argv.includes('--debug') ? { stack } : {}),
    };
  }
}

/**
 * Amplify exception classifications
 */
export type AmplifyExceptionClassification = 'FAULT' | 'ERROR';

/**
 * Amplify Error options object
 */
export type AmplifyExceptionOptions = {
  message: string,
  details?: string,
  resolution?: string,
  link?: string,
};

/**
 * Amplify Error partial options object
 */
export type PartialAmplifyExceptionOptions = Partial<AmplifyExceptionOptions> & {
  message: string;
};

/**
 * Amplify exception types
 */
export type AmplifyExceptionType = AmplifyErrorType | AmplifyFaultType;

/**
 * Amplify error types
 */
export type AmplifyErrorType =
  | 'AmplifyStudioError'
  | 'AmplifyStudioLoginError'
  | 'AmplifyStudioNotEnabledError'
  | 'ApiCategorySchemaNotFoundError'
  | 'AuthImportError'
  | 'BackendConfigValidationError'
  | 'BucketAlreadyExistsError'
  | 'BucketNotFoundError'
  | 'CategoryNotEnabledError'
  | 'CloudFormationTemplateError'
  | 'CommandNotSupportedError'
  | 'ConfigurationError'
  | 'DeploymentError'
  | 'DeploymentInProgressError'
  | 'DirectoryError'
  | 'DirectoryAlreadyExistsError'
  | 'DuplicateLogicalIdError'
  | 'EnvironmentConfigurationError'
  | 'EnvironmentNameError'
  | 'EnvironmentNotInitializedError'
  | 'FeatureFlagsValidationError'
  | 'FrameworkNotSupportedError'
  | 'FunctionTooLargeError'
  | 'InputValidationError'
  | 'InvalidAmplifyAppIdError'
  | 'InvalidCustomResourceError'
  | 'InvalidOverrideError'
  | 'InvalidStackError'
  | 'IterativeRollbackError'
  | 'LambdaLayerDeleteError'
  | 'MigrationError'
  | 'MissingAmplifyMetaFileError'
  | 'MissingOverridesInstallationRequirementsError'
  | 'ModelgenError'
  | 'NestedProjectInitError'
  | 'NoUpdateBackendError'
  | 'NotImplementedError'
  | 'OpenSslCertificateError'
  | 'ParameterNotFoundError'
  | 'PermissionsError'
  | 'PluginMethodNotFoundError'
  | 'PluginNotFoundError'
  | 'PluginPolicyAddError'
  | 'ProfileConfigurationError'
  | 'ProjectAppIdResolveError'
  | 'ProjectInitError'
  | 'ProjectNotFoundError'
  | 'ProjectNotInitializedError'
  | 'PushResourcesError'
  | 'RegionNotAvailableError'
  | 'RemoveNotificationAppError'
  | 'ResourceAlreadyExistsError'
  | 'ResourceInUseError'
  | 'ResourceNotReadyError'
  | 'StackNotFoundError'
  | 'StackStateError'
  | 'UserInputError'
  | 'MockProcessError'
  | 'SearchableMockUnsupportedPlatformError'
  | 'SearchableMockUnavailablePortError'
  | 'SearchableMockProcessError';

/**
 * Amplify fault types
 */
export type AmplifyFaultType =
  | 'AnalyticsCategoryFault'
  | 'AmplifyBackupFault'
  | 'BackendPullFault'
  | 'ConfigurationFault'
  | 'BackendDeleteFault'
  | 'ConfigurationFault'
  | 'DeploymentFault'
  | 'NotificationsChannelAPNSFault'
  | 'NotificationsChannelEmailFault'
  | 'NotificationsChannelFCMFault'
  | 'NotificationsChannelSmsFault'
  | 'NotificationsChannelInAppMessagingFault'
  | 'NotImplementedFault'
  | 'ProjectDeleteFault'
  | 'ProjectInitFault'
  | 'PluginNotLoadedFault'
  | 'PushResourcesFault'
  | 'PullBackendFault'
  | 'ResourceExportFault'
  | 'ResourceNotFoundFault'
  | 'ResourceNotReadyFault'
  | 'ResourceRemoveFault'
  | 'RootStackNotFoundFault'
  | 'ServiceCallFault'
  | 'TimeoutFault'
  | 'TriggerUploadFault'
  | 'UnexpectedS3Fault'
  | 'UnknownFault'
  | 'UnknownNodeJSFault'
  | 'MockProcessFault'
<<<<<<< HEAD
  | 'AuthCategoryFault';
=======
  | 'ZipExtractFault';
>>>>>>> 2fc42cce
<|MERGE_RESOLUTION|>--- conflicted
+++ resolved
@@ -182,8 +182,5 @@
   | 'UnknownFault'
   | 'UnknownNodeJSFault'
   | 'MockProcessFault'
-<<<<<<< HEAD
-  | 'AuthCategoryFault';
-=======
-  | 'ZipExtractFault';
->>>>>>> 2fc42cce
+  | 'AuthCategoryFault'
+  | 'ZipExtractFault';