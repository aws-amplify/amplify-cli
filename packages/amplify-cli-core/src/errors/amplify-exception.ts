--- conflicted
+++ resolved
@@ -25,12 +25,8 @@
   constructor(
     public readonly name: AmplifyExceptionType,
     public readonly classification: AmplifyExceptionClassification,
-<<<<<<< HEAD
-    options: AmplifyExceptionOptions,
-=======
     private readonly options: AmplifyExceptionOptions,
     public readonly downstreamException?: Error,
->>>>>>> 125486d8
   ) {
     // If an AmplifyException was already thrown, we must allow it to reach the user.
     // This ensures that resolution steps, and the original error are bubbled up.
