// eslint-disable-next-line import/no-cycle
import { AMPLIFY_SUPPORT_DOCS } from '../cliConstants';

/**
 * Base class for all Amplify exceptions
 */
export abstract class AmplifyException extends Error {
  public readonly message: string;
  public readonly resolution?: string;
  public readonly details?: string;
  public readonly link?: string;
  public readonly code?: string;

  /**
   * You should use AmplifyError or AmplifyFault to throw an exception.
   *
   * @param {AmplifyExceptionType} name - a user friendly name for the exception
   * @param {AmplifyExceptionClassification} classification - Fault or Error
   * @param {AmplifyExceptionOptions} options - error stack, resolution steps, details, or help links
   * @param {Error | null} downstreamException If you are throwing this exception from within a catch block,
   * you must provide the exception that was caught.
   * @example
   * try {
   *  ...
   * } catch (downstreamException){
   *    throw new AmplifyError(...,...,downstreamException);
   * }
   */
  constructor(
    public readonly name: AmplifyExceptionType,
    public readonly classification: AmplifyExceptionClassification,
    public readonly options: AmplifyExceptionOptions,
    public readonly downstreamException?: Error,
  ) {
    // If an AmplifyException was already thrown, we must allow it to reach the user.
    // This ensures that resolution steps, and the original error are bubbled up.
    super(options.message);

    // https://github.com/Microsoft/TypeScript-wiki/blob/main/Breaking-Changes.md#extending-built-ins-like-error-array-and-map-may-no-longer-work
    Object.setPrototypeOf(this, AmplifyException.prototype);

    this.message = options.message;
    this.details = options.details;
    this.resolution = options.resolution;
    this.code = options.code;
    this.link = options.link ?? AMPLIFY_SUPPORT_DOCS.CLI_PROJECT_TROUBLESHOOTING.url;
  }

  toObject = (): object => {
    const { name: errorName, message: errorMessage, details: errorDetails, resolution, link, stack } = this;

    return {
      errorName,
      errorMessage,
      errorDetails,
      resolution,
      link,
      ...(process.argv.includes('--debug') ? { stack } : {}),
    };
  };
}

/**
 * Amplify exception classifications
 */
export type AmplifyExceptionClassification = 'FAULT' | 'ERROR';

/**
 * Amplify Error options object
 */
export type AmplifyExceptionOptions = {
  message: string;
  details?: string;
  resolution?: string;
  link?: string;

  // CloudFormation or NodeJS error codes
  code?: string;
};

/**
 * Amplify Error partial options object
 */
export type PartialAmplifyExceptionOptions = Partial<AmplifyExceptionOptions> & {
  message: string;
};

/**
 * Amplify exception types
 */
export type AmplifyExceptionType = AmplifyErrorType | AmplifyFaultType;

/**
 * Amplify error types
 */
export type AmplifyErrorType =
  | 'AmplifyStudioError'
  | 'AmplifyStudioLoginError'
  | 'AmplifyStudioNotEnabledError'
  | 'ApiCategorySchemaNotFoundError'
  | 'AuthImportError'
  | 'BackendConfigValidationError'
  | 'BucketAlreadyExistsError'
  | 'BucketNotFoundError'
  | 'CategoryNotEnabledError'
  | 'CloudFormationTemplateError'
  | 'CommandNotSupportedError'
  | 'ConfigurationError'
  | 'DeploymentError'
  | 'DeploymentInProgressError'
  | 'DirectoryAlreadyExistsError'
  | 'DirectoryError'
  | 'DuplicateLogicalIdError'
  | 'EnvironmentConfigurationError'
  | 'EnvironmentNameError'
  | 'EnvironmentNotInitializedError'
  | 'FeatureFlagsValidationError'
  | 'FrameworkNotSupportedError'
  | 'FunctionTooLargeError'
  | 'InputValidationError'
  | 'InvalidAmplifyAppIdError'
  | 'InvalidCustomResourceError'
  | 'InvalidOverrideError'
  | 'InvalidStackError'
  | 'IterativeRollbackError'
  | 'LambdaLayerDeleteError'
  | 'MigrationError'
  | 'MissingAmplifyMetaFileError'
  | 'MissingExpectedParameterError'
  | 'MissingOverridesInstallationRequirementsError'
  | 'MockProcessError'
  | 'ModelgenError'
  | 'NestedProjectInitError'
  | 'NotImplementedError'
  | 'NoUpdateBackendError'
  | 'OpenSslCertificateError'
  | 'ParameterNotFoundError'
  | 'PermissionsError'
  | 'PluginMethodNotFoundError'
  | 'PluginNotFoundError'
  | 'PluginPolicyAddError'
  | 'ProfileConfigurationError'
  | 'ProjectAppIdResolveError'
  | 'ProjectInitError'
  | 'ProjectNotFoundError'
  | 'ProjectNotInitializedError'
  | 'PushResourcesError'
  | 'RegionNotAvailableError'
  | 'RemoveNotificationAppError'
  | 'ResourceAlreadyExistsError'
  | 'ResourceInUseError'
  | 'ResourceNotReadyError'
  | 'SearchableMockProcessError'
  | 'SearchableMockUnavailablePortError'
  | 'SearchableMockUnsupportedPlatformError'
  | 'StackNotFoundError'
  | 'StackStateError'
<<<<<<< HEAD
  | 'UnsupportedLockFileTypeError'
  | 'UserInputError'
  | 'MockProcessError'
  | 'SearchableMockUnsupportedPlatformError'
  | 'SearchableMockUnavailablePortError'
  | 'SearchableMockProcessError';
=======
  | 'UserInputError';
>>>>>>> 7fb5d63e

/**
 * Amplify fault types
 */
export type AmplifyFaultType =
  | 'AmplifyBackupFault'
  | 'AnalyticsCategoryFault'
  | 'AuthCategoryFault'
  | 'BackendDeleteFault'
  | 'BackendPullFault'
  | 'ConfigurationFault'
  | 'ConfigurationFault'
  | 'DeploymentFault'
<<<<<<< HEAD
  | 'LockFileNotFoundFault'
  | 'LockFileParsingFault'
=======
  | 'DeploymentStateUploadFault'
  | 'MockProcessFault'
>>>>>>> 7fb5d63e
  | 'NotificationsChannelAPNSFault'
  | 'NotificationsChannelEmailFault'
  | 'NotificationsChannelFCMFault'
  | 'NotificationsChannelInAppMessagingFault'
  | 'NotificationsChannelSmsFault'
  | 'NotImplementedFault'
<<<<<<< HEAD
  | 'ParameterDownloadFault'
  | 'ParameterUploadFault'
=======
  | 'PluginNotLoadedFault'
>>>>>>> 7fb5d63e
  | 'ProjectDeleteFault'
  | 'ParametersDeleteFault'
  | 'ProjectInitFault'
  | 'PullBackendFault'
  | 'PushResourcesFault'
  | 'ResourceExportFault'
  | 'ResourceNotFoundFault'
  | 'ResourceNotReadyFault'
  | 'ResourceRemoveFault'
  | 'RootStackNotFoundFault'
  | 'ServiceCallFault'
  | 'SnsSandboxModeCheckFault'
  | 'TimeoutFault'
  | 'TriggerUploadFault'
  | 'UnexpectedS3Fault'
  | 'UnknownFault'
  | 'UnknownNodeJSFault'
  | 'ZipExtractFault';<|MERGE_RESOLUTION|>--- conflicted
+++ resolved
@@ -155,16 +155,12 @@
   | 'SearchableMockUnsupportedPlatformError'
   | 'StackNotFoundError'
   | 'StackStateError'
-<<<<<<< HEAD
   | 'UnsupportedLockFileTypeError'
-  | 'UserInputError'
   | 'MockProcessError'
   | 'SearchableMockUnsupportedPlatformError'
   | 'SearchableMockUnavailablePortError'
-  | 'SearchableMockProcessError';
-=======
+  | 'SearchableMockProcessError'
   | 'UserInputError';
->>>>>>> 7fb5d63e
 
 /**
  * Amplify fault types
@@ -178,25 +174,19 @@
   | 'ConfigurationFault'
   | 'ConfigurationFault'
   | 'DeploymentFault'
-<<<<<<< HEAD
+  | 'DeploymentStateUploadFault'
   | 'LockFileNotFoundFault'
   | 'LockFileParsingFault'
-=======
-  | 'DeploymentStateUploadFault'
   | 'MockProcessFault'
->>>>>>> 7fb5d63e
   | 'NotificationsChannelAPNSFault'
   | 'NotificationsChannelEmailFault'
   | 'NotificationsChannelFCMFault'
   | 'NotificationsChannelInAppMessagingFault'
   | 'NotificationsChannelSmsFault'
   | 'NotImplementedFault'
-<<<<<<< HEAD
   | 'ParameterDownloadFault'
   | 'ParameterUploadFault'
-=======
   | 'PluginNotLoadedFault'
->>>>>>> 7fb5d63e
   | 'ProjectDeleteFault'
   | 'ParametersDeleteFault'
   | 'ProjectInitFault'
