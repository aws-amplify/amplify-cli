--- conflicted
+++ resolved
@@ -148,22 +148,14 @@
     stateManagerMock.getHooksConfigJson.mockReturnValueOnce({
       extensions: { py: { runtime: 'python3', runtime_options: ['mock1', 'mock2'] } },
     });
-<<<<<<< HEAD
     await executeHooks(HooksMeta.getInstance({ command: 'pull', plugin: 'core' } as CommandLineInput, 'pre'));
-=======
-    await executeHooks(HooksMeta.getInstance({ command: 'pull', plugin: 'core' }, 'pre'));
->>>>>>> 494ede4f
     expect(execa).toHaveBeenCalledWith(pathToPython3Runtime, ['mock1', 'mock2', 'testProjectHooksDirPath/pre-pull.py'], expect.anything());
   });
 
   test('should determine empty array runtime options from hooks-config', async () => {
     stateManagerMock.getHooksConfigJson.mockClear();
     stateManagerMock.getHooksConfigJson.mockReturnValueOnce({ extensions: { py: { runtime: 'python3', runtime_options: [] } } });
-<<<<<<< HEAD
     await executeHooks(HooksMeta.getInstance({ command: 'pull', plugin: 'core' } as CommandLineInput, 'pre'));
-=======
-    await executeHooks(HooksMeta.getInstance({ command: 'pull', plugin: 'core' }, 'pre'));
->>>>>>> 494ede4f
     expect(execa).toHaveBeenCalledWith(pathToPython3Runtime, ['testProjectHooksDirPath/pre-pull.py'], expect.anything());
   });
 
