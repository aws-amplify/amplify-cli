{
  "name": "@aws-amplify/amplify-e2e-core",
  "version": "5.7.4-next-4.0",
  "description": "",
  "repository": {
    "type": "git",
    "url": "https://github.com/aws-amplify/amplify-cli.git",
    "directory": "packages/amplify-e2e-core"
  },
  "author": "Amazon Web Services",
  "license": "Apache-2.0",
  "main": "lib/index.js",
  "keywords": [
    "graphql",
    "appsync",
    "aws"
  ],
  "private": true,
  "scripts": {
    "build": "tsc",
    "watch": "tsc -w",
    "clean": "rimraf ./lib tsconfig.tsbuildinfo"
  },
  "dependencies": {
    "@aws-amplify/amplify-cli-core": "4.4.1-next-4.0",
    "@aws-sdk/client-sts": "3.624.0",
    "@aws-sdk/credential-providers": "3.624.0",
    "amplify-headless-interface": "1.17.7",
    "aws-amplify": "^5.3.16",
    "aws-appsync": "^4.1.1",
    "aws-sdk": "^2.1464.0",
    "chalk": "^4.1.1",
    "dotenv": "^8.2.0",
    "execa": "^5.1.1",
    "fs-extra": "^8.1.0",
<<<<<<< HEAD
    "graphql-transformer-core": "^8.2.16",
=======
    "graphql-transformer-core": "^8.2.17",
>>>>>>> e936bfd8
    "ini": "^1.3.5",
    "jest-circus": "^27.0.0",
    "jest-environment-node": "^26.6.2",
    "lodash": "^4.17.21",
    "node-fetch": "^2.6.7",
    "node-pty": "^1.0.0",
    "retimer": "2.0.0",
    "rimraf": "^3.0.0",
    "semver": "^7.5.4",
    "strip-ansi": "^6.0.0",
    "throat": "^5.0.0",
    "uuid": "^8.3.2"
  },
  "devDependencies": {
    "@types/glob": "^7.1.1"
  },
  "berry": {
    "plugins": [
      "@yarn/plugin-typescript"
    ]
  }
}<|MERGE_RESOLUTION|>--- conflicted
+++ resolved
@@ -1,6 +1,6 @@
 {
   "name": "@aws-amplify/amplify-e2e-core",
-  "version": "5.7.4-next-4.0",
+  "version": "5.7.3",
   "description": "",
   "repository": {
     "type": "git",
@@ -22,7 +22,7 @@
     "clean": "rimraf ./lib tsconfig.tsbuildinfo"
   },
   "dependencies": {
-    "@aws-amplify/amplify-cli-core": "4.4.1-next-4.0",
+    "@aws-amplify/amplify-cli-core": "4.4.0",
     "@aws-sdk/client-sts": "3.624.0",
     "@aws-sdk/credential-providers": "3.624.0",
     "amplify-headless-interface": "1.17.7",
@@ -33,11 +33,7 @@
     "dotenv": "^8.2.0",
     "execa": "^5.1.1",
     "fs-extra": "^8.1.0",
-<<<<<<< HEAD
-    "graphql-transformer-core": "^8.2.16",
-=======
     "graphql-transformer-core": "^8.2.17",
->>>>>>> e936bfd8
     "ini": "^1.3.5",
     "jest-circus": "^27.0.0",
     "jest-environment-node": "^26.6.2",
