{
  "name": "@aws-amplify/amplify-e2e-core",
  "version": "4.8.3",
  "description": "",
  "repository": {
    "type": "git",
    "url": "https://github.com/aws-amplify/amplify-cli.git",
    "directory": "packages/amplify-e2e-core"
  },
  "author": "Amazon Web Services",
  "license": "Apache-2.0",
  "main": "lib/index.js",
  "keywords": [
    "graphql",
    "appsync",
    "aws"
  ],
  "private": true,
  "scripts": {
    "build": "tsc",
    "watch": "tsc -w",
    "clean": "rimraf ./lib tsconfig.tsbuildinfo"
  },
  "dependencies": {
<<<<<<< HEAD
    "@aws-amplify/amplify-cli-core": "4.0.1",
    "amplify-headless-interface": "1.17.1",
    "aws-sdk": "^2.1354.0",
=======
    "amplify-cli-core": "4.0.3",
    "amplify-headless-interface": "1.17.3",
    "aws-sdk": "^2.1233.0",
>>>>>>> 43bde186
    "chalk": "^4.1.1",
    "dotenv": "^8.2.0",
    "execa": "^5.1.1",
    "fs-extra": "^8.1.0",
    "graphql-transformer-core": "^8.0.2",
    "ini": "^1.3.5",
    "jest-circus": "^27.0.0",
    "jest-environment-node": "^26.6.2",
    "lodash": "^4.17.21",
    "node-fetch": "^2.6.7",
    "node-pty": "beta",
    "retimer": "2.0.0",
    "rimraf": "^3.0.0",
    "semver": "^7.3.5",
    "strip-ansi": "^6.0.0",
    "throat": "^5.0.0",
    "uuid": "^8.3.2"
  },
  "devDependencies": {
    "@types/glob": "^7.1.1"
  }
}<|MERGE_RESOLUTION|>--- conflicted
+++ resolved
@@ -22,15 +22,9 @@
     "clean": "rimraf ./lib tsconfig.tsbuildinfo"
   },
   "dependencies": {
-<<<<<<< HEAD
-    "@aws-amplify/amplify-cli-core": "4.0.1",
-    "amplify-headless-interface": "1.17.1",
+    "@aws-amplify/amplify-cli-core": "4.0.3",
+    "amplify-headless-interface": "1.17.3",
     "aws-sdk": "^2.1354.0",
-=======
-    "amplify-cli-core": "4.0.3",
-    "amplify-headless-interface": "1.17.3",
-    "aws-sdk": "^2.1233.0",
->>>>>>> 43bde186
     "chalk": "^4.1.1",
     "dotenv": "^8.2.0",
     "execa": "^5.1.1",
