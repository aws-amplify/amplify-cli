--- conflicted
+++ resolved
@@ -1,10 +1,6 @@
 {
   "name": "@aws-amplify/amplify-e2e-core",
-<<<<<<< HEAD
-  "version": "4.9.0",
-=======
   "version": "4.9.1",
->>>>>>> 0aa016fc
   "description": "",
   "repository": {
     "type": "git",
@@ -26,24 +22,14 @@
     "clean": "rimraf ./lib tsconfig.tsbuildinfo"
   },
   "dependencies": {
-<<<<<<< HEAD
     "@aws-amplify/amplify-cli-core": "4.0.4",
     "amplify-headless-interface": "1.17.3",
     "aws-sdk": "^2.1354.0",
-=======
-    "amplify-cli-core": "4.0.4",
-    "amplify-headless-interface": "1.17.3",
-    "aws-sdk": "^2.1350.0",
->>>>>>> 0aa016fc
     "chalk": "^4.1.1",
     "dotenv": "^8.2.0",
     "execa": "^5.1.1",
     "fs-extra": "^8.1.0",
-<<<<<<< HEAD
     "graphql-transformer-core": "^8.0.3",
-=======
-    "graphql-transformer-core": "8.0.1",
->>>>>>> 0aa016fc
     "ini": "^1.3.5",
     "jest-circus": "^27.0.0",
     "jest-environment-node": "^26.6.2",
