--- conflicted
+++ resolved
@@ -29,11 +29,7 @@
     "dotenv": "^8.2.0",
     "execa": "^5.1.1",
     "fs-extra": "^8.1.0",
-<<<<<<< HEAD
     "graphql-transformer-core": "^7.6.10",
-=======
-    "graphql-transformer-core": "^7.6.11-alhotpatchfeb.0",
->>>>>>> 0340048d
     "ini": "^1.3.5",
     "jest-environment-node": "^26.6.2",
     "lodash": "^4.17.21",
