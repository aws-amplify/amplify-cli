{
  "name": "@aws-amplify/amplify-e2e-core",
  "version": "4.8.2",
  "description": "",
  "repository": {
    "type": "git",
    "url": "https://github.com/aws-amplify/amplify-cli.git",
    "directory": "packages/amplify-e2e-core"
  },
  "author": "Amazon Web Services",
  "license": "Apache-2.0",
  "main": "lib/index.js",
  "keywords": [
    "graphql",
    "appsync",
    "aws"
  ],
  "private": true,
  "scripts": {
    "build": "tsc",
    "watch": "tsc -w",
    "clean": "rimraf ./lib tsconfig.tsbuildinfo"
  },
  "dependencies": {
<<<<<<< HEAD
    "@aws-amplify/amplify-cli-core": "4.0.1",
=======
    "amplify-cli-core": "4.0.2",
>>>>>>> 9c7442b7
    "amplify-headless-interface": "1.17.1",
    "aws-sdk": "^2.1350.0",
    "chalk": "^4.1.1",
    "dotenv": "^8.2.0",
    "execa": "^5.1.1",
    "fs-extra": "^8.1.0",
    "graphql-transformer-core": "^8.0.2",
    "ini": "^1.3.5",
    "jest-circus": "^27.0.0",
    "jest-environment-node": "^26.6.2",
    "lodash": "^4.17.21",
    "node-fetch": "^2.6.7",
    "node-pty": "beta",
    "retimer": "2.0.0",
    "rimraf": "^3.0.0",
    "semver": "^7.3.5",
    "strip-ansi": "^6.0.0",
    "throat": "^5.0.0",
    "uuid": "^8.3.2"
  },
  "devDependencies": {
    "@types/glob": "^7.1.1"
  }
}<|MERGE_RESOLUTION|>--- conflicted
+++ resolved
@@ -22,11 +22,7 @@
     "clean": "rimraf ./lib tsconfig.tsbuildinfo"
   },
   "dependencies": {
-<<<<<<< HEAD
-    "@aws-amplify/amplify-cli-core": "4.0.1",
-=======
-    "amplify-cli-core": "4.0.2",
->>>>>>> 9c7442b7
+    "@aws-amplify/amplify-cli-core": "4.0.2",
     "amplify-headless-interface": "1.17.1",
     "aws-sdk": "^2.1350.0",
     "chalk": "^4.1.1",
