--- conflicted
+++ resolved
@@ -1,10 +1,6 @@
 {
   "name": "@aws-amplify/amplify-e2e-core",
-<<<<<<< HEAD
-  "version": "5.6.0-alpha.0",
-=======
   "version": "5.7.0",
->>>>>>> a274b640
   "description": "",
   "repository": {
     "type": "git",
@@ -26,15 +22,9 @@
     "clean": "rimraf ./lib tsconfig.tsbuildinfo"
   },
   "dependencies": {
-<<<<<<< HEAD
-    "@aws-amplify/amplify-cli-core": "4.4.0-gen2-migration-test-alpha.0",
-    "@aws-sdk/client-sts": "^3.303.0",
-    "@aws-sdk/credential-providers": "^3.303.0",
-=======
     "@aws-amplify/amplify-cli-core": "4.3.10",
     "@aws-sdk/client-sts": "3.624.0",
     "@aws-sdk/credential-providers": "3.624.0",
->>>>>>> a274b640
     "amplify-headless-interface": "1.17.7",
     "aws-amplify": "^5.3.16",
     "aws-appsync": "^4.1.1",
@@ -43,7 +33,7 @@
     "dotenv": "^8.2.0",
     "execa": "^5.1.1",
     "fs-extra": "^8.1.0",
-    "graphql-transformer-core": "8.2.14-gen1-migration-0924.0",
+    "graphql-transformer-core": "^8.2.13",
     "ini": "^1.3.5",
     "jest-circus": "^27.0.0",
     "jest-environment-node": "^26.6.2",
