--- conflicted
+++ resolved
@@ -22,13 +22,8 @@
     "clean": "rimraf ./lib tsconfig.tsbuildinfo"
   },
   "dependencies": {
-<<<<<<< HEAD
     "@aws-amplify/amplify-cli-core": "4.0.1",
     "@aws-amplify/amplify-headless-interface": "1.17.1",
-=======
-    "@aws-amplify/amplify-cli-core": "4.0.2",
-    "amplify-headless-interface": "1.17.1",
->>>>>>> e02e23c4
     "aws-sdk": "^2.1350.0",
     "chalk": "^4.1.1",
     "dotenv": "^8.2.0",
