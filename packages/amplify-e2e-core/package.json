--- conflicted
+++ resolved
@@ -1,10 +1,6 @@
 {
   "name": "amplify-e2e-core",
-<<<<<<< HEAD
-  "version": "1.1.8",
-=======
   "version": "1.8.2",
->>>>>>> 68315350
   "description": "",
   "repository": {
     "type": "git",
@@ -30,11 +26,7 @@
     "chalk": "^3.0.0",
     "execa": "^4.0.3",
     "fs-extra": "^8.1.0",
-<<<<<<< HEAD
-    "graphql-transformer-core": "6.19.2",
-=======
     "graphql-transformer-core": "6.21.7",
->>>>>>> 68315350
     "jest-environment-node": "^25.1.0",
     "lodash": "^4.17.19",
     "node-pty-prebuilt-multiarch": "^0.9.0",
