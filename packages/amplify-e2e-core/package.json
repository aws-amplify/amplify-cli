{
  "name": "@aws-amplify/amplify-e2e-core",
<<<<<<< HEAD
  "version": "4.4.0-cdkv2.2",
=======
  "version": "4.4.0-beta.1",
>>>>>>> bd3cd4b7
  "description": "",
  "repository": {
    "type": "git",
    "url": "https://github.com/aws-amplify/amplify-cli.git",
    "directory": "packages/amplify-e2e-core"
  },
  "author": "Amazon Web Services",
  "license": "Apache-2.0",
  "main": "lib/index.js",
  "keywords": [
    "graphql",
    "appsync",
    "aws"
  ],
  "private": true,
  "scripts": {
    "build": "tsc",
    "watch": "tsc -w",
    "clean": "rimraf ./lib tsconfig.tsbuildinfo"
  },
  "dependencies": {
<<<<<<< HEAD
    "amplify-cli-core": "4.0.0-cdkv2.2",
    "amplify-headless-interface": "1.15.0",
=======
    "amplify-cli-core": "4.0.0-beta.1",
    "amplify-headless-interface": "1.16.0-beta.0",
>>>>>>> bd3cd4b7
    "aws-sdk": "^2.1233.0",
    "chalk": "^4.1.1",
    "dotenv": "^8.2.0",
    "execa": "^5.1.1",
    "fs-extra": "^8.1.0",
    "graphql-transformer-core": "8.0.0-beta.1",
    "ini": "^1.3.5",
    "jest-environment-node": "^26.6.2",
    "lodash": "^4.17.21",
    "node-fetch": "^2.6.7",
    "node-pty": "beta",
    "retimer": "2.0.0",
    "rimraf": "^3.0.0",
    "strip-ansi": "^6.0.0",
    "throat": "^5.0.0",
    "uuid": "^8.3.2"
  }
}<|MERGE_RESOLUTION|>--- conflicted
+++ resolved
@@ -1,10 +1,6 @@
 {
   "name": "@aws-amplify/amplify-e2e-core",
-<<<<<<< HEAD
   "version": "4.4.0-cdkv2.2",
-=======
-  "version": "4.4.0-beta.1",
->>>>>>> bd3cd4b7
   "description": "",
   "repository": {
     "type": "git",
@@ -26,13 +22,8 @@
     "clean": "rimraf ./lib tsconfig.tsbuildinfo"
   },
   "dependencies": {
-<<<<<<< HEAD
     "amplify-cli-core": "4.0.0-cdkv2.2",
-    "amplify-headless-interface": "1.15.0",
-=======
-    "amplify-cli-core": "4.0.0-beta.1",
     "amplify-headless-interface": "1.16.0-beta.0",
->>>>>>> bd3cd4b7
     "aws-sdk": "^2.1233.0",
     "chalk": "^4.1.1",
     "dotenv": "^8.2.0",
