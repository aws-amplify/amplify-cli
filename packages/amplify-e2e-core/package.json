--- conflicted
+++ resolved
@@ -1,10 +1,6 @@
 {
   "name": "@aws-amplify/amplify-e2e-core",
-<<<<<<< HEAD
   "version": "4.4.0-cdkv2.0",
-=======
-  "version": "4.4.0",
->>>>>>> a8fad872
   "description": "",
   "repository": {
     "type": "git",
@@ -26,11 +22,7 @@
     "clean": "rimraf ./lib tsconfig.tsbuildinfo"
   },
   "dependencies": {
-<<<<<<< HEAD
     "amplify-cli-core": "4.0.0-cdkv2.0",
-=======
-    "amplify-cli-core": "3.3.0",
->>>>>>> a8fad872
     "amplify-headless-interface": "1.15.0",
     "aws-sdk": "^2.1233.0",
     "chalk": "^4.1.1",
