{
  "name": "@aws-amplify/amplify-e2e-core",
  "version": "5.2.0",
  "description": "",
  "repository": {
    "type": "git",
    "url": "https://github.com/aws-amplify/amplify-cli.git",
    "directory": "packages/amplify-e2e-core"
  },
  "author": "Amazon Web Services",
  "license": "Apache-2.0",
  "main": "lib/index.js",
  "keywords": [
    "graphql",
    "appsync",
    "aws"
  ],
  "private": true,
  "scripts": {
    "build": "tsc",
    "watch": "tsc -w",
    "clean": "rimraf ./lib tsconfig.tsbuildinfo"
  },
  "dependencies": {
<<<<<<< HEAD
    "@aws-amplify/amplify-cli-core": "4.2.3",
    "@aws-sdk/client-sts": "^3.303.0",
    "@aws-sdk/credential-providers": "^3.303.0",
=======
    "@aws-amplify/amplify-cli-core": "4.2.4",
>>>>>>> de71c6a6
    "amplify-headless-interface": "1.17.4",
    "aws-amplify": "^4.2.8",
    "aws-appsync": "^4.1.1",
    "aws-sdk": "^2.1405.0",
    "chalk": "^4.1.1",
    "dotenv": "^8.2.0",
    "execa": "^5.1.1",
    "fs-extra": "^8.1.0",
    "graphql-transformer-core": "^8.1.9",
    "ini": "^1.3.5",
    "jest-circus": "^27.0.0",
    "jest-environment-node": "^26.6.2",
    "lodash": "^4.17.21",
    "node-fetch": "^2.6.7",
    "node-pty": "beta",
    "retimer": "2.0.0",
    "rimraf": "^3.0.0",
    "semver": "^7.5.4",
    "strip-ansi": "^6.0.0",
    "throat": "^5.0.0",
    "uuid": "^8.3.2"
  },
  "devDependencies": {
    "@types/glob": "^7.1.1"
  },
  "berry": {
    "plugins": [
      "@yarn/plugin-typescript"
    ]
  }
}<|MERGE_RESOLUTION|>--- conflicted
+++ resolved
@@ -22,13 +22,9 @@
     "clean": "rimraf ./lib tsconfig.tsbuildinfo"
   },
   "dependencies": {
-<<<<<<< HEAD
-    "@aws-amplify/amplify-cli-core": "4.2.3",
+    "@aws-amplify/amplify-cli-core": "4.2.4",
     "@aws-sdk/client-sts": "^3.303.0",
     "@aws-sdk/credential-providers": "^3.303.0",
-=======
-    "@aws-amplify/amplify-cli-core": "4.2.4",
->>>>>>> de71c6a6
     "amplify-headless-interface": "1.17.4",
     "aws-amplify": "^4.2.8",
     "aws-appsync": "^4.1.1",
