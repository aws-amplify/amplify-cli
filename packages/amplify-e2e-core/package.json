--- conflicted
+++ resolved
@@ -22,12 +22,8 @@
     "clean": "rimraf ./lib tsconfig.tsbuildinfo"
   },
   "dependencies": {
-<<<<<<< HEAD
-    "@aws-amplify/amplify-cli-core": "4.4.2",
+    "@aws-amplify/amplify-cli-core": "4.4.3",
     "@aws-sdk/client-pinpoint": "^3.901.0",
-=======
-    "@aws-amplify/amplify-cli-core": "4.4.3",
->>>>>>> 900b9380
     "@aws-sdk/client-sts": "3.624.0",
     "@aws-sdk/credential-providers": "3.624.0",
     "amplify-headless-interface": "1.17.8",
