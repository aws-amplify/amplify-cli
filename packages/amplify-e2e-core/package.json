{
  "name": "amplify-e2e-core",
<<<<<<< HEAD
  "version": "1.1.3",
=======
  "version": "1.4.1",
>>>>>>> 66b4815e
  "description": "",
  "repository": {
    "type": "git",
    "url": "https://github.com/aws-amplify/amplify-cli.git",
    "directory": "packages/amplify-e2e-core"
  },
  "author": "Amazon Web Services",
  "license": "Apache-2.0",
  "main": "lib/index.js",
  "keywords": [
    "graphql",
    "appsync",
    "aws"
  ],
  "private": true,
  "scripts": {
    "build": "tsc",
    "clean": "rimraf ./lib"
  },
  "dependencies": {
    "amplify-headless-interface": "1.2.0",
    "chalk": "^3.0.0",
    "execa": "^4.0.3",
    "fs-extra": "^8.1.0",
<<<<<<< HEAD
    "graphql-transformer-core": "6.18.0",
=======
    "graphql-transformer-core": "6.21.0",
>>>>>>> 66b4815e
    "jest-environment-node": "^25.1.0",
    "lodash": "^4.17.19",
    "node-pty-prebuilt-multiarch": "^0.9.0",
    "retimer": "2.0.0",
    "rimraf": "^3.0.0",
    "strip-ansi": "^6.0.0",
    "throat": "^5.0.0",
    "uuid": "7.0.1"
  }
}<|MERGE_RESOLUTION|>--- conflicted
+++ resolved
@@ -1,10 +1,6 @@
 {
   "name": "amplify-e2e-core",
-<<<<<<< HEAD
-  "version": "1.1.3",
-=======
   "version": "1.4.1",
->>>>>>> 66b4815e
   "description": "",
   "repository": {
     "type": "git",
@@ -29,11 +25,7 @@
     "chalk": "^3.0.0",
     "execa": "^4.0.3",
     "fs-extra": "^8.1.0",
-<<<<<<< HEAD
-    "graphql-transformer-core": "6.18.0",
-=======
     "graphql-transformer-core": "6.21.0",
->>>>>>> 66b4815e
     "jest-environment-node": "^25.1.0",
     "lodash": "^4.17.19",
     "node-pty-prebuilt-multiarch": "^0.9.0",
