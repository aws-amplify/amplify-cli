{
  "name": "@aws-amplify/amplify-e2e-core",
<<<<<<< HEAD
  "version": "5.0.0",
=======
  "version": "5.0.3",
>>>>>>> 65d11e93
  "description": "",
  "repository": {
    "type": "git",
    "url": "https://github.com/aws-amplify/amplify-cli.git",
    "directory": "packages/amplify-e2e-core"
  },
  "author": "Amazon Web Services",
  "license": "Apache-2.0",
  "main": "lib/index.js",
  "keywords": [
    "graphql",
    "appsync",
    "aws"
  ],
  "private": true,
  "scripts": {
    "build": "tsc",
    "watch": "tsc -w",
    "clean": "rimraf ./lib tsconfig.tsbuildinfo"
  },
  "dependencies": {
<<<<<<< HEAD
    "@aws-amplify/amplify-cli-core": "4.0.5",
=======
    "@aws-amplify/amplify-cli-core": "4.0.8",
>>>>>>> 65d11e93
    "amplify-headless-interface": "1.17.3",
    "aws-amplify": "^4.2.8",
    "aws-appsync": "^4.1.1",
    "aws-sdk": "^2.1354.0",
    "chalk": "^4.1.1",
    "dotenv": "^8.2.0",
    "execa": "^5.1.1",
    "fs-extra": "^8.1.0",
    "graphql-transformer-core": "^8.1.1",
    "ini": "^1.3.5",
    "jest-circus": "^27.0.0",
    "jest-environment-node": "^26.6.2",
    "lodash": "^4.17.21",
    "node-fetch": "^2.6.7",
    "node-pty": "beta",
    "retimer": "2.0.0",
    "rimraf": "^3.0.0",
    "semver": "^7.3.5",
    "strip-ansi": "^6.0.0",
    "throat": "^5.0.0",
    "uuid": "^8.3.2"
  },
  "devDependencies": {
    "@types/glob": "^7.1.1"
  },
  "berry": {
    "plugins": [
      "@yarn/plugin-typescript"
    ]
  }
}<|MERGE_RESOLUTION|>--- conflicted
+++ resolved
@@ -1,10 +1,6 @@
 {
   "name": "@aws-amplify/amplify-e2e-core",
-<<<<<<< HEAD
-  "version": "5.0.0",
-=======
   "version": "5.0.3",
->>>>>>> 65d11e93
   "description": "",
   "repository": {
     "type": "git",
@@ -26,11 +22,7 @@
     "clean": "rimraf ./lib tsconfig.tsbuildinfo"
   },
   "dependencies": {
-<<<<<<< HEAD
-    "@aws-amplify/amplify-cli-core": "4.0.5",
-=======
     "@aws-amplify/amplify-cli-core": "4.0.8",
->>>>>>> 65d11e93
     "amplify-headless-interface": "1.17.3",
     "aws-amplify": "^4.2.8",
     "aws-appsync": "^4.1.1",
