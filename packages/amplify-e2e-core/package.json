{
  "name": "@aws-amplify/amplify-e2e-core",
  "version": "5.7.5",
  "description": "",
  "repository": {
    "type": "git",
    "url": "https://github.com/aws-amplify/amplify-cli.git",
    "directory": "packages/amplify-e2e-core"
  },
  "author": "Amazon Web Services",
  "license": "Apache-2.0",
  "main": "lib/index.js",
  "keywords": [
    "graphql",
    "appsync",
    "aws"
  ],
  "private": true,
  "scripts": {
    "build": "tsc",
    "watch": "tsc -w",
    "clean": "rimraf ./lib tsconfig.tsbuildinfo"
  },
  "dependencies": {
<<<<<<< HEAD
    "@aws-amplify/amplify-cli-core": "4.4.1",
    "@aws-sdk/client-amplifybackend": "3.624.0",
    "@aws-sdk/client-amplifyuibuilder": "3.624.0",
    "@aws-sdk/client-appsync": "3.624.0",
    "@aws-sdk/client-cloudformation": "3.624.0",
    "@aws-sdk/client-cloudwatch-events": "3.624.0",
    "@aws-sdk/client-cloudwatch-logs": "3.624.0",
    "@aws-sdk/client-cognito-identity": "3.624.0",
    "@aws-sdk/client-cognito-identity-provider": "3.624.0",
    "@aws-sdk/client-dynamodb": "3.624.0",
    "@aws-sdk/client-iam": "3.624.0",
    "@aws-sdk/client-kinesis": "3.624.0",
    "@aws-sdk/client-lambda": "3.624.0",
    "@aws-sdk/client-lex-model-building-service": "3.624.0",
    "@aws-sdk/client-location": "3.624.0",
    "@aws-sdk/client-pinpoint": "3.624.0",
    "@aws-sdk/client-rekognition": "3.624.0",
    "@aws-sdk/client-s3": "3.624.0",
    "@aws-sdk/client-ssm": "3.624.0",
    "@aws-sdk/client-sts": "3.624.0",
    "@aws-sdk/credential-providers": "3.624.0",
    "@aws-sdk/lib-dynamodb": "3.624.0",
    "amplify-headless-interface": "1.17.7",
=======
    "@aws-amplify/amplify-cli-core": "4.4.2",
    "@aws-sdk/client-sts": "3.624.0",
    "@aws-sdk/credential-providers": "3.624.0",
    "amplify-headless-interface": "1.17.8",
>>>>>>> a007ec73
    "aws-amplify": "^5.3.16",
    "aws-appsync": "^4.1.1",
    "chalk": "^4.1.1",
    "dotenv": "^8.2.0",
    "execa": "^5.1.1",
    "fs-extra": "^8.1.0",
    "graphql-transformer-core": "^8.2.17",
    "ini": "^1.3.5",
    "jest-circus": "^27.0.0",
    "jest-environment-node": "^26.6.2",
    "lodash": "^4.17.21",
    "node-fetch": "^2.6.7",
    "node-pty": "^1.0.0",
    "retimer": "2.0.0",
    "rimraf": "^6.0.1",
    "semver": "^7.5.4",
    "strip-ansi": "^6.0.0",
    "throat": "^5.0.0",
    "uuid": "^8.3.2"
  },
  "devDependencies": {
    "glob": "^11.0.1"
  },
  "berry": {
    "plugins": [
      "@yarn/plugin-typescript"
    ]
  }
}<|MERGE_RESOLUTION|>--- conflicted
+++ resolved
@@ -22,8 +22,7 @@
     "clean": "rimraf ./lib tsconfig.tsbuildinfo"
   },
   "dependencies": {
-<<<<<<< HEAD
-    "@aws-amplify/amplify-cli-core": "4.4.1",
+    "@aws-amplify/amplify-cli-core": "4.4.2",
     "@aws-sdk/client-amplifybackend": "3.624.0",
     "@aws-sdk/client-amplifyuibuilder": "3.624.0",
     "@aws-sdk/client-appsync": "3.624.0",
@@ -45,13 +44,7 @@
     "@aws-sdk/client-sts": "3.624.0",
     "@aws-sdk/credential-providers": "3.624.0",
     "@aws-sdk/lib-dynamodb": "3.624.0",
-    "amplify-headless-interface": "1.17.7",
-=======
-    "@aws-amplify/amplify-cli-core": "4.4.2",
-    "@aws-sdk/client-sts": "3.624.0",
-    "@aws-sdk/credential-providers": "3.624.0",
     "amplify-headless-interface": "1.17.8",
->>>>>>> a007ec73
     "aws-amplify": "^5.3.16",
     "aws-appsync": "^4.1.1",
     "chalk": "^4.1.1",
