--- conflicted
+++ resolved
@@ -44,11 +44,8 @@
 
 export function getScriptRunnerPath(testingWithLatestCodebase = false) {
   if (!testingWithLatestCodebase) {
-<<<<<<< HEAD
-    return process.platform === 'win32' ? 'C:\\Windows\\System32\\WindowsPowerShell\\v1.0\\powershell.exe' : 'exec';
-=======
+
     return process.platform === 'win32' ? 'node.exe' : 'exec';
->>>>>>> e34dbac6
   }
 
   // nodejs executable
