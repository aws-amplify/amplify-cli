--- conflicted
+++ resolved
@@ -32,31 +32,45 @@
 /**
  * Function to test amplify push with verbose status
  */
-export const amplifyPush = async (cwd: string, testingWithLatestCodebase = false): Promise<void> => {
+export const amplifyPush = (cwd: string, testingWithLatestCodebase = false): Promise<void> => new Promise((resolve, reject) => {
   // Test detailed status
-  await spawn(getCLIPath(testingWithLatestCodebase), ['status', '-v'], { cwd, stripColors: true, noOutputTimeout: pushTimeoutMS })
-    .wait(/.*/)
-    .runAsync();
+  spawn(getCLIPath(testingWithLatestCodebase), ['status', '-v'], { cwd, stripColors: true, noOutputTimeout: pushTimeoutMS })
+    .wait(/.*/)
+    .run((err: Error) => {
+      if (err) {
+        reject(err);
+      }
+    });
   // Test amplify push
-  await spawn(getCLIPath(testingWithLatestCodebase), ['push'], { cwd, stripColors: true, noOutputTimeout: pushTimeoutMS })
+  spawn(getCLIPath(testingWithLatestCodebase), ['push'], { cwd, stripColors: true, noOutputTimeout: pushTimeoutMS })
     .wait('Are you sure you want to continue?')
     .sendConfirmYes()
     .wait('Do you want to generate code for your newly created GraphQL API')
     .sendConfirmNo()
     .wait(/.*/)
-    .runAsync();
-};
+    .run((err: Error) => {
+      if (!err) {
+        resolve();
+      } else {
+        reject(err);
+      }
+    });
+});
 
 /**
  * Function to test amplify push with codegen for graphql API
  */
-export const amplifyPushGraphQlWithCognitoPrompt = async (cwd: string, testingWithLatestCodebase = false): Promise<void> => {
+export const amplifyPushGraphQlWithCognitoPrompt = (cwd: string, testingWithLatestCodebase = false): Promise<void> => new Promise((resolve, reject) => {
   // Test detailed status
-  await spawn(getCLIPath(testingWithLatestCodebase), ['status', '-v'], { cwd, stripColors: true, noOutputTimeout: pushTimeoutMS })
-    .wait(/.*/)
-    .runAsync();
+  spawn(getCLIPath(testingWithLatestCodebase), ['status', '-v'], { cwd, stripColors: true, noOutputTimeout: pushTimeoutMS })
+    .wait(/.*/)
+    .run((err: Error) => {
+      if (err) {
+        reject(err);
+      }
+    });
   // Test amplify push
-  await spawn(getCLIPath(testingWithLatestCodebase), ['push'], { cwd, stripColors: true, noOutputTimeout: pushTimeoutMS })
+  spawn(getCLIPath(testingWithLatestCodebase), ['push'], { cwd, stripColors: true, noOutputTimeout: pushTimeoutMS })
     .wait('Are you sure you want to continue?')
     .sendConfirmYes()
     .wait(/.*Do you want to use the default authentication and security configuration.*/)
@@ -68,8 +82,14 @@
     .wait('Do you want to generate code for your newly created GraphQL API')
     .sendConfirmNo()
     .wait(/.*/)
-    .runAsync();
-};
+    .run((err: Error) => {
+      if (!err) {
+        resolve();
+      } else {
+        reject(err);
+      }
+    });
+});
 
 /**
  * Function to test amplify push with force push flag --force
@@ -87,6 +107,15 @@
       }
     });
 });
+
+/**
+ * Function to test amplify push with --force and --yes flag
+ */
+export const amplifyPushForceWithYesFlag = (cwd: string, testingWithLatestCodebase = false): Promise<void> => spawn(getCLIPath(testingWithLatestCodebase), ['push', '--force', '--yes'], {
+  cwd,
+  stripColors: true,
+  noOutputTimeout: pushTimeoutMS,
+}).runAsync();
 
 /**
  * * Used to stop an iterative deployment
@@ -385,11 +414,10 @@
 /**
  * Function to test amplify push with overrides functionality
  */
-export const amplifyPushOverride = async (cwd: string, testingWithLatestCodebase = false): Promise<void> => {
+export const amplifyPushOverride = (cwd: string, testingWithLatestCodebase = false): Promise<void> => new Promise((resolve, reject) => {
   // Test detailed status
-  await spawn(getCLIPath(testingWithLatestCodebase), ['status', '-v'], { cwd, stripColors: true, noOutputTimeout: pushTimeoutMS })
-    .wait(/.*/)
-<<<<<<< HEAD
+  spawn(getCLIPath(testingWithLatestCodebase), ['status', '-v'], { cwd, stripColors: true, noOutputTimeout: pushTimeoutMS })
+    .wait(/.*/)
     .run((err: Error) => {
       if (err) {
         reject(err);
@@ -408,34 +436,4 @@
           });
       }
     });
-});
-
-/**
- * Function to test amplify push with overrides functionality
- */
-export const amplifyPushOverrideWithMigration = (cwd: string, testingWithLatestCodebase = false): Promise<void> => new Promise((resolve, reject) => {
-  // Test detailed status
-  // Test amplify push
-  spawn(getCLIPath(testingWithLatestCodebase), ['push'], { cwd, stripColors: true, noOutputTimeout: pushTimeoutMS })
-    .wait('Are you sure you want to continue?')
-    .sendConfirmYes()
-    .wait('We detect you are using CDK v1 with custom stacks and overrides')
-    .run((error: Error) => {
-      if (!error) {
-        resolve();
-      } else {
-        reject(error);
-      }
-    });
-});
-=======
-    .runAsync();
-
-  // Test amplify push
-  await spawn(getCLIPath(testingWithLatestCodebase), ['push'], { cwd, stripColors: true, noOutputTimeout: pushTimeoutMS })
-    .wait('Are you sure you want to continue?')
-    .sendConfirmYes()
-    .wait(/.*/)
-    .runAsync();
-};
->>>>>>> 8df32ab9
+});