import { nspawn as spawn, getCLIPath, singleSelect } from '../../src';

const defaultSettings = {
  name: '\r',
  envName: 'integtest',
  editor: '\r',
  appType: '\r',
  framework: '\r',
  srcDir: '\r',
  distDir: '\r',
  buildCmd: '\r',
  startCmd: '\r',
  useProfile: '\r',
  profileName: '\r',
  region: process.env.CLI_REGION,
  local: false,
};

export const amplifyRegions = [
  'us-east-1',
  'us-east-2',
  'us-west-2',
  'eu-west-1',
  'eu-west-2',
  'eu-central-1',
  'ap-northeast-1',
  'ap-northeast-2',
  'ap-southeast-1',
  'ap-southeast-2',
  'ap-south-1',
  'ca-central-1',
];

export function initJSProjectWithProfile(cwd: string, settings: Object) {
  const s = { ...defaultSettings, ...settings };
  return new Promise((resolve, reject) => {
    spawn(getCLIPath(), ['init'], { cwd, stripColors: true })
      .wait('Enter a name for the project')
      .sendLine(s.name)
      .wait('Enter a name for the environment')
      .sendLine(s.envName)
      .wait('Choose your default editor:')
      .sendLine(s.editor)
      .wait("Choose the type of app that you're building")
      .sendLine(s.appType)
      .wait('What javascript framework are you using')
      .sendLine(s.framework)
      .wait('Source Directory Path:')
      .sendLine(s.srcDir)
      .wait('Distribution Directory Path:')
      .sendLine(s.distDir)
      .wait('Build Command:')
      .sendLine(s.buildCmd)
      .wait('Start Command:')
      .sendCarriageReturn()
      .wait('Using default provider  awscloudformation')
      .wait('Do you want to use an AWS profile?')
      .sendLine('y')
      .wait('Please choose the profile you want to use')
      .sendLine(s.profileName)
      .wait('Try "amplify add api" to create a backend API and then "amplify publish" to deploy everything')
      .run((err: Error) => {
        if (!err) {
          resolve();
        } else {
          reject(err);
        }
      });
  });
}

export function initAndroidProjectWithProfile(cwd: string, settings: Object) {
  const s = { ...defaultSettings, ...settings };
  return new Promise((resolve, reject) => {
    spawn(getCLIPath(), ['init'], { cwd, stripColors: true })
      .wait('Enter a name for the project')
      .sendLine(s.name)
      .wait('Enter a name for the environment')
      .sendLine(s.envName)
      .wait('Choose your default editor:')
      .sendLine(s.editor)
      .wait("Choose the type of app that you're building")
      .send('j')
      .sendCarriageReturn()
      .wait('Where is your Res directory')
      .sendCarriageReturn()
      .wait('Do you want to use an AWS profile?')
      .sendLine('y')
      .wait('Please choose the profile you want to use')
      .sendLine(s.profileName)
      .wait('Try "amplify add api" to create a backend API and then "amplify publish" to deploy everything')
      .run((err: Error) => {
        if (!err) {
          resolve();
        } else {
          reject(err);
        }
      });
  });
}

export function initIosProjectWithProfile(cwd: string, settings: Object) {
  const s = { ...defaultSettings, ...settings };
  return new Promise((resolve, reject) => {
    spawn(getCLIPath(), ['init'], { cwd, stripColors: true })
      .wait('Enter a name for the project')
      .sendLine(s.name)
      .wait('Enter a name for the environment')
      .sendLine(s.envName)
      .wait('Choose your default editor:')
      .sendLine(s.editor)
      .wait("Choose the type of app that you're building")
      .send('j')
      .send('j')
      .sendCarriageReturn()
      .wait('Do you want to use an AWS profile?')
      .sendLine('y')
      .wait('Please choose the profile you want to use')
      .sendLine(s.profileName)
      .wait('Try "amplify add api" to create a backend API and then "amplify publish" to deploy everything')
      .run((err: Error) => {
        if (!err) {
          resolve();
        } else {
          reject(err);
        }
      });
  });
}

export function initProjectWithAccessKey(cwd: string, settings: { accessKeyId: string; secretAccessKey: string; region?: string }) {
  const s = { ...defaultSettings, ...settings };

  return new Promise((resolve, reject) => {
    let chain = spawn(getCLIPath(), ['init'], { cwd, stripColors: true })
      .wait('Enter a name for the project')
      .sendLine(s.name)
      .wait('Enter a name for the environment')
      .sendLine(s.envName)
      .wait('Choose your default editor:')
      .sendLine(s.editor)
      .wait("Choose the type of app that you're building")
      .sendLine(s.appType)
      .wait('What javascript framework are you using')
      .sendLine(s.framework)
      .wait('Source Directory Path:')
      .sendLine(s.srcDir)
      .wait('Distribution Directory Path:')
      .sendLine(s.distDir)
      .wait('Build Command:')
      .sendLine(s.buildCmd)
      .wait('Start Command:')
      .sendCarriageReturn()
      .wait('Using default provider  awscloudformation')
      .wait('Do you want to use an AWS profile?')
      .sendLine('n')
      .pauseRecording()
      .wait('accessKeyId')
      .sendLine(s.accessKeyId)
      .wait('secretAccessKey')
      .sendLine(s.secretAccessKey)
      .resumeRecording()
      .wait('region');

<<<<<<< HEAD
      singleSelect(chain, s.region, amplifyRegions);

      chain.wait('Try "amplify add api" to create a backend API and then "amplify publish" to deploy everything')
      .run((err: Error) => {
        if (!err) {
          resolve();
        } else {
          reject(err);
        }
      });
=======
    singleSelect(chain, s.region, amplifyRegions);

    chain.wait('Try "amplify add api" to create a backend API and then "amplify publish" to deploy everything').run((err: Error) => {
      if (!err) {
        resolve();
      } else {
        reject(err);
      }
    });
>>>>>>> 46351a17
  });
}

export function initNewEnvWithAccessKey(cwd: string, s: { envName: string; accessKeyId: string; secretAccessKey: string }) {
  return new Promise((resolve, reject) => {
    let chain = spawn(getCLIPath(), ['init'], { cwd, stripColors: true })
      .wait('Do you want to use an existing environment?')
      .sendLine('n')
      .wait('Enter a name for the environment')
      .sendLine(s.envName)
      .wait('Using default provider  awscloudformation')
      .wait('Do you want to use an AWS profile?')
      .sendLine('n')
      .pauseRecording()
      .wait('accessKeyId')
      .sendLine(s.accessKeyId)
      .wait('secretAccessKey')
      .sendLine(s.secretAccessKey)
      .resumeRecording()
      .wait('region');

<<<<<<< HEAD
      singleSelect(chain, process.env.CLI_REGION, amplifyRegions);

      chain.wait('Try "amplify add api" to create a backend API and then "amplify publish" to deploy everything')
      .run((err: Error) => {
        if (!err) {
          resolve();
        } else {
          reject(err);
        }
      });
=======
    singleSelect(chain, process.env.CLI_REGION, amplifyRegions);

    chain.wait('Try "amplify add api" to create a backend API and then "amplify publish" to deploy everything').run((err: Error) => {
      if (!err) {
        resolve();
      } else {
        reject(err);
      }
    });
>>>>>>> 46351a17
  });
}

export function initNewEnvWithProfile(cwd: string, s: { envName: string }) {
  return new Promise((resolve, reject) => {
    spawn(getCLIPath(), ['init'], { cwd, stripColors: true })
      .wait('Do you want to use an existing environment?')
      .sendLine('n')
      .wait('Enter a name for the environment')
      .sendLine(s.envName)
      .wait('Using default provider  awscloudformation')
      .wait('Do you want to use an AWS profile?')
      .sendLine('y')
      .wait('Please choose the profile you want to use')
      .sendCarriageReturn()
      .wait('Try "amplify add api" to create a backend API and then "amplify publish" to deploy everything')
      .run((err: Error) => {
        if (!err) {
          resolve();
        } else {
          reject(err);
        }
      });
  });
}

export function amplifyStatus(cwd: string, expectedStatus: string) {
  return new Promise((resolve, reject) => {
    let regex = new RegExp(`.*${expectedStatus}*`);
    spawn(getCLIPath(), ['status'], { cwd, stripColors: true })
      .wait(regex)
      .sendLine('\r')
      .run((err: Error) => {
        if (!err) {
          resolve();
        } else {
          reject(err);
        }
      });
  });
}<|MERGE_RESOLUTION|>--- conflicted
+++ resolved
@@ -162,18 +162,6 @@
       .resumeRecording()
       .wait('region');
 
-<<<<<<< HEAD
-      singleSelect(chain, s.region, amplifyRegions);
-
-      chain.wait('Try "amplify add api" to create a backend API and then "amplify publish" to deploy everything')
-      .run((err: Error) => {
-        if (!err) {
-          resolve();
-        } else {
-          reject(err);
-        }
-      });
-=======
     singleSelect(chain, s.region, amplifyRegions);
 
     chain.wait('Try "amplify add api" to create a backend API and then "amplify publish" to deploy everything').run((err: Error) => {
@@ -183,7 +171,6 @@
         reject(err);
       }
     });
->>>>>>> 46351a17
   });
 }
 
@@ -205,18 +192,6 @@
       .resumeRecording()
       .wait('region');
 
-<<<<<<< HEAD
-      singleSelect(chain, process.env.CLI_REGION, amplifyRegions);
-
-      chain.wait('Try "amplify add api" to create a backend API and then "amplify publish" to deploy everything')
-      .run((err: Error) => {
-        if (!err) {
-          resolve();
-        } else {
-          reject(err);
-        }
-      });
-=======
     singleSelect(chain, process.env.CLI_REGION, amplifyRegions);
 
     chain.wait('Try "amplify add api" to create a backend API and then "amplify publish" to deploy everything').run((err: Error) => {
@@ -226,7 +201,6 @@
         reject(err);
       }
     });
->>>>>>> 46351a17
   });
 }
 
