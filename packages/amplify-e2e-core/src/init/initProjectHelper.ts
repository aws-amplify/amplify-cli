--- conflicted
+++ resolved
@@ -3,13 +3,8 @@
 /* eslint-disable func-style */
 import { EOL } from 'os';
 import { v4 as uuid } from 'uuid';
-<<<<<<< HEAD
 import { nspawn as spawn, getCLIPath, singleSelect, addCircleCITags } from '..';
 import { KEY_DOWN_ARROW, errorReportingTestHandler } from '../utils';
-=======
-import { nspawn as spawn, getCLIPath, singleSelect, addCICleanupTags } from '..';
-import { KEY_DOWN_ARROW } from '../utils';
->>>>>>> 6e79818d
 import { amplifyRegions } from '../configure';
 
 const defaultSettings = {
