/* eslint-disable import/no-cycle */
/* eslint-disable prefer-arrow/prefer-arrow-functions */
/* eslint-disable func-style */
import { EOL } from 'os';
import { v4 as uuid } from 'uuid';
import { nspawn as spawn, getCLIPath, singleSelect } from '..';
import { KEY_DOWN_ARROW, addCircleCITags, errorReportingTestHandler } from '../utils';
import { amplifyRegions } from '../configure';

const defaultSettings = {
  name: EOL,
  // eslint-disable-next-line spellcheck/spell-checker
  envName: 'integtest',
  editor: EOL,
  appType: EOL,
  framework: EOL,
  srcDir: EOL,
  distDir: EOL,
  buildCmd: EOL,
  startCmd: EOL,
  useProfile: EOL,
  profileName: EOL,
  region: process.env.CLI_REGION,
  local: false,
  disableAmplifyAppCreation: true,
  disableCIDetection: false,
  providerConfig: undefined,
  permissionsBoundaryArn: undefined,
  includeUsageDataPrompt: true,
<<<<<<< HEAD
  failureExpected: false,
=======
  testingWithLatestCodebase: false,
>>>>>>> b2dd685f
};

export function initJSProjectWithProfile(cwd: string, settings?: Partial<typeof defaultSettings>): Promise<void> {
  const mergedSettings = { ...defaultSettings, ...settings };
  let env;

  if (mergedSettings.disableAmplifyAppCreation === true) {
    env = {
      CLI_DEV_INTERNAL_DISABLE_AMPLIFY_APP_CREATION: '1',
    };
  }

  addCircleCITags(cwd);

  const cliArgs = ['init'];
  const providerConfigSpecified = !!mergedSettings.providerConfig && typeof mergedSettings.providerConfig === 'object';
  if (providerConfigSpecified) {
    cliArgs.push('--providers', JSON.stringify(mergedSettings.providerConfig));
  }

  if (mergedSettings.permissionsBoundaryArn) {
    cliArgs.push('--permissions-boundary', mergedSettings.permissionsBoundaryArn);
  }

  if (mergedSettings?.name?.length > 20)
    console.warn('Project names should not be longer than 20 characters. This may cause tests to break.');

  const chain = spawn(getCLIPath(s.testingWithLatestCodebase), cliArgs, {
    cwd,
    stripColors: true,
    env,
    disableCIDetection: mergedSettings.disableCIDetection,
  })
    .wait('Enter a name for the project')
    .sendLine(mergedSettings.name)
    .wait('Initialize the project with the above configuration?')
    .sendConfirmNo()
    .wait('Enter a name for the environment')
    .sendLine(mergedSettings.envName)
    .wait('Choose your default editor:')
    .sendLine(mergedSettings.editor)
    .wait("Choose the type of app that you're building")
    .sendCarriageReturn()
    .wait('What javascript framework are you using')
    .sendLine(mergedSettings.framework)
    .wait('Source Directory Path:')
    .sendLine(mergedSettings.srcDir)
    .wait('Distribution Directory Path:')
    .sendLine(mergedSettings.distDir)
    .wait('Build Command:')
    .sendLine(mergedSettings.buildCmd)
    .wait('Start Command:')
    .sendCarriageReturn();

  if (!providerConfigSpecified) {
    chain
      .wait('Using default provider  awscloudformation')
      .wait('Select the authentication method you want to use:')
      .sendCarriageReturn()
      .wait('Please choose the profile you want to use')
      .sendLine(mergedSettings.profileName);
  }

  if (mergedSettings.failureExpected) {
    errorReportingTestHandler(chain);
  }

  return chain.wait(/Try "amplify add api" to create a backend API and then "amplify (push|publish)" to deploy everything/).runAsync();
}

export function initAndroidProjectWithProfile(cwd: string, settings: Partial<typeof defaultSettings>): Promise<void> {
  const mergedSettings = { ...defaultSettings, ...settings };

  addCircleCITags(cwd);

  let env;

  if (mergedSettings.disableAmplifyAppCreation) {
    env = {
      CLI_DEV_INTERNAL_DISABLE_AMPLIFY_APP_CREATION: '1',
    };
  }

  return new Promise((resolve, reject) => {
    spawn(getCLIPath(), ['init'], {
      cwd,
      stripColors: true,
      env,
    })
      .wait('Enter a name for the project')
      .sendLine(mergedSettings.name)
      .wait('Initialize the project with the above configuration?')
      .sendConfirmNo()
      .wait('Enter a name for the environment')
      .sendLine(mergedSettings.envName)
      .wait('Choose your default editor:')
      .sendLine(mergedSettings.editor)
      .wait("Choose the type of app that you're building")
      .sendLine('android')
      .wait('Where is your Res directory')
      .sendCarriageReturn()
      .wait('Select the authentication method you want to use:')
      .sendCarriageReturn()
      .wait('Please choose the profile you want to use')
      .sendLine(mergedSettings.profileName)
      .wait(/Try "amplify add api" to create a backend API and then "amplify (push|publish)" to deploy everything/)
      .run((err: Error) => {
        if (!err) {
          addCircleCITags(cwd);

          resolve();
        } else {
          reject(err);
        }
      });
  });
}

export function createRandomName(): string {
  const length = 20;
  const regExp = new RegExp('-', 'g');
  return uuid().replace(regExp, '').substring(0, length);
}

export function initIosProjectWithProfile(cwd: string, settings: Record<string, unknown>): Promise<void> {
  const mergedSettings = { ...defaultSettings, ...settings };

  addCircleCITags(cwd);

  let env;

  if (mergedSettings.disableAmplifyAppCreation === true) {
    env = {
      CLI_DEV_INTERNAL_DISABLE_AMPLIFY_APP_CREATION: '1',
    };
  }

  return new Promise((resolve, reject) => {
    spawn(getCLIPath(), ['init'], {
      cwd,
      stripColors: true,
      env,
    })
      .wait('Enter a name for the project')
      .sendLine(mergedSettings.name)
      .wait('Initialize the project with the above configuration?')
      .sendConfirmNo()
      .wait('Enter a name for the environment')
      .sendLine(mergedSettings.envName)
      .wait('Choose your default editor:')
      .sendLine(mergedSettings.editor)
      .wait("Choose the type of app that you're building")
      .sendLine('ios')
      .wait('Select the authentication method you want to use:')
      .sendCarriageReturn()
      .wait('Please choose the profile you want to use')
      .sendLine(mergedSettings.profileName)
      .wait(/Try "amplify add api" to create a backend API and then "amplify (push|publish)" to deploy everything/)
      .run((err: Error) => {
        if (!err) {
          addCircleCITags(cwd);

          resolve();
        } else {
          reject(err);
        }
      });
  });
}

export function initFlutterProjectWithProfile(cwd: string, settings: Record<string, unknown>): Promise<void> {
  const mergedSettings = { ...defaultSettings, ...settings };

  addCircleCITags(cwd);

  return new Promise((resolve, reject) => {
    const chain = spawn(getCLIPath(), ['init'], { cwd, stripColors: true })
      .wait('Enter a name for the project')
      .sendLine(mergedSettings.name)
      .wait('Initialize the project with the above configuration?')
      .sendConfirmNo()
      .wait('Enter a name for the environment')
      .sendLine(mergedSettings.envName)
      .wait('Choose your default editor:')
      .sendLine(mergedSettings.editor)
      .wait("Choose the type of app that you're building")
      .sendLine('flutter')
      .wait('Where do you want to store your configuration file')
      .sendLine('./lib/')
      .wait('Using default provider  awscloudformation')
      .wait('Select the authentication method you want to use:')
      .sendCarriageReturn()
      .wait('Please choose the profile you want to use')
      .sendLine(mergedSettings.profileName);

    singleSelect(chain, mergedSettings.region, amplifyRegions);
    chain.wait(/Try "amplify add api" to create a backend API and then "amplify (push|publish)" to deploy everything/).run((err: Error) => {
      if (!err) {
        resolve();
      } else {
        reject(err);
      }
    });
  });
}

export function initProjectWithAccessKey(
  cwd: string,
  settings: { accessKeyId: string; secretAccessKey: string; region?: string },
): Promise<void> {
  const mergedSettings = { ...defaultSettings, ...settings };

  addCircleCITags(cwd);

  return new Promise((resolve, reject) => {
    const chain = spawn(getCLIPath(), ['init'], {
      cwd,
      stripColors: true,
      env: {
        CLI_DEV_INTERNAL_DISABLE_AMPLIFY_APP_CREATION: '1',
      },
    })
      .wait('Enter a name for the project')
      .sendLine(mergedSettings.name)
      .wait('Initialize the project with the above configuration?')
      .sendConfirmNo()
      .wait('Enter a name for the environment')
      .sendLine(mergedSettings.envName)
      .wait('Choose your default editor:')
      .sendLine(mergedSettings.editor)
      .wait("Choose the type of app that you're building")
      .sendLine('javascript')
      .wait('What javascript framework are you using')
      .sendLine(mergedSettings.framework)
      .wait('Source Directory Path:')
      .sendLine(mergedSettings.srcDir)
      .wait('Distribution Directory Path:')
      .sendLine(mergedSettings.distDir)
      .wait('Build Command:')
      .sendLine(mergedSettings.buildCmd)
      .wait('Start Command:')
      .sendCarriageReturn()
      .wait('Using default provider  awscloudformation')
      .wait('Select the authentication method you want to use:')
      .send(KEY_DOWN_ARROW)
      .sendCarriageReturn()
      .pauseRecording()
      .wait('accessKeyId')
      .sendLine(mergedSettings.accessKeyId)
      .wait('secretAccessKey')
      .sendLine(mergedSettings.secretAccessKey)
      .resumeRecording()
      .wait('region');

    singleSelect(chain, mergedSettings.region, amplifyRegions);
    chain.wait(/Try "amplify add api" to create a backend API and then "amplify (push|publish)" to deploy everything/).run((err: Error) => {
      if (!err) {
        resolve();
      } else {
        reject(err);
      }
    });
  });
}

export function initNewEnvWithAccessKey(
  cwd: string,
  settings: { envName: string; accessKeyId: string; secretAccessKey: string },
): Promise<void> {
  return new Promise((resolve, reject) => {
    const chain = spawn(getCLIPath(), ['init'], {
      cwd,
      stripColors: true,
      env: {
        CLI_DEV_INTERNAL_DISABLE_AMPLIFY_APP_CREATION: '1',
      },
    })
      .wait('Do you want to use an existing environment?')
      .sendConfirmNo()
      .wait('Enter a name for the environment')
      .sendLine(settings.envName)
      .wait('Using default provider  awscloudformation')
      .wait('Select the authentication method you want to use:')
      .send(KEY_DOWN_ARROW)
      .sendCarriageReturn()
      .pauseRecording()
      .wait('accessKeyId')
      .sendLine(settings.accessKeyId)
      .wait('secretAccessKey')
      .sendLine(settings.secretAccessKey)
      .resumeRecording()
      .wait('region');

    singleSelect(chain, process.env.CLI_REGION, amplifyRegions);
    chain.wait(/Try "amplify add api" to create a backend API and then "amplify (push|publish)" to deploy everything/).run((err: Error) => {
      if (!err) {
        resolve();
      } else {
        reject(err);
      }
    });
  });
}

export function initNewEnvWithProfile(cwd: string, settings: { envName: string }): Promise<void> {
  return new Promise((resolve, reject) => {
    spawn(getCLIPath(), ['init'], {
      cwd,
      stripColors: true,
      env: {
        CLI_DEV_INTERNAL_DISABLE_AMPLIFY_APP_CREATION: '1',
      },
    })
      .wait('Do you want to use an existing environment?')
      .sendConfirmNo()
      .wait('Enter a name for the environment')
      .sendLine(settings.envName)
      .wait('Using default provider  awscloudformation')
      .wait('Select the authentication method you want to use:')
      .sendCarriageReturn()
      .wait('Please choose the profile you want to use')
      .sendCarriageReturn()
      .wait(/Try "amplify add api" to create a backend API and then "amplify (push|publish)" to deploy everything/)
      .run((err: Error) => {
        if (!err) {
          resolve();
        } else {
          reject(err);
        }
      });
  });
}

export function updatedInitNewEnvWithProfile(cwd: string, settings: { envName: string }): Promise<void> {
  return new Promise((resolve, reject) => {
    spawn(getCLIPath(), ['init'], {
      cwd,
      stripColors: true,
    })
      .wait('Enter a name for the environment')
      .sendLine(settings.envName)
      .wait('Choose your default editor:')
      .sendCarriageReturn()
      .wait('Using default provider  awscloudformation')
      .wait('Select the authentication method you want to use:')
      .sendCarriageReturn()
      .wait('Please choose the profile you want to use')
      .sendCarriageReturn()
      .wait(/Try "amplify add api" to create a backend API and then "amplify (push|publish)" to deploy everything/)
      .run((err: Error) => {
        if (!err) {
          resolve();
        } else {
          reject(err);
        }
      });
  });
}

export function amplifyInitSandbox(cwd: string, settings: Record<string, unknown>): Promise<void> {
  const mergedSettings = { ...defaultSettings, ...settings };
  let env;

  if (mergedSettings.disableAmplifyAppCreation === true) {
    env = {
      CLI_DEV_INTERNAL_DISABLE_AMPLIFY_APP_CREATION: '1',
    };
  }

  addCircleCITags(cwd);

  return new Promise((resolve, reject) => {
    spawn(getCLIPath(), ['init'], { cwd, stripColors: true, env })
      .wait('Enter a name for the environment')
      .sendLine(mergedSettings.envName)
      .wait('Choose your default editor:')
      .sendLine(mergedSettings.editor)
      .wait('Using default provider  awscloudformation')
      .wait('Select the authentication method you want to use:')
      .sendCarriageReturn()
      .wait('Please choose the profile you want to use')
      .sendLine(mergedSettings.profileName)
      .wait(/Try "amplify add api" to create a backend API and then "amplify (push|publish)" to deploy everything/)
      .run((err: Error) => {
        if (!err) {
          resolve();
        } else {
          reject(err);
        }
      });
  });
}

export function amplifyVersion(cwd: string, expectedVersion: string, testingWithLatestCodebase = false): Promise<void> {
  return new Promise((resolve, reject) => {
    spawn(getCLIPath(testingWithLatestCodebase), ['--version'], { cwd, stripColors: true })
      .wait(expectedVersion)
      .run((err: Error) => {
        if (!err) {
          resolve();
        } else {
          reject(err);
        }
      });
  });
}

// Can be called only if detects team-provider-info change
export function amplifyStatusWithMigrate(cwd: string, expectedStatus: string, testingWithLatestCodebase): Promise<void> {
  return new Promise((resolve, reject) => {
    const regex = new RegExp(`.*${expectedStatus}*`);
    spawn(getCLIPath(testingWithLatestCodebase), ['status'], { cwd, stripColors: true })
      .wait('Amplify has been upgraded to handle secrets more securely by migrating some values')
      .sendConfirmYes()
      .wait(regex)
      .sendCarriageReturn()
      .run((err: Error) => {
        if (!err) {
          resolve();
        } else {
          reject(err);
        }
      });
  });
}

export function amplifyStatus(cwd: string, expectedStatus: string, testingWithLatestCodebase = false): Promise<void> {
  return new Promise((resolve, reject) => {
    const regex = new RegExp(`.*${expectedStatus}*`);
    spawn(getCLIPath(testingWithLatestCodebase), ['status'], { cwd, stripColors: true })
      .wait(regex)
      .sendCarriageReturn()
      .run((err: Error) => {
        if (!err) {
          resolve();
        } else {
          reject(err);
        }
      });
  });
}

export function initHeadless(cwd: string, envName: string, appId: string): Promise<void> {
  return spawn(getCLIPath(), ['init', '--yes', '--envName', envName, '--appId', appId], { cwd, stripColors: true }).runAsync();
}<|MERGE_RESOLUTION|>--- conflicted
+++ resolved
@@ -27,11 +27,8 @@
   providerConfig: undefined,
   permissionsBoundaryArn: undefined,
   includeUsageDataPrompt: true,
-<<<<<<< HEAD
   failureExpected: false,
-=======
   testingWithLatestCodebase: false,
->>>>>>> b2dd685f
 };
 
 export function initJSProjectWithProfile(cwd: string, settings?: Partial<typeof defaultSettings>): Promise<void> {
