--- conflicted
+++ resolved
@@ -3,13 +3,8 @@
 /* eslint-disable func-style */
 import { EOL } from 'os';
 import { v4 as uuid } from 'uuid';
-<<<<<<< HEAD
 import { nspawn as spawn, getCLIPath, singleSelect } from '..';
 import { KEY_DOWN_ARROW, addCICleanupTags, errorReportingTestHandler } from '../utils';
-=======
-import { nspawn as spawn, getCLIPath, singleSelect, addCircleCITags } from '..';
-import { KEY_DOWN_ARROW } from '../utils';
->>>>>>> 88da2c9f
 import { amplifyRegions } from '../configure';
 
 const defaultSettings = {
@@ -298,13 +293,8 @@
   });
 }
 
-<<<<<<< HEAD
 export function initNewEnvWithAccessKey(cwd: string, settings: { envName: string; accessKeyId: string; secretAccessKey: string }): Promise<void> {
   addCICleanupTags(cwd);
-=======
-export function initNewEnvWithAccessKey(cwd: string, s: { envName: string; accessKeyId: string; secretAccessKey: string }): Promise<void> {
-  addCircleCITags(cwd);
->>>>>>> 88da2c9f
 
   return new Promise((resolve, reject) => {
     const chain = spawn(getCLIPath(), ['init'], {
@@ -341,13 +331,8 @@
   });
 }
 
-<<<<<<< HEAD
 export function initNewEnvWithProfile(cwd: string, settings: { envName: string }): Promise<void> {
   addCICleanupTags(cwd);
-=======
-export function initNewEnvWithProfile(cwd: string, s: { envName: string }): Promise<void> {
-  addCircleCITags(cwd);
->>>>>>> 88da2c9f
 
   return new Promise((resolve, reject) => {
     spawn(getCLIPath(), ['init'], {
@@ -377,13 +362,8 @@
   });
 }
 
-<<<<<<< HEAD
 export function updatedInitNewEnvWithProfile(cwd: string, settings: { envName: string }): Promise<void> {
   addCICleanupTags(cwd);
-=======
-export function updatedInitNewEnvWithProfile(cwd: string, s: { envName: string }): Promise<void> {
-  addCircleCITags(cwd);
->>>>>>> 88da2c9f
 
   return new Promise((resolve, reject) => {
     spawn(getCLIPath(), ['init'], {
