--- conflicted
+++ resolved
@@ -101,18 +101,6 @@
       .resumeRecording()
       .wait('region');
 
-<<<<<<< HEAD
-      singleSelect(chain, settings.region, amplifyRegions);
-
-      chain.wait('Try "amplify add api" to create a backend API and then "amplify publish" to deploy everything')
-      .run((err: Error) => {
-        if (!err) {
-          resolve();
-        } else {
-          reject(err);
-        }
-      });
-=======
     singleSelect(chain, settings.region, amplifyRegions);
 
     chain.wait('Try "amplify add api" to create a backend API and then "amplify publish" to deploy everything').run((err: Error) => {
@@ -122,7 +110,6 @@
         reject(err);
       }
     });
->>>>>>> 46351a17
   });
 }
 
