--- conflicted
+++ resolved
@@ -1,3 +1,4 @@
+import { PinpointClient, GetAppCommand } from '@aws-sdk/client-pinpoint';
 import { PinpointClient, GetAppCommand } from '@aws-sdk/client-pinpoint';
 import { EOL } from 'os';
 import { getCLIPath, nspawn as spawn, singleSelect, amplifyRegions, addCircleCITags, KEY_DOWN_ARROW } from '..';
@@ -39,11 +40,7 @@
       ApplicationId: pinpointProjectId,
     });
     const response = await pinpointClient.send(command);
-<<<<<<< HEAD
     if (response.ApplicationResponse?.Id === pinpointProjectId) {
-=======
-    if (response.ApplicationResponse.Id === pinpointProjectId) {
->>>>>>> 175fe89b
       result = true;
     }
   } catch (err) {
