/* eslint-disable import/no-cycle */
import * as path from 'path';
import * as fs from 'fs-extra';
import * as rimraf from 'rimraf';
import { config } from 'dotenv';
import execa from 'execa';
import { v4 as uuid } from 'uuid';
import { getLayerDirectoryName, LayerDirectoryType } from '..';

export * from './add-circleci-tags';
export * from './api';
export * from './appsync';
export * from './envVars';
export * from './getAppId';
export * from './headless';
export * from './nexpect';
export * from './pinpoint';
export * from './projectMeta';
export * from './readJsonFile';
export * from './request';
export * from './retrier';
export * from './sdk-calls';
export * from './selectors';
export * from './sleep';
export * from './transformConfig';
export * from './admin-ui';
export * from './hooks';
export * from './git-operations';

/**
 * Whether the current environment is CircleCI or not
 */
<<<<<<< HEAD
export const isCI = (): boolean => JSON.parse(process.env.CI ?? 'false') && JSON.parse(process.env.CIRCLECI ?? 'false');
=======

export const isCI = (): boolean => JSON.parse(process.env.CI || 'false') && JSON.parse(process.env.CIRCLECI || 'false');
>>>>>>> de53874f

// eslint-disable-next-line spellcheck/spell-checker
export const TEST_PROFILE_NAME = isCI() ? 'amplify-integ-test-user' : 'default';

// run dotenv config to update env variable
config();

/**
 * delete project directory
 */
export const deleteProjectDir = (root: string): void => {
  rimraf.sync(root);
};

/**
 * delete <project-root>/amplify directory
 */
export const deleteAmplifyDir = (root: string): void => {
  rimraf.sync(path.join(root, 'amplify'));
};

/**
 * load test file
 */
export const loadFunctionTestFile = (fileName: string): string => {
  const functionPath = getTestFileNamePath(fileName);
  return fs.readFileSync(functionPath, 'utf-8').toString();
};

/**
 * install and save node dependencies
 */
export const addNodeDependencies = (root: string, functionName: string, dependencies: string[]): void => {
  const indexPath = path.join(getPathToFunction(root, functionName), 'src');
  execa.commandSync(`yarn add ${dependencies.join(' ')}`, { cwd: indexPath });
};

/**
 * copy node function code from source to target
 */
export const overrideFunctionCodeNode = (root: string, functionName: string, sourceFileName: string, targetFileName = 'index.js'): void => {
  const sourcePath = getTestFileNamePath(sourceFileName);
  const targetPath = path.join(getPathToFunction(root, functionName), 'src', targetFileName);

  fs.copySync(sourcePath, targetPath);
};

/**
 * copy python function code from source to target
 */
export const overrideFunctionCodePython = (
  root: string,
  functionName: string,
  sourceFileName: string,
  targetFileName = 'index.py',
): void => {
  const sourcePath = getTestFileNamePath(sourceFileName);
  const targetPath = path.join(getPathToFunction(root, functionName), 'lib', 'python', targetFileName);

  fs.copySync(sourcePath, targetPath);
};

/**
 * overwrite node function /src
 */
export const overrideFunctionSrcNode = (root: string, functionName: string, content: string, targetFileName = 'index.js'): void => {
  const dirPath = path.join(getPathToFunction(root, functionName), 'src');
  const targetPath = path.join(dirPath, targetFileName);

  fs.ensureDirSync(dirPath);
  fs.writeFileSync(targetPath, content);
};

/**
 * overwrite node function /src
 */
export const overrideFunctionSrcPython = (root: string, functionName: string, content: string, targetFileName = 'index.py'): void => {
  const dirPath = path.join(getPathToFunction(root, functionName), 'src');
  const targetPath = path.join(dirPath, targetFileName);

  fs.ensureDirSync(dirPath);
  fs.writeFileSync(targetPath, content);
};

/**
 * overwrite node layer content
 */
export const overrideLayerCodeNode = (
  root: string,
  projectName: string,
  layerName: string,
  content: string,
  targetFileName = 'index.js',
): void => {
  const dirPath = path.join(getPathToLayer(root, { projName: projectName, layerName }), 'lib', 'nodejs');
  const targetPath = path.join(dirPath, targetFileName);

  fs.ensureDirSync(dirPath);
  fs.writeFileSync(targetPath, content);
};

/**
 * overwrite python layer content
 */
export const overrideLayerCodePython = (
  root: string,
  projectName: string,
  layerName: string,
  content: string,
  targetFileName = 'index.py',
): void => {
  const dirPath = path.join(getPathToLayer(root, { projName: projectName, layerName }), 'lib', 'python');
  const targetPath = path.join(dirPath, targetFileName);

  fs.ensureDirSync(dirPath);
  fs.writeFileSync(targetPath, content);
};

/**
 * write target file to layer resource's opt/<targetFileName>
 */
export const addOptFile = (root: string, projectName: string, layerName: string, content: string, targetFileName: string): void => {
  const dirPath = path.join(getPathToLayer(root, { projName: projectName, layerName }), 'opt');
  const targetPath = path.join(dirPath, targetFileName);

  fs.ensureDirSync(dirPath);
  fs.writeFileSync(targetPath, content);
};

/**
 * get node function source file
 */
export const getFunctionSrcNode = (root: string, functionName: string, fileName = 'index.js'): string => {
  const indexPath = path.join(getPathToFunction(root, functionName), 'src', fileName);

  return fs.readFileSync(indexPath).toString();
};

const getTestFileNamePath = (fileName: string): string => path.join(__dirname, '..', '..', '..', 'amplify-e2e-tests', 'functions', fileName);
const getPathToFunction = (root: string, funcName: string): string => path.join(root, 'amplify', 'backend', 'function', funcName);
const getPathToLayer = (root: string, layerProjectName: LayerDirectoryType): string => path.join(root, 'amplify', 'backend', 'function', getLayerDirectoryName(layerProjectName));

/**
 * Generate short v4 UUID
 * @returns short UUID
 */
export const generateRandomShortId = (): string => uuid().split('-')[0];<|MERGE_RESOLUTION|>--- conflicted
+++ resolved
@@ -30,12 +30,7 @@
 /**
  * Whether the current environment is CircleCI or not
  */
-<<<<<<< HEAD
-export const isCI = (): boolean => JSON.parse(process.env.CI ?? 'false') && JSON.parse(process.env.CIRCLECI ?? 'false');
-=======
-
 export const isCI = (): boolean => JSON.parse(process.env.CI || 'false') && JSON.parse(process.env.CIRCLECI || 'false');
->>>>>>> de53874f
 
 // eslint-disable-next-line spellcheck/spell-checker
 export const TEST_PROFILE_NAME = isCI() ? 'amplify-integ-test-user' : 'default';
