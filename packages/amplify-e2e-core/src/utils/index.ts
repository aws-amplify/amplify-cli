/* eslint-disable import/no-cycle */
import * as path from 'path';
import * as fs from 'fs-extra';
import * as rimraf from 'rimraf';
import { config } from 'dotenv';
import execa from 'execa';
import { v4 as uuid } from 'uuid';
import { getLayerDirectoryName, LayerDirectoryType } from '..';

export * from './add-circleci-tags';
export * from './api';
export * from './appsync';
export * from './envVars';
export * from './getAppId';
export * from './headless';
export * from './nexpect';
export * from './pinpoint';
export * from './projectMeta';
export * from './readJsonFile';
export * from './request';
export * from './retrier';
export * from './sdk-calls';
export * from './selectors';
export * from './sleep';
export * from './transformConfig';
export * from './admin-ui';
export * from './hooks';
export * from './git-operations';

/**
 * Whether the current environment is CircleCI or not
 */
<<<<<<< HEAD
export const isCI = (): boolean => !!(process.env.CI && process.env.CIRCLECI);
=======
export const isCI = (): boolean => JSON.parse(process.env.CI || 'false') && JSON.parse(process.env.CIRCLECI || 'false');
>>>>>>> 930a7ca3

// eslint-disable-next-line spellcheck/spell-checker
export const TEST_PROFILE_NAME = isCI() ? 'amplify-integ-test-user' : 'default';

// run dotenv config to update env variable
config();

/**
 * delete project directory
 */
export const deleteProjectDir = (root: string): void => {
  rimraf.sync(root);
};

/**
 * delete <project-root>/amplify directory
 */
export const deleteAmplifyDir = (root: string): void => {
  rimraf.sync(path.join(root, 'amplify'));
};

/**
 * load test file
 */
export const loadFunctionTestFile = (fileName: string): string => {
  const functionPath = getTestFileNamePath(fileName);
  return fs.readFileSync(functionPath, 'utf-8').toString();
};

/**
 * install and save node dependencies
 */
export const addNodeDependencies = (root: string, functionName: string, dependencies: string[]): void => {
  const indexPath = path.join(getPathToFunction(root, functionName), 'src');
  execa.commandSync(`yarn add ${dependencies.join(' ')}`, { cwd: indexPath });
};

/**
 * copy node function code from source to target
 */
export const overrideFunctionCodeNode = (root: string, functionName: string, sourceFileName: string, targetFileName = 'index.js'): void => {
  const sourcePath = getTestFileNamePath(sourceFileName);
  const targetPath = path.join(getPathToFunction(root, functionName), 'src', targetFileName);

  fs.copySync(sourcePath, targetPath);
};

/**
 * copy python function code from source to target
 */
export const overrideFunctionCodePython = (
  root: string,
  functionName: string,
  sourceFileName: string,
  targetFileName = 'index.py',
): void => {
  const sourcePath = getTestFileNamePath(sourceFileName);
  const targetPath = path.join(getPathToFunction(root, functionName), 'lib', 'python', targetFileName);

  fs.copySync(sourcePath, targetPath);
};

/**
 * overwrite node function /src
 */
export const overrideFunctionSrcNode = (root: string, functionName: string, content: string, targetFileName = 'index.js'): void => {
  const dirPath = path.join(getPathToFunction(root, functionName), 'src');
  const targetPath = path.join(dirPath, targetFileName);

  fs.ensureDirSync(dirPath);
  fs.writeFileSync(targetPath, content);
};

/**
 * overwrite node function /src
 */
export const overrideFunctionSrcPython = (root: string, functionName: string, content: string, targetFileName = 'index.py'): void => {
  const dirPath = path.join(getPathToFunction(root, functionName), 'src');
  const targetPath = path.join(dirPath, targetFileName);

  fs.ensureDirSync(dirPath);
  fs.writeFileSync(targetPath, content);
};

/**
 * overwrite node layer content
 */
export const overrideLayerCodeNode = (
  root: string,
  projectName: string,
  layerName: string,
  content: string,
  targetFileName = 'index.js',
): void => {
  const dirPath = path.join(getPathToLayer(root, { projName: projectName, layerName }), 'lib', 'nodejs');
  const targetPath = path.join(dirPath, targetFileName);

  fs.ensureDirSync(dirPath);
  fs.writeFileSync(targetPath, content);
};

/**
 * overwrite python layer content
 */
export const overrideLayerCodePython = (
  root: string,
  projectName: string,
  layerName: string,
  content: string,
  targetFileName = 'index.py',
): void => {
  const dirPath = path.join(getPathToLayer(root, { projName: projectName, layerName }), 'lib', 'python');
  const targetPath = path.join(dirPath, targetFileName);

  fs.ensureDirSync(dirPath);
  fs.writeFileSync(targetPath, content);
};

/**
 * write target file to layer resource's opt/<targetFileName>
 */
export const addOptFile = (root: string, projectName: string, layerName: string, content: string, targetFileName: string): void => {
  const dirPath = path.join(getPathToLayer(root, { projName: projectName, layerName }), 'opt');
  const targetPath = path.join(dirPath, targetFileName);

  fs.ensureDirSync(dirPath);
  fs.writeFileSync(targetPath, content);
};

/**
 * get node function source file
 */
export const getFunctionSrcNode = (root: string, functionName: string, fileName = 'index.js'): string => {
  const indexPath = path.join(getPathToFunction(root, functionName), 'src', fileName);

  return fs.readFileSync(indexPath).toString();
};

const getTestFileNamePath = (fileName: string): string => path.join(__dirname, '..', '..', '..', 'amplify-e2e-tests', 'functions', fileName);
const getPathToFunction = (root: string, funcName: string): string => path.join(root, 'amplify', 'backend', 'function', funcName);
const getPathToLayer = (root: string, layerProjectName: LayerDirectoryType): string => path.join(root, 'amplify', 'backend', 'function', getLayerDirectoryName(layerProjectName));

/**
 * Generate short v4 UUID
 * @returns short UUID
 */
export const generateRandomShortId = (): string => uuid().split('-')[0];<|MERGE_RESOLUTION|>--- conflicted
+++ resolved
@@ -30,11 +30,7 @@
 /**
  * Whether the current environment is CircleCI or not
  */
-<<<<<<< HEAD
-export const isCI = (): boolean => !!(process.env.CI && process.env.CIRCLECI);
-=======
 export const isCI = (): boolean => JSON.parse(process.env.CI || 'false') && JSON.parse(process.env.CIRCLECI || 'false');
->>>>>>> 930a7ca3
 
 // eslint-disable-next-line spellcheck/spell-checker
 export const TEST_PROFILE_NAME = isCI() ? 'amplify-integ-test-user' : 'default';
