/* eslint-disable @typescript-eslint/explicit-function-return-type */
/* eslint-disable no-return-await */
import {
  config,
  DynamoDB,
  S3,
  CognitoIdentity,
  CognitoIdentityServiceProvider,
  Lambda,
  LexModelBuildingService,
  Rekognition,
  AppSync,
  CloudWatchLogs,
  CloudWatchEvents,
  Kinesis,
  CloudFormation,
  AmplifyBackend,
  IAM,
  SSM,
  Location,
} from 'aws-sdk';
import * as path from 'path';
import _ from 'lodash';
import { $TSAny } from '@aws-amplify/amplify-cli-core';
import { getProjectMeta } from './projectMeta';

export const getDDBTable = async (tableName: string, region: string) => {
  const service = new DynamoDB({ region });
  if (tableName) {
    return await service.describeTable({ TableName: tableName }).promise();
  }
  return undefined;
};

export const checkIfBucketExists = async (bucketName: string, region: string) => {
  const service = new S3({ region });
  return await service.headBucket({ Bucket: bucketName }).promise();
};

export const bucketNotExists = async (bucket: string) => {
  const s3 = new S3();
  const params = {
    Bucket: bucket,
    $waiter: { maxAttempts: 10, delay: 30 },
  };
  try {
    await s3.waitFor('bucketNotExists', params).promise();
    return true;
  } catch (error) {
    if (error.statusCode === 200) {
      return false;
    }
    throw error;
  }
};

export const getBucketEncryption = async (bucket: string) => {
  const s3 = new S3();
  const params = {
    Bucket: bucket,
  };
  try {
    const result = await s3.getBucketEncryption(params).promise();
    return result.ServerSideEncryptionConfiguration;
  } catch (err) {
    throw new Error(`Error fetching SSE info for bucket ${bucket}. Underlying error was [${err.message}]`);
  }
};

export const getBucketKeys = async (params: S3.ListObjectsRequest) => {
  const s3 = new S3();

  try {
    const result = await s3.listObjects(params).promise();
    return result.Contents.map((contentObj) => contentObj.Key);
  } catch (err) {
    throw new Error(`Error fetching keys for bucket ${params.Bucket}. Underlying error was [${err.message}]`);
  }
};

export const getDeploymentBucketObject = async (projectRoot: string, objectKey: string) => {
  const meta = getProjectMeta(projectRoot);
  const deploymentBucket = meta.providers.awscloudformation.DeploymentBucketName;
  const s3 = new S3();
  const result = await s3
    .getObject({
      Bucket: deploymentBucket,
      Key: objectKey,
    })
    .promise();
  return result.Body.toLocaleString();
};

export const deleteS3Bucket = async (bucket: string, providedS3Client: S3 | undefined = undefined) => {
  const s3 = providedS3Client || new S3();
  let continuationToken: Required<Pick<S3.ListObjectVersionsOutput, 'KeyMarker' | 'VersionIdMarker'>>;
  const objectKeyAndVersion = <S3.ObjectIdentifier[]>[];
  let truncated = false;
  do {
    const results = await s3
      .listObjectVersions({
        Bucket: bucket,
        ...continuationToken,
      })
      .promise();

    results.Versions?.forEach(({ Key, VersionId }) => {
      objectKeyAndVersion.push({ Key, VersionId });
    });

    results.DeleteMarkers?.forEach(({ Key, VersionId }) => {
      objectKeyAndVersion.push({ Key, VersionId });
    });

    continuationToken = { KeyMarker: results.NextKeyMarker, VersionIdMarker: results.NextVersionIdMarker };
    truncated = results.IsTruncated;
  } while (truncated);
  const chunkedResult = _.chunk(objectKeyAndVersion, 1000);
  const deleteReq = chunkedResult
    .map((r) => ({
      Bucket: bucket,
      Delete: {
        Objects: r,
        Quiet: true,
      },
    }))
    .map((delParams) => s3.deleteObjects(delParams).promise());
  await Promise.all(deleteReq);
  await s3
    .deleteBucket({
      Bucket: bucket,
    })
    .promise();
  await bucketNotExists(bucket);
};

export const getUserPool = async (userpoolId, region) => {
  config.update({ region });
  let res;
  try {
    res = await new CognitoIdentityServiceProvider().describeUserPool({ UserPoolId: userpoolId }).promise();
  } catch (e) {
    console.log(e);
  }
  return res;
};

<<<<<<< HEAD
export const deleteUserPoolDomain = async (domain: string, userpoolId: string, region: string) => {
  config.update({ region });
  let res;
  try {
    res = await new CognitoIdentityServiceProvider().deleteUserPoolDomain({ Domain: domain, UserPoolId: userpoolId }).promise();
  } catch (e) {
    console.log(e);
  }
  return res;
};

export const deleteSocialIdpProviders = async (providers: string[], userpoolId: string, region: string) => {
  config.update({ region });
  for (const provider of providers) {
    try {
      await new CognitoIdentityServiceProvider().deleteIdentityProvider({ ProviderName: provider, UserPoolId: userpoolId }).promise();
    } catch (err) {
      console.log(err);
    }
  }
};

export const listSocialIdpProviders = async (userpoolId: string, region: string) => {
  let res;
  config.update({ region });
  try {
    res = await new CognitoIdentityServiceProvider().listIdentityProviders({ UserPoolId: userpoolId }).promise();
  } catch (err) {
    console.log(err);
  }
  return res;
};

export const getIdentityPoolRoles = async (identityPoolId: string, region: string) => {
  let res;

  try {
    res = await new CognitoIdentity({ region }).getIdentityPoolRoles({ IdentityPoolId: identityPoolId }).promise();
  } catch (e) {
    console.log(e);
  }

  return res;
=======
export const listUserPools = async (region, maxResults = 5) => {
  config.update({ region });
  let res;
  try {
    res = await new CognitoIdentityServiceProvider().listUserPools({ MaxResults: maxResults }).promise();
  } catch (e) {
    console.log(e);
  }
  return res?.UserPools ?? [];
>>>>>>> bc5957a4
};

export const getMFAConfiguration = async (
  userPoolId: string,
  region: string,
): Promise<CognitoIdentityServiceProvider.GetUserPoolMfaConfigResponse> => {
  config.update({ region });
  return await new CognitoIdentityServiceProvider().getUserPoolMfaConfig({ UserPoolId: userPoolId }).promise();
};

export const getLambdaFunction = async (functionName: string, region: string) => {
  const lambda = new Lambda({ region });
  try {
    return await lambda.getFunction({ FunctionName: functionName }).promise();
  } catch (e) {
    console.log(e);
  }
  return undefined;
};

export const getUserPoolClients = async (userPoolId: string, clientIds: string[], region: string) => {
  const provider = new CognitoIdentityServiceProvider({ region });
  const res = [];
  try {
    for (let i = 0; i < clientIds.length; i++) {
      const clientData = await provider
        .describeUserPoolClient({
          UserPoolId: userPoolId,
          ClientId: clientIds[i],
        })
        .promise();
      res.push(clientData);
    }
  } catch (e) {
    console.log(e);
  }
  return res;
};

export const addUserToUserPool = async (userPoolId: string, region: string) => {
  const provider = new CognitoIdentityServiceProvider({ region });
  const params = {
    UserPoolId: userPoolId,
    UserAttributes: [{ Name: 'email', Value: 'username@amazon.com' }],
    Username: 'testUser',
    MessageAction: 'SUPPRESS',
    TemporaryPassword: 'password',
  };
  await provider.adminCreateUser(params).promise();
};

/**
 * list all userPool groups to which a user belongs to
 */
export const listUserPoolGroupsForUser = async (userPoolId: string, userName: string, region: string): Promise<string[]> => {
  const provider = new CognitoIdentityServiceProvider({ region });
  const params = {
    UserPoolId: userPoolId /* required */,
    Username: userName /* required */,
  };
  const res = await provider.adminListGroupsForUser(params).promise();
  const groups = res.Groups.map((group) => group.GroupName);
  return groups;
};

export const getBot = async (botName: string, region: string) => {
  const service = new LexModelBuildingService({ region });
  return await service.getBot({ name: botName, versionOrAlias: '$LATEST' }).promise();
};

export const getFunction = async (functionName: string, region: string) => {
  const service = new Lambda({ region });
  return await service.getFunction({ FunctionName: functionName }).promise();
};

export const getLayerVersion = async (functionArn: string, region: string) => {
  const service = new Lambda({ region });
  return await service.getLayerVersionByArn({ Arn: functionArn }).promise();
};

export const listVersions = async (layerName: string, region: string) => {
  const service = new Lambda({ region });
  return await service.listLayerVersions({ LayerName: layerName }).promise();
};

export const invokeFunction = async (functionName: string, payload: string, region: string) => {
  const service = new Lambda({ region });
  return await service.invoke({ FunctionName: functionName, Payload: payload }).promise();
};

export const getCollection = async (collectionId: string, region: string) => {
  const service = new Rekognition({ region });
  return await service.describeCollection({ CollectionId: collectionId }).promise();
};

export const getTable = async (tableName: string, region: string) => {
  const service = new DynamoDB({ region });
  return await service.describeTable({ TableName: tableName }).promise();
};

export const getEventSourceMappings = async (functionName: string, region: string) => {
  const service = new Lambda({ region });
  return (await service.listEventSourceMappings({ FunctionName: functionName }).promise()).EventSourceMappings;
};

export const deleteTable = async (tableName: string, region: string) => {
  const service = new DynamoDB({ region });
  return await service.deleteTable({ TableName: tableName }).promise();
};

export const putItemInTable = async (tableName: string, region: string, item: unknown) => {
  const ddb = new DynamoDB.DocumentClient({ region });
  return await ddb.put({ TableName: tableName, Item: item }).promise();
};

export const scanTable = async (tableName: string, region: string) => {
  const ddb = new DynamoDB.DocumentClient({ region });
  return await ddb.scan({ TableName: tableName }).promise();
};

export const getAppSyncApi = async (appSyncApiId: string, region: string) => {
  const service = new AppSync({ region });
  return await service.getGraphqlApi({ apiId: appSyncApiId }).promise();
};

export const getCloudWatchLogs = async (region: string, logGroupName: string, logStreamName: string | undefined = undefined) => {
  const cloudWatchLogsClient = new CloudWatchLogs({ region, retryDelayOptions: { base: 500 } });

  let targetStreamName = logStreamName;
  if (targetStreamName === undefined) {
    const describeStreamsResp = await cloudWatchLogsClient
      .describeLogStreams({ logGroupName, descending: true, orderBy: 'LastEventTime' })
      .promise();
    if (describeStreamsResp.logStreams === undefined || describeStreamsResp.logStreams.length === 0) {
      return [];
    }

    targetStreamName = describeStreamsResp.logStreams[0].logStreamName;
  }

  const logsResp = await cloudWatchLogsClient.getLogEvents({ logGroupName, logStreamName: targetStreamName }).promise();
  return logsResp.events || [];
};

export const describeCloudFormationStack = async (stackName: string, region: string, profileConfig?: $TSAny) => {
  const service = profileConfig ? new CloudFormation(profileConfig) : new CloudFormation({ region });
  return (await service.describeStacks({ StackName: stackName }).promise()).Stacks.find(
    (stack) => stack.StackName === stackName || stack.StackId === stackName,
  );
};

export const getNestedStackID = async (stackName: string, region: string, logicalId: string): Promise<string> => {
  const cfnClient = new CloudFormation({ region });
  const resource = await cfnClient.describeStackResources({ StackName: stackName, LogicalResourceId: logicalId }).promise();
  return resource?.StackResources?.[0].PhysicalResourceId ?? null;
};

/**
 * Collects table resource id from parent stack
 * @param region region the stack exists in
 * @param table name of the table used in the appsync schema
 * @param StackId id of the parent stack
 * @returns
 */

export const getTableResourceId = async (region: string, table: string, StackId: string): Promise<string | null> => {
  const cfnClient = new CloudFormation({ region });
  const apiResources = await cfnClient
    .describeStackResources({
      StackName: StackId,
    })
    .promise();
  const resource = apiResources.StackResources.find((stackResource) => table === stackResource.LogicalResourceId);
  if (resource) {
    const tableStack = await cfnClient.describeStacks({ StackName: resource.PhysicalResourceId }).promise();
    if (tableStack?.Stacks?.length > 0) {
      const tableName = tableStack.Stacks[0].Outputs.find((out) => out.OutputKey === `GetAtt${resource.LogicalResourceId}TableName`);
      return tableName.OutputValue;
    }
  }
  return null;
};

export const putKinesisRecords = async (data: string, partitionKey: string, streamName: string, region: string) => {
  const kinesis = new Kinesis({ region });

  return await kinesis
    .putRecords({
      Records: [
        {
          Data: data,
          PartitionKey: partitionKey,
        },
      ],
      StreamName: streamName,
    })
    .promise();
};

export const getCloudWatchEventRule = async (targetName: string, region: string) => {
  config.update({ region });
  const service = new CloudWatchEvents();
  const params = {
    TargetArn: targetName /* required */,
  };
  let ruleName;
  try {
    ruleName = await service.listRuleNamesByTarget(params).promise();
  } catch (e) {
    console.log(e);
  }
  return ruleName;
};

export const setupAmplifyAdminUI = async (appId: string, region: string) => {
  const amplifyBackend = new AmplifyBackend({ region });

  return await amplifyBackend.createBackendConfig({ AppId: appId }).promise();
};

export const getAmplifyBackendJobStatus = async (jobId: string, appId: string, envName: string, region: string) => {
  const amplifyBackend = new AmplifyBackend({ region });

  return await amplifyBackend
    .getBackendJob({
      JobId: jobId,
      AppId: appId,
      BackendEnvironmentName: envName,
    })
    .promise();
};

export const listRolePolicies = async (roleName: string, region: string) => {
  const service = new IAM({ region });
  return (await service.listRolePolicies({ RoleName: roleName }).promise()).PolicyNames;
};

export const listAttachedRolePolicies = async (roleName: string, region: string) => {
  const service = new IAM({ region });
  return (await service.listAttachedRolePolicies({ RoleName: roleName }).promise()).AttachedPolicies;
};

export const getPermissionsBoundary = async (roleName: string, region) => {
  const iamClient = new IAM({ region });
  return (await iamClient.getRole({ RoleName: roleName }).promise())?.Role?.PermissionsBoundary?.PermissionsBoundaryArn;
};

export const getSSMParameters = async (region: string, appId: string, envName: string, funcName: string, parameterNames: string[]) => {
  const ssmClient = new SSM({ region });
  if (!parameterNames || parameterNames.length === 0) {
    throw new Error('no parameterNames specified');
  }
  return await ssmClient
    .getParameters({
      Names: parameterNames.map((name) => path.posix.join('/amplify', appId, envName, `AMPLIFY_${funcName}_${name}`)),
      WithDecryption: true,
    })
    .promise();
};

export const deleteSSMParameter = async (
  region: string,
  appId: string,
  envName: string,
  category: string,
  funcName: string,
  parameterName: string,
) => {
  const ssmClient = new SSM({ region });
  return await ssmClient
    .deleteParameter({
      Name: path.posix.join('/amplify', appId, envName, `AMPLIFY_${category}_${funcName}_${parameterName}`),
    })
    .promise();
};

export const getSSMParametersCategoryPrefix = async (
  region: string,
  appId: string,
  envName: string,
  category: string,
  resourceName: string,
  parameterNames: string[],
) => {
  const ssmClient = new SSM({ region });
  if (!parameterNames || parameterNames.length === 0) {
    throw new Error('no parameterNames specified');
  }
  return ssmClient
    .getParameters({
      Names: parameterNames.map((name) => `/amplify/${appId}/${envName}/AMPLIFY_${category}_${resourceName}_${name}`),
    })
    .promise();
};

export const getAllSSMParamatersForAppId = async (appId: string, region: string): Promise<Array<string>> => {
  const ssmClient = new SSM({ region });
  const retrievedParameters: Array<string> = [];
  let receivedNextToken = '';
  do {
    const ssmArgument = getSsmSdkParametersByPath(appId, receivedNextToken);
    const data = await ssmClient.getParametersByPath(ssmArgument).promise();
    retrievedParameters.push(...data.Parameters.map((returnedParameter) => returnedParameter.Name));
    receivedNextToken = data.NextToken;
  } while (receivedNextToken);
  return retrievedParameters;
};

export const expectParametersOptionalValue = async (
  expectToExist: NameOptionalValuePair[],
  expectNotExist: string[],
  region: string,
  appId: string,
  envName: string,
  category: string,
  resourceName: string,
): Promise<void> => {
  const parametersToRequest = expectToExist.map((exist) => exist.name).concat(expectNotExist);
  const result = await getSSMParametersCategoryPrefix(region, appId, envName, category, resourceName, parametersToRequest);
  const mapName = (name: string) => `/amplify/${appId}/${envName}/AMPLIFY_${category}_${resourceName}_${name}`;
  expect(result.InvalidParameters.length).toBe(expectNotExist.length);
  expect(result.InvalidParameters.sort()).toEqual(expectNotExist.map(mapName).sort());
  expect(result.Parameters.length).toBe(expectToExist.length);
  const mappedResult = result.Parameters.map((param) => ({ name: param.Name, value: JSON.parse(param.Value) })).sort(sortByName);
  const mappedExpect = expectToExist
    .map((exist) => ({ name: mapName(exist.name), value: exist.value ? exist.value : '' }))
    .sort(sortByName);

  const mappedResultKeys = mappedResult.map((parameter) => parameter.name);
  for (const expectedParam of mappedExpect) {
    if (expectedParam.value) {
      expect(mappedResult).toContainEqual(expectedParam);
    } else {
      expect(mappedResultKeys).toContainEqual(expectedParam.name);
    }
  }
};

const sortByName = (a: NameOptionalValuePair, b: NameOptionalValuePair) => a.name.localeCompare(b.name);
type NameOptionalValuePair = { name: string; value?: string };

const getSsmSdkParametersByPath = (appId: string, nextToken?: string): SsmGetParametersByPathArgument => {
  const sdkParameters: SsmGetParametersByPathArgument = { Path: `/amplify/${appId}/` };
  if (nextToken) {
    sdkParameters.NextToken = nextToken;
  }
  return sdkParameters;
};

type SsmGetParametersByPathArgument = {
  Path: string;
  NextToken?: string;
};

// Amazon location service calls
export const getMap = async (mapName: string, region: string) => {
  const service = new Location({ region });
  return await service
    .describeMap({
      MapName: mapName,
    })
    .promise();
};

export const getPlaceIndex = async (placeIndexName: string, region: string) => {
  const service = new Location({ region });
  return await service
    .describePlaceIndex({
      IndexName: placeIndexName,
    })
    .promise();
};

export const getGeofenceCollection = async (geofenceCollectionName: string, region: string) => {
  const service = new Location({ region });
  return await service
    .describeGeofenceCollection({
      CollectionName: geofenceCollectionName,
    })
    .promise();
};

export const getGeofence = async (geofenceCollectionName: string, geofenceId: string, region: string) => {
  const service = new Location({ region });
  return (
    await service.getGeofence({
      CollectionName: geofenceCollectionName,
      GeofenceId: geofenceId,
    })
  ).promise();
};

// eslint-disable-next-line spellcheck/spell-checker
export const listGeofences = async (geofenceCollectionName: string, region: string, nextToken: string = null) => {
  const service = new Location({ region });
  // eslint-disable-next-line spellcheck/spell-checker
  return (
    await service.listGeofences({
      CollectionName: geofenceCollectionName,
      NextToken: nextToken,
    })
  ).promise();
};<|MERGE_RESOLUTION|>--- conflicted
+++ resolved
@@ -145,7 +145,6 @@
   return res;
 };
 
-<<<<<<< HEAD
 export const deleteUserPoolDomain = async (domain: string, userpoolId: string, region: string) => {
   config.update({ region });
   let res;
@@ -189,7 +188,6 @@
   }
 
   return res;
-=======
 export const listUserPools = async (region, maxResults = 5) => {
   config.update({ region });
   let res;
@@ -199,7 +197,6 @@
     console.log(e);
   }
   return res?.UserPools ?? [];
->>>>>>> bc5957a4
 };
 
 export const getMFAConfiguration = async (
