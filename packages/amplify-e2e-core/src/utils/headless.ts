import {
  AddApiRequest,
  AddAuthRequest,
  AddStorageRequest,
  ImportAuthRequest,
  ImportStorageRequest,
  RemoveStorageRequest,
  UpdateApiRequest,
  UpdateAuthRequest,
  UpdateStorageRequest,
} from 'amplify-headless-interface';
import execa, { ExecaChildProcess } from 'execa';
import { getCLIPath } from '..';

export const addHeadlessApi = async (cwd: string, request: AddApiRequest): Promise<ExecaChildProcess<String>> => {
  return await executeHeadlessCommand(cwd, 'api', 'add', request);
};

<<<<<<< HEAD
export const updateHeadlessApi = async (cwd: string, request: UpdateApiRequest, allowDestructiveUpdates?: boolean) => {
  await executeHeadlessCommand(cwd, 'api', 'update', request, allowDestructiveUpdates);
=======
export const updateHeadlessApi = async (cwd: string, request: UpdateApiRequest): Promise<ExecaChildProcess<String>> => {
  return await executeHeadlessCommand(cwd, 'api', 'update', request);
>>>>>>> 011cb87f
};

export const removeHeadlessApi = async (cwd: string, apiName: string): Promise<ExecaChildProcess<String>> => {
  return await headlessRemoveResource(cwd, 'api', apiName);
};

export const addHeadlessAuth = async (cwd: string, request: AddAuthRequest): Promise<ExecaChildProcess<String>> => {
  return await executeHeadlessCommand(cwd, 'auth', 'add', request);
};

export const updateHeadlessAuth = async (cwd: string, request: UpdateAuthRequest): Promise<ExecaChildProcess<String>> => {
  return await executeHeadlessCommand(cwd, 'auth', 'update', request);
};

export const removeHeadlessAuth = async (cwd: string, authName: string): Promise<ExecaChildProcess<String>> => {
  return await headlessRemoveResource(cwd, 'auth', authName);
};

export const headlessAuthImport = async (cwd: string, request: ImportAuthRequest): Promise<ExecaChildProcess<String>> => {
  return await executeHeadlessCommand(cwd, 'auth', 'import', request);
};

export const addHeadlessStorage = async (cwd: string, request: AddStorageRequest): Promise<ExecaChildProcess<String>> => {
  return await executeHeadlessCommand(cwd, 'storage', 'add', request);
};
<<<<<<< HEAD
=======

export const importHeadlessStorage = async (
  cwd: string,
  request: ImportStorageRequest,
  reject: boolean = true,
): Promise<ExecaChildProcess<String>> => {
  return await executeHeadlessCommand(cwd, 'storage', 'import', request, reject);
};

export const removeHeadlessStorage = async (cwd: string, request: RemoveStorageRequest): Promise<ExecaChildProcess<String>> => {
  return await executeHeadlessCommand(cwd, 'storage', 'remove', request);
};

export const updateHeadlessStorage = async (cwd: string, request: UpdateStorageRequest): Promise<ExecaChildProcess<String>> => {
  return await executeHeadlessCommand(cwd, 'storage', 'update', request);
};

const headlessRemoveResource = async (cwd: string, category: string, resourceName: string): Promise<ExecaChildProcess<String>> => {
  return await execa(getCLIPath(), ['remove', category, resourceName, '--yes'], { cwd });
};

>>>>>>> 011cb87f
const executeHeadlessCommand = async (
  cwd: string,
  category: string,
  operation: string,
  request: AnyHeadlessRequest,
<<<<<<< HEAD
  allowDestructiveUpdates: boolean = false,
) => {
  const args = [operation, category, '--headless'];
  if (allowDestructiveUpdates) {
    args.push('--allow-destructive-graphql-schema-updates');
  }
  await execa(getCLIPath(), args, { input: JSON.stringify(request), cwd });
=======
  reject: boolean = true,
): Promise<ExecaChildProcess<String>> => {
  return await execa(getCLIPath(), [operation, category, '--headless'], { input: JSON.stringify(request), cwd, reject });
>>>>>>> 011cb87f
};

type AnyHeadlessRequest =
  | AddApiRequest
  | UpdateApiRequest
  | AddAuthRequest
  | UpdateAuthRequest
  | ImportAuthRequest
  | AddStorageRequest
  | ImportStorageRequest
  | RemoveStorageRequest
  | UpdateStorageRequest;<|MERGE_RESOLUTION|>--- conflicted
+++ resolved
@@ -16,13 +16,8 @@
   return await executeHeadlessCommand(cwd, 'api', 'add', request);
 };
 
-<<<<<<< HEAD
-export const updateHeadlessApi = async (cwd: string, request: UpdateApiRequest, allowDestructiveUpdates?: boolean) => {
-  await executeHeadlessCommand(cwd, 'api', 'update', request, allowDestructiveUpdates);
-=======
-export const updateHeadlessApi = async (cwd: string, request: UpdateApiRequest): Promise<ExecaChildProcess<String>> => {
-  return await executeHeadlessCommand(cwd, 'api', 'update', request);
->>>>>>> 011cb87f
+export const updateHeadlessApi = async (cwd: string, request: UpdateApiRequest, allowDestructiveUpdates?: boolean): Promise<ExecaChildProcess<String>> => {
+  return await executeHeadlessCommand(cwd, 'api', 'update', request, allowDestructiveUpdates);
 };
 
 export const removeHeadlessApi = async (cwd: string, apiName: string): Promise<ExecaChildProcess<String>> => {
@@ -48,8 +43,6 @@
 export const addHeadlessStorage = async (cwd: string, request: AddStorageRequest): Promise<ExecaChildProcess<String>> => {
   return await executeHeadlessCommand(cwd, 'storage', 'add', request);
 };
-<<<<<<< HEAD
-=======
 
 export const importHeadlessStorage = async (
   cwd: string,
@@ -71,25 +64,18 @@
   return await execa(getCLIPath(), ['remove', category, resourceName, '--yes'], { cwd });
 };
 
->>>>>>> 011cb87f
 const executeHeadlessCommand = async (
   cwd: string,
   category: string,
   operation: string,
   request: AnyHeadlessRequest,
-<<<<<<< HEAD
   allowDestructiveUpdates: boolean = false,
-) => {
+): Promise<ExecaChildProcess<String>> => {
   const args = [operation, category, '--headless'];
   if (allowDestructiveUpdates) {
     args.push('--allow-destructive-graphql-schema-updates');
   }
-  await execa(getCLIPath(), args, { input: JSON.stringify(request), cwd });
-=======
-  reject: boolean = true,
-): Promise<ExecaChildProcess<String>> => {
-  return await execa(getCLIPath(), [operation, category, '--headless'], { input: JSON.stringify(request), cwd, reject });
->>>>>>> 011cb87f
+  return await execa(getCLIPath(), args, { input: JSON.stringify(request), cwd });
 };
 
 type AnyHeadlessRequest =
