--- conflicted
+++ resolved
@@ -131,11 +131,7 @@
 
 export function addAuthViaAPIWithTrigger(cwd: string, settings: any): Promise<void> {
   return new Promise((resolve, reject) => {
-<<<<<<< HEAD
     spawn(getCLIPath(defaultOptions.testingWithLatestCodebase), ['add', 'api'], { cwd, stripColors: true })
-=======
-    spawn(getCLIPath(), ['add', 'api'], { cwd, stripColors: true })
->>>>>>> 41f73299
       .wait('Select from one of the below mentioned services:')
       .sendCarriageReturn()
       .wait(/.*Here is the GraphQL API that we will create. Select a setting to edit or continue.*/)
@@ -183,11 +179,7 @@
 
 export function addAuthwithUserPoolGroupsViaAPIWithTrigger(cwd: string, settings: any): Promise<void> {
   return new Promise((resolve, reject) => {
-<<<<<<< HEAD
     spawn(getCLIPath(defaultOptions.testingWithLatestCodebase), ['add', 'api'], { cwd, stripColors: true })
-=======
-    spawn(getCLIPath(), ['add', 'api'], { cwd, stripColors: true })
->>>>>>> 41f73299
       .wait('Select from one of the below mentioned services:')
       .sendCarriageReturn()
       .wait(/.*Here is the GraphQL API that we will create. Select a setting to edit or continue.*/)
@@ -919,7 +911,6 @@
       .sendLine('Admins')
       .wait('Do you want to add another User Pool Group')
       .sendConfirmYes()
-<<<<<<< HEAD
       .wait('Provide a name for your user pool group')
       .sendLine('Users')
       .wait('Do you want to add another User Pool Group')
@@ -986,8 +977,6 @@
       .sendLine('Admins')
       .wait('Do you want to add another User Pool Group')
       .sendConfirmYes()
-=======
->>>>>>> 41f73299
       .wait('Provide a name for your user pool group')
       .sendLine('Users')
       .wait('Do you want to add another User Pool Group')
