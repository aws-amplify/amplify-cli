import _ from 'lodash';
import { getCLIPath, getSocialProviders, KEY_DOWN_ARROW, KEY_UP_ARROW, nspawn as spawn, setTransformerVersionFlag } from '..';

export type AddAuthUserPoolOnlyNoOAuthSettings = {
  resourceName: string;
  userPoolName: string;
};

export type AddAuthUserPoolOnlyWithOAuthSettings = AddAuthUserPoolOnlyNoOAuthSettings & {
  domainPrefix: string;
  signInUrl1: string;
  signInUrl2: string;
  signOutUrl1: string;
  signOutUrl2: string;
  facebookAppId: string;
  facebookAppSecret: string;
  googleAppId: string;
  googleAppSecret: string;
  amazonAppId: string;
  amazonAppSecret: string;
  appleAppClientId: string;
  appleAppTeamId: string;
  appleAppKeyID: string;
  appleAppPrivateKey: string;
};

export type AddAuthIdentityPoolAndUserPoolWithOAuthSettings = AddAuthUserPoolOnlyWithOAuthSettings & {
  identityPoolName: string;
  allowUnauthenticatedIdentities: boolean;
  idpFacebookAppId: string;
  idpGoogleAppId: string;
  idpAmazonAppId: string;
  idpAppleAppId: string;
};

export const addAuthWithDefault = async (cwd: string, testingWithLatestCodebase = false): Promise<void> => {
  return spawn(getCLIPath(testingWithLatestCodebase), ['add', 'auth'], { cwd, stripColors: true })
    .wait('Do you want to use the default authentication')
    .sendCarriageReturn()
    .wait('How do you want users to be able to sign in')
    .sendCarriageReturn()
    .wait('Do you want to configure advanced settings?')
    .sendCarriageReturn()
    .sendEof()
    .runAsync();
};

export function runAmplifyAuthConsole(cwd: string): Promise<void> {
  return new Promise((resolve, reject) => {
    spawn(getCLIPath(), ['auth', 'console'], { cwd, stripColors: true })
      .wait('Which console')
      .sendCarriageReturn()
      .wait('Identity Pool console:')
      .run((err: Error) => {
        if (!err) {
          resolve();
        } else {
          reject(err);
        }
      });
  });
}

export function removeAuthWithDefault(cwd: string, testingWithLatestCodebase = false): Promise<void> {
  return new Promise((resolve, reject) => {
    spawn(getCLIPath(testingWithLatestCodebase), ['remove', 'auth'], { cwd, stripColors: true })
      .wait('Choose the resource you would want to remove')
      .sendCarriageReturn()
      .wait('Are you sure you want to delete the resource? This')
      .sendConfirmYes()
      .sendEof()
      .run((err: Error) => {
        if (!err) {
          resolve();
        } else {
          reject(err);
        }
      });
  });
}

export function addAuthWithGroupTrigger(cwd: string): Promise<void> {
  return new Promise((resolve, reject) => {
    spawn(getCLIPath(), ['add', 'auth'], { cwd, stripColors: true })
      .wait('Do you want to use the default authentication and security configuration?')
      .sendCarriageReturn()
      .wait('How do you want users to be able to sign in')
      .sendCarriageReturn()
      .wait('Do you want to configure advanced settings?')
      .send(KEY_DOWN_ARROW)
      .sendCarriageReturn()
      .wait('What attributes are required for signing up?')
      .sendCarriageReturn()
      .wait('Do you want to enable any of the following capabilities?')
      .send(KEY_DOWN_ARROW)
      .send(KEY_DOWN_ARROW)
      .send(' ')
      .sendCarriageReturn()
      .wait('Enter the name of the group to which users will be added.')
      .sendLine('mygroup')
      .wait('Do you want to edit your add-to-group function now?')
      .sendConfirmNo()
      .run((err: Error) => {
        if (!err) {
          resolve();
        } else {
          reject(err);
        }
      });
  });
}

export async function addAuthWithEmailVerificationAndUserPoolGroupTriggers(cwd: string): Promise<void> {
  await spawn(getCLIPath(), ['add', 'auth'], { cwd, stripColors: true })
    .wait('Do you want to use the default authentication and security configuration?')
    .sendCarriageReturn()
    .wait('How do you want users to be able to sign in')
    .sendKeyDown() // Email
    .sendCarriageReturn()
    .wait('Do you want to configure advanced settings?')
    .sendKeyDown()
    .sendCarriageReturn()
    .wait('What attributes are required for signing up?')
    .sendKeyDown(8)
    .send(' ') // Name
    .sendCarriageReturn()
    .wait('Do you want to enable any of the following capabilities?')
    .sendKeyDown()
    .send(' ') // Email Verifcation Link with Redirect
    .sendKeyDown()
    .send(' ') // Add User to Group
    .sendCarriageReturn()
    .wait('Enter the URL that your users will be redirected to upon account confirmation:')
    .sendCarriageReturn()
    .wait('Enter the subject for your custom account confirmation email:')
    .sendCarriageReturn()
    .wait('Enter the body text for your custom account confirmation email (this will appear before the link URL):')
    .sendCarriageReturn()
    .wait('Do you want to edit your verification-link function now?')
    .sendConfirmNo()
    .wait('Enter the name of the group to which users will be added.')
    .sendLine('admin')
    .wait('Do you want to edit your add-to-group function now?')
    .sendConfirmNo()
    .runAsync();
}

interface AddApiOptions {
  apiName: string;
  testingWithLatestCodebase: boolean;
  transformerVersion: number;
}

const defaultOptions: AddApiOptions = {
  apiName: '\r',
  testingWithLatestCodebase: true,
  transformerVersion: 2,
};

export function addAuthViaAPIWithTrigger(cwd: string, opts: Partial<AddApiOptions> = {}): Promise<void> {
  const options = _.assign(defaultOptions, opts);
  return new Promise((resolve, reject) => {
    spawn(getCLIPath(options.testingWithLatestCodebase), ['add', 'api'], { cwd, stripColors: true })
      .wait('Select from one of the below mentioned services:')
      .sendCarriageReturn()
      .wait(/.*Here is the GraphQL API that we will create. Select a setting to edit or continue.*/)
      .sendKeyUp(2)
      .sendCarriageReturn()
      .wait('Choose the default authorization type for the API')
      .send(KEY_DOWN_ARROW)
      .sendCarriageReturn()
      .wait('Do you want to use the default authentication and security configuration?')
      .sendCarriageReturn()
      .wait('How do you want users to be able to sign in')
      .sendCarriageReturn()
      .wait('Do you want to configure advanced settings?')
      .send(KEY_DOWN_ARROW)
      .sendCarriageReturn()
      .wait('What attributes are required for signing up?')
      .sendCarriageReturn()
      .wait('Do you want to enable any of the following capabilities?')
      .send(KEY_DOWN_ARROW)
      .send(KEY_DOWN_ARROW)
      .send(' ')
      .sendCarriageReturn()
      .wait('Enter the name of the group to which users will be added.')
      .sendLine('mygroup')
      .wait('Do you want to edit your add-to-group function now?')
      .sendConfirmNo()
      .wait(/.*Configure additional auth types.*/)
      .sendConfirmNo()
      .wait(/.*Here is the GraphQL API that we will create. Select a setting to edit or continue.*/)
      .sendCarriageReturn()
      .wait('Choose a schema template:')
      .sendCarriageReturn()
      .wait('Do you want to edit the schema now?')
      .sendConfirmNo()
      .run((err: Error) => {
        if (!err) {
          resolve();
        } else {
          reject(err);
        }
      });

    setTransformerVersionFlag(cwd, options.transformerVersion);
  });
}

export function addAuthwithUserPoolGroupsViaAPIWithTrigger(cwd: string, opts: Partial<AddApiOptions> = {}): Promise<void> {
  const options = _.assign(defaultOptions, opts);
  return new Promise((resolve, reject) => {
    spawn(getCLIPath(options.testingWithLatestCodebase), ['add', 'api'], { cwd, stripColors: true })
      .wait('Select from one of the below mentioned services:')
      .sendCarriageReturn()
      .wait(/.*Here is the GraphQL API that we will create. Select a setting to edit or continue.*/)
      .sendKeyUp(2)
      .sendCarriageReturn()
      .wait('Choose the default authorization type for the API')
      .send(KEY_DOWN_ARROW)
      .sendCarriageReturn()
      .wait('Do you want to use the default authentication and security configuration?')
      .send(KEY_DOWN_ARROW)
      .send(KEY_DOWN_ARROW)
      .sendCarriageReturn()
      .wait('Select the authentication/authorization services that you want to use:')
      .send(KEY_DOWN_ARROW)
      .sendCarriageReturn()
      .wait('Provide a friendly name for your resource that will be used to label this category in the project:')
      .sendCarriageReturn()
      .wait('Provide a name for your user pool:')
      .sendCarriageReturn()
      .wait('How do you want users to be able to sign in')
      .sendCarriageReturn()
      .wait('Do you want to add User Pool Groups?')
      .sendCarriageReturn()
      .wait('Provide a name for your user pool group:')
      .sendLine('admin')
      .wait('Do you want to add another User Pool Group')
      .sendCarriageReturn()
      .wait('Sort the user pool groups in order of preference')
      .sendCarriageReturn()
      .wait('Do you want to add an admin queries API?')
      .send(KEY_DOWN_ARROW)
      .sendCarriageReturn()
      .wait('Multifactor authentication (MFA) user login options:')
      .sendCarriageReturn()
      .wait('Email based user registration/forgot password:')
      .send(KEY_DOWN_ARROW)
      .sendCarriageReturn()
      .wait('Specify an SMS verification message:')
      .sendCarriageReturn()
      .wait('Do you want to override the default password policy for this User Pool?')
      .sendCarriageReturn()
      .wait('What attributes are required for signing up?')
      .sendCarriageReturn()
      .wait(`Specify the app's refresh token expiration period (in days):`)
      .sendCarriageReturn()
      .wait('Do you want to specify the user attributes this app can read and write?')
      .sendCarriageReturn()
      .wait('Do you want to enable any of the following capabilities?')
      .send(KEY_DOWN_ARROW)
      .send(KEY_DOWN_ARROW)
      .send(' ')
      .sendCarriageReturn()
      .wait('Do you want to use an OAuth flow?')
      .send(KEY_DOWN_ARROW)
      .sendCarriageReturn()
      .wait('Do you want to configure Lambda Triggers for Cognito?')
      .sendCarriageReturn()
      .wait('Which triggers do you want to enable for Cognito')
      .sendCarriageReturn()
      .wait('What functionality do you want to use for Post Confirmation')
      .sendCarriageReturn()
      .wait('Enter the name of the group to which users will be added.')
      .sendLine('mygroup')
      .wait('Do you want to edit your add-to-group function now?')
      .sendConfirmNo()
      .wait(/.*Configure additional auth types.*/)
      .sendConfirmNo()
      .wait(/.*Here is the GraphQL API that we will create. Select a setting to edit or continue.*/)
      .sendCarriageReturn()
      .wait('Choose a schema template:')
      .sendCarriageReturn()
      .wait('Do you want to edit the schema now?')
      .sendConfirmNo()
      .run((err: Error) => {
        if (!err) {
          resolve();
        } else {
          reject(err);
        }
      });

    setTransformerVersionFlag(cwd, options.transformerVersion);
  });
}

export function addAuthWithCustomTrigger(cwd: string, settings: any): Promise<void> {
  return new Promise((resolve, reject) => {
    spawn(getCLIPath(), ['add', 'auth'], { cwd, stripColors: true })
      .wait('Do you want to use the default authentication and security configuration?')
      .send(KEY_DOWN_ARROW)
      .send(KEY_DOWN_ARROW)
      .sendCarriageReturn()
      .wait('Select the authentication/authorization services that you want to use:')
      .sendCarriageReturn()
      .wait('Provide a friendly name')
      .sendCarriageReturn()
      .wait('Enter a name for your identity pool.')
      .sendCarriageReturn()
      .wait('Allow unauthenticated logins?')
      .sendCarriageReturn()
      .wait('Do you want to enable 3rd party authentication providers in your identity pool?')
      .send(KEY_DOWN_ARROW)
      .sendCarriageReturn()
      .wait('Provide a name for your user pool:')
      .sendCarriageReturn()
      .wait('How do you want users to be able to sign in?')
      .sendCarriageReturn()
      .wait('Do you want to add User Pool Groups?')
      .send(KEY_DOWN_ARROW)
      .sendCarriageReturn()
      .wait('Do you want to add an admin queries API?')
      .send(KEY_DOWN_ARROW)
      .sendCarriageReturn()
      .wait('Multifactor authentication (MFA) user login options:')
      .sendCarriageReturn()
      .wait('Email based user registration/forgot password:')
      .sendCarriageReturn()
      .wait('Specify an email verification subject:')
      .sendCarriageReturn()
      .wait('Specify an email verification message:')
      .sendCarriageReturn()
      .wait('Do you want to override the default password policy for this User Pool?')
      .sendCarriageReturn()
      .wait(' What attributes are required for signing up?')
      .sendCarriageReturn()
      .wait("Specify the app's refresh token expiration period (in days):")
      .sendCarriageReturn()
      .wait('Do you want to specify the user attributes this app can read and write?')
      .sendCarriageReturn()
      .wait('Do you want to enable any of the following capabilities?')
      .send(KEY_DOWN_ARROW)
      .send(KEY_DOWN_ARROW)
      .send(KEY_DOWN_ARROW)
      .send(' ')
      .sendCarriageReturn()
      .wait('Do you want to use an OAuth flow?')
      .send(KEY_DOWN_ARROW)
      .sendCarriageReturn()
      .wait('Do you want to configure Lambda Triggers for Cognito?')
      .sendCarriageReturn()
      .wait('Which triggers do you want to enable for Cognito')
      .sendCarriageReturn()
      .wait('What functionality do you want to use for Pre Sign-up')
      .send(KEY_DOWN_ARROW)
      .send(KEY_DOWN_ARROW)
      .send(KEY_DOWN_ARROW)
      .send(' ')
      .sendCarriageReturn()
      .wait('Enter a comma-delimited list of disallowed email domains')
      .sendLine('amazon.com')
      .wait('Successfully')
      .wait(`Do you want to edit your email-filter-denylist${settings.useInclusiveTerminology === false ? '-legacy' : ''} function now?`)
      .sendConfirmNo()
      .wait('Do you want to edit your custom function now')
      .sendConfirmNo()
      .run((err: Error) => {
        if (!err) {
          resolve();
        } else {
          reject(err);
        }
      });
  });
}

export function updateAuthSignInSignOutUrl(cwd: string, settings: any): Promise<void> {
  const testingWithLatestCodebase = settings.testingWithLatestCodebase ?? false;
  return new Promise((resolve, reject) => {
    const chain = spawn(getCLIPath(testingWithLatestCodebase), ['update', 'auth'], { cwd, stripColors: true });
    if (settings?.overrides?.category === 'auth') {
      chain.wait('A migration is needed to support latest updates on auth resources').sendConfirmYes();
    }
    chain
      .wait('What do you want to do?')
      .send(KEY_DOWN_ARROW)
      .send(KEY_DOWN_ARROW)
      .sendCarriageReturn()
      .wait('Which redirect signin URIs do you want to edit?')
<<<<<<< HEAD
      .sendSelectAll()
=======
      .selectAll()
>>>>>>> f52500a9
      .wait(`Update ${settings.signinUrl}`)
      .sendCarriageReturn()
      .send(settings.updatesigninUrl)
      .sendCarriageReturn()
      .wait('Do you want to add redirect signin URIs?')
      .sendConfirmNo()
      .wait('Which redirect signout URIs do you want to edit?')
<<<<<<< HEAD
      .sendSelectAll()
=======
      .selectAll()
>>>>>>> f52500a9
      .wait(`Update ${settings.signoutUrl}`)
      .send(settings.updatesignoutUrl)
      .sendCarriageReturn()
      .wait('Do you want to add redirect signout URIs?')
      .sendConfirmNo()
      .sendEof()
      .run((err: Error) => {
        if (!err) {
          resolve();
        } else {
          reject(err);
        }
      });
  });
}

export function updateAuthToRemoveFederation(cwd: string, settings: any): Promise<void> {
  const testingWithLatestCodebase = settings.testingWithLatestCodebase ?? false;
  return new Promise((resolve, reject) => {
    const chain = spawn(getCLIPath(testingWithLatestCodebase), ['update', 'auth'], { cwd, stripColors: true });
    if (settings?.overrides?.category === 'auth') {
      chain.wait('A migration is needed to support latest updates on auth resources').sendConfirmYes();
    }
    chain
      .wait('What do you want to do?')
      .sendCarriageReturn()
      .wait('"amplify publish" will build all your local backend and frontend resources')
      .sendEof()
      .run((err: Error) => {
        if (!err) {
          resolve();
        } else {
          reject(err);
        }
      });
  });
}

export function updateAuthWithoutCustomTrigger(cwd: string, settings: any): Promise<void> {
  const testingWithLatestCodebase = settings.testingWithLatestCodebase ?? false;
  return new Promise((resolve, reject) => {
    const chain = spawn(getCLIPath(testingWithLatestCodebase), ['update', 'auth'], { cwd, stripColors: true });
    if (settings?.overrides?.category === 'auth') {
      chain.wait('A migration is needed to support latest updates on auth resources').sendConfirmYes();
    }
    chain
      .wait('What do you want to do?')
      .send(KEY_DOWN_ARROW)
      .send(KEY_DOWN_ARROW)
      .sendCarriageReturn()
      .wait('Select the authentication/authorization services that you want to use:')
      .sendCarriageReturn()
      .wait('Allow unauthenticated logins?')
      .sendCarriageReturn()
      .wait('Do you want to enable 3rd party authentication providers in your identity pool?')
      .sendCarriageReturn()
      .wait('Do you want to add User Pool Groups?')
      .sendCarriageReturn()
      .wait('Do you want to add an admin queries API?')
      .sendCarriageReturn()
      .wait('Multifactor authentication (MFA) user login options:')
      .sendCarriageReturn()
      .wait('Email based user registration/forgot password:')
      .sendCarriageReturn()
      .wait('Specify an email verification subject:')
      .sendCarriageReturn()
      .wait('Specify an email verification message:')
      .sendCarriageReturn()
      .wait('Do you want to override the default password policy for this User Pool?')
      .sendCarriageReturn()
      .wait("Specify the app's refresh token expiration period (in days):")
      .sendCarriageReturn()
      .wait('Do you want to specify the user attributes this app can read and write?')
      .sendCarriageReturn()
      .wait('Do you want to enable any of the following capabilities?')
      .sendCarriageReturn()
      .wait('Do you want to use an OAuth flow?')
      .sendCarriageReturn()
      .wait('Do you want to configure Lambda Triggers for Cognito?')
      .sendCarriageReturn()
      .wait('Which triggers do you want to enable for Cognito')
      .sendCarriageReturn()
      .wait('What functionality do you want to use for Pre Sign-up')
      .send(KEY_DOWN_ARROW)
      .send(KEY_DOWN_ARROW)
      .send(KEY_DOWN_ARROW)
      .send(' ')
      .sendCarriageReturn()
      .run((err: Error) => {
        if (!err) {
          resolve();
        } else {
          reject(err);
        }
      });
  });
}

export function addAuthWithRecaptchaTrigger(cwd: string): Promise<void> {
  return new Promise((resolve, reject) => {
    spawn(getCLIPath(), ['add', 'auth'], { cwd, stripColors: true })
      .wait('Do you want to use the default authentication and security configuration?')
      .sendCarriageReturn()
      .wait('How do you want users to be able to sign in?')
      .sendCarriageReturn()
      .wait('Do you want to configure advanced settings?')
      .send(KEY_DOWN_ARROW)
      .sendCarriageReturn()
      .wait('What attributes are required for signing up?')
      .sendCarriageReturn()
      .wait('Do you want to enable any of the following capabilities?')
      .send(' ')
      .sendCarriageReturn()
      .wait('Do you want to edit your captcha-define-challenge function now?')
      .sendConfirmNo()
      .wait('Do you want to edit your captcha-create-challenge function now?')
      .sendConfirmNo()
      .wait('Enter the Google reCaptcha secret key:')
      .sendLine('dummykey')
      .wait('Do you want to edit your captcha-verify function now?')
      .sendConfirmNo()
      .run((err: Error) => {
        if (!err) {
          resolve();
        } else {
          reject(err);
        }
      });
  });
}

export function updateAuthRemoveRecaptchaTrigger(cwd: string, settings: any): Promise<void> {
  const testingWithLatestCodebase = settings.testingWithLatestCodebase ?? false;
  console.log(testingWithLatestCodebase);
  console.log(settings);
  return new Promise((resolve, reject) => {
    const chain = spawn(getCLIPath(testingWithLatestCodebase), ['update', 'auth'], { cwd, stripColors: true });
    if (settings?.overrides?.category === 'auth') {
      chain.wait('A migration is needed to support latest updates on auth resources').sendConfirmYes();
    }
    chain
      .wait('What do you want to do')
      .send(KEY_DOWN_ARROW)
      .sendCarriageReturn()
      .wait('Select the authentication/authorization services')
      .sendCarriageReturn()
      .wait('Allow unauthenticated logins?')
      .sendCarriageReturn()
      .wait('Do you want to enable 3rd party authentication providers')
      .send(KEY_DOWN_ARROW)
      .sendCarriageReturn()
      .wait('Do you want to add User Pool Groups?')
      .send(KEY_DOWN_ARROW)
      .sendCarriageReturn()
      .wait('Do you want to add an admin queries API?')
      .send(KEY_DOWN_ARROW)
      .sendCarriageReturn()
      .wait('Multifactor authentication (MFA) user login options')
      .sendCarriageReturn()
      .wait('Email based user registration/forgot password')
      .sendCarriageReturn()
      .wait('Specify an email verification subject:')
      .sendCarriageReturn()
      .wait('Specify an email verification message')
      .sendCarriageReturn()
      .wait('Do you want to override the default password policy for this')
      .sendCarriageReturn()
      .wait('Specify the app')
      .sendCarriageReturn()
      .wait('Do you want to specify the user attributes')
      .sendCarriageReturn()
      .wait('Do you want to enable any of the following capabilities')
      .send('a')
      .send('a')
      .sendCarriageReturn()
      .wait('Do you want to use an OAuth')
      .send(KEY_DOWN_ARROW)
      .sendCarriageReturn()
      .wait('Do you want to configure Lambda Triggers for Cognito')
      .sendConfirmNo()
      .run((err: Error) => {
        if (!err) {
          resolve();
        } else {
          reject(err);
        }
      });
  });
}

export function addAuthWithSignInSignOutUrl(cwd: string, settings: any): Promise<void> {
  return new Promise((resolve, reject) => {
    spawn(getCLIPath(), ['add', 'auth'], { cwd, stripColors: true })
      .wait('Do you want to use the default authentication and security configuration?')
      .sendLine(KEY_DOWN_ARROW)
      .sendCarriageReturn()
      .wait('How do you want users to be able to sign in?')
      .sendCarriageReturn()
      .wait('Do you want to configure advanced settings?')
      .sendCarriageReturn()
      .wait('What domain name prefix do you want to use?')
      .sendCarriageReturn()
      .wait('Enter your redirect signin URI:')
      .sendLine(settings.signinUrl)
      .wait('Do you want to add another redirect signin URI')
      .sendConfirmNo()
      .sendCarriageReturn()
      .wait('Enter your redirect signout URI:')
      .sendLine(settings.signoutUrl)
      .sendCarriageReturn()
      .wait('Do you want to add another redirect signout URI')
      .sendConfirmNo()
      .sendCarriageReturn()
      .wait('Select the social providers you want to configure for your user pool:')
      .sendCarriageReturn()
      .sendEof()
      .run((err: Error) => {
        if (!err) {
          resolve();
        } else {
          reject(err);
        }
      });
  });
}

export function addAuthWithDefaultSocial_v4_30(cwd: string): Promise<void> {
  return new Promise((resolve, reject) => {
    const { FACEBOOK_APP_ID, FACEBOOK_APP_SECRET, GOOGLE_APP_ID, GOOGLE_APP_SECRET, AMAZON_APP_ID, AMAZON_APP_SECRET } =
      getSocialProviders(true);

    spawn(getCLIPath(), ['add', 'auth'], { cwd, stripColors: true })
      .wait('Do you want to use the default authentication and security configuration?')
      .send(KEY_DOWN_ARROW)
      .sendCarriageReturn()
      .wait('How do you want users to be able to sign in?')
      .sendCarriageReturn()
      .wait('Do you want to configure advanced settings?')
      .sendCarriageReturn()
      .wait('What domain name prefix do you want to use?')
      .sendCarriageReturn()
      .wait('Enter your redirect signin URI:')
      .sendLine('https://www.google.com/')
      .wait('Do you want to add another redirect signin URI')
      .sendConfirmNo()
      .wait('Enter your redirect signout URI:')
      .sendLine('https://www.nytimes.com/')
      .wait('Do you want to add another redirect signout URI')
      .sendConfirmNo()
      .wait('Select the social providers you want to configure for your user pool:')
      .send('a')
      .sendCarriageReturn()
      .wait('Enter your Facebook App ID for your OAuth flow:')
      .send(FACEBOOK_APP_ID)
      .sendCarriageReturn()
      .wait('Enter your Facebook App Secret for your OAuth flow:')
      .send(FACEBOOK_APP_SECRET)
      .sendCarriageReturn()
      .wait('Enter your Google Web Client ID for your OAuth flow:')
      .send(GOOGLE_APP_ID)
      .sendCarriageReturn()
      .wait('Enter your Google Web Client Secret for your OAuth flow:')
      .send(GOOGLE_APP_SECRET)
      .sendCarriageReturn()
      .wait('Enter your Amazon App ID for your OAuth flow:')
      .send(AMAZON_APP_ID)
      .sendCarriageReturn()
      .wait('Enter your Amazon App Secret for your OAuth flow:')
      .send(AMAZON_APP_SECRET)
      .sendCarriageReturn()
      .sendEof()
      .run((err: Error) => {
        if (!err) {
          resolve();
        } else {
          reject(err);
        }
      });
  });
}

export function addAuthWithDefaultSocial(cwd: string): Promise<void> {
  return new Promise((resolve, reject) => {
    const {
      FACEBOOK_APP_ID,
      FACEBOOK_APP_SECRET,
      GOOGLE_APP_ID,
      GOOGLE_APP_SECRET,
      AMAZON_APP_ID,
      AMAZON_APP_SECRET,
      APPLE_APP_ID,
      APPLE_TEAM_ID,
      APPLE_KEY_ID,
      APPLE_PRIVATE_KEY,
    } = getSocialProviders(true);

    spawn(getCLIPath(), ['add', 'auth'], { cwd, stripColors: true })
      .wait('Do you want to use the default authentication and security configuration?')
      .send(KEY_DOWN_ARROW)
      .sendCarriageReturn()
      .wait('How do you want users to be able to sign in?')
      .sendCarriageReturn()
      .wait('Do you want to configure advanced settings?')
      .sendCarriageReturn()
      .wait('What domain name prefix do you want to use?')
      .sendCarriageReturn()
      .wait('Enter your redirect signin URI:')
      .sendLine('https://www.google.com/')
      .wait('Do you want to add another redirect signin URI')
      .sendConfirmNo()
      .wait('Enter your redirect signout URI:')
      .sendLine('https://www.nytimes.com/')
      .wait('Do you want to add another redirect signout URI')
      .sendConfirmNo()
      .wait('Select the social providers you want to configure for your user pool:')
      .send('a')
      .sendCarriageReturn()
      .wait('Enter your Facebook App ID for your OAuth flow:')
      .send(FACEBOOK_APP_ID)
      .sendCarriageReturn()
      .wait('Enter your Facebook App Secret for your OAuth flow:')
      .send(FACEBOOK_APP_SECRET)
      .sendCarriageReturn()
      .wait('Enter your Google Web Client ID for your OAuth flow:')
      .send(GOOGLE_APP_ID)
      .sendCarriageReturn()
      .wait('Enter your Google Web Client Secret for your OAuth flow:')
      .send(GOOGLE_APP_SECRET)
      .sendCarriageReturn()
      .wait('Enter your Amazon App ID for your OAuth flow:')
      .send(AMAZON_APP_ID)
      .sendCarriageReturn()
      .wait('Enter your Amazon App Secret for your OAuth flow:')
      .send(AMAZON_APP_SECRET)
      .sendCarriageReturn()
      .wait('Enter your Services ID for your OAuth flow:')
      .send(APPLE_APP_ID)
      .sendCarriageReturn()
      .wait('Enter your Team ID for your OAuth flow:')
      .send(APPLE_TEAM_ID)
      .sendCarriageReturn()
      .wait('Enter your Key ID for your OAuth flow:')
      .send(APPLE_KEY_ID)
      .sendCarriageReturn()
      .wait('Enter your Private Key for your OAuth flow')
      .send(APPLE_PRIVATE_KEY)
      .sendCarriageReturn()
      .sendEof()
      .run((err: Error) => {
        if (!err) {
          resolve();
        } else {
          reject(err);
        }
      });
  });
}

export function addAuthUserPoolOnly(cwd: string): Promise<void> {
  return new Promise((resolve, reject) => {
    const {
      FACEBOOK_APP_ID,
      FACEBOOK_APP_SECRET,
      GOOGLE_APP_ID,
      GOOGLE_APP_SECRET,
      AMAZON_APP_ID,
      AMAZON_APP_SECRET,
      APPLE_APP_ID,
      APPLE_TEAM_ID,
      APPLE_KEY_ID,
      APPLE_PRIVATE_KEY,
    } = getSocialProviders(true);

    spawn(getCLIPath(), ['add', 'auth'], { cwd, stripColors: true })
      .wait('Do you want to use the default authentication and security configuration?')
      .sendKeyDown(2)
      .sendCarriageReturn()
      .wait('Select the authentication/authorization services that you want to use')
      .sendKeyDown()
      .sendCarriageReturn()
      .wait('Provide a friendly name for your resource that will be used')
      .sendCarriageReturn()
      .wait('Provide a name for your user pool')
      .sendCarriageReturn()
      .wait('How do you want users to be able to sign in')
      .sendCarriageReturn()
      .wait('Do you want to add User Pool Groups?')
      .sendCarriageReturn()
      .wait('Provide a name for your user pool group')
      .sendLine('userPoolGroup1')
      .wait('Do you want to add another User Pool Group')
      .sendConfirmYes()
      .wait('Provide a name for your user pool group')
      .sendLine('userPoolGroup2')
      .wait('Do you want to add another User Pool Group')
      .sendCarriageReturn()
      .wait('Sort the user pool groups in order of preference')
      .sendCarriageReturn()
      .wait('Do you want to add an admin queries API?')
      .sendCarriageReturn()
      .wait('Do you want to restrict access to the admin queries API')
      .sendCarriageReturn()
      .wait('Select the group to restrict access with')
      .sendCarriageReturn()
      .wait('Multifactor authentication (MFA) user login options')
      .sendKeyDown()
      .sendCarriageReturn()
      .wait('For user login, select the MFA types')
      .sendLine('a')
      .wait('Specify an SMS authentication message')
      .sendCarriageReturn()
      .wait('Email based user registration/forgot password')
      .sendCarriageReturn()
      .wait('Specify an email verification subject')
      .sendCarriageReturn()
      .wait('Specify an email verification message')
      .sendCarriageReturn()
      .wait('Do you want to override the default password policy')
      .sendConfirmYes()
      .wait('Enter the minimum password length for this User Pool')
      .sendCarriageReturn()
      .wait('Select the password character requirements for your userpool')
      .sendLine('a')
      .wait('What attributes are required for signing up?')
      .sendCarriageReturn()
      .wait('Specify the app')
      .sendCarriageReturn()
      .wait('Do you want to specify the user attributes this app')
      .sendConfirmYes()
      .wait('Specify read attributes')
      .sendCarriageReturn()
      .wait('Specify write attributes')
      .sendCarriageReturn()
      .wait('Do you want to enable any of the following capabilities?')
      .sendCarriageReturn()
      .wait('Do you want to use an OAuth flow')
      .sendCarriageReturn()
      .wait('What domain name prefix do you want to use?')
      .sendCarriageReturn()
      .wait('Enter your redirect signin URI')
      .sendLine('https://signin1/')
      .wait('Do you want to add another redirect signin URI')
      .sendConfirmNo()
      .wait('Enter your redirect signout URI')
      .sendLine('https://signout1/')
      .wait('Do you want to add another redirect signout URI')
      .sendConfirmNo()
      .wait('Select the OAuth flows enabled for this project')
      .sendCarriageReturn()
      .wait('Select the OAuth scopes enabled for this project')
      .sendCarriageReturn()
      .wait('Select the social providers you want to configure for your user pool')
      .sendLine('a')
      .wait('Enter your Facebook App ID for your OAuth flow')
      .sendLine(FACEBOOK_APP_ID)
      .wait('Enter your Facebook App Secret for your OAuth flow')
      .sendLine(FACEBOOK_APP_SECRET)
      .wait('Enter your Google Web Client ID for your OAuth flow')
      .sendLine(GOOGLE_APP_ID)
      .wait('Enter your Google Web Client Secret for your OAuth flow')
      .sendLine(GOOGLE_APP_SECRET)
      .wait('Enter your Amazon App ID for your OAuth flow')
      .sendLine(AMAZON_APP_ID)
      .wait('Enter your Amazon App Secret for your OAuth flow')
      .sendLine(AMAZON_APP_SECRET)
      .wait('Enter your Services ID for your OAuth flow')
      .sendLine(APPLE_APP_ID)
      .wait('Enter your Team ID for your OAuth flow')
      .sendLine(APPLE_TEAM_ID)
      .wait('Enter your Key ID for your OAuth flow')
      .sendLine(APPLE_KEY_ID)
      .wait('Enter your Private Key for your OAuth flow')
      .sendLine(APPLE_PRIVATE_KEY)
      .wait('Do you want to configure Lambda Triggers for Cognito')
      .sendConfirmYes()
      .wait('Which triggers do you want to enable for Cognito')
      .send('a')
      .sendLine(' ')
      .wait('What functionality do you want to use for Create Auth Challenge')
      .sendKeyDown(3)
      .sendLine(' ')
      .wait('What functionality do you want to use for Custom Message')
      .sendKeyDown(2)
      .sendLine(' ')
      .wait('What functionality do you want to use for Define Auth Challenge')
      .sendKeyDown(3)
      .sendLine(' ')
      .wait('What functionality do you want to use for Post Authentication')
      .sendCarriageReturn()
      .wait('What functionality do you want to use for Post Confirmation')
      .sendCarriageReturn()
      .wait('What functionality do you want to use for Pre Authentication')
      .sendCarriageReturn()
      .wait('What functionality do you want to use for Pre Sign-up')
      .sendCarriageReturn()
      .wait('What functionality do you want to use for Verify')
      .sendCarriageReturn()
      .wait('What functionality do you want to use for Pre Token')
      .sendCarriageReturn()
      .wait('Do you want to edit your custom function now')
      .sendConfirmNo()
      .wait('Successfully')
      .wait('Do you want to edit your custom function now')
      .sendConfirmNo()
      .wait('Successfully')
      .wait('Do you want to edit your custom function now')
      .sendConfirmNo()
      .sendEof()
      .run((err: Error) => {
        if (!err) {
          resolve();
        } else {
          reject(err);
        }
      });
  });
}

// creates 2 groups: Admins, Users
export function addAuthWithGroups(cwd: string): Promise<void> {
  return new Promise((resolve, reject) => {
    spawn(getCLIPath(), ['add', 'auth'], { cwd, stripColors: true })
      .wait('Do you want to use the default authentication and security configuration')
      .sendKeyDown(2)
      .sendCarriageReturn() // Manual configuration
      .wait('Select the authentication/authorization services that you want to use')
      .sendCarriageReturn() // for sign-up/-in and IAM controls
      .wait('Provide a friendly name for your resource that will be used')
      .sendCarriageReturn() // Default
      .wait('Enter a name for your identity pool')
      .sendCarriageReturn() // Default
      .wait('Allow unauthenticated logins')
      .sendCarriageReturn() // No
      .wait('Do you want to enable 3rd party authentication providers')
      .sendKeyDown()
      .sendCarriageReturn() // No
      .wait('Provide a name for your user pool')
      .sendCarriageReturn() // Default
      .wait('Warning: you will not be able to edit these selections')
      .wait('How do you want users to be able to sign in')
      .sendCarriageReturn() // Username
      .wait('Do you want to add User Pool Groups')
      .sendCarriageReturn() // Yes
      .wait('Provide a name for your user pool group')
      .sendLine('Admins')
      .wait('Do you want to add another User Pool Group')
      .sendConfirmYes()
      .wait('Provide a name for your user pool group')
      .sendLine('Users')
      .wait('Do you want to add another User Pool Group')
      .sendConfirmNo()
      .wait('Sort the user pool groups in order of preference')
      .sendCarriageReturn() // As is, Admins, Users
      .wait('Do you want to add an admin queries API')
      .sendKeyDown()
      .sendCarriageReturn() // No
      .wait('Multifactor authentication (MFA) user login options')
      .sendCarriageReturn() // Select Off
      .wait('Email based user registration/forgot password')
      .sendCarriageReturn() // Enabled
      .wait('Specify an email verification subject')
      .sendCarriageReturn() // Your verification code
      .wait('Specify an email verification message')
      .sendCarriageReturn() // Your verification code is {####}
      .wait('Do you want to override the default password policy')
      .sendConfirmNo()
      .wait('What attributes are required for signing up')
      .sendCarriageReturn() // Email
      .wait("Specify the app's refresh token expiration period")
      .sendCarriageReturn() // 30
      .wait('Do you want to specify the user attributes this app can read and write')
      .sendConfirmNo()
      .wait('Do you want to enable any of the following capabilities')
      .sendCarriageReturn() // None
      .wait('Do you want to use an OAuth flow')
      .sendKeyDown()
      .sendCarriageReturn() // No
      .wait('Do you want to configure Lambda Triggers for Cognito')
      .sendConfirmNo()
      .sendEof()
      .run((err: Error) => (err ? reject(err) : resolve()));
  });
}

// creates 2 groups: Admins, Users
export function addAuthWithGroupsAndAdminAPI(cwd: string): Promise<void> {
  return new Promise((resolve, reject) => {
    spawn(getCLIPath(), ['add', 'auth'], { cwd, stripColors: true })
      .wait('Do you want to use the default authentication and security configuration')
      .sendKeyDown(2)
      .sendCarriageReturn() // Manual configuration
      .wait('Select the authentication/authorization services that you want to use')
      .sendCarriageReturn() // for sign-up/-in and IAM controls
      .wait('Provide a friendly name for your resource that will be used')
      .sendCarriageReturn() // Default
      .wait('Enter a name for your identity pool')
      .sendCarriageReturn() // Default
      .wait('Allow unauthenticated logins')
      .sendCarriageReturn() // No
      .wait('Do you want to enable 3rd party authentication providers')
      .sendKeyDown()
      .sendCarriageReturn() // No
      .wait('Provide a name for your user pool')
      .sendCarriageReturn() // Default
      .wait('Warning: you will not be able to edit these selections')
      .wait('How do you want users to be able to sign in')
      .sendCarriageReturn() // Username
      .wait('Do you want to add User Pool Groups')
      .sendCarriageReturn() // Yes
      .wait('Provide a name for your user pool group')
      .sendLine('Admins')
      .wait('Do you want to add another User Pool Group')
      .sendConfirmYes()
      .wait('Provide a name for your user pool group')
      .sendLine('Users')
      .wait('Do you want to add another User Pool Group')
      .sendConfirmNo()
      .wait('Sort the user pool groups in order of preference')
      .sendCarriageReturn() // As is, Admins, Users
      .wait('Do you want to add an admin queries API')
      .sendCarriageReturn() // Yes
      .wait('Do you want to restrict access to the admin queries API')
      .sendConfirmYes()
      .wait('Select the group to restrict access with')
      .sendCarriageReturn() // Admins
      .wait('Multifactor authentication (MFA) user login options')
      .sendCarriageReturn() // OFF
      .wait('Email based user registration/forgot password')
      .sendCarriageReturn() // Enabled
      .wait('Specify an email verification subject')
      .sendCarriageReturn() // Your verification code
      .wait('Specify an email verification message')
      .sendCarriageReturn() // Your verification code is {####}
      .wait('Do you want to override the default password policy')
      .sendConfirmNo()
      .wait('What attributes are required for signing up')
      .sendCarriageReturn() // Email
      .wait("Specify the app's refresh token expiration period")
      .sendCarriageReturn() // 30
      .wait('Do you want to specify the user attributes this app can read and write')
      .sendConfirmNo()
      .wait('Do you want to enable any of the following capabilities')
      .sendCarriageReturn() // None
      .wait('Do you want to use an OAuth flow')
      .sendKeyDown()
      .sendCarriageReturn() // No
      .wait('Do you want to configure Lambda Triggers for Cognito')
      .sendConfirmNo()
      .sendEof()
      .run((err: Error) => {
        if (!err) {
          resolve();
        } else {
          reject(err);
        }
      });
  });
}

export function addAuthWithMaxOptions(cwd: string, settings: any): Promise<void> {
  const {
    FACEBOOK_APP_ID,
    FACEBOOK_APP_SECRET,
    GOOGLE_APP_ID,
    GOOGLE_APP_SECRET,
    AMAZON_APP_ID,
    AMAZON_APP_SECRET,
    APPLE_APP_ID,
    APPLE_TEAM_ID,
    APPLE_KEY_ID,
    APPLE_PRIVATE_KEY,
  } = getSocialProviders(true);

  return new Promise((resolve, reject) => {
    const chain = spawn(getCLIPath(), ['add', 'auth'], { cwd, stripColors: true })
      .wait('Do you want to use the default authentication and security configuration?')
      .send(KEY_DOWN_ARROW)
      .send(KEY_DOWN_ARROW)
      .sendCarriageReturn()
      .wait('Select the authentication/authorization services that you want to use')
      .sendCarriageReturn()
      .wait('Provide a friendly name for your resource that will be used')
      .sendCarriageReturn()
      .wait('Enter a name for your identity pool')
      .sendCarriageReturn()
      .wait('Allow unauthenticated logins')
      .sendCarriageReturn()
      .wait('Do you want to enable 3rd party authentication providers')
      .sendCarriageReturn()
      .wait('Select the third party identity providers you want to')
      .send('a')
      .sendCarriageReturn()
      .wait('Enter your Facebook App ID for your identity pool')
      .send('fbIDPOOL')
      .sendCarriageReturn()
      .wait('Enter your Google Web Client ID for your identity pool:')
      .send('googleIDPOOL')
      .sendCarriageReturn();
    if (settings.frontend === 'ios') {
      chain.wait('Enter your Google iOS Client ID for your identity pool').send('googleiosclientId').sendCarriageReturn();
    }
    if (settings.frontend === 'android') {
      chain.wait('Enter your Google Android Client ID for your identity pool').send('googleandroidclientid').sendCarriageReturn();
    }
    chain
      .wait('Enter your Amazon App ID for your identity pool')
      .send('amazonIDPOOL')
      .sendCarriageReturn()
      .wait('Enter your Bundle Identifier for your identity pool')
      .send('appleIDPOOL')
      .sendCarriageReturn()
      .wait('Provide a name for your user pool')
      .sendCarriageReturn()
      .wait('How do you want users to be able to sign in')
      .sendCarriageReturn()
      .wait('Do you want to add User Pool Groups?')
      .sendCarriageReturn()
      .wait('Provide a name for your user pool group')
      .send('userPoolGroup1')
      .sendCarriageReturn()
      .wait('Do you want to add another User Pool Group')
      .send('y')
      .sendCarriageReturn()
      .wait('Provide a name for your user pool group')
      .send('userPoolGroup2')
      .sendCarriageReturn()
      .wait('Do you want to add another User Pool Group')
      .sendCarriageReturn()
      .wait('Sort the user pool groups in order of preference')
      .sendCarriageReturn()
      .wait('Do you want to add an admin queries API?')
      .sendCarriageReturn()
      .wait('Do you want to restrict access to the admin queries API')
      .sendCarriageReturn()
      .wait('Select the group to restrict access with')
      .sendCarriageReturn()
      .wait('Multifactor authentication (MFA) user login options')
      .send(KEY_DOWN_ARROW)
      .sendCarriageReturn()
      .wait('For user login, select the MFA types')
      .send('a')
      .sendCarriageReturn()
      .wait('Specify an SMS authentication message')
      .sendCarriageReturn()
      .wait('Email based user registration/forgot password')
      .sendCarriageReturn()
      .wait('Specify an email verification subject')
      .sendCarriageReturn()
      .wait('Specify an email verification message')
      .sendCarriageReturn()
      .wait('Do you want to override the default password policy')
      .sendConfirmYes()
      .wait('Enter the minimum password length for this User Pool')
      .sendCarriageReturn()
      .wait('Select the password character requirements for your userpool')
      .send('a')
      .sendCarriageReturn()
      .wait('What attributes are required for signing up?')
      .sendCarriageReturn()
      .wait('Specify the app')
      .sendCarriageReturn()
      .wait('Do you want to specify the user attributes this app')
      .sendConfirmYes()
      .wait('Specify read attributes')
      .sendCarriageReturn()
      .wait('Specify write attributes')
      .sendCarriageReturn()
      .wait('Do you want to enable any of the following capabilities?')
      .sendCarriageReturn()
      .wait('Do you want to use an OAuth flow')
      .sendCarriageReturn()
      .wait('What domain name prefix do you want to use?')
      .sendCarriageReturn()
      .wait('Enter your redirect signin URI')
      .sendLine('https://signin1/')
      .wait('Do you want to add another redirect signin URI')
      .sendConfirmNo()
      .wait('Enter your redirect signout URI')
      .sendLine('https://signout1/')
      .wait('Do you want to add another redirect signout URI')
      .sendConfirmNo();
    if (settings.frontend !== 'ios' && settings.frontend !== 'android' && settings.frontend !== 'flutter') {
      chain.wait('Select the OAuth flows enabled for this project').sendCarriageReturn();
    }
    chain
      .wait('Select the OAuth scopes enabled for this project')
      .sendCarriageReturn()
      .wait('Select the social providers you want to configure for your user pool')
      .send('a')
      .sendCarriageReturn()
      .wait('Enter your Facebook App ID for your OAuth flow')
      .sendLine(FACEBOOK_APP_ID)
      .wait('Enter your Facebook App Secret for your OAuth flow')
      .sendLine(FACEBOOK_APP_SECRET)
      .wait('Enter your Google Web Client ID for your OAuth flow')
      .sendLine(GOOGLE_APP_ID)
      .wait('Enter your Google Web Client Secret for your OAuth flow')
      .sendLine(GOOGLE_APP_SECRET)
      .wait('Enter your Amazon App ID for your OAuth flow')
      .sendLine(AMAZON_APP_ID)
      .wait('Enter your Amazon App Secret for your OAuth flow')
      .sendLine(AMAZON_APP_SECRET)
      .wait('Enter your Services ID for your OAuth flow')
      .sendLine(APPLE_APP_ID)
      .wait('Enter your Team ID for your OAuth flow')
      .sendLine(APPLE_TEAM_ID)
      .wait('Enter your Key ID for your OAuth flow')
      .sendLine(APPLE_KEY_ID)
      .wait('Enter your Private Key for your OAuth flow')
      .sendLine(APPLE_PRIVATE_KEY)
      .wait('Do you want to configure Lambda Triggers for Cognito')
      .sendConfirmYes()
      .wait('Which triggers do you want to enable for Cognito')
      .send('a')
      .send(' ')
      .sendCarriageReturn()
      .wait('What functionality do you want to use for Create Auth Challenge')
      .send(KEY_DOWN_ARROW)
      .send(KEY_DOWN_ARROW)
      .send(KEY_DOWN_ARROW)
      .send(' ')
      .sendCarriageReturn()
      .wait('What functionality do you want to use for Custom Message')
      .send(KEY_DOWN_ARROW)
      .send(KEY_DOWN_ARROW)
      .send(' ')
      .sendCarriageReturn()
      .wait('What functionality do you want to use for Define Auth Challenge')
      .send(KEY_DOWN_ARROW)
      .send(KEY_DOWN_ARROW)
      .send(KEY_DOWN_ARROW)
      .send(' ')
      .sendCarriageReturn()
      .wait('What functionality do you want to use for Post Authentication')
      .sendCarriageReturn()
      .wait('What functionality do you want to use for Post Confirmation')
      .sendCarriageReturn()
      .wait('What functionality do you want to use for Pre Authentication')
      .sendCarriageReturn()
      .wait('What functionality do you want to use for Pre Sign-up')
      .sendCarriageReturn()
      .wait('What functionality do you want to use for Verify')
      .sendCarriageReturn()
      .wait('What functionality do you want to use for Pre Token')
      .sendCarriageReturn()
      .wait('Do you want to edit your custom function now')
      .sendConfirmNo()
      .wait('Successfully')
      .wait('Do you want to edit your custom function now')
      .sendConfirmNo()
      .wait('Successfully')
      .wait('Do you want to edit your custom function now')
      .sendConfirmNo()
      .wait('Successfully')
      .run((err: Error) => {
        if (!err) {
          resolve();
        } else {
          reject(err);
        }
      });
  });
}

//add default auth with pre token generation trigger
export function addAuthWithPreTokenGenerationTrigger(projectDir: string): Promise<void> {
  return new Promise((resolve, reject) => {
    spawn(getCLIPath(), ['add', 'auth'], { cwd: projectDir, stripColors: true })
      .wait('Do you want to use the default authentication and security configuration')
      .sendCarriageReturn()
      .wait('How do you want users to be able to sign in')
      .sendCarriageReturn()
      .wait('Do you want to configure advanced settings')
      .sendLine(KEY_DOWN_ARROW)
      .wait('What attributes are required for signing up?')
      .sendCarriageReturn()
      .wait('Do you want to enable any of the following capabilities')
      .send(KEY_UP_ARROW) //Override ID Token Claims
      .sendLine(' ')
      .wait('Successfully added the Lambda function locally')
      .wait('Do you want to edit your alter-claims function now')
      .sendLine('n')
      .run((err: Error) => {
        if (!err) {
          resolve();
        } else {
          reject(err);
        }
      });
  });
}

export function updateAuthAddUserGroups(projectDir: string, groupNames: string[], settings?: any): Promise<void> {
  if (groupNames.length == 0) {
    return undefined;
  }
  const testingWithLatestCodebase = settings && settings.testingWithLatestCodebase ? settings.testingWithLatestCodebase : false;
  return new Promise((resolve, reject) => {
    const chain = spawn(getCLIPath(testingWithLatestCodebase), ['update', 'auth'], { cwd: projectDir, stripColors: true });
    if (settings?.overrides?.category === 'auth') {
      chain.wait('A migration is needed to support latest updates on auth resources').sendConfirmYes();
    }
    chain
      .wait('What do you want to do?')
      .send(KEY_DOWN_ARROW)
      .send(KEY_DOWN_ARROW)
      .sendCarriageReturn()
      .wait('Provide a name for your user pool group')
      .send(groupNames[0])
      .sendCarriageReturn();

    if (groupNames.length > 1) {
      let index = 1;
      while (index < groupNames.length) {
        chain
          .wait('Do you want to add another User Pool Group')
          .sendConfirmYes()
          .wait('Provide a name for your user pool group')
          .send(groupNames[index++])
          .sendCarriageReturn();
      }
    }

    chain
      .wait('Do you want to add another User Pool Group')
      .sendCarriageReturn()
      .wait('Sort the user pool groups in order of preference')
      .sendCarriageReturn()
      .wait('"amplify publish" will build all your local backend and frontend resources');

    chain.run((err: Error) => {
      if (!err) {
        resolve();
      } else {
        reject(err);
      }
    });
  });
}

export function addAuthUserPoolOnlyWithOAuth(cwd: string, settings: AddAuthUserPoolOnlyWithOAuthSettings): Promise<void> {
  return new Promise((resolve, reject) => {
    spawn(getCLIPath(), ['add', 'auth'], { cwd, stripColors: true })
      .wait('Do you want to use the default authentication and security configuration?')
      .sendKeyDown(2)
      .sendCarriageReturn()
      .wait('Select the authentication/authorization services that you want to use')
      .sendKeyDown()
      .sendCarriageReturn()
      .wait('Provide a friendly name for your resource that will be used')
      .sendLine(settings.resourceName)
      .wait('Provide a name for your user pool')
      .sendLine(settings.userPoolName)
      .wait('How do you want users to be able to sign in')
      .sendCarriageReturn() // Username
      .wait('Do you want to add User Pool Groups?')
      .sendKeyDown() // No
      .sendCarriageReturn()
      .wait('Do you want to add an admin queries API?')
      .sendKeyDown() // No
      .sendCarriageReturn()
      .wait('Multifactor authentication (MFA) user login options')
      .sendCarriageReturn() // OFF
      .wait('Email based user registration/forgot password')
      .sendCarriageReturn() // Enabled
      .wait('Specify an email verification subject')
      .sendCarriageReturn()
      .wait('Specify an email verification message')
      .sendCarriageReturn()
      .wait('Do you want to override the default password policy')
      .sendConfirmNo()
      .wait('What attributes are required for signing up?')
      .sendCarriageReturn()
      .wait("Specify the app's refresh token expiration period (in days)")
      .sendCarriageReturn()
      .wait('Do you want to specify the user attributes this app can read and write')
      .sendConfirmNo()
      .wait('Do you want to enable any of the following capabilities?')
      .sendCarriageReturn()
      .wait('Do you want to use an OAuth flow')
      .sendCarriageReturn() // Yes
      .wait('What domain name prefix do you want to use?')
      .sendLine(settings.domainPrefix)
      .wait('Enter your redirect signin URI')
      .sendLine(settings.signInUrl1)
      .wait('Do you want to add another redirect signin URI')
      .sendConfirmYes()
      .wait('Enter your redirect signin URI')
      .sendLine(settings.signInUrl2)
      .wait('Do you want to add another redirect signin URI')
      .sendConfirmNo()
      .wait('Enter your redirect signout URI')
      .sendLine(settings.signOutUrl1)
      .wait('Do you want to add another redirect signout URI')
      .sendConfirmYes()
      .wait('Enter your redirect signout URI')
      .sendLine(settings.signOutUrl2)
      .wait('Do you want to add another redirect signout URI')
      .sendConfirmNo()
      .wait('Select the OAuth flows enabled for this project')
      .sendCarriageReturn() // Authorization Grant
      .wait('Select the OAuth scopes enabled for this project')
      .sendCarriageReturn() // All
      .wait('Select the social providers you want to configure for your user pool')
      .sendLine('a') // Select all
      .wait('Enter your Facebook App ID for your OAuth flow')
      .sendLine(settings.facebookAppId)
      .wait('Enter your Facebook App Secret for your OAuth flow')
      .sendLine(settings.facebookAppSecret)
      .wait('Enter your Google Web Client ID for your OAuth flow')
      .sendLine(settings.googleAppId)
      .wait('Enter your Google Web Client Secret for your OAuth flow')
      .sendLine(settings.googleAppSecret)
      .wait('Enter your Amazon App ID for your OAuth flow')
      .sendLine(settings.amazonAppId)
      .wait('Enter your Amazon App Secret for your OAuth flow')
      .sendLine(settings.amazonAppSecret)
      .wait('Enter your Services ID for your OAuth flow:')
      .sendLine(settings.appleAppClientId)
      .wait('Enter your Team ID for your OAuth flow:')
      .sendLine(settings.appleAppTeamId)
      .wait('Enter your Key ID for your OAuth flow:')
      .sendLine(settings.appleAppKeyID)
      .wait('Enter your Private Key for your OAuth flow')
      .sendLine(settings.appleAppPrivateKey)
      .wait('Do you want to configure Lambda Triggers for Cognito')
      .sendConfirmNo()
      .sendEof()
      .run((err: Error) => {
        if (!err) {
          resolve();
        } else {
          reject(err);
        }
      });
  });
}

export function addAuthIdentityPoolAndUserPoolWithOAuth(
  cwd: string,
  settings: AddAuthIdentityPoolAndUserPoolWithOAuthSettings,
): Promise<void> {
  return new Promise((resolve, reject) => {
    const chain = spawn(getCLIPath(), ['add', 'auth'], { cwd, stripColors: true })
      .wait('Do you want to use the default authentication and security configuration?')
      .sendKeyDown(2)
      .sendCarriageReturn()
      .wait('Select the authentication/authorization services that you want to use')
      .sendCarriageReturn()
      .wait('Provide a friendly name for your resource that will be used')
      .sendLine(settings.resourceName)
      .wait('Enter a name for your identity pool')
      .sendLine(settings.identityPoolName)
      .wait('Allow unauthenticated logins');

    if (settings.allowUnauthenticatedIdentities) {
      chain.sendKeyUp().sendCarriageReturn();
    } else {
      chain.sendConfirmNo();
    }

    chain
      .wait('Do you want to enable 3rd party authentication providers')
      .sendConfirmYes()
      .wait('Select the third party identity providers you want to')
      .send('a')
      .sendCarriageReturn()
      .wait('Enter your Facebook App ID for your identity pool')
      .sendLine(settings.idpFacebookAppId)
      .wait('Enter your Google Web Client ID for your identity pool:')
      .sendLine(settings.idpGoogleAppId)
      .wait('Enter your Amazon App ID for your identity pool')
      .sendLine(settings.idpAmazonAppId)
      .wait('Enter your Bundle Identifier for your identity pool')
      .sendLine(settings.idpAppleAppId)
      .wait('Provide a name for your user pool')
      .sendLine(settings.userPoolName)
      .wait('How do you want users to be able to sign in')
      .sendCarriageReturn() // Username
      .wait('Do you want to add User Pool Groups?')
      .sendKeyDown() // No
      .sendCarriageReturn()
      .wait('Do you want to add an admin queries API?')
      .sendKeyDown() // No
      .sendCarriageReturn()
      .wait('Multifactor authentication (MFA) user login options')
      .sendCarriageReturn() // OFF
      .wait('Email based user registration/forgot password')
      .sendCarriageReturn() // Enabled
      .wait('Specify an email verification subject')
      .sendCarriageReturn()
      .wait('Specify an email verification message')
      .sendCarriageReturn()
      .wait('Do you want to override the default password policy')
      .sendConfirmNo()
      .wait('What attributes are required for signing up?')
      .sendCarriageReturn()
      .wait("Specify the app's refresh token expiration period (in days)")
      .sendCarriageReturn()
      .wait('Do you want to specify the user attributes this app can read and write')
      .sendConfirmNo()
      .wait('Do you want to enable any of the following capabilities?')
      .sendCarriageReturn()
      .wait('Do you want to use an OAuth flow')
      .sendCarriageReturn() // Yes
      .wait('What domain name prefix do you want to use?')
      .sendLine(settings.domainPrefix)
      .wait('Enter your redirect signin URI')
      .sendLine(settings.signInUrl1)
      .wait('Do you want to add another redirect signin URI')
      .sendConfirmYes()
      .wait('Enter your redirect signin URI')
      .sendLine(settings.signInUrl2)
      .wait('Do you want to add another redirect signin URI')
      .sendConfirmNo()
      .wait('Enter your redirect signout URI')
      .sendLine(settings.signOutUrl1)
      .wait('Do you want to add another redirect signout URI')
      .sendConfirmYes()
      .wait('Enter your redirect signout URI')
      .sendLine(settings.signOutUrl2)
      .wait('Do you want to add another redirect signout URI')
      .sendConfirmNo()
      .wait('Select the OAuth flows enabled for this project')
      .sendCarriageReturn() // Authorization Grant
      .wait('Select the OAuth scopes enabled for this project')
      .sendCarriageReturn() // All
      .wait('Select the social providers you want to configure for your user pool')
      .sendLine('a') // Select all
      .wait('Enter your Facebook App ID for your OAuth flow')
      .sendLine(settings.facebookAppId)
      .wait('Enter your Facebook App Secret for your OAuth flow')
      .sendLine(settings.facebookAppSecret)
      .wait('Enter your Google Web Client ID for your OAuth flow')
      .sendLine(settings.googleAppId)
      .wait('Enter your Google Web Client Secret for your OAuth flow')
      .sendLine(settings.googleAppSecret)
      .wait('Enter your Amazon App ID for your OAuth flow')
      .sendLine(settings.amazonAppId)
      .wait('Enter your Amazon App Secret for your OAuth flow')
      .sendLine(settings.amazonAppSecret)
      .wait('Enter your Services ID for your OAuth flow:')
      .sendLine(settings.appleAppClientId)
      .wait('Enter your Team ID for your OAuth flow:')
      .sendLine(settings.appleAppTeamId)
      .wait('Enter your Key ID for your OAuth flow:')
      .sendLine(settings.appleAppKeyID)
      .wait('Enter your Private Key for your OAuth flow')
      .sendLine(settings.appleAppPrivateKey)
      .wait('Do you want to configure Lambda Triggers for Cognito')
      .sendConfirmNo()
      .sendEof()
      .run((err: Error) => {
        if (!err) {
          resolve();
        } else {
          reject(err);
        }
      });
  });
}

export function addAuthUserPoolOnlyNoOAuth(cwd: string, settings: AddAuthUserPoolOnlyNoOAuthSettings): Promise<void> {
  return new Promise((resolve, reject) => {
    spawn(getCLIPath(), ['add', 'auth'], { cwd, stripColors: true })
      .wait('Do you want to use the default authentication and security configuration?')
      .sendKeyDown(2)
      .sendCarriageReturn()
      .wait('Select the authentication/authorization services that you want to use')
      .sendKeyDown()
      .sendCarriageReturn()
      .wait('Provide a friendly name for your resource that will be used')
      .sendLine(settings.resourceName)
      .wait('Provide a name for your user pool')
      .sendLine(settings.userPoolName)
      .wait('How do you want users to be able to sign in')
      .sendCarriageReturn() // Username
      .wait('Do you want to add User Pool Groups?')
      .sendKeyDown() // No
      .sendCarriageReturn()
      .wait('Do you want to add an admin queries API?')
      .sendKeyDown() // No
      .sendCarriageReturn()
      .wait('Multifactor authentication (MFA) user login options')
      .sendCarriageReturn() // OFF
      .wait('Email based user registration/forgot password')
      .sendCarriageReturn() // Enabled
      .wait('Specify an email verification subject')
      .sendCarriageReturn()
      .wait('Specify an email verification message')
      .sendCarriageReturn()
      .wait('Do you want to override the default password policy')
      .sendConfirmNo()
      .wait('What attributes are required for signing up?')
      .sendCarriageReturn()
      .wait("Specify the app's refresh token expiration period (in days)")
      .sendCarriageReturn()
      .wait('Do you want to specify the user attributes this app can read and write')
      .sendConfirmNo()
      .wait('Do you want to enable any of the following capabilities?')
      .sendCarriageReturn()
      .wait('Do you want to use an OAuth flow')
      .sendKeyDown() // No
      .sendCarriageReturn()
      .wait('Do you want to configure Lambda Triggers for Cognito')
      .sendConfirmNo()
      .sendEof()
      .run((err: Error) => {
        if (!err) {
          resolve();
        } else {
          reject(err);
        }
      });
  });
}

export function updateAuthAddAdminQueries(projectDir: string, groupName = 'adminQueriesGroup', settings: any = {}): Promise<void> {
  const testingWithLatestCodebase = settings.testingWithLatestCodebase ?? false;
  return new Promise((resolve, reject) => {
    const chain = spawn(getCLIPath(testingWithLatestCodebase), ['update', 'auth'], { cwd: projectDir, stripColors: true });
    if (settings?.overrides?.category === 'auth') {
      chain.wait('A migration is needed to support latest updates on auth resources').sendYes();
    }
    chain
      .wait('What do you want to do?')
      .sendKeyUp()
      .sendCarriageReturn() // Create or update Admin queries API
      .wait('Do you want to restrict access to the admin queries API to a specific Group')
      .sendConfirmYes()
      .wait('Select the group to restrict access with')
      .sendCarriageReturn() // Enter a custom group
      .wait('Provide a group name')
      .send(groupName)
      .sendCarriageReturn()
      .sendEof()
      .run((err: Error) => {
        if (err) {
          reject(err);
        } else {
          resolve();
        }
      });
  });
}

export function updateAuthWithoutTrigger(cwd: string, settings: any): Promise<void> {
  const testingWithLatestCodebase = settings.testingWithLatestCodebase ?? false;
  return new Promise((resolve, reject) => {
    const chain = spawn(getCLIPath(testingWithLatestCodebase), ['update', 'auth'], { cwd, stripColors: true });
    if (settings?.overrides?.category === 'auth') {
      chain.wait('A migration is needed to support latest updates on auth resources').sendConfirmYes();
    }
    chain
      .wait('What do you want to do?')
      .send(KEY_DOWN_ARROW)
      .sendCarriageReturn()
      .wait('Select the authentication/authorization services that you want to use:')
      .send(KEY_DOWN_ARROW)
      .sendCarriageReturn()
      .wait('Do you want to add User Pool Groups?')
      .send(KEY_DOWN_ARROW)
      .sendCarriageReturn()
      .wait('Do you want to add an admin queries API?')
      .send(KEY_DOWN_ARROW)
      .sendCarriageReturn()
      .wait('Multifactor authentication (MFA) user login options:')
      .sendCarriageReturn()
      .wait('Email based user registration/forgot password:')
      .sendCarriageReturn()
      .wait('Specify an email verification subject:')
      .sendCarriageReturn()
      .wait('Specify an email verification message:')
      .sendCarriageReturn()
      .wait('Do you want to override the default password policy for this User Pool?')
      .sendCarriageReturn()
      .wait("Specify the app's refresh token expiration period (in days):")
      .sendCarriageReturn()
      .wait('Do you want to specify the user attributes this app can read and write?')
      .sendCarriageReturn()
      .wait('Do you want to enable any of the following capabilities?')
      .sendCarriageReturn()
      .wait('Do you want to use an OAuth flow?')
      .send(KEY_DOWN_ARROW)
      .sendCarriageReturn()
      .wait('Do you want to configure Lambda Triggers for Cognito?')
      .sendConfirmNo()
      .run((err: Error) => {
        if (!err) {
          resolve();
        } else {
          reject(err);
        }
      });
  });
}

export function updateAuthAdminQueriesWithExtMigration(cwd: string, settings: { testingWithLatestCodebase: boolean }): Promise<void> {
  return spawn(getCLIPath(settings.testingWithLatestCodebase), ['update', 'auth'], { cwd, stripColors: true })
    .wait('Do you want to migrate auth resource')
    .sendYes()
    .wait('What do you want to do')
    .sendKeyUp()
    .sendCarriageReturn() // Create or update Admin queries API
    .wait('Do you want to restrict access to the admin queries API to a specific Group')
    .sendYes()
    .sendCarriageReturn()
    .wait('Select the group to restrict access with')
    .sendCarriageReturn() // Enter a custom group
    .wait('Provide a group name')
    .sendLine('mycustomgroup')
    .wait('A migration is needed to support latest updates')
    .sendYes()
    .runAsync();
}

export function updateAuthMFAConfiguration(projectDir: string, settings: any = {}): Promise<void> {
  return spawn(getCLIPath(settings.testingWithLatestCodebase), ['update', 'auth'], { cwd: projectDir, stripColors: true })
    .wait('What do you want to do?')
    .send(KEY_DOWN_ARROW)
    .sendCarriageReturn() // Walkthrough all the auth configurations
    .wait('Select the authentication/authorization services that you want to use')
    .sendCarriageReturn() // User Sign-Up, Sign-In, connected with AWS IAM controls (Enables per-user Storage features for images or other content, Analytics, and more)
    .wait('Allow unauthenticated logins? (Provides scoped down permissions that you can control via AWS IAM)')
    .sendCarriageReturn() // No
    .wait('Do you want to enable 3rd party authentication providers in your identity pool?')
    .send(KEY_DOWN_ARROW)
    .sendCarriageReturn() // No
    .wait('Do you want to add User Pool Groups?')
    .send(KEY_DOWN_ARROW)
    .sendCarriageReturn() // No
    .wait('Do you want to add an admin queries API?')
    .send(KEY_DOWN_ARROW)
    .sendCarriageReturn() // No
    .wait('Multifactor authentication (MFA) user login options')
    .send(KEY_DOWN_ARROW)
    .sendCarriageReturn() // OPTIONAL (Individual users can use MFA)
    .wait('For user login, select the MFA types')
    .send('a')
    .sendCarriageReturn()
    .wait('Specify an SMS authentication message:')
    .sendCarriageReturn() //  (Your authentication code is {####})
    .wait('Email based user registration/forgot password')
    .sendCarriageReturn() // Enabled (Requires per-user email entry at registration)
    .wait('Specify an email verification subject')
    .sendCarriageReturn() // (Your verification code)
    .wait('Specify an email verification message:')
    .sendCarriageReturn() // (Your verification code is {####})
    .wait('Do you want to override the default password policy for this User Pool?')
    .sendNo()
    .sendCarriageReturn()
    .wait(`Specify the app's refresh token expiration period (in days)`)
    .sendCarriageReturn() // 30
    .wait('Do you want to specify the user attributes this app can read and write?')
    .sendNo()
    .sendCarriageReturn()
    .wait('Do you want to enable any of the following capabilities?')
    .sendCarriageReturn()
    .wait('Do you want to use an OAuth flow?')
    .send(KEY_DOWN_ARROW)
    .sendCarriageReturn()
    .wait('Do you want to configure Lambda Triggers for Cognito?')
    .sendNo()
    .sendCarriageReturn()
    .runAsync();
}

export function updateAuthWithGroupTrigger(cwd: string): Promise<void> {
  return spawn(getCLIPath(), ['update', 'auth'], { cwd, stripColors: true })
    .wait('What do you want to do?')
    .send(KEY_DOWN_ARROW)
    .send(KEY_DOWN_ARROW)
    .sendCarriageReturn()
    .wait('Select the authentication/authorization services that you want to use:')
    .sendCarriageReturn()
    .wait('Allow unauthenticated logins?')
    .sendCarriageReturn()
    .wait('Do you want to enable 3rd party authentication providers in your identity pool?')
    .sendCarriageReturn()
    .wait('Do you want to add User Pool Groups?')
    .sendCarriageReturn()
    .wait('Do you want to add an admin queries API?')
    .sendCarriageReturn()
    .wait('Multifactor authentication (MFA) user login options:')
    .sendCarriageReturn()
    .wait('Email based user registration/forgot password:')
    .sendCarriageReturn()
    .wait('Please specify an email verification subject:')
    .sendCarriageReturn()
    .wait('Please specify an email verification message:')
    .sendCarriageReturn()
    .wait('Do you want to override the default password policy for this User Pool?')
    .sendCarriageReturn()
    .wait("Specify the app's refresh token expiration period (in days):")
    .sendCarriageReturn()
    .wait('Do you want to specify the user attributes this app can read and write?')
    .sendCarriageReturn()
    .wait('Do you want to enable any of the following capabilities?')
    .sendCarriageReturn()
    .wait('Do you want to use an OAuth flow?')
    .sendCarriageReturn()
    .wait('Do you want to configure Lambda Triggers for Cognito?')
    .sendCarriageReturn()
    .wait('Which triggers do you want to enable for Cognito')
    .sendCarriageReturn()
    .wait('What functionality do you want to use for Pre Sign-up')
    .send(KEY_DOWN_ARROW)
    .send(KEY_DOWN_ARROW)
    .send(KEY_DOWN_ARROW)
    .send(' ')
    .sendCarriageReturn()
    .runAsync();
}<|MERGE_RESOLUTION|>--- conflicted
+++ resolved
@@ -389,11 +389,7 @@
       .send(KEY_DOWN_ARROW)
       .sendCarriageReturn()
       .wait('Which redirect signin URIs do you want to edit?')
-<<<<<<< HEAD
-      .sendSelectAll()
-=======
       .selectAll()
->>>>>>> f52500a9
       .wait(`Update ${settings.signinUrl}`)
       .sendCarriageReturn()
       .send(settings.updatesigninUrl)
@@ -401,11 +397,7 @@
       .wait('Do you want to add redirect signin URIs?')
       .sendConfirmNo()
       .wait('Which redirect signout URIs do you want to edit?')
-<<<<<<< HEAD
-      .sendSelectAll()
-=======
       .selectAll()
->>>>>>> f52500a9
       .wait(`Update ${settings.signoutUrl}`)
       .send(settings.updatesignoutUrl)
       .sendCarriageReturn()
