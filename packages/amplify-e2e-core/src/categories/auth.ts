--- conflicted
+++ resolved
@@ -48,8 +48,6 @@
   });
 }
 
-<<<<<<< HEAD
-=======
 export function runAmplifyAuthConsole(cwd: string) {
   return new Promise((resolve, reject) => {
     spawn(getCLIPath(), ['auth', 'console'], { cwd, stripColors: true })
@@ -66,7 +64,6 @@
   });
 }
 
->>>>>>> 68315350
 export function removeAuthWithDefault(cwd: string) {
   return new Promise((resolve, reject) => {
     spawn(getCLIPath(), ['remove', 'auth'], { cwd, stripColors: true })
