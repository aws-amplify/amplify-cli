import { nspawn as spawn, KEY_UP_ARROW, KEY_DOWN_ARROW, getCLIPath, getSocialProviders } from '..';

export type AddAuthUserPoolOnlyNoOAuthSettings = {
  resourceName: string;
  userPoolName: string;
};

export type AddAuthUserPoolOnlyWithOAuthSettings = AddAuthUserPoolOnlyNoOAuthSettings & {
  domainPrefix: string;
  signInUrl1: string;
  signInUrl2: string;
  signOutUrl1: string;
  signOutUrl2: string;
  facebookAppId: string;
  facebookAppSecret: string;
  googleAppId: string;
  googleAppSecret: string;
  amazonAppId: string;
  amazonAppSecret: string;
  appleAppClientId: string;
  appleAppTeamId: string;
  appleAppKeyID: string;
  appleAppPrivateKey: string;
};

export type AddAuthIdentityPoolAndUserPoolWithOAuthSettings = AddAuthUserPoolOnlyWithOAuthSettings & {
  identityPoolName: string;
  allowUnauthenticatedIdentities: boolean;
  thirdPartyAuth: boolean;
  idpFacebookAppId: string;
  idpGoogleAppId: string;
  idpAmazonAppId: string;
  idpAppleAppId: string;
};

export function addAuthWithDefault(cwd: string, settings: any = {}): Promise<void> {
  return new Promise((resolve, reject) => {
    spawn(getCLIPath(), ['add', 'auth'], { cwd, stripColors: true })
      .wait('Do you want to use the default authentication')
      .sendCarriageReturn()
      .wait('How do you want users to be able to sign in')
      .sendCarriageReturn()
      .wait('Do you want to configure advanced settings?')
      .sendCarriageReturn()
      .sendEof()
      .run((err: Error) => {
        if (!err) {
          resolve();
        } else {
          reject(err);
        }
      });
  });
}

export function runAmplifyAuthConsole(cwd: string): Promise<void> {
  return new Promise((resolve, reject) => {
    spawn(getCLIPath(), ['auth', 'console'], { cwd, stripColors: true })
      .wait('Which console')
      .sendCarriageReturn()
      .wait('Identity Pool console:')
      .run((err: Error) => {
        if (!err) {
          resolve();
        } else {
          reject(err);
        }
      });
  });
}

export function removeAuthWithDefault(cwd: string): Promise<void> {
  return new Promise((resolve, reject) => {
    spawn(getCLIPath(), ['remove', 'auth'], { cwd, stripColors: true })
      .wait('Choose the resource you would want to remove')
      .sendCarriageReturn()
      .wait('Are you sure you want to delete the resource? This')
      .sendConfirmYes()
      .sendEof()
      .run((err: Error) => {
        if (!err) {
          resolve();
        } else {
          reject(err);
        }
      });
  });
}

export function addAuthWithGroupTrigger(cwd: string, settings: any): Promise<void> {
  return new Promise((resolve, reject) => {
    spawn(getCLIPath(), ['add', 'auth'], { cwd, stripColors: true })
      .wait('Do you want to use the default authentication and security configuration?')
      .sendCarriageReturn()
      .wait('How do you want users to be able to sign in')
      .sendCarriageReturn()
      .wait('Do you want to configure advanced settings?')
      .send(KEY_DOWN_ARROW)
      .sendCarriageReturn()
      .wait('What attributes are required for signing up?')
      .sendCarriageReturn()
      .wait('Do you want to enable any of the following capabilities?')
      .send(KEY_DOWN_ARROW)
      .send(KEY_DOWN_ARROW)
      .send(' ')
      .sendCarriageReturn()
      .wait('Enter the name of the group to which users will be added.')
      .send('mygroup')
      .sendCarriageReturn()
      .wait('Do you want to edit your add-to-group function now?')
      .sendConfirmNo()
      .run((err: Error) => {
        if (!err) {
          resolve();
        } else {
          reject(err);
        }
      });
  });
}

interface AddApiOptions {
  apiName: string;
  testingWithLatestCodebase: boolean;
}

const defaultOptions: AddApiOptions = {
  apiName: '\r',
  testingWithLatestCodebase: true,
};

export function addAuthViaAPIWithTrigger(cwd: string, settings: any): Promise<void> {
  return new Promise((resolve, reject) => {
    spawn(getCLIPath(defaultOptions.testingWithLatestCodebase), ['add', 'api'], { cwd, stripColors: true })
      .wait('Select from one of the below mentioned services:')
      .sendCarriageReturn()
      .wait(/.*Here is the GraphQL API that we will create. Select a setting to edit or continue.*/)
      .sendKeyUp(2)
      .sendCarriageReturn()
      .wait('Choose the default authorization type for the API')
      .send(KEY_DOWN_ARROW)
      .sendCarriageReturn()
      .wait('Do you want to use the default authentication and security configuration?')
      .sendCarriageReturn()
      .wait('How do you want users to be able to sign in')
      .sendCarriageReturn()
      .wait('Do you want to configure advanced settings?')
      .send(KEY_DOWN_ARROW)
      .sendCarriageReturn()
      .wait('What attributes are required for signing up?')
      .sendCarriageReturn()
      .wait('Do you want to enable any of the following capabilities?')
      .send(KEY_DOWN_ARROW)
      .send(KEY_DOWN_ARROW)
      .send(' ')
      .sendCarriageReturn()
      .wait('Enter the name of the group to which users will be added.')
      .send('mygroup')
      .sendCarriageReturn()
      .wait('Do you want to edit your add-to-group function now?')
      .sendConfirmNo()
      .wait(/.*Configure additional auth types.*/)
      .sendConfirmNo()
      .wait(/.*Here is the GraphQL API that we will create. Select a setting to edit or continue.*/)
      .sendCarriageReturn()
      .wait('Choose a schema template:')
      .sendCarriageReturn()
      .wait('Do you want to edit the schema now?')
      .sendConfirmNo()
      .run((err: Error) => {
        if (!err) {
          resolve();
        } else {
          reject(err);
        }
      });
  });
}

export function addAuthwithUserPoolGroupsViaAPIWithTrigger(cwd: string, settings: any): Promise<void> {
  return new Promise((resolve, reject) => {
    spawn(getCLIPath(defaultOptions.testingWithLatestCodebase), ['add', 'api'], { cwd, stripColors: true })
      .wait('Select from one of the below mentioned services:')
      .sendCarriageReturn()
      .wait(/.*Here is the GraphQL API that we will create. Select a setting to edit or continue.*/)
      .sendKeyUp(2)
      .sendCarriageReturn()
      .wait('Choose the default authorization type for the API')
      .send(KEY_DOWN_ARROW)
      .sendCarriageReturn()
      .wait('Do you want to use the default authentication and security configuration?')
      .send(KEY_DOWN_ARROW)
      .send(KEY_DOWN_ARROW)
      .sendCarriageReturn()
      .wait('Select the authentication/authorization services that you want to use:')
      .send(KEY_DOWN_ARROW)
      .sendCarriageReturn()
      .wait('Provide a friendly name for your resource that will be used to label this category in the project:')
      .sendCarriageReturn()
      .wait('Provide a name for your user pool:')
      .sendCarriageReturn()
      .wait('How do you want users to be able to sign in')
      .sendCarriageReturn()
      .wait('Do you want to add User Pool Groups?')
      .sendCarriageReturn()
      .wait('Provide a name for your user pool group:')
      .sendLine('admin')
      .wait('Do you want to add another User Pool Group')
      .sendCarriageReturn()
      .wait('Sort the user pool groups in order of preference')
      .sendCarriageReturn()
      .wait('Do you want to add an admin queries API?')
      .send(KEY_DOWN_ARROW)
      .sendCarriageReturn()
      .wait('Multifactor authentication (MFA) user login options:')
      .sendCarriageReturn()
      .wait('Email based user registration/forgot password:')
      .send(KEY_DOWN_ARROW)
      .sendCarriageReturn()
      .wait('Specify an SMS verification message:')
      .sendCarriageReturn()
      .wait('Do you want to override the default password policy for this User Pool?')
      .sendCarriageReturn()
      .wait('What attributes are required for signing up?')
      .sendCarriageReturn()
      .wait(`Specify the app's refresh token expiration period (in days):`)
      .sendCarriageReturn()
      .wait('Do you want to specify the user attributes this app can read and write?')
      .sendCarriageReturn()
      .wait('Do you want to enable any of the following capabilities?')
      .send(KEY_DOWN_ARROW)
      .send(KEY_DOWN_ARROW)
      .send(' ')
      .sendCarriageReturn()
      .wait('Do you want to use an OAuth flow?')
      .send(KEY_DOWN_ARROW)
      .sendCarriageReturn()
      .wait('Do you want to configure Lambda Triggers for Cognito?')
      .sendCarriageReturn()
      .wait('Which triggers do you want to enable for Cognito')
      .sendCarriageReturn()
      .wait('What functionality do you want to use for Post Confirmation')
      .sendCarriageReturn()
      .wait('Enter the name of the group to which users will be added.')
      .send('mygroup')
      .sendCarriageReturn()
      .wait('Do you want to edit your add-to-group function now?')
      .sendConfirmNo()
      .wait(/.*Configure additional auth types.*/)
      .sendConfirmNo()
      .wait(/.*Here is the GraphQL API that we will create. Select a setting to edit or continue.*/)
      .sendCarriageReturn()
      .wait('Choose a schema template:')
      .sendCarriageReturn()
      .wait('Do you want to edit the schema now?')
      .sendConfirmNo()
      .run((err: Error) => {
        if (!err) {
          resolve();
        } else {
          reject(err);
        }
      });
  });
}

export function addAuthWithCustomTrigger(cwd: string, settings: any): Promise<void> {
  return new Promise((resolve, reject) => {
    spawn(getCLIPath(), ['add', 'auth'], { cwd, stripColors: true })
      .wait('Do you want to use the default authentication and security configuration?')
      .send(KEY_DOWN_ARROW)
      .send(KEY_DOWN_ARROW)
      .sendCarriageReturn()
      .wait('Select the authentication/authorization services that you want to use:')
      .sendCarriageReturn()
      .wait('Provide a friendly name')
      .sendCarriageReturn()
      .wait('Enter a name for your identity pool.')
      .sendCarriageReturn()
      .wait('Allow unauthenticated logins?')
      .sendCarriageReturn()
      .wait('Do you want to enable 3rd party authentication providers in your identity pool?')
      .send(KEY_DOWN_ARROW)
      .sendCarriageReturn()
      .wait('Provide a name for your user pool:')
      .sendCarriageReturn()
      .wait('How do you want users to be able to sign in?')
      .sendCarriageReturn()
      .wait('Do you want to add User Pool Groups?')
      .send(KEY_DOWN_ARROW)
      .sendCarriageReturn()
      .wait('Do you want to add an admin queries API?')
      .send(KEY_DOWN_ARROW)
      .sendCarriageReturn()
      .wait('Multifactor authentication (MFA) user login options:')
      .sendCarriageReturn()
      .wait('Email based user registration/forgot password:')
      .sendCarriageReturn()
      .wait('Specify an email verification subject:')
      .sendCarriageReturn()
      .wait('Specify an email verification message:')
      .sendCarriageReturn()
      .wait('Do you want to override the default password policy for this User Pool?')
      .sendCarriageReturn()
      .wait(' What attributes are required for signing up?')
      .sendCarriageReturn()
      .wait("Specify the app's refresh token expiration period (in days):")
      .sendCarriageReturn()
      .wait('Do you want to specify the user attributes this app can read and write?')
      .sendCarriageReturn()
      .wait('Do you want to enable any of the following capabilities?')
      .send(KEY_DOWN_ARROW)
      .send(KEY_DOWN_ARROW)
      .send(KEY_DOWN_ARROW)
      .send(' ')
      .sendCarriageReturn()
      .wait('Do you want to use an OAuth flow?')
      .send(KEY_DOWN_ARROW)
      .sendCarriageReturn()
      .wait('Do you want to configure Lambda Triggers for Cognito?')
      .sendCarriageReturn()
      .wait('Which triggers do you want to enable for Cognito')
      .sendCarriageReturn()
      .wait('What functionality do you want to use for Pre Sign-up')
      .send(KEY_DOWN_ARROW)
      .send(KEY_DOWN_ARROW)
      .send(KEY_DOWN_ARROW)
      .send(' ')
      .sendCarriageReturn()
      .wait('Enter a comma-delimited list of disallowed email domains')
      .send('amazon.com')
      .sendCarriageReturn()
      .wait('Successfully')
      .wait(`Do you want to edit your email-filter-denylist${settings.useInclusiveTerminology === false ? '-legacy' : ''} function now?`)
      .sendLine('n')
      .wait('Do you want to edit your custom function now')
      .sendLine('n')
      .run((err: Error) => {
        if (!err) {
          resolve();
        } else {
          reject(err);
        }
      });
  });
}

export function updateAuthSignInSignOutUrl(cwd: string, settings: any): Promise<void> {
  const testingWithLatestCodebase = settings.testingWithLatestCodebase ?? false;
  return new Promise((resolve, reject) => {
    const chain = spawn(getCLIPath(testingWithLatestCodebase), ['update', 'auth'], { cwd, stripColors: true });
    if (settings?.overrides?.category === 'auth') {
      chain.wait(`Do you want to migrate this ${settings.overrides.resourceName} to support overrides?`).sendConfirmYes();
    }
    chain
      .wait('What do you want to do?')
      .send(KEY_DOWN_ARROW)
      .send(KEY_DOWN_ARROW)
      .sendCarriageReturn()
      .wait('Which redirect signin URIs do you want to edit?')
      .send(' ')
      .sendCarriageReturn()
      .wait(`Update ${settings.signinUrl}`)
      .send(settings.updatesigninUrl)
      .sendCarriageReturn()
      .wait('Do you want to add redirect signin URIs?')
      .sendConfirmNo()
      .wait('Which redirect signout URIs do you want to edit?')
      .send(' ')
      .sendCarriageReturn()
      .wait(`Update ${settings.signoutUrl}`)
      .send(settings.updatesignoutUrl)
      .sendCarriageReturn()
      .wait('Do you want to add redirect signout URIs?')
      .sendConfirmNo()
      .sendEof()
      .run((err: Error) => {
        if (!err) {
          resolve();
        } else {
          reject(err);
        }
      });
  });
}

export function updateAuthToRemoveFederation(cwd: string, settings: any): Promise<void> {
  const testingWithLatestCodebase = settings.testingWithLatestCodebase ?? false;
  return new Promise((resolve, reject) => {
    const chain = spawn(getCLIPath(testingWithLatestCodebase), ['update', 'auth'], { cwd, stripColors: true });
    if (settings?.overrides?.category === 'auth') {
      chain.wait(`Do you want to migrate this ${settings.overrides.resourceName} to support overrides?`).sendConfirmYes();
    }
    chain
      .wait('What do you want to do?')
      .sendCarriageReturn()
      .wait('"amplify publish" will build all your local backend and frontend resources')
      .sendEof()
      .run((err: Error) => {
        if (!err) {
          resolve();
        } else {
          reject(err);
        }
      });
  });
}

export function updateAuthWithoutCustomTrigger(cwd: string, settings: any): Promise<void> {
  const testingWithLatestCodebase = settings.testingWithLatestCodebase ?? false;
  return new Promise((resolve, reject) => {
    const chain = spawn(getCLIPath(testingWithLatestCodebase), ['update', 'auth'], { cwd, stripColors: true });
    if (settings?.overrides?.category === 'auth') {
      chain.wait(`Do you want to migrate this ${settings.overrides.resourceName} to support overrides?`).sendConfirmYes();
    }
    chain
      .wait('What do you want to do?')
      .send(KEY_DOWN_ARROW)
      .send(KEY_DOWN_ARROW)
      .sendCarriageReturn()
      .wait('Select the authentication/authorization services that you want to use:')
      .sendCarriageReturn()
      .wait('Allow unauthenticated logins?')
      .sendCarriageReturn()
      .wait('Do you want to enable 3rd party authentication providers in your identity pool?')
      .sendCarriageReturn()
      .wait('Do you want to add User Pool Groups?')
      .sendCarriageReturn()
      .wait('Do you want to add an admin queries API?')
      .sendCarriageReturn()
      .wait('Multifactor authentication (MFA) user login options:')
      .sendCarriageReturn()
      .wait('Email based user registration/forgot password:')
      .sendCarriageReturn()
      .wait('Specify an email verification subject:')
      .sendCarriageReturn()
      .wait('Specify an email verification message:')
      .sendCarriageReturn()
      .wait('Do you want to override the default password policy for this User Pool?')
      .sendCarriageReturn()
      .wait("Specify the app's refresh token expiration period (in days):")
      .sendCarriageReturn()
      .wait('Do you want to specify the user attributes this app can read and write?')
      .sendCarriageReturn()
      .wait('Do you want to enable any of the following capabilities?')
      .sendCarriageReturn()
      .wait('Do you want to use an OAuth flow?')
      .sendCarriageReturn()
      .wait('Do you want to configure Lambda Triggers for Cognito?')
      .sendCarriageReturn()
      .wait('Which triggers do you want to enable for Cognito')
      .sendCarriageReturn()
      .wait('What functionality do you want to use for Pre Sign-up')
      .send(KEY_DOWN_ARROW)
      .send(KEY_DOWN_ARROW)
      .send(KEY_DOWN_ARROW)
      .send(' ')
      .sendCarriageReturn()
      .run((err: Error) => {
        if (!err) {
          resolve();
        } else {
          reject(err);
        }
      });
  });
}

export function addAuthWithRecaptchaTrigger(cwd: string, settings: any): Promise<void> {
  return new Promise((resolve, reject) => {
    spawn(getCLIPath(), ['add', 'auth'], { cwd, stripColors: true })
      .wait('Do you want to use the default authentication and security configuration?')
      .sendCarriageReturn()
      .wait('How do you want users to be able to sign in?')
      .sendCarriageReturn()
      .wait('Do you want to configure advanced settings?')
      .send(KEY_DOWN_ARROW)
      .sendCarriageReturn()
      .wait('What attributes are required for signing up?')
      .sendCarriageReturn()
      .wait('Do you want to enable any of the following capabilities?')
      .send(' ')
      .sendCarriageReturn()
      .wait('Do you want to edit your captcha-define-challenge function now?')
      .sendConfirmNo()
      .wait('Do you want to edit your captcha-create-challenge function now?')
      .sendConfirmNo()
      .wait('Enter the Google reCaptcha secret key:')
      .send('dummykey')
      .sendCarriageReturn()
      .wait('Do you want to edit your captcha-verify function now?')
      .sendConfirmNo()
      .run((err: Error) => {
        if (!err) {
          resolve();
        } else {
          reject(err);
        }
      });
  });
}

export function updateAuthRemoveRecaptchaTrigger(cwd: string, settings: any): Promise<void> {
  const testingWithLatestCodebase = settings.testingWithLatestCodebase ?? false;
  console.log(testingWithLatestCodebase);
  console.log(settings);
  return new Promise((resolve, reject) => {
    const chain = spawn(getCLIPath(testingWithLatestCodebase), ['update', 'auth'], { cwd, stripColors: true });
    if (settings?.overrides?.category === 'auth') {
      chain.wait(`Do you want to migrate this ${settings.overrides.resourceName} to support overrides?`).sendConfirmYes();
    }
    chain
      .wait('What do you want to do')
      .send(KEY_DOWN_ARROW)
      .sendCarriageReturn()
      .wait('Select the authentication/authorization services')
      .sendCarriageReturn()
      .wait('Allow unauthenticated logins?')
      .sendCarriageReturn()
      .wait('Do you want to enable 3rd party authentication providers')
      .send(KEY_DOWN_ARROW)
      .sendCarriageReturn()
      .wait('Do you want to add User Pool Groups?')
      .send(KEY_DOWN_ARROW)
      .sendCarriageReturn()
      .wait('Do you want to add an admin queries API?')
      .send(KEY_DOWN_ARROW)
      .sendCarriageReturn()
      .wait('Multifactor authentication (MFA) user login options')
      .sendCarriageReturn()
      .wait('Email based user registration/forgot password')
      .sendCarriageReturn()
      .wait('Specify an email verification subject:')
      .sendCarriageReturn()
      .wait('Specify an email verification message')
      .sendCarriageReturn()
      .wait('Do you want to override the default password policy for this')
      .sendCarriageReturn()
      .wait('Specify the app')
      .sendCarriageReturn()
      .wait('Do you want to specify the user attributes')
      .sendCarriageReturn()
      .wait('Do you want to enable any of the following capabilities')
      .send('a')
      .send('a')
      .sendCarriageReturn()
      .wait('Do you want to use an OAuth')
      .send(KEY_DOWN_ARROW)
      .sendCarriageReturn()
      .wait('Do you want to configure Lambda Triggers for Cognito')
      .sendConfirmNo()
      .run((err: Error) => {
        if (!err) {
          resolve();
        } else {
          reject(err);
        }
      });
  });
}

export function addAuthWithSignInSignOutUrl(cwd: string, settings: any): Promise<void> {
  return new Promise((resolve, reject) => {
    spawn(getCLIPath(), ['add', 'auth'], { cwd, stripColors: true })
      .wait('Do you want to use the default authentication and security configuration?')
      .sendLine(KEY_DOWN_ARROW)
      .sendCarriageReturn()
      .wait('How do you want users to be able to sign in?')
      .sendCarriageReturn()
      .wait('Do you want to configure advanced settings?')
      .sendCarriageReturn()
      .wait('What domain name prefix do you want to use?')
      .sendCarriageReturn()
      .wait('Enter your redirect signin URI:')
      .sendLine(settings.signinUrl)
      .wait('Do you want to add another redirect signin URI')
      .sendConfirmNo()
      .sendCarriageReturn()
      .wait('Enter your redirect signout URI:')
      .sendLine(settings.signoutUrl)
      .sendCarriageReturn()
      .wait('Do you want to add another redirect signout URI')
      .sendConfirmNo()
      .sendCarriageReturn()
      .wait('Select the social providers you want to configure for your user pool:')
      .sendCarriageReturn()
      .sendEof()
      .run((err: Error) => {
        if (!err) {
          resolve();
        } else {
          reject(err);
        }
      });
  });
}

export function addAuthWithDefaultSocial_v4_30(cwd: string, settings: any): Promise<void> {
  return new Promise((resolve, reject) => {
    const { FACEBOOK_APP_ID, FACEBOOK_APP_SECRET, GOOGLE_APP_ID, GOOGLE_APP_SECRET, AMAZON_APP_ID, AMAZON_APP_SECRET } =
      getSocialProviders(true);

    spawn(getCLIPath(), ['add', 'auth'], { cwd, stripColors: true })
      .wait('Do you want to use the default authentication and security configuration?')
      .send(KEY_DOWN_ARROW)
      .sendCarriageReturn()
      .wait('How do you want users to be able to sign in?')
      .sendCarriageReturn()
      .wait('Do you want to configure advanced settings?')
      .sendCarriageReturn()
      .wait('What domain name prefix do you want to use?')
      .sendCarriageReturn()
      .wait('Enter your redirect signin URI:')
      .sendLine('https://www.google.com/')
      .wait('Do you want to add another redirect signin URI')
      .sendConfirmNo()
      .wait('Enter your redirect signout URI:')
      .sendLine('https://www.nytimes.com/')
      .wait('Do you want to add another redirect signout URI')
      .sendConfirmNo()
      .wait('Select the social providers you want to configure for your user pool:')
      .send('a')
      .sendCarriageReturn()
      .wait('Enter your Facebook App ID for your OAuth flow:')
      .send(FACEBOOK_APP_ID)
      .sendCarriageReturn()
      .wait('Enter your Facebook App Secret for your OAuth flow:')
      .send(FACEBOOK_APP_SECRET)
      .sendCarriageReturn()
      .wait('Enter your Google Web Client ID for your OAuth flow:')
      .send(GOOGLE_APP_ID)
      .sendCarriageReturn()
      .wait('Enter your Google Web Client Secret for your OAuth flow:')
      .send(GOOGLE_APP_SECRET)
      .sendCarriageReturn()
      .wait('Enter your Amazon App ID for your OAuth flow:')
      .send(AMAZON_APP_ID)
      .sendCarriageReturn()
      .wait('Enter your Amazon App Secret for your OAuth flow:')
      .send(AMAZON_APP_SECRET)
      .sendCarriageReturn()
      .sendEof()
      .run((err: Error) => {
        if (!err) {
          resolve();
        } else {
          reject(err);
        }
      });
  });
}

export function addAuthWithDefaultSocial(cwd: string, settings: any): Promise<void> {
  return new Promise((resolve, reject) => {
    const {
      FACEBOOK_APP_ID,
      FACEBOOK_APP_SECRET,
      GOOGLE_APP_ID,
      GOOGLE_APP_SECRET,
      AMAZON_APP_ID,
      AMAZON_APP_SECRET,
      APPLE_APP_ID,
      APPLE_TEAM_ID,
      APPLE_KEY_ID,
      APPLE_PRIVATE_KEY,
    } = getSocialProviders(true);

    spawn(getCLIPath(), ['add', 'auth'], { cwd, stripColors: true })
      .wait('Do you want to use the default authentication and security configuration?')
      .send(KEY_DOWN_ARROW)
      .sendCarriageReturn()
      .wait('How do you want users to be able to sign in?')
      .sendCarriageReturn()
      .wait('Do you want to configure advanced settings?')
      .sendCarriageReturn()
      .wait('What domain name prefix do you want to use?')
      .sendCarriageReturn()
      .wait('Enter your redirect signin URI:')
      .sendLine('https://www.google.com/')
      .wait('Do you want to add another redirect signin URI')
      .sendConfirmNo()
      .wait('Enter your redirect signout URI:')
      .sendLine('https://www.nytimes.com/')
      .wait('Do you want to add another redirect signout URI')
      .sendConfirmNo()
      .wait('Select the social providers you want to configure for your user pool:')
      .send('a')
      .sendCarriageReturn()
      .wait('Enter your Facebook App ID for your OAuth flow:')
      .send(FACEBOOK_APP_ID)
      .sendCarriageReturn()
      .wait('Enter your Facebook App Secret for your OAuth flow:')
      .send(FACEBOOK_APP_SECRET)
      .sendCarriageReturn()
      .wait('Enter your Google Web Client ID for your OAuth flow:')
      .send(GOOGLE_APP_ID)
      .sendCarriageReturn()
      .wait('Enter your Google Web Client Secret for your OAuth flow:')
      .send(GOOGLE_APP_SECRET)
      .sendCarriageReturn()
      .wait('Enter your Amazon App ID for your OAuth flow:')
      .send(AMAZON_APP_ID)
      .sendCarriageReturn()
      .wait('Enter your Amazon App Secret for your OAuth flow:')
      .send(AMAZON_APP_SECRET)
      .sendCarriageReturn()
      .wait('Enter your Services ID for your OAuth flow:')
      .send(APPLE_APP_ID)
      .sendCarriageReturn()
      .wait('Enter your Team ID for your OAuth flow:')
      .send(APPLE_TEAM_ID)
      .sendCarriageReturn()
      .wait('Enter your Key ID for your OAuth flow:')
      .send(APPLE_KEY_ID)
      .sendCarriageReturn()
      .wait('Enter your Private Key for your OAuth flow:')
      .send(APPLE_PRIVATE_KEY)
      .sendCarriageReturn()
      .sendEof()
      .run((err: Error) => {
        if (!err) {
          resolve();
        } else {
          reject(err);
        }
      });
  });
}

export function addAuthUserPoolOnly(cwd: string, settings: any): Promise<void> {
  return new Promise((resolve, reject) => {
    const {
      FACEBOOK_APP_ID,
      FACEBOOK_APP_SECRET,
      GOOGLE_APP_ID,
      GOOGLE_APP_SECRET,
      AMAZON_APP_ID,
      AMAZON_APP_SECRET,
      APPLE_APP_ID,
      APPLE_TEAM_ID,
      APPLE_KEY_ID,
      APPLE_PRIVATE_KEY,
    } = getSocialProviders(true);

    spawn(getCLIPath(), ['add', 'auth'], { cwd, stripColors: true })
      .wait('Do you want to use the default authentication and security configuration?')
      .sendKeyDown(2)
      .sendCarriageReturn()
      .wait('Select the authentication/authorization services that you want to use')
      .sendKeyDown()
      .sendCarriageReturn()
      .wait('Provide a friendly name for your resource that will be used')
      .sendCarriageReturn()
      .wait('Provide a name for your user pool')
      .sendCarriageReturn()
      .wait('How do you want users to be able to sign in')
      .sendCarriageReturn()
      .wait('Do you want to add User Pool Groups?')
      .sendCarriageReturn()
      .wait('Provide a name for your user pool group')
      .sendLine('userPoolGroup1')
      .wait('Do you want to add another User Pool Group')
      .sendConfirmYes()
      .wait('Provide a name for your user pool group')
      .sendLine('userPoolGroup2')
      .wait('Do you want to add another User Pool Group')
      .sendCarriageReturn()
      .wait('Sort the user pool groups in order of preference')
      .sendCarriageReturn()
      .wait('Do you want to add an admin queries API?')
      .sendCarriageReturn()
      .wait('Do you want to restrict access to the admin queries API')
      .sendCarriageReturn()
      .wait('Select the group to restrict access with')
      .sendCarriageReturn()
      .wait('Multifactor authentication (MFA) user login options')
      .sendKeyDown()
      .sendCarriageReturn()
      .wait('For user login, select the MFA types')
      .sendLine('a')
      .wait('Specify an SMS authentication message')
      .sendCarriageReturn()
      .wait('Email based user registration/forgot password')
      .sendCarriageReturn()
      .wait('Specify an email verification subject')
      .sendCarriageReturn()
      .wait('Specify an email verification message')
      .sendCarriageReturn()
      .wait('Do you want to override the default password policy')
      .sendConfirmYes()
      .wait('Enter the minimum password length for this User Pool')
      .sendCarriageReturn()
      .wait('Select the password character requirements for your userpool')
      .sendLine('a')
      .wait('What attributes are required for signing up?')
      .sendCarriageReturn()
      .wait('Specify the app')
      .sendCarriageReturn()
      .wait('Do you want to specify the user attributes this app')
      .sendConfirmYes()
      .wait('Specify read attributes')
      .sendCarriageReturn()
      .wait('Specify write attributes')
      .sendCarriageReturn()
      .wait('Do you want to enable any of the following capabilities?')
      .sendCarriageReturn()
      .wait('Do you want to use an OAuth flow')
      .sendCarriageReturn()
      .wait('What domain name prefix do you want to use?')
      .sendCarriageReturn()
      .wait('Enter your redirect signin URI')
      .sendLine('https://signin1/')
      .wait('Do you want to add another redirect signin URI')
      .sendConfirmNo()
      .wait('Enter your redirect signout URI')
      .sendLine('https://signout1/')
      .wait('Do you want to add another redirect signout URI')
      .sendConfirmNo()
      .wait('Select the OAuth flows enabled for this project')
      .sendCarriageReturn()
      .wait('Select the OAuth scopes enabled for this project')
      .sendCarriageReturn()
      .wait('Select the social providers you want to configure for your user pool')
      .sendLine('a')
      .wait('Enter your Facebook App ID for your OAuth flow')
      .sendLine(FACEBOOK_APP_ID)
      .wait('Enter your Facebook App Secret for your OAuth flow')
      .sendLine(FACEBOOK_APP_SECRET)
      .wait('Enter your Google Web Client ID for your OAuth flow')
      .sendLine(GOOGLE_APP_ID)
      .wait('Enter your Google Web Client Secret for your OAuth flow')
      .sendLine(GOOGLE_APP_SECRET)
      .wait('Enter your Amazon App ID for your OAuth flow')
      .sendLine(AMAZON_APP_ID)
      .wait('Enter your Amazon App Secret for your OAuth flow')
      .sendLine(AMAZON_APP_SECRET)
      .wait('Enter your Services ID for your OAuth flow')
      .sendLine(APPLE_APP_ID)
      .wait('Enter your Team ID for your OAuth flow')
      .sendLine(APPLE_TEAM_ID)
      .wait('Enter your Key ID for your OAuth flow')
      .sendLine(APPLE_KEY_ID)
      .wait('Enter your Private Key for your OAuth flow')
      .sendLine(APPLE_PRIVATE_KEY)
      .wait('Do you want to configure Lambda Triggers for Cognito')
      .sendConfirmYes()
      .wait('Which triggers do you want to enable for Cognito')
      .send('a')
      .sendLine(' ')
      .wait('What functionality do you want to use for Create Auth Challenge')
      .sendKeyDown(3)
      .sendLine(' ')
      .wait('What functionality do you want to use for Custom Message')
      .sendKeyDown(2)
      .sendLine(' ')
      .wait('What functionality do you want to use for Define Auth Challenge')
      .sendKeyDown(3)
      .sendLine(' ')
      .wait('What functionality do you want to use for Post Authentication')
      .sendCarriageReturn()
      .wait('What functionality do you want to use for Post Confirmation')
      .sendCarriageReturn()
      .wait('What functionality do you want to use for Pre Authentication')
      .sendCarriageReturn()
      .wait('What functionality do you want to use for Pre Sign-up')
      .sendCarriageReturn()
      .wait('What functionality do you want to use for Verify')
      .sendCarriageReturn()
      .wait('What functionality do you want to use for Pre Token')
      .sendCarriageReturn()
      .wait('Do you want to edit your custom function now')
      .sendConfirmNo()
      .wait('Successfully')
      .wait('Do you want to edit your custom function now')
      .sendConfirmNo()
      .wait('Successfully')
      .wait('Do you want to edit your custom function now')
      .sendConfirmNo()
      .sendEof()
      .run((err: Error) => {
        if (!err) {
          resolve();
        } else {
          reject(err);
        }
      });
  });
}

// creates 2 groups: Admins, Users
export function addAuthWithGroups(cwd: string): Promise<void> {
  return new Promise((resolve, reject) => {
    spawn(getCLIPath(), ['add', 'auth'], { cwd, stripColors: true })
      .wait('Do you want to use the default authentication and security configuration')
      .sendKeyDown(2)
      .sendCarriageReturn() // Manual configuration
      .wait('Select the authentication/authorization services that you want to use')
      .sendCarriageReturn() // for sign-up/-in and IAM controls
      .wait('Provide a friendly name for your resource that will be used')
      .sendCarriageReturn() // Default
      .wait('Enter a name for your identity pool')
      .sendCarriageReturn() // Default
      .wait('Allow unauthenticated logins')
      .sendCarriageReturn() // No
      .wait('Do you want to enable 3rd party authentication providers')
      .sendKeyDown()
      .sendCarriageReturn() // No
      .wait('Provide a name for your user pool')
      .sendCarriageReturn() // Default
      .wait('Warning: you will not be able to edit these selections')
      .wait('How do you want users to be able to sign in')
      .sendCarriageReturn() // Username
      .wait('Do you want to add User Pool Groups')
      .sendCarriageReturn() // Yes
      .wait('Provide a name for your user pool group')
      .sendLine('Admins')
      .wait('Do you want to add another User Pool Group')
      .sendConfirmYes()
      .wait('Provide a name for your user pool group')
      .sendLine('Users')
      .wait('Do you want to add another User Pool Group')
      .sendConfirmNo()
      .wait('Sort the user pool groups in order of preference')
      .sendCarriageReturn() // As is, Admins, Users
      .wait('Do you want to add an admin queries API')
      .sendKeyDown()
      .sendCarriageReturn() // No
      .wait('Multifactor authentication (MFA) user login options')
      .sendCarriageReturn() // Select Off
      .wait('Email based user registration/forgot password')
      .sendCarriageReturn() // Enabled
      .wait('Specify an email verification subject')
      .sendCarriageReturn() // Your verification code
      .wait('Specify an email verification message')
      .sendCarriageReturn() // Your verification code is {####}
      .wait('Do you want to override the default password policy')
      .sendConfirmNo()
      .wait('What attributes are required for signing up')
      .sendCarriageReturn() // Email
      .wait("Specify the app's refresh token expiration period")
      .sendCarriageReturn() // 30
      .wait('Do you want to specify the user attributes this app can read and write')
      .sendConfirmNo()
      .wait('Do you want to enable any of the following capabilities')
      .sendCarriageReturn() // None
      .wait('Do you want to use an OAuth flow')
      .sendKeyDown()
      .sendCarriageReturn() // No
      .wait('Do you want to configure Lambda Triggers for Cognito')
      .sendConfirmNo()
      .sendEof()
      .run((err: Error) => (err ? reject(err) : resolve()));
  });
}

// creates 2 groups: Admins, Users
export function addAuthWithGroupsAndAdminAPI(cwd: string, settings: any): Promise<void> {
  return new Promise((resolve, reject) => {
    spawn(getCLIPath(), ['add', 'auth'], { cwd, stripColors: true })
      .wait('Do you want to use the default authentication and security configuration')
      .sendKeyDown(2)
      .sendCarriageReturn() // Manual configuration
      .wait('Select the authentication/authorization services that you want to use')
      .sendCarriageReturn() // for sign-up/-in and IAM controls
      .wait('Provide a friendly name for your resource that will be used')
      .sendCarriageReturn() // Default
      .wait('Enter a name for your identity pool')
      .sendCarriageReturn() // Default
      .wait('Allow unauthenticated logins')
      .sendCarriageReturn() // No
      .wait('Do you want to enable 3rd party authentication providers')
      .sendKeyDown()
      .sendCarriageReturn() // No
      .wait('Provide a name for your user pool')
      .sendCarriageReturn() // Default
      .wait('Warning: you will not be able to edit these selections')
      .wait('How do you want users to be able to sign in')
      .sendCarriageReturn() // Username
      .wait('Do you want to add User Pool Groups')
      .sendCarriageReturn() // Yes
      .wait('Provide a name for your user pool group')
      .sendLine('Admins')
      .wait('Do you want to add another User Pool Group')
      .sendConfirmYes()
      .wait('Provide a name for your user pool group')
      .sendLine('Users')
      .wait('Do you want to add another User Pool Group')
      .sendConfirmNo()
      .wait('Sort the user pool groups in order of preference')
      .sendCarriageReturn() // As is, Admins, Users
      .wait('Do you want to add an admin queries API')
      .sendCarriageReturn() // Yes
      .wait('Do you want to restrict access to the admin queries API')
      .sendConfirmYes()
      .wait('Select the group to restrict access with')
      .sendCarriageReturn() // Admins
      .wait('Multifactor authentication (MFA) user login options')
      .sendCarriageReturn() // OFF
      .wait('Email based user registration/forgot password')
      .sendCarriageReturn() // Enabled
      .wait('Specify an email verification subject')
      .sendCarriageReturn() // Your verification code
      .wait('Specify an email verification message')
      .sendCarriageReturn() // Your verification code is {####}
      .wait('Do you want to override the default password policy')
      .sendConfirmNo()
      .wait('What attributes are required for signing up')
      .sendCarriageReturn() // Email
      .wait("Specify the app's refresh token expiration period")
      .sendCarriageReturn() // 30
      .wait('Do you want to specify the user attributes this app can read and write')
      .sendConfirmNo()
      .wait('Do you want to enable any of the following capabilities')
      .sendCarriageReturn() // None
      .wait('Do you want to use an OAuth flow')
      .sendKeyDown()
      .sendCarriageReturn() // No
      .wait('Do you want to configure Lambda Triggers for Cognito')
      .sendConfirmNo()
      .sendEof()
      .run((err: Error) => {
        if (!err) {
          resolve();
        } else {
          reject(err);
        }
      });
  });
}

export function addAuthWithMaxOptions(cwd: string, settings: any): Promise<void> {
  const {
    FACEBOOK_APP_ID,
    FACEBOOK_APP_SECRET,
    GOOGLE_APP_ID,
    GOOGLE_APP_SECRET,
    AMAZON_APP_ID,
    AMAZON_APP_SECRET,
    APPLE_APP_ID,
    APPLE_TEAM_ID,
    APPLE_KEY_ID,
    APPLE_PRIVATE_KEY,
  } = getSocialProviders(true);

  return new Promise((resolve, reject) => {
    const chain = spawn(getCLIPath(), ['add', 'auth'], { cwd, stripColors: true })
      .wait('Do you want to use the default authentication and security configuration?')
      .send(KEY_DOWN_ARROW)
      .send(KEY_DOWN_ARROW)
      .sendCarriageReturn()
      .wait('Select the authentication/authorization services that you want to use')
      .sendCarriageReturn()
      .wait('Provide a friendly name for your resource that will be used')
      .sendCarriageReturn()
      .wait('Enter a name for your identity pool')
      .sendCarriageReturn()
      .wait('Allow unauthenticated logins')
      .sendCarriageReturn()
      .wait('Do you want to enable 3rd party authentication providers')
      .sendCarriageReturn()
      .wait('Select the third party identity providers you want to')
      .send('a')
      .sendCarriageReturn()
      .wait('Enter your Facebook App ID for your identity pool')
      .send('fbIDPOOL')
      .sendCarriageReturn()
      .wait('Enter your Google Web Client ID for your identity pool:')
      .send('googleIDPOOL')
      .sendCarriageReturn();
    if (settings.frontend === 'ios') {
      chain.wait('Enter your Google iOS Client ID for your identity pool').send('googleiosclientId').sendCarriageReturn();
    }
    if (settings.frontend === 'android') {
      chain.wait('Enter your Google Android Client ID for your identity pool').send('googleandroidclientid').sendCarriageReturn();
    }
    chain
      .wait('Enter your Amazon App ID for your identity pool')
      .send('amazonIDPOOL')
      .sendCarriageReturn()
      .wait('Enter your Bundle Identifier for your identity pool')
      .send('appleIDPOOL')
      .sendCarriageReturn()
      .wait('Provide a name for your user pool')
      .sendCarriageReturn()
      .wait('How do you want users to be able to sign in')
      .sendCarriageReturn()
      .wait('Do you want to add User Pool Groups?')
      .sendCarriageReturn()
      .wait('Provide a name for your user pool group')
      .send('userPoolGroup1')
      .sendCarriageReturn()
      .wait('Do you want to add another User Pool Group')
      .send('y')
      .sendCarriageReturn()
      .wait('Provide a name for your user pool group')
      .send('userPoolGroup2')
      .sendCarriageReturn()
      .wait('Do you want to add another User Pool Group')
      .sendCarriageReturn()
      .wait('Sort the user pool groups in order of preference')
      .sendCarriageReturn()
      .wait('Do you want to add an admin queries API?')
      .sendCarriageReturn()
      .wait('Do you want to restrict access to the admin queries API')
      .sendCarriageReturn()
      .wait('Select the group to restrict access with')
      .sendCarriageReturn()
      .wait('Multifactor authentication (MFA) user login options')
      .send(KEY_DOWN_ARROW)
      .sendCarriageReturn()
      .wait('For user login, select the MFA types')
      .send('a')
      .sendCarriageReturn()
      .wait('Specify an SMS authentication message')
      .sendCarriageReturn()
      .wait('Email based user registration/forgot password')
      .sendCarriageReturn()
      .wait('Specify an email verification subject')
      .sendCarriageReturn()
      .wait('Specify an email verification message')
      .sendCarriageReturn()
      .wait('Do you want to override the default password policy')
      .sendConfirmYes()
      .wait('Enter the minimum password length for this User Pool')
      .sendCarriageReturn()
      .wait('Select the password character requirements for your userpool')
      .send('a')
      .sendCarriageReturn()
      .wait('What attributes are required for signing up?')
      .sendCarriageReturn()
      .wait('Specify the app')
      .sendCarriageReturn()
      .wait('Do you want to specify the user attributes this app')
      .sendConfirmYes()
      .wait('Specify read attributes')
      .sendCarriageReturn()
      .wait('Specify write attributes')
      .sendCarriageReturn()
      .wait('Do you want to enable any of the following capabilities?')
      .sendCarriageReturn()
      .wait('Do you want to use an OAuth flow')
      .sendCarriageReturn()
      .wait('What domain name prefix do you want to use?')
      .sendCarriageReturn()
      .wait('Enter your redirect signin URI')
      .sendLine('https://signin1/')
      .wait('Do you want to add another redirect signin URI')
      .sendConfirmNo()
      .wait('Enter your redirect signout URI')
      .sendLine('https://signout1/')
      .wait('Do you want to add another redirect signout URI')
      .sendConfirmNo();
    if (settings.frontend !== 'ios' && settings.frontend !== 'android' && settings.frontend !== 'flutter') {
      chain.wait('Select the OAuth flows enabled for this project').sendCarriageReturn();
    }
    chain
      .wait('Select the OAuth scopes enabled for this project')
      .sendCarriageReturn()
      .wait('Select the social providers you want to configure for your user pool')
      .send('a')
      .sendCarriageReturn()
      .wait('Enter your Facebook App ID for your OAuth flow')
      .sendLine(FACEBOOK_APP_ID)
      .wait('Enter your Facebook App Secret for your OAuth flow')
      .sendLine(FACEBOOK_APP_SECRET)
      .wait('Enter your Google Web Client ID for your OAuth flow')
      .sendLine(GOOGLE_APP_ID)
      .wait('Enter your Google Web Client Secret for your OAuth flow')
      .sendLine(GOOGLE_APP_SECRET)
      .wait('Enter your Amazon App ID for your OAuth flow')
      .sendLine(AMAZON_APP_ID)
      .wait('Enter your Amazon App Secret for your OAuth flow')
      .sendLine(AMAZON_APP_SECRET)
      .wait('Enter your Services ID for your OAuth flow')
      .sendLine(APPLE_APP_ID)
      .wait('Enter your Team ID for your OAuth flow')
      .sendLine(APPLE_TEAM_ID)
      .wait('Enter your Key ID for your OAuth flow')
      .sendLine(APPLE_KEY_ID)
      .wait('Enter your Private Key for your OAuth flow')
      .sendLine(APPLE_PRIVATE_KEY)
      .wait('Do you want to configure Lambda Triggers for Cognito')
      .sendConfirmYes()
      .wait('Which triggers do you want to enable for Cognito')
      .send('a')
      .send(' ')
      .sendCarriageReturn()
      .wait('What functionality do you want to use for Create Auth Challenge')
      .send(KEY_DOWN_ARROW)
      .send(KEY_DOWN_ARROW)
      .send(KEY_DOWN_ARROW)
      .send(' ')
      .sendCarriageReturn()
      .wait('What functionality do you want to use for Custom Message')
      .send(KEY_DOWN_ARROW)
      .send(KEY_DOWN_ARROW)
      .send(' ')
      .sendCarriageReturn()
      .wait('What functionality do you want to use for Define Auth Challenge')
      .send(KEY_DOWN_ARROW)
      .send(KEY_DOWN_ARROW)
      .send(KEY_DOWN_ARROW)
      .send(' ')
      .sendCarriageReturn()
      .wait('What functionality do you want to use for Post Authentication')
      .sendCarriageReturn()
      .wait('What functionality do you want to use for Post Confirmation')
      .sendCarriageReturn()
      .wait('What functionality do you want to use for Pre Authentication')
      .sendCarriageReturn()
      .wait('What functionality do you want to use for Pre Sign-up')
      .sendCarriageReturn()
      .wait('What functionality do you want to use for Verify')
      .sendCarriageReturn()
      .wait('What functionality do you want to use for Pre Token')
      .sendCarriageReturn()
      .wait('Do you want to edit your custom function now')
      .sendConfirmNo()
      .wait('Successfully')
      .wait('Do you want to edit your custom function now')
      .sendConfirmNo()
      .wait('Successfully')
      .wait('Do you want to edit your custom function now')
      .sendConfirmNo()
      .wait('Successfully')
      .run((err: Error) => {
        if (!err) {
          resolve();
        } else {
          reject(err);
        }
      });
  });
}

//add default auth with pre token generation trigger
export function addAuthWithPreTokenGenerationTrigger(projectDir: string): Promise<void> {
  return new Promise((resolve, reject) => {
    spawn(getCLIPath(), ['add', 'auth'], { cwd: projectDir, stripColors: true })
      .wait('Do you want to use the default authentication and security configuration')
      .sendCarriageReturn()
      .wait('How do you want users to be able to sign in')
      .sendCarriageReturn()
      .wait('Do you want to configure advanced settings')
      .send(KEY_DOWN_ARROW)
      .sendCarriageReturn()
      .wait('What attributes are required for signing up?')
      .sendCarriageReturn()
      .wait('Do you want to enable any of the following capabilities')
      .send(KEY_UP_ARROW) //Override ID Token Claims
      .send(' ')
      .sendCarriageReturn()
      .wait('Do you want to edit your alter-claims function now')
      .send('n')
      .sendCarriageReturn()
      .wait('"amplify publish" will build all your local backend and frontend resources')
      .run((err: Error) => {
        if (!err) {
          resolve();
        } else {
          reject(err);
        }
      });
  });
}

export function updateAuthAddUserGroups(projectDir: string, groupNames: string[], settings?: any): Promise<void> {
  if (groupNames.length == 0) {
    return;
  }
<<<<<<< HEAD
  const testingWithLatestCodebase = settings.testingWithLatestCodebase ?? false;
=======
  const testingWithLatestCodebase = settings && settings.testingWithLatestCodebase ? settings.testingWithLatestCodebase : false;
>>>>>>> 25b390e0
  return new Promise((resolve, reject) => {
    const chain = spawn(getCLIPath(testingWithLatestCodebase), ['update', 'auth'], { cwd: projectDir, stripColors: true });
    if (settings?.overrides?.category === 'auth') {
      chain.wait(`Do you want to migrate this ${settings.overrides.resourceName} to support overrides?`).sendConfirmYes();
    }
    chain
      .wait('What do you want to do?')
      .send(KEY_DOWN_ARROW)
      .send(KEY_DOWN_ARROW)
      .sendCarriageReturn()
      .wait('Provide a name for your user pool group')
      .send(groupNames[0])
      .sendCarriageReturn();

    if (groupNames.length > 1) {
      let index = 1;
      while (index < groupNames.length) {
        chain
          .wait('Do you want to add another User Pool Group')
          .sendConfirmYes()
          .wait('Provide a name for your user pool group')
          .send(groupNames[index++]);
      }
    }

    chain
      .wait('Do you want to add another User Pool Group')
      .sendCarriageReturn()
      .wait('Sort the user pool groups in order of preference')
      .sendCarriageReturn()
      .wait('"amplify publish" will build all your local backend and frontend resources');

    chain.run((err: Error) => {
      if (!err) {
        resolve();
      } else {
        reject(err);
      }
    });
  });
}

export function addAuthUserPoolOnlyWithOAuth(cwd: string, settings: AddAuthUserPoolOnlyWithOAuthSettings): Promise<void> {
  return new Promise((resolve, reject) => {
    spawn(getCLIPath(), ['add', 'auth'], { cwd, stripColors: true })
      .wait('Do you want to use the default authentication and security configuration?')
      .sendKeyDown(2)
      .sendCarriageReturn()
      .wait('Select the authentication/authorization services that you want to use')
      .sendKeyDown()
      .sendCarriageReturn()
      .wait('Provide a friendly name for your resource that will be used')
      .sendLine(settings.resourceName)
      .wait('Provide a name for your user pool')
      .sendLine(settings.userPoolName)
      .wait('How do you want users to be able to sign in')
      .sendCarriageReturn() // Username
      .wait('Do you want to add User Pool Groups?')
      .sendKeyDown() // No
      .sendCarriageReturn()
      .wait('Do you want to add an admin queries API?')
      .sendKeyDown() // No
      .sendCarriageReturn()
      .wait('Multifactor authentication (MFA) user login options')
      .sendCarriageReturn() // OFF
      .wait('Email based user registration/forgot password')
      .sendCarriageReturn() // Enabled
      .wait('Specify an email verification subject')
      .sendCarriageReturn()
      .wait('Specify an email verification message')
      .sendCarriageReturn()
      .wait('Do you want to override the default password policy')
      .sendConfirmNo()
      .wait('What attributes are required for signing up?')
      .sendCarriageReturn()
      .wait("Specify the app's refresh token expiration period (in days)")
      .sendCarriageReturn()
      .wait('Do you want to specify the user attributes this app can read and write')
      .sendConfirmNo()
      .wait('Do you want to enable any of the following capabilities?')
      .sendCarriageReturn()
      .wait('Do you want to use an OAuth flow')
      .sendCarriageReturn() // Yes
      .wait('What domain name prefix do you want to use?')
      .sendLine(settings.domainPrefix)
      .wait('Enter your redirect signin URI')
      .sendLine(settings.signInUrl1)
      .wait('Do you want to add another redirect signin URI')
      .sendConfirmYes()
      .wait('Enter your redirect signin URI')
      .sendLine(settings.signInUrl2)
      .wait('Do you want to add another redirect signin URI')
      .sendConfirmNo()
      .wait('Enter your redirect signout URI')
      .sendLine(settings.signOutUrl1)
      .wait('Do you want to add another redirect signout URI')
      .sendConfirmYes()
      .wait('Enter your redirect signout URI')
      .sendLine(settings.signOutUrl2)
      .wait('Do you want to add another redirect signout URI')
      .sendConfirmNo()
      .wait('Select the OAuth flows enabled for this project')
      .sendCarriageReturn() // Authorization Grant
      .wait('Select the OAuth scopes enabled for this project')
      .sendCarriageReturn() // All
      .wait('Select the social providers you want to configure for your user pool')
      .sendLine('a') // Select all
      .wait('Enter your Facebook App ID for your OAuth flow')
      .sendLine(settings.facebookAppId)
      .wait('Enter your Facebook App Secret for your OAuth flow')
      .sendLine(settings.facebookAppSecret)
      .wait('Enter your Google Web Client ID for your OAuth flow')
      .sendLine(settings.googleAppId)
      .wait('Enter your Google Web Client Secret for your OAuth flow')
      .sendLine(settings.googleAppSecret)
      .wait('Enter your Amazon App ID for your OAuth flow')
      .sendLine(settings.amazonAppId)
      .wait('Enter your Amazon App Secret for your OAuth flow')
      .sendLine(settings.amazonAppSecret)
      .wait('Enter your Services ID for your OAuth flow:')
      .sendLine(settings.appleAppClientId)
      .wait('Enter your Team ID for your OAuth flow:')
      .sendLine(settings.appleAppTeamId)
      .wait('Enter your Key ID for your OAuth flow:')
      .sendLine(settings.appleAppKeyID)
      .wait('Enter your Private Key for your OAuth flow:')
      .sendLine(settings.appleAppPrivateKey)
      .wait('Do you want to configure Lambda Triggers for Cognito')
      .sendConfirmNo()
      .sendEof()
      .run((err: Error) => {
        if (!err) {
          resolve();
        } else {
          reject(err);
        }
      });
  });
}

export function addAuthIdentityPoolAndUserPoolWithOAuth(
  cwd: string,
  settings: AddAuthIdentityPoolAndUserPoolWithOAuthSettings,
): Promise<void> {
  return new Promise((resolve, reject) => {
    let chain = spawn(getCLIPath(), ['add', 'auth'], { cwd, stripColors: true })
      .wait('Do you want to use the default authentication and security configuration?')
      .sendKeyDown(2)
      .sendCarriageReturn()
      .wait('Select the authentication/authorization services that you want to use')
      .sendCarriageReturn()
      .wait('Provide a friendly name for your resource that will be used')
      .sendLine(settings.resourceName)
      .wait('Enter a name for your identity pool')
      .sendLine(settings.identityPoolName)
      .wait('Allow unauthenticated logins');

    if (settings.allowUnauthenticatedIdentities) {
      chain.sendKeyUp().sendCarriageReturn();
    } else {
      chain.sendConfirmNo();
    }

    chain
      .wait('Do you want to enable 3rd party authentication providers')
      .sendConfirmYes()
      .wait('Select the third party identity providers you want to')
      .send('a')
      .sendCarriageReturn()
      .wait('Enter your Facebook App ID for your identity pool')
      .sendLine(settings.idpFacebookAppId)
      .wait('Enter your Google Web Client ID for your identity pool:')
      .sendLine(settings.idpGoogleAppId)
      .wait('Enter your Amazon App ID for your identity pool')
      .sendLine(settings.idpAmazonAppId)
      .wait('Enter your Bundle Identifier for your identity pool')
      .sendLine(settings.idpAppleAppId)
      .wait('Provide a name for your user pool')
      .sendLine(settings.userPoolName)
      .wait('How do you want users to be able to sign in')
      .sendCarriageReturn() // Username
      .wait('Do you want to add User Pool Groups?')
      .sendKeyDown() // No
      .sendCarriageReturn()
      .wait('Do you want to add an admin queries API?')
      .sendKeyDown() // No
      .sendCarriageReturn()
      .wait('Multifactor authentication (MFA) user login options')
      .sendCarriageReturn() // OFF
      .wait('Email based user registration/forgot password')
      .sendCarriageReturn() // Enabled
      .wait('Specify an email verification subject')
      .sendCarriageReturn()
      .wait('Specify an email verification message')
      .sendCarriageReturn()
      .wait('Do you want to override the default password policy')
      .sendConfirmNo()
      .wait('What attributes are required for signing up?')
      .sendCarriageReturn()
      .wait("Specify the app's refresh token expiration period (in days)")
      .sendCarriageReturn()
      .wait('Do you want to specify the user attributes this app can read and write')
      .sendConfirmNo()
      .wait('Do you want to enable any of the following capabilities?')
      .sendCarriageReturn()
      .wait('Do you want to use an OAuth flow')
      .sendCarriageReturn() // Yes
      .wait('What domain name prefix do you want to use?')
      .sendLine(settings.domainPrefix)
      .wait('Enter your redirect signin URI')
      .sendLine(settings.signInUrl1)
      .wait('Do you want to add another redirect signin URI')
      .sendConfirmYes()
      .wait('Enter your redirect signin URI')
      .sendLine(settings.signInUrl2)
      .wait('Do you want to add another redirect signin URI')
      .sendConfirmNo()
      .wait('Enter your redirect signout URI')
      .sendLine(settings.signOutUrl1)
      .wait('Do you want to add another redirect signout URI')
      .sendConfirmYes()
      .wait('Enter your redirect signout URI')
      .sendLine(settings.signOutUrl2)
      .wait('Do you want to add another redirect signout URI')
      .sendConfirmNo()
      .wait('Select the OAuth flows enabled for this project')
      .sendCarriageReturn() // Authorization Grant
      .wait('Select the OAuth scopes enabled for this project')
      .sendCarriageReturn() // All
      .wait('Select the social providers you want to configure for your user pool')
      .sendLine('a') // Select all
      .wait('Enter your Facebook App ID for your OAuth flow')
      .sendLine(settings.facebookAppId)
      .wait('Enter your Facebook App Secret for your OAuth flow')
      .sendLine(settings.facebookAppSecret)
      .wait('Enter your Google Web Client ID for your OAuth flow')
      .sendLine(settings.googleAppId)
      .wait('Enter your Google Web Client Secret for your OAuth flow')
      .sendLine(settings.googleAppSecret)
      .wait('Enter your Amazon App ID for your OAuth flow')
      .sendLine(settings.amazonAppId)
      .wait('Enter your Amazon App Secret for your OAuth flow')
      .sendLine(settings.amazonAppSecret)
      .wait('Enter your Services ID for your OAuth flow:')
      .sendLine(settings.appleAppClientId)
      .wait('Enter your Team ID for your OAuth flow:')
      .sendLine(settings.appleAppTeamId)
      .wait('Enter your Key ID for your OAuth flow:')
      .sendLine(settings.appleAppKeyID)
      .wait('Enter your Private Key for your OAuth flow:')
      .sendLine(settings.appleAppPrivateKey)
      .wait('Do you want to configure Lambda Triggers for Cognito')
      .sendConfirmNo()
      .sendEof()
      .run((err: Error) => {
        if (!err) {
          resolve();
        } else {
          reject(err);
        }
      });
  });
}

export function addAuthUserPoolOnlyNoOAuth(cwd: string, settings: AddAuthUserPoolOnlyNoOAuthSettings): Promise<void> {
  return new Promise((resolve, reject) => {
    spawn(getCLIPath(), ['add', 'auth'], { cwd, stripColors: true })
      .wait('Do you want to use the default authentication and security configuration?')
      .sendKeyDown(2)
      .sendCarriageReturn()
      .wait('Select the authentication/authorization services that you want to use')
      .sendKeyDown()
      .sendCarriageReturn()
      .wait('Provide a friendly name for your resource that will be used')
      .sendLine(settings.resourceName)
      .wait('Provide a name for your user pool')
      .sendLine(settings.userPoolName)
      .wait('How do you want users to be able to sign in')
      .sendCarriageReturn() // Username
      .wait('Do you want to add User Pool Groups?')
      .sendKeyDown() // No
      .sendCarriageReturn()
      .wait('Do you want to add an admin queries API?')
      .sendKeyDown() // No
      .sendCarriageReturn()
      .wait('Multifactor authentication (MFA) user login options')
      .sendCarriageReturn() // OFF
      .wait('Email based user registration/forgot password')
      .sendCarriageReturn() // Enabled
      .wait('Specify an email verification subject')
      .sendCarriageReturn()
      .wait('Specify an email verification message')
      .sendCarriageReturn()
      .wait('Do you want to override the default password policy')
      .sendConfirmNo()
      .wait('What attributes are required for signing up?')
      .sendCarriageReturn()
      .wait("Specify the app's refresh token expiration period (in days)")
      .sendCarriageReturn()
      .wait('Do you want to specify the user attributes this app can read and write')
      .sendConfirmNo()
      .wait('Do you want to enable any of the following capabilities?')
      .sendCarriageReturn()
      .wait('Do you want to use an OAuth flow')
      .sendKeyDown() // No
      .sendCarriageReturn()
      .wait('Do you want to configure Lambda Triggers for Cognito')
      .sendConfirmNo()
      .sendEof()
      .run((err: Error) => {
        if (!err) {
          resolve();
        } else {
          reject(err);
        }
      });
  });
}

export function updateAuthAddAdminQueries(projectDir: string, groupName: string = 'adminQueriesGroup', settings?: any): Promise<void> {
  const testingWithLatestCodebase = settings.testingWithLatestCodebase ?? false;
  return new Promise((resolve, reject) => {
    const chain = spawn(getCLIPath(testingWithLatestCodebase), ['update', 'auth'], { cwd: projectDir, stripColors: true });
    if (settings?.overrides?.category === 'auth') {
      chain.wait(`Do you want to migrate this ${settings.overrides.resourceName} to support overrides?`).sendConfirmYes();
    }
    chain
      .wait('What do you want to do?')
      .send(KEY_DOWN_ARROW)
      .send(KEY_DOWN_ARROW)
      .send(KEY_DOWN_ARROW)
      .send(KEY_DOWN_ARROW)
      .sendCarriageReturn() // Create or update Admin queries API
      .wait('Do you want to restrict access to the admin queries API to a specific Group')
      .sendConfirmYes()
      .wait('Select the group to restrict access with')
      .sendCarriageReturn() // Enter a custom group
      .wait('Provide a group name')
      .send(groupName)
      .sendCarriageReturn()
      .sendEof()
      .run((err: Error) => {
        if (err) {
          reject(err);
        } else {
          resolve();
        }
      });
  });
}

export function updateAuthWithoutTrigger(cwd: string, settings: any): Promise<void> {
  const testingWithLatestCodebase = settings.testingWithLatestCodebase ?? false;
  return new Promise((resolve, reject) => {
    const chain = spawn(getCLIPath(testingWithLatestCodebase), ['update', 'auth'], { cwd, stripColors: true });
    if (settings?.overrides?.category === 'auth') {
      chain.wait(`Do you want to migrate this ${settings.overrides.resourceName} to support overrides?`).sendConfirmYes();
    }
    chain
      .wait('What do you want to do?')
      .send(KEY_DOWN_ARROW)
      .sendCarriageReturn()
      .wait('Select the authentication/authorization services that you want to use:')
      .send(KEY_DOWN_ARROW)
      .sendCarriageReturn()
      .wait('Do you want to add User Pool Groups?')
      .send(KEY_DOWN_ARROW)
      .sendCarriageReturn()
      .wait('Do you want to add an admin queries API?')
      .send(KEY_DOWN_ARROW)
      .sendCarriageReturn()
      .wait('Multifactor authentication (MFA) user login options:')
      .sendCarriageReturn()
      .wait('Email based user registration/forgot password:')
      .sendCarriageReturn()
      .wait('Specify an email verification subject:')
      .sendCarriageReturn()
      .wait('Specify an email verification message:')
      .sendCarriageReturn()
      .wait('Do you want to override the default password policy for this User Pool?')
      .sendCarriageReturn()
      .wait("Specify the app's refresh token expiration period (in days):")
      .sendCarriageReturn()
      .wait('Do you want to specify the user attributes this app can read and write?')
      .sendCarriageReturn()
      .wait('Do you want to enable any of the following capabilities?')
      .sendCarriageReturn()
      .wait('Do you want to use an OAuth flow?')
      .send(KEY_DOWN_ARROW)
      .sendCarriageReturn()
      .wait('Do you want to configure Lambda Triggers for Cognito?')
      .sendConfirmNo()
      .run((err: Error) => {
        if (!err) {
          resolve();
        } else {
          reject(err);
        }
      });
  });
}<|MERGE_RESOLUTION|>--- conflicted
+++ resolved
@@ -1268,11 +1268,7 @@
   if (groupNames.length == 0) {
     return;
   }
-<<<<<<< HEAD
-  const testingWithLatestCodebase = settings.testingWithLatestCodebase ?? false;
-=======
   const testingWithLatestCodebase = settings && settings.testingWithLatestCodebase ? settings.testingWithLatestCodebase : false;
->>>>>>> 25b390e0
   return new Promise((resolve, reject) => {
     const chain = spawn(getCLIPath(testingWithLatestCodebase), ['update', 'auth'], { cwd: projectDir, stripColors: true });
     if (settings?.overrides?.category === 'auth') {
