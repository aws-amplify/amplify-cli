import { nspawn as spawn, KEY_DOWN_ARROW, getCLIPath } from '..';
import { singleSelect, multiSelect } from '../utils/selectors';

export type AddStorageSettings = {
  resourceName: string;
  bucketName: string;
};

export type AddDynamoDBSettings = {
  resourceName: string;
  tableName: string;
  gsiName: string;
};

export function addSimpleDDB(cwd: string, settings: any): Promise<void> {
  return new Promise((resolve, reject) => {
    spawn(getCLIPath(), ['add', 'storage'], { cwd, stripColors: true })
      .wait('Select from one of the below mentioned services')
      .sendLine(KEY_DOWN_ARROW)
      .wait('Provide a friendly name')
      .sendLine(settings.name || '\r')
      .wait('Provide table name')
      .sendCarriageReturn()
      .wait('What would you like to name this column')
      .sendLine('id')
      .wait('Choose the data type')
<<<<<<< HEAD
      .sendCarriageReturn()
      .wait('Would you like to add another column')
      .sendLine('y')
      .wait('What would you like to name this column')
      .sendLine('col2')
      .wait('Choose the data type')
      .sendCarriageReturn()
      .wait('Would you like to add another column')
      .sendLine('n')
=======
      .sendCarriageReturn()
      .wait('Would you like to add another column')
      .sendLine('y')
      .wait('What would you like to name this column')
      .sendLine('col2')
      .wait('Choose the data type')
      .sendCarriageReturn()
      .wait('Would you like to add another column')
      .sendConfirmNo()
>>>>>>> 41f73299
      .wait('Choose partition key for the table')
      .sendCarriageReturn()
      .wait('Do you want to add a sort key to your table')
      .sendConfirmNo()
      .wait('Do you want to add global secondary indexes to your table')
      .sendConfirmNo()
      .wait('Do you want to add a Lambda Trigger for your Table')
      .sendConfirmNo()
      .sendEof()
      .run((err: Error) => {
        if (!err) {
          resolve();
        } else {
          reject(err);
        }
      });
  });
}

export function addDDBWithTrigger(cwd: string, settings: { ddbResourceName?: string }): Promise<void> {
  return new Promise((resolve, reject) => {
    const chain = spawn(getCLIPath(), ['add', 'storage'], { cwd, stripColors: true })
      .wait('Select from one of the below mentioned services')
      .sendLine(KEY_DOWN_ARROW)
      .wait('Provide a friendly name');
    if (settings.ddbResourceName) {
      chain.sendLine(settings.ddbResourceName);
    } else {
      chain.sendCarriageReturn();
    }
    chain
      .sendCarriageReturn()
      .wait('Provide table name')
      .sendCarriageReturn()
      .wait('What would you like to name this column')
      .sendLine('id')
      .wait('Choose the data type')
<<<<<<< HEAD
      .sendCarriageReturn()
      .wait('Would you like to add another column')
      .sendLine('y')
      .wait('What would you like to name this column')
      .sendLine('col2')
      .wait('Choose the data type')
      .sendCarriageReturn()
      .wait('Would you like to add another column')
      .sendLine('n')
=======
      .sendCarriageReturn()
      .wait('Would you like to add another column')
      .sendLine('y')
      .wait('What would you like to name this column')
      .sendLine('col2')
      .wait('Choose the data type')
      .sendCarriageReturn()
      .wait('Would you like to add another column')
      .sendConfirmNo()
>>>>>>> 41f73299
      .wait('Choose partition key for the table')
      .sendCarriageReturn()
      .wait('Do you want to add a sort key to your table')
      .sendConfirmNo()
      .wait('Do you want to add global secondary indexes to your table')
      .sendConfirmNo()
      .wait('Do you want to add a Lambda Trigger for your Table')
      .sendConfirmYes()
      .wait('Select from the following options')
      .sendLine(KEY_DOWN_ARROW)
      .wait('Do you want to edit the local')
      .sendConfirmNo()
      .sendEof()
      .run((err: Error) => {
        if (!err) {
          resolve();
        } else {
          reject(err);
        }
      });
  });
}

export function updateDDBWithTrigger(cwd: string, settings: any): Promise<void> {
  return new Promise((resolve, reject) => {
    spawn(getCLIPath(), ['update', 'storage'], { cwd, stripColors: true })
      .wait('Select from one of the below mentioned services')
      .sendLine(KEY_DOWN_ARROW)
      .wait('Specify the resource that you would want to update')
      .sendCarriageReturn()
      .wait('Would you like to add another column')
      .sendConfirmNo()
      .wait('Do you want to add global secondary indexes to your table')
      .sendConfirmNo()
      .wait('Do you want to add a Lambda Trigger for your Table')
      .sendConfirmYes()
      .wait('Select from the following options')
      .sendLine(KEY_DOWN_ARROW)
      .wait('Do you want to edit the local')
<<<<<<< HEAD
      .sendLine('n')
=======
      .sendConfirmNo()
>>>>>>> 41f73299
      .sendEof()
      .run((err: Error) => {
        if (!err) {
          resolve();
        } else {
          reject(err);
        }
      });
  });
}

export function updateSimpleDDBwithGSI(cwd: string, settings: any): Promise<void> {
  return new Promise((resolve, reject) => {
    spawn(getCLIPath(), ['update', 'storage'], { cwd, stripColors: true })
      .wait('Select from one of the below mentioned services')
      .send(KEY_DOWN_ARROW)
      .sendCarriageReturn()
      .wait('Specify the resource that you would want to update')
      .sendCarriageReturn()
      .wait('Would you like to add another column')
      .sendConfirmYes()
      .wait('What would you like to name this column')
      .sendLine('gsi-col2')
      .wait('Choose the data type')
      .sendCarriageReturn()
      .wait('Would you like to add another column')
<<<<<<< HEAD
      .sendLine('n')
      .wait('Do you want to keep existing global seconday indexes created on your table?')
      .sendLine('y')
      .wait('Do you want to add global secondary indexes to your table?')
      .sendLine('y')
=======
      .sendConfirmNo()
      .wait('Do you want to keep existing global seconday indexes created on your table?')
      .sendConfirmYes()
      .wait('Do you want to add global secondary indexes to your table?')
      .sendConfirmYes()
>>>>>>> 41f73299
      .wait('Provide the GSI name')
      .sendLine('gsi2')
      .wait('Choose partition key for the GSI')
      .sendKeyDown()
      .sendKeyDown()
      .sendCarriageReturn()
      .wait('Do you want to add a sort key to your global secondary index?')
      .sendConfirmNo()
      .wait('Do you want to add more global secondary indexes to your table?')
<<<<<<< HEAD
      .sendLine('n')
      .wait('Do you want to add a Lambda Trigger for your Table?')
      .sendLine('n')
=======
      .sendConfirmNo()
      .wait('Do you want to add a Lambda Trigger for your Table?')
      .sendConfirmNo()
>>>>>>> 41f73299
      .sendEof()
      .run((err: Error) => {
        if (!err) {
          resolve();
        } else {
          reject(err);
        }
      });
  });
}

export function addSimpleDDBwithGSI(cwd: string, settings: any): Promise<void> {
  return new Promise((resolve, reject) => {
    spawn(getCLIPath(), ['add', 'storage'], { cwd, stripColors: true })
      .wait('Select from one of the below mentioned services')
      .send(KEY_DOWN_ARROW)
      .sendCarriageReturn()
      .wait('Provide a friendly name')
      .sendCarriageReturn()
      .wait('Provide table name')
      .sendCarriageReturn()
      .wait('What would you like to name this column')
      .sendLine('id')
      .wait('Choose the data type')
      .sendCarriageReturn()
      .wait('Would you like to add another column')
      .sendConfirmYes()
      .wait('What would you like to name this column')
      .sendLine('gsi-col1')
      .wait('Choose the data type')
      .sendCarriageReturn()
      .wait('Would you like to add another column')
<<<<<<< HEAD
      .sendLine('n')
=======
      .sendConfirmNo()
>>>>>>> 41f73299
      .wait('Choose partition key for the table')
      .sendCarriageReturn()
      .wait('Do you want to add a sort key to your table')
      .sendConfirmNo()
      .wait('Do you want to add global secondary indexes to your table?')
<<<<<<< HEAD
      .sendLine('y')
=======
      .sendConfirmYes()
>>>>>>> 41f73299
      .wait('Provide the GSI name')
      .sendLine('gsi1')
      .wait('Choose partition key for the GSI')
      .send(KEY_DOWN_ARROW)
      .sendCarriageReturn()
      .wait('Do you want to add a sort key to your global secondary index?')
      .sendConfirmNo()
      .wait('Do you want to add more global secondary indexes to your table')
      .sendConfirmNo()
      .wait('Do you want to add a Lambda Trigger for your Table')
      .sendConfirmNo()
      .sendEof()
      .run((err: Error) => {
        if (!err) {
          resolve();
        } else {
          reject(err);
        }
      });
  });
}

export function overrideDDB(cwd: string, settings: {}) {
  return new Promise((resolve, reject) => {
    const args = ['override', 'storage'];

    spawn(getCLIPath(), args, { cwd, stripColors: true })
      .wait('Do you want to edit override.ts file now?')
      .sendConfirmNo()
      .sendEof()
      .run((err: Error) => {
        if (!err) {
          resolve({});
        } else {
          reject(err);
        }
      });
  });
}

export function buildOverrideStorage(cwd: string, settings: {}) {
  return new Promise((resolve, reject) => {
    // Add 'storage' as a category param once implemented
    const args = ['build-override'];

    spawn(getCLIPath(), args, { cwd, stripColors: true })
      .sendEof()
      .run((err: Error) => {
        if (!err) {
          resolve({});
        } else {
          reject(err);
        }
      });
  });
}

export function addDynamoDBWithGSIWithSettings(projectDir: string, settings: AddDynamoDBSettings): Promise<void> {
  return new Promise((resolve, reject) => {
    let chain = spawn(getCLIPath(), ['add', 'storage'], { cwd: projectDir, stripColors: true });

    singleSelect(chain.wait('Select from one of the below mentioned services:'), 'NoSQL Database', [
      'Content (Images, audio, video, etc.)',
      'NoSQL Database',
    ]);

    const addColumn = (name, type) => {
      chain.wait('What would you like to name this column').sendLine(name);

      singleSelect(chain.wait('Choose the data type'), type, ['string', 'number', 'binary', 'boolean', 'list', 'map', 'null']);
    };

    const addAnotherColumn = () => {
      chain.wait('Would you like to add another column').sendConfirmYes();
    };

    chain.wait('Provide a friendly name').sendLine(settings.resourceName).wait('Provide table name').sendLine(settings.tableName);

    addColumn('pk', 'string');
    addAnotherColumn();

    addColumn('sk', 'string');
    addAnotherColumn();

    addColumn('gsi-pk', 'string');
    addAnotherColumn();

    addColumn('gsi-sk', 'string');
    addAnotherColumn();

    addColumn('title', 'string');
    addAnotherColumn();

    addColumn('description', 'string');

    chain.wait('Would you like to add another column').sendConfirmNo();

    singleSelect(chain.wait('Choose the data type'), 'pk', ['pk', 'sk', 'gsi-pk', 'gsi-sk', 'title', 'description']);

    chain.wait('Do you want to add a sort key to your table').sendConfirmYes();

    singleSelect(chain.wait('Choose sort key for the table'), 'sk', ['sk', 'gsi-pk', 'gsi-sk', 'title', 'description']);

    chain
      .wait('Do you want to add global secondary indexes to your table?')
      .sendConfirmYes()
      .wait('Provide the GSI name')
      .sendLine(settings.gsiName);

    singleSelect(chain.wait('Choose partition key for the GSI'), 'gsi-pk', ['sk', 'gsi-pk', 'gsi-sk', 'title', 'description']);

    chain.wait('Do you want to add a sort key to your global secondary index').sendConfirmYes();

    singleSelect(chain.wait('Choose sort key for the GSI'), 'gsi-sk', ['sk', 'gsi-sk', 'title', 'description']);

    chain
      .wait('Do you want to add more global secondary indexes to your table')
      .sendConfirmNo()
      .wait('Do you want to add a Lambda Trigger for your Table')
      .sendConfirmNo()
      .sendEof()
      .run((err: Error) => {
        if (!err) {
          resolve();
        } else {
          reject(err);
        }
      });
  });
}

export function addS3(cwd: string, settings: any): Promise<void> {
  return new Promise((resolve, reject) => {
    spawn(getCLIPath(), ['add', 'storage'], { cwd, stripColors: true })
      .wait('Select from one of the below mentioned services')
      .sendCarriageReturn()
      .wait('Provide a friendly name')
      .sendCarriageReturn()
      .wait('Provide bucket name')
      .sendCarriageReturn()
      .wait('Who should have access')
      .sendCarriageReturn()
      .wait('What kind of access do you want')
      .sendLine(' ')
      .wait('Do you want to add a Lambda Trigger for your S3 Bucket')
      .sendConfirmNo()
      .sendEof()
      .run((err: Error) => {
        if (!err) {
          resolve();
        } else {
          reject(err);
        }
      });
  });
}

// Adds auth and S3 to test case where user adds storage without adding auth first
export function addS3AndAuthWithAuthOnlyAccess(cwd: string, settings: any): Promise<void> {
  return new Promise((resolve, reject) => {
    spawn(getCLIPath(), ['add', 'storage'], { cwd, stripColors: true })
      .wait('Select from one of the below mentioned services')
      .sendCarriageReturn() // Content
      .wait('You need to add auth (Amazon Cognito) to your project in order to add storage')
      .sendConfirmYes()
      .wait('Do you want to use the default authentication and security configuration')
      .sendCarriageReturn() // Default config
      .wait('How do you want users to be able to sign in')
      .sendCarriageReturn() // Username
      .wait('Do you want to configure advanced settings')
      .sendCarriageReturn() // No, I am done.
      .wait('Provide a friendly name for your resource')
      .sendCarriageReturn() // Default name
      .wait('Provide bucket name')
      .sendCarriageReturn() // Default name
      .wait('Who should have access')
      .sendCarriageReturn() // Auth users only
      .wait('What kind of access do you want for')
      .sendCtrlA() // Select all
      .sendCarriageReturn()
      .wait('Do you want to add a Lambda Trigger for your S3 Bucket')
      .sendConfirmNo()
      .sendEof()
      .run((err: Error) => {
        if (!err) {
          resolve();
        } else {
          reject(err);
        }
      });
  });
}

export function addS3WithGuestAccess(cwd: string, settings: any): Promise<void> {
  return new Promise((resolve, reject) => {
    spawn(getCLIPath(), ['add', 'storage'], { cwd, stripColors: true })
      .wait('Select from one of the below mentioned services')
      .sendCarriageReturn() // Content
      .wait('Provide a friendly name for your resource')
      .sendCarriageReturn() // Default name
      .wait('Provide bucket name')
      .sendCarriageReturn() // Default name
      .wait('Who should have access')
      .send(KEY_DOWN_ARROW)
      .sendCarriageReturn() // Auth and guest users
      .wait('What kind of access do you want for')
      .send(' ') // Create
      .send(KEY_DOWN_ARROW)
      .send(' ') // Read
      .send(KEY_DOWN_ARROW)
      .send(' ') // Delete
      .send(KEY_DOWN_ARROW)
      .sendCarriageReturn()
      .wait('What kind of access do you want for')
      .send(KEY_DOWN_ARROW)
      .send(' ') // Select read
      .sendCarriageReturn()
      .wait('Do you want to add a Lambda Trigger for your S3 Bucket')
      .sendConfirmNo()
      .sendEof()
      .run((err: Error) => {
        if (!err) {
          resolve();
        } else {
          reject(err);
        }
      });
  });
}

// Expects 2 existing user pool groups
export function addS3WithGroupAccess(cwd: string, settings: any): Promise<void> {
  return new Promise((resolve, reject) => {
    spawn(getCLIPath(), ['add', 'storage'], { cwd, stripColors: true })
      .wait('Select from one of the below mentioned services')
      .sendCarriageReturn() // Content
      .wait('Provide a friendly name for your resource')
      .sendCarriageReturn() // Default name
      .wait('Provide bucket name')
      .sendCarriageReturn() // Default name
      .wait('Restrict access by')
      .send(KEY_DOWN_ARROW)
      .sendCarriageReturn() // Individual groups
      .wait('Select groups')
      .send(' ')
      .send(KEY_DOWN_ARROW) //select Admin
      .send(' ')
      .send(KEY_DOWN_ARROW) //select User
      .sendCarriageReturn()
      .wait('What kind of access do you want') // for <UserGroup1> users?
      .sendCtrlA() // Select all permissions
      .sendCarriageReturn()
      .wait('What kind of access do you want') // for <UserGroup2> users?
      .send(' ') // Select create/update
      .send(KEY_DOWN_ARROW)
      .send(' ') // Select read
      .sendCarriageReturn()
      .wait('Do you want to add a Lambda Trigger for your S3 Bucket')
      .sendConfirmNo()
      .sendEof()
      .run((err: Error) => {
        if (!err) {
          resolve();
        } else {
          reject(err);
        }
      });
  });
}

export function addS3WithTrigger(cwd: string, settings: any): Promise<void> {
  return new Promise((resolve, reject) => {
    spawn(getCLIPath(), ['add', 'storage'], { cwd, stripColors: true })
      .wait('Select from one of the below mentioned services')
      .sendCarriageReturn()
      .wait('Provide a friendly name')
      .sendCarriageReturn()
      .wait('Provide bucket name')
      .sendCarriageReturn()
      .wait('Who should have access')
      .sendCarriageReturn()
      .wait('What kind of access do you want')
      .send(' ')
      .sendCarriageReturn()
      .wait('Do you want to add a Lambda Trigger for your S3 Bucket')
      .sendConfirmYes()
      .wait('Select from the following options')
      .send(KEY_DOWN_ARROW)
      .sendCarriageReturn()
      .wait('Do you want to edit the local')
      .sendConfirmNo()
      .sendCarriageReturn()
      .sendEof()
      .run((err: Error) => {
        if (!err) {
          resolve();
        } else {
          reject(err);
        }
      });
  });
}

export function updateS3AddTrigger(cwd: string, settings: any): Promise<void> {
  return new Promise((resolve, reject) => {
    spawn(getCLIPath(), ['update', 'storage'], { cwd, stripColors: true })
      .wait('Select from one of the below mentioned services')
      .sendCarriageReturn() // Content
      .wait('Restrict access by')
      .send(KEY_DOWN_ARROW)
      .sendCarriageReturn() // Individual groups
      .wait('Select groups')
      .sendCarriageReturn()
      .wait('What kind of access do you want') // for <UserGroup1> users?
      .sendCarriageReturn()
      .wait('What kind of access do you want') // for <UserGroup2> users?
      .sendCarriageReturn()
      .wait('Do you want to add a Lambda Trigger for your S3 Bucket')
      .sendConfirmYes()
      .wait('Select from the following options')
      .send(KEY_DOWN_ARROW)
      .sendCarriageReturn() //Create a new function
      .wait('Do you want to edit the local')
      .sendConfirmNo()
      .sendCarriageReturn()
      .sendEof()
      .run((err: Error) => {
        if (!err) {
          resolve();
        } else {
          reject(err);
        }
      });
  });
}

export function addS3Storage(projectDir: string): Promise<void> {
  return new Promise((resolve, reject) => {
    let chain = spawn(getCLIPath(), ['add', 'storage'], { cwd: projectDir, stripColors: true });

    singleSelect(chain.wait('Select from one of the below mentioned services:'), 'Content (Images, audio, video, etc.)', [
      'Content (Images, audio, video, etc.)',
      'NoSQL Database',
    ]);

    chain
      .wait('Provide a friendly name for your resource that will be used to label this category in the project:')
      .sendCarriageReturn()
      .wait('Provide bucket name:')
      .sendCarriageReturn();

    singleSelect(chain.wait('Who should have access:'), 'Auth and guest users', ['Auth users only', 'Auth and guest users']);

    multiSelect(
      chain.wait('What kind of access do you want for Authenticated users?'),
      ['create/update', 'read', 'delete'],
      ['create/update', 'read', 'delete'],
    );

    multiSelect(
      chain.wait('What kind of access do you want for Guest users?'),
      ['create/update', 'read', 'delete'],
      ['create/update', 'read', 'delete'],
    );

    chain.wait('Do you want to add a Lambda Trigger for your S3 Bucket?').sendConfirmNo();

    chain.run((err: Error) => {
      if (!err) {
        resolve();
      } else {
        reject(err);
      }
    });
  });
}

export function overrideS3(cwd: string, settings: {}) {
  return new Promise((resolve, reject) => {
    const args = ['override', 'storage'];
    spawn(getCLIPath(), args, { cwd, stripColors: true })
      .wait('Do you want to edit override.ts file now?')
      .sendConfirmNo()
      .sendEof()
      .run((err: Error) => {
        if (!err) {
          resolve({});
        } else {
          reject(err);
        }
      });
  });
}


export function addS3StorageWithSettings(projectDir: string, settings: AddStorageSettings): Promise<void> {
  return new Promise((resolve, reject) => {
    let chain = spawn(getCLIPath(), ['add', 'storage'], { cwd: projectDir, stripColors: true });

    singleSelect(chain.wait('Select from one of the below mentioned services:'), 'Content (Images, audio, video, etc.)', [
      'Content (Images, audio, video, etc.)',
      'NoSQL Database',
    ]);

    chain
      .wait('Provide a friendly name for your resource that will be used to label this category in the project:')
      .sendLine(settings.resourceName)
      .wait('Provide bucket name:')
      .sendLine(settings.bucketName);

    singleSelect(chain.wait('Who should have access:'), 'Auth and guest users', ['Auth users only', 'Auth and guest users']);

    multiSelect(
      chain.wait('What kind of access do you want for Authenticated users?'),
      ['create/update', 'read', 'delete'],
      ['create/update', 'read', 'delete'],
    );

    multiSelect(
      chain.wait('What kind of access do you want for Guest users?'),
      ['create/update', 'read', 'delete'],
      ['create/update', 'read', 'delete'],
    );

    chain.wait('Do you want to add a Lambda Trigger for your S3 Bucket?').sendConfirmNo();

    chain.run((err: Error) => {
      if (!err) {
        resolve();
      } else {
        reject(err);
      }
    });
  });
}<|MERGE_RESOLUTION|>--- conflicted
+++ resolved
@@ -24,7 +24,6 @@
       .wait('What would you like to name this column')
       .sendLine('id')
       .wait('Choose the data type')
-<<<<<<< HEAD
       .sendCarriageReturn()
       .wait('Would you like to add another column')
       .sendLine('y')
@@ -33,18 +32,7 @@
       .wait('Choose the data type')
       .sendCarriageReturn()
       .wait('Would you like to add another column')
-      .sendLine('n')
-=======
-      .sendCarriageReturn()
-      .wait('Would you like to add another column')
-      .sendLine('y')
-      .wait('What would you like to name this column')
-      .sendLine('col2')
-      .wait('Choose the data type')
-      .sendCarriageReturn()
-      .wait('Would you like to add another column')
-      .sendConfirmNo()
->>>>>>> 41f73299
+      .sendConfirmNo()
       .wait('Choose partition key for the table')
       .sendCarriageReturn()
       .wait('Do you want to add a sort key to your table')
@@ -82,7 +70,6 @@
       .wait('What would you like to name this column')
       .sendLine('id')
       .wait('Choose the data type')
-<<<<<<< HEAD
       .sendCarriageReturn()
       .wait('Would you like to add another column')
       .sendLine('y')
@@ -91,18 +78,7 @@
       .wait('Choose the data type')
       .sendCarriageReturn()
       .wait('Would you like to add another column')
-      .sendLine('n')
-=======
-      .sendCarriageReturn()
-      .wait('Would you like to add another column')
-      .sendLine('y')
-      .wait('What would you like to name this column')
-      .sendLine('col2')
-      .wait('Choose the data type')
-      .sendCarriageReturn()
-      .wait('Would you like to add another column')
-      .sendConfirmNo()
->>>>>>> 41f73299
+      .sendConfirmNo()
       .wait('Choose partition key for the table')
       .sendCarriageReturn()
       .wait('Do you want to add a sort key to your table')
@@ -142,11 +118,7 @@
       .wait('Select from the following options')
       .sendLine(KEY_DOWN_ARROW)
       .wait('Do you want to edit the local')
-<<<<<<< HEAD
-      .sendLine('n')
-=======
-      .sendConfirmNo()
->>>>>>> 41f73299
+      .sendConfirmNo()
       .sendEof()
       .run((err: Error) => {
         if (!err) {
@@ -173,19 +145,11 @@
       .wait('Choose the data type')
       .sendCarriageReturn()
       .wait('Would you like to add another column')
-<<<<<<< HEAD
-      .sendLine('n')
+      .sendConfirmNo()
       .wait('Do you want to keep existing global seconday indexes created on your table?')
-      .sendLine('y')
+      .sendConfirmYes()
       .wait('Do you want to add global secondary indexes to your table?')
-      .sendLine('y')
-=======
-      .sendConfirmNo()
-      .wait('Do you want to keep existing global seconday indexes created on your table?')
-      .sendConfirmYes()
-      .wait('Do you want to add global secondary indexes to your table?')
-      .sendConfirmYes()
->>>>>>> 41f73299
+      .sendConfirmYes()
       .wait('Provide the GSI name')
       .sendLine('gsi2')
       .wait('Choose partition key for the GSI')
@@ -195,15 +159,9 @@
       .wait('Do you want to add a sort key to your global secondary index?')
       .sendConfirmNo()
       .wait('Do you want to add more global secondary indexes to your table?')
-<<<<<<< HEAD
-      .sendLine('n')
+      .sendConfirmNo()
       .wait('Do you want to add a Lambda Trigger for your Table?')
-      .sendLine('n')
-=======
-      .sendConfirmNo()
-      .wait('Do you want to add a Lambda Trigger for your Table?')
-      .sendConfirmNo()
->>>>>>> 41f73299
+      .sendConfirmNo()
       .sendEof()
       .run((err: Error) => {
         if (!err) {
@@ -236,21 +194,13 @@
       .wait('Choose the data type')
       .sendCarriageReturn()
       .wait('Would you like to add another column')
-<<<<<<< HEAD
-      .sendLine('n')
-=======
-      .sendConfirmNo()
->>>>>>> 41f73299
+      .sendConfirmNo()
       .wait('Choose partition key for the table')
       .sendCarriageReturn()
       .wait('Do you want to add a sort key to your table')
       .sendConfirmNo()
       .wait('Do you want to add global secondary indexes to your table?')
-<<<<<<< HEAD
-      .sendLine('y')
-=======
-      .sendConfirmYes()
->>>>>>> 41f73299
+      .sendConfirmYes()
       .wait('Provide the GSI name')
       .sendLine('gsi1')
       .wait('Choose partition key for the GSI')
@@ -645,7 +595,6 @@
   });
 }
 
-
 export function addS3StorageWithSettings(projectDir: string, settings: AddStorageSettings): Promise<void> {
   return new Promise((resolve, reject) => {
     let chain = spawn(getCLIPath(), ['add', 'storage'], { cwd: projectDir, stripColors: true });
