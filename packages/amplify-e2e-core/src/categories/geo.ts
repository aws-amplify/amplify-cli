import { getCLIPath, nspawn as spawn, generateRandomShortId } from '..';
import path from 'path';
import { readFileSync } from 'fs-extra';

export type GeoConfig = {
  isFirstGeoResource?: boolean;
  isAdditional?: boolean;
  isDefault?: boolean;
  resourceName?: string;
  geoJSONFileName?: string;
  isRootLevelID?: boolean;
  customProperty?: string;
};

const defaultGeoConfig: GeoConfig = {
  isFirstGeoResource: false,
  isAdditional: false,
  isDefault: true,
  resourceName: '\r',
  geoJSONFileName: 'valid-root-level-id.json',
  isRootLevelID: true,
  customProperty: 'name',
};

const defaultSearchIndexQuestion = `Set this search index as the default? It will be used in Amplify search index API calls if no explicit reference is provided.`;
const defaultMapQuestion = `Set this Map as the default? It will be used in Amplify Map API calls if no explicit reference is provided.`;
const defaultGeofenceCollectionQuestion = `Set this geofence collection as the default? It will be used in Amplify geofence collection API calls if no explicit reference is provided.`;

export function getGeoJSONFilePath(fileName: string): string {
  return path.join(__dirname, '..', '..', '..', 'amplify-e2e-tests', 'geo-json-files', fileName);
}

/**
 * Add map with default values. Assume auth is already configured
 * @param cwd command directory
 */
export function addMapWithDefault(cwd: string, settings: GeoConfig = {}): Promise<void> {
  const config = { ...defaultGeoConfig, ...settings };
  const chain = spawn(getCLIPath(), ['geo', 'add'], { cwd, stripColors: true })
    .wait('Select which capability you want to add:')
    .sendCarriageReturn()
    .wait('Provide a name for the Map:')
    .sendLine(config.resourceName)
    .wait('Who can access this Map?')
    .sendCarriageReturn();

  chain.wait('Do you want to configure advanced settings?').sendNo();

  if (config.isAdditional === true) {
    chain.wait(defaultMapQuestion);
    if (config.isDefault === true) {
      chain.sendYes();
    } else {
      chain.sendNo();
    }
  }
  return chain.runAsync();
}

/**
 * Add place index with default values. Assume auth is already configured
 * @param cwd command directory
 */
export function addPlaceIndexWithDefault(cwd: string, settings: GeoConfig = {}): Promise<void> {
  const config = { ...defaultGeoConfig, ...settings };
  const chain = spawn(getCLIPath(), ['geo', 'add'], { cwd, stripColors: true })
    .wait('Select which capability you want to add:')
    .sendKeyDown()
    .sendCarriageReturn()
    .wait('Provide a name for the location search index (place index):')
    .sendLine(config.resourceName)
    .wait('Who can access this Search Index?')
    .sendCarriageReturn();

  chain.wait('Do you want to configure advanced settings?').sendNo();
  if (config.isAdditional === true) {
    chain.wait(defaultSearchIndexQuestion);
    if (config.isDefault === true) {
      chain.sendYes();
    } else {
      chain.sendNo();
    }
  }
  return chain.runAsync();
}

/**
 * Add geofence collection with default values. Assume auth and cognito group are configured
 * @param cwd command directory
 */
export function addGeofenceCollectionWithDefault(cwd: string, groupNames: string[], settings: GeoConfig = {}): Promise<void> {
  const config = { ...defaultGeoConfig, ...settings };
  const chain = spawn(getCLIPath(), ['geo', 'add'], { cwd, stripColors: true })
    .wait('Select which capability you want to add:')
    .sendKeyDown(2)
    .sendCarriageReturn()
    .wait('Provide a name for the Geofence Collection:')
    .sendLine(config.resourceName)
    .wait('Select one or more cognito groups to give access:')
<<<<<<< HEAD
    .sendSelectAll();

  for (const groupName of groupNames) {
    chain.wait(`What kind of access do you want for ${groupName} users? Select ALL that apply:`).sendSelectAll();
=======
    .selectAll();

  for (const groupName of groupNames) {
    chain.wait(`What kind of access do you want for ${groupName} users? Select ALL that apply:`).selectAll();
>>>>>>> f52500a9
  }

  if (config.isAdditional === true) {
    chain.wait(defaultGeofenceCollectionQuestion);
    if (config.isDefault === true) {
      chain.sendYes();
    } else {
      chain.sendNo();
    }
  }
  return chain.runAsync();
}

/**
 * Add geofence collection with default values. Assume auth and cognito group are configured
 * @param cwd command directory
 */
export function importGeofencesWithDefault(cwd: string, settings: GeoConfig = {}): Promise<void> {
  const config = { ...defaultGeoConfig, ...settings };
  const chain = spawn(getCLIPath(), ['geo', 'import'], { cwd, stripColors: true })
    .wait('Provide the path to GeoJSON file containing the Geofences')
    .sendLine(getGeoJSONFilePath(config.geoJSONFileName))
    .wait('Select the property to use as the Geofence feature identifier:');
  if (config.isRootLevelID) {
    chain.sendCarriageReturn(); //root level ID
  } else {
    chain.sendKeyDown().sendCarriageReturn(); //custom property
  }
  return chain.runAsync();
}

/**
 * Update an existing map with given settings. Assume auth is already configured
 * @param cwd command directory
 */
export function updateMapWithDefault(cwd: string): Promise<void> {
  return spawn(getCLIPath(), ['geo', 'update'], { cwd, stripColors: true })
    .wait('Select which capability you want to update:')
    .sendCarriageReturn()
    .wait('Select the Map you want to update')
    .sendCarriageReturn()
    .wait('Who can access this Map?')
    .sendKeyDown()
    .sendCarriageReturn()
    .wait(defaultMapQuestion)
    .sendYes()
    .runAsync();
}

/**
 * Update the second map as default. Assume auth is already configured and two maps added with first default
 * @param cwd command directory
 */
export function updateSecondMapAsDefault(cwd: string): Promise<void> {
  return spawn(getCLIPath(), ['geo', 'update'], { cwd, stripColors: true })
    .wait('Select which capability you want to update:')
    .sendCarriageReturn()
    .wait('Select the Map you want to update')
    .sendKeyDown()
    .sendCarriageReturn()
    .wait('Who can access this Map?')
    .sendCarriageReturn()
    .wait(defaultMapQuestion)
    .sendYes()
    .runAsync();
}

/**
 * Update an existing place index with default values. Assume auth is already configured
 * @param cwd command directory
 */
export function updatePlaceIndexWithDefault(cwd: string): Promise<void> {
  return spawn(getCLIPath(), ['geo', 'update'], { cwd, stripColors: true })
    .wait('Select which capability you want to update:')
    .sendKeyDown()
    .sendCarriageReturn()
    .wait('Select the search index you want to update')
    .sendCarriageReturn()
    .wait('Who can access this Search Index?')
    .sendKeyDown()
    .sendCarriageReturn()
    .wait(defaultSearchIndexQuestion)
    .sendYes()
    .runAsync();
}

/**
 * Update the second place index as default. Assume auth is already configured and two indexes added with first default
 * @param cwd command directory
 */
export function updateSecondPlaceIndexAsDefault(cwd: string): Promise<void> {
  return spawn(getCLIPath(), ['geo', 'update'], { cwd, stripColors: true })
    .wait('Select which capability you want to update:')
    .sendKeyDown()
    .sendCarriageReturn()
    .wait('Select the search index you want to update')
    .sendKeyDown()
    .sendCarriageReturn()
    .wait('Who can access this Search Index?')
    .sendCarriageReturn()
    .wait(defaultSearchIndexQuestion)
    .sendYes()
    .runAsync();
}

/**
 * Update an existing geofence collection with given settings. Assume auth is already configured
 * @param cwd command directory
 */
export function updateGeofenceCollectionWithDefault(cwd: string, groupNames: string[]): Promise<void> {
  const chain = spawn(getCLIPath(), ['geo', 'update'], { cwd, stripColors: true })
    .wait('Select which capability you want to update:')
    .sendKeyDown(2)
    .sendCarriageReturn()
    .wait('Select the geofence collection you want to update')
    .sendCarriageReturn()
    .wait('Select one or more cognito groups to give access:')
    .sendCarriageReturn();

  for (const groupName of groupNames) {
    chain.wait(`What kind of access do you want for ${groupName} users? Select ALL that apply:`).sendCarriageReturn();
  }

  return chain.wait(defaultGeofenceCollectionQuestion).sendYes().runAsync();
}

/**
 * Update the second geofence collection as default. Assume auth is already configured and two geofence collections added with first default
 * @param cwd command directory
 */
export function updateSecondGeofenceCollectionAsDefault(cwd: string, groupNames: string[]): Promise<void> {
  const chain = spawn(getCLIPath(), ['geo', 'update'], { cwd, stripColors: true })
    .wait('Select which capability you want to update:')
    .sendKeyDown(2)
    .sendCarriageReturn()
    .wait('Select the geofence collection you want to update')
    .sendKeyDown()
    .sendCarriageReturn()
    .wait('Select one or more cognito groups to give access:')
    .sendCarriageReturn();

  for (const groupName of groupNames) {
    chain.wait(`What kind of access do you want for ${groupName} users? Select ALL that apply:`).sendCarriageReturn();
  }
  return chain.wait(defaultGeofenceCollectionQuestion).sendYes().runAsync();
}

/**
 * Remove an existing map. Assume auth is already configured
 * @param cwd command directory
 */
export function removeMap(cwd: string): Promise<void> {
  return spawn(getCLIPath(), ['geo', 'remove'], { cwd, stripColors: true })
    .wait('Select which capability you want to remove:')
    .sendCarriageReturn()
    .wait('Select the Map you want to remove')
    .sendCarriageReturn()
    .wait('Are you sure you want to delete the resource?')
    .sendConfirmYes()
    .runAsync();
}

/**
 * Remove an existing default map. Assume auth is already configured and two maps added with first default
 * @param cwd command directory
 */
export function removeFirstDefaultMap(cwd: string): Promise<void> {
  return spawn(getCLIPath(), ['geo', 'remove'], { cwd, stripColors: true })
    .wait('Select which capability you want to remove:')
    .sendCarriageReturn()
    .wait('Select the Map you want to remove')
    .sendCarriageReturn()
    .wait('Are you sure you want to delete the resource?')
    .sendConfirmYes()
    .wait('Select the Map you want to set as default:')
    .sendCarriageReturn()
    .runAsync();
}

/**
 * Remove an existing place index. Assume auth is already configured
 * @param cwd command directory
 */
export function removePlaceIndex(cwd: string): Promise<void> {
  return spawn(getCLIPath(), ['geo', 'remove'], { cwd, stripColors: true })
    .wait('Select which capability you want to remove:')
    .sendKeyDown()
    .sendCarriageReturn()
    .wait('Select the search index you want to remove')
    .sendCarriageReturn()
    .wait('Are you sure you want to delete the resource?')
    .sendConfirmYes()
    .runAsync();
}

/**
 * Remove an existing default index. Assume auth is already configured and two indexes added with first default
 * @param cwd command directory
 */
export function removeFirstDefaultPlaceIndex(cwd: string): Promise<void> {
  return spawn(getCLIPath(), ['geo', 'remove'], { cwd, stripColors: true })
    .wait('Select which capability you want to remove:')
    .sendKeyDown()
    .sendCarriageReturn()
    .wait('Select the search index you want to remove')
    .sendCarriageReturn()
    .wait('Are you sure you want to delete the resource?')
    .sendConfirmYes()
    .wait('Select the search index you want to set as default:')
    .sendCarriageReturn()
    .runAsync();
}

/**
 * Remove an existing geofence collection. Assume auth is already configured
 * @param cwd command directory
 */
export function removeGeofenceCollection(cwd: string): Promise<void> {
  return spawn(getCLIPath(), ['geo', 'remove'], { cwd, stripColors: true })
    .wait('Select which capability you want to remove:')
    .sendKeyDown(2)
    .sendCarriageReturn()
    .wait('Select the geofence collection you want to remove')
    .sendCarriageReturn()
    .wait('Are you sure you want to delete the resource?')
    .sendConfirmYes()
    .runAsync();
}

/**
 * Remove an existing default geofence collection. Assume auth is already configured and two geofence collections added with first default
 * @param cwd command directory
 */
export function removeFirstDefaultGeofenceCollection(cwd: string): Promise<void> {
  return spawn(getCLIPath(), ['geo', 'remove'], { cwd, stripColors: true })
    .wait('Select which capability you want to remove:')
    .sendKeyDown(2)
    .sendCarriageReturn()
    .wait('Select the geofence collection you want to remove')
    .sendCarriageReturn()
    .wait('Are you sure you want to delete the resource?')
    .sendConfirmYes()
    .wait('Select the geofence collection you want to set as default:')
    .sendCarriageReturn()
    .runAsync();
}

/**
 * Get Geo configuration from aws-exports
 */
export function getGeoJSConfiguration(awsExports: any): any {
  return awsExports.geo.amazon_location_service;
}

export function generateResourceIdsInOrder(count: number): string[] {
  const resourceIdArr: string[] = [];
  while (count > 0) {
    resourceIdArr.push(generateRandomShortId());
    count--;
  }
  return resourceIdArr;
}

export function getGeoJSONObj(geoJSONFileName: string): any {
  return JSON.parse(readFileSync(getGeoJSONFilePath(geoJSONFileName), 'utf8'));
}<|MERGE_RESOLUTION|>--- conflicted
+++ resolved
@@ -97,17 +97,10 @@
     .wait('Provide a name for the Geofence Collection:')
     .sendLine(config.resourceName)
     .wait('Select one or more cognito groups to give access:')
-<<<<<<< HEAD
-    .sendSelectAll();
-
-  for (const groupName of groupNames) {
-    chain.wait(`What kind of access do you want for ${groupName} users? Select ALL that apply:`).sendSelectAll();
-=======
     .selectAll();
 
   for (const groupName of groupNames) {
     chain.wait(`What kind of access do you want for ${groupName} users? Select ALL that apply:`).selectAll();
->>>>>>> f52500a9
   }
 
   if (config.isAdditional === true) {
