--- conflicted
+++ resolved
@@ -14,53 +14,20 @@
     .runAsync();
 };
 
-<<<<<<< HEAD
-export function addCFNCustomResource(cwd: string, settings: any, testingWithLatestCodebase = false): Promise<void> {
-  return new Promise((resolve, reject) => {
-    const chain = spawn(getCLIPath(testingWithLatestCodebase), ['add', 'custom'], { cwd, stripColors: true })
-      .wait('How do you want to define this custom resource?')
-      .send(KEY_DOWN_ARROW)
-      .sendCarriageReturn()
-      .wait('Provide a name for your custom resource')
-      .sendLine(settings.name || '\r')
-      .wait('Do you want to access Amplify generated resources in your custom CloudFormation file?')
-      .sendConfirmYes();
-    if (settings.promptForCategorySelection) {
-      chain.wait('Select the categories you want this custom resource to have access to.').send(' ').sendCarriageReturn();
-    }
-    chain
-      .wait(/.*/)
-      .wait('Do you want to edit the CloudFormation stack now?')
-      .sendConfirmNo()
-      .sendEof()
-      .run((err: Error) => {
-        if (!err) {
-          resolve();
-        } else {
-          reject(err);
-        }
-      });
-  });
-}
-=======
-export const addCFNCustomResource = async (cwd: string, settings: any): Promise<void> => {
-  await spawn(getCLIPath(), ['add', 'custom'], { cwd, stripColors: true })
+export const addCFNCustomResource = async (cwd: string, settings: any, testingWithLatestCodebase = false): Promise<void> => {
+  const chain = spawn(getCLIPath(testingWithLatestCodebase), ['add', 'custom'], { cwd, stripColors: true })
     .wait('How do you want to define this custom resource?')
     .send(KEY_DOWN_ARROW)
     .sendCarriageReturn()
     .wait('Provide a name for your custom resource')
     .sendLine(settings.name || '\r')
     .wait('Do you want to access Amplify generated resources in your custom CloudFormation file?')
-    .sendYes()
-    .wait('Select the categories you want this custom resource to have access to')
-    .sendCtrlA()
-    .sendCarriageReturn()
-    .wait('Do you want to edit the CloudFormation stack now?')
-    .sendNo()
-    .sendEof()
-    .runAsync();
+    .sendYes();
+  if (settings.promptForCategorySelection) {
+    chain.wait('Select the categories you want this custom resource to have access to').sendCtrlA().sendCarriageReturn();
+  }
+  await chain.wait('Do you want to edit the CloudFormation stack now?').sendNo().sendEof().runAsync();
 };
->>>>>>> c80c86e3
 
 export function buildCustomResources(cwd: string, usingLatestCodebase = false) {
   return new Promise((resolve, reject) => {
