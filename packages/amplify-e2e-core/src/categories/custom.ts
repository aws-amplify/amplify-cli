--- conflicted
+++ resolved
@@ -41,11 +41,7 @@
   });
 }
 
-<<<<<<< HEAD
-export function buildCustomResources(cwd: string, settings: {}, usingLatestCodebase = false) {
-=======
-export function buildCustomResources(cwd: string) {
->>>>>>> 05f1f94f
+export function buildCustomResources(cwd: string, usingLatestCodebase = false) {
   return new Promise((resolve, reject) => {
     const args = ['custom', 'build'];
 
