--- conflicted
+++ resolved
@@ -12,8 +12,7 @@
     .runAsync();
 };
 
-<<<<<<< HEAD
-export function addCFNCustomResource(cwd: string, settings: any, testingWithLatestCodebase: boolean = false): Promise<void> {
+export function addCFNCustomResource(cwd: string, settings: any, testingWithLatestCodebase = false): Promise<void> {
   return new Promise((resolve, reject) => {
     spawn(getCLIPath(testingWithLatestCodebase), ['add', 'custom'], { cwd, stripColors: true })
       .wait('How do you want to define this custom resource?')
@@ -39,24 +38,8 @@
       });
   });
 }
-=======
-export const addCFNCustomResource = async (cwd: string, settings: any): Promise<void> => {
-  await spawn(getCLIPath(), ['add', 'custom'], { cwd, stripColors: true })
-    .wait('How do you want to define this custom resource?')
-    .send(KEY_DOWN_ARROW)
-    .sendCarriageReturn()
-    .wait('Provide a name for your custom resource')
-    .sendLine(settings.name || '\r')
-    .wait('Do you want to access Amplify generated resources in your custom CloudFormation file?')
-    .sendYes()
-    .wait('Do you want to edit the CloudFormation stack now?')
-    .sendNo()
-    .sendEof()
-    .runAsync();
-};
->>>>>>> 9cdb89e1
 
-export function buildCustomResources(cwd: string, settings: {}, usingLatestCodebase: boolean = false) {
+export function buildCustomResources(cwd: string, settings: {}, usingLatestCodebase = false) {
   return new Promise((resolve, reject) => {
     const args = ['custom', 'build'];
 
