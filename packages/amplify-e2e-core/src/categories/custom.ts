--- conflicted
+++ resolved
@@ -24,17 +24,10 @@
     .wait('Do you want to access Amplify generated resources in your custom CloudFormation file?')
     .sendYes();
   if (settings.promptForCategorySelection) {
-<<<<<<< HEAD
-    chain.wait('Select the categories you want this custom resource to have access to').sendSelectAll();
-  }
-  if (settings.promptForCustomResourcesSelection) {
-    chain.wait('Select the one you would like your custom resource to access').sendSelectAll();
-=======
     chain.wait('Select the categories you want this custom resource to have access to').selectAll();
   }
   if (settings.promptForCustomResourcesSelection) {
     chain.wait('Select the one you would like your custom resource to access').selectAll();
->>>>>>> f52500a9
   }
   await chain.wait('Do you want to edit the CloudFormation stack now?').sendNo().sendEof().runAsync();
 };
