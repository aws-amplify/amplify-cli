--- conflicted
+++ resolved
@@ -2,14 +2,9 @@
 import * as fs from 'fs-extra';
 import { getCLIPath, updateSchema } from '../../src';
 import { selectRuntime, selectTemplate } from './lambda-function';
-
-<<<<<<< HEAD
+import { singleSelect, multiSelect } from '../utils/selectors';
+
 export function getSchemaPath(schemaName: string): string {
-=======
-import { singleSelect, multiSelect } from '../utils/selectors';
-
-function getSchemaPath(schemaName: string): string {
->>>>>>> 6e9a0f80
   return `${__dirname}/../../../amplify-e2e-tests/schemas/${schemaName}`;
 }
 
