--- conflicted
+++ resolved
@@ -31,41 +31,23 @@
 }
 
 const defaultOptions: AddApiOptions = {
-<<<<<<< HEAD
   apiName: '\r',
   testingWithLatestCodebase: true,
-=======
-  apiName: EOL,
->>>>>>> 41f73299
 };
 
 export function addApiWithoutSchema(cwd: string, opts: Partial<AddApiOptions & { apiKeyExpirationDays: number }> = {}) {
   const options = _.assign(defaultOptions, opts);
   return new Promise<void>((resolve, reject) => {
-<<<<<<< HEAD
     spawn(getCLIPath(options.testingWithLatestCodebase), ['add', 'api'], { cwd, stripColors: true })
       .wait('Select from one of the below mentioned services:')
       .sendCarriageReturn()
       .wait(/.*Here is the GraphQL API that we will create. Select a setting to edit or continue.*/)
       .sendKeyUp(3)
-=======
-    spawn(getCLIPath(), ['add', 'api'], { cwd, stripColors: true })
-      .wait('Select from one of the below mentioned services:')
->>>>>>> 41f73299
       .sendCarriageReturn()
       .wait('Provide API name:')
       .sendLine(options.apiName)
       .wait(/.*Here is the GraphQL API that we will create. Select a setting to edit or continue.*/)
       .sendCarriageReturn()
-<<<<<<< HEAD
-=======
-      .wait(/.*After how many days from now the API key should expire.*/)
-      .sendCarriageReturn()
-      .wait(/.*Do you want to configure advanced settings for the GraphQL API.*/)
-      .sendCarriageReturn()
-      .wait('Do you have an annotated GraphQL schema?')
-      .sendConfirmNo()
->>>>>>> 41f73299
       .wait('Choose a schema template:')
       .sendCarriageReturn()
       .wait('Do you want to edit the schema now?')
@@ -86,16 +68,11 @@
 export function addApiWithBlankSchema(cwd: string, opts: Partial<AddApiOptions & { apiKeyExpirationDays: number }> = {}) {
   const options = _.assign(defaultOptions, opts);
   return new Promise<void>((resolve, reject) => {
-<<<<<<< HEAD
     spawn(getCLIPath(options.testingWithLatestCodebase), ['add', 'api'], { cwd, stripColors: true })
       .wait('Select from one of the below mentioned services:')
       .sendCarriageReturn()
       .wait(/.*Here is the GraphQL API that we will create. Select a setting to edit or continue.*/)
       .sendKeyUp(3)
-=======
-    spawn(getCLIPath(), ['add', 'api'], { cwd, stripColors: true })
-      .wait('Select from one of the below mentioned services:')
->>>>>>> 41f73299
       .sendCarriageReturn()
       .wait('Provide API name:')
       .sendLine(options.apiName)
@@ -104,15 +81,8 @@
       .wait('Choose a schema template:')
       .sendKeyDown(2)
       .sendCarriageReturn()
-<<<<<<< HEAD
       .wait('Do you want to edit the schema now?')
       .sendLine('n')
-=======
-      .wait('Do you have an annotated GraphQL schema?')
-      .sendConfirmYes()
-      .wait('Provide your schema file path:')
-      .sendLine(schemaPath)
->>>>>>> 41f73299
       .wait(
         '"amplify publish" will build all your local backend and frontend resources (if you have hosting category added) and provision it in the cloud',
       )
@@ -129,11 +99,7 @@
 
 export function addApiWithBlankSchemaAndConflictDetection(cwd: string) {
   return new Promise<void>((resolve, reject) => {
-<<<<<<< HEAD
     spawn(getCLIPath(defaultOptions.testingWithLatestCodebase), ['add', 'api'], { cwd, stripColors: true })
-=======
-    spawn(getCLIPath(), ['add', 'api'], { cwd, stripColors: true })
->>>>>>> 41f73299
       .wait('Select from one of the below mentioned services:')
       .sendCarriageReturn()
       .wait(/.*Here is the GraphQL API that we will create. Select a setting to edit or continue.*/)
@@ -148,23 +114,8 @@
       .wait('Choose a schema template:')
       .sendKeyDown(2)
       .sendCarriageReturn()
-<<<<<<< HEAD
       .wait('Do you want to edit the schema now?')
       .sendLine('n')
-=======
-      .wait(/.*Do you want to configure advanced settings for the GraphQL API.*/)
-      .sendLine(KEY_DOWN_ARROW) // Down
-      .wait(/.*Configure additional auth types.*/)
-      .sendConfirmNo()
-      .wait(/.*Enable conflict detection.*/)
-      .sendConfirmYes()
-      .wait(/.*Select the default resolution strategy.*/)
-      .sendCarriageReturn()
-      .wait(/.*Do you have an annotated GraphQL schema.*/)
-      .sendConfirmYes()
-      .wait('Provide your schema file path:')
-      .sendLine(schemaPath)
->>>>>>> 41f73299
       .wait(
         '"amplify publish" will build all your local backend and frontend resources (if you have hosting category added) and provision it in the cloud',
       )
@@ -222,11 +173,6 @@
       .sendLine('1000')
       .wait(/.*Enter the number of milliseconds a token is valid after being authenticated.*/)
       .sendLine('2000')
-<<<<<<< HEAD
-=======
-      .wait('Enable conflict detection?')
-      .sendConfirmNo()
->>>>>>> 41f73299
       .wait(/.*Successfully updated resource.*/)
       .sendEof()
       .run((err: Error) => {
@@ -314,22 +260,10 @@
       .wait(/.*Select a setting to edit.*/)
       .sendKeyDown()
       .sendCarriageReturn()
-<<<<<<< HEAD
       .wait(/.*Select the default resolution strategy.*/)
       .sendKeyDown()
       .sendCarriageReturn()
       .wait(/.*Do you want to override default per model settings?.*/)
-=======
-      .wait(/.*Do you want to configure advanced settings for the GraphQL API.*/)
-      .sendLine(KEY_DOWN_ARROW) // Down
-      .wait(/.*Configure additional auth types.*/)
-      .sendConfirmNo()
-      .wait(/.*Enable conflict detection.*/)
-      .sendConfirmYes()
-      .wait(/.*Select the default resolution strategy.*/)
-      .sendLine(KEY_DOWN_ARROW) // Down
-      .wait(/.*Do you want to override default per model settings.*/)
->>>>>>> 41f73299
       .sendConfirmNo()
       .wait(/.*Successfully updated resource.*/)
       .sendEof()
@@ -472,15 +406,8 @@
 export function addApi(projectDir: string, settings?: any) {
   let authTypesToSelectFrom = allAuthTypes.slice();
   return new Promise<void>((resolve, reject) => {
-<<<<<<< HEAD
     let chain = spawn(getCLIPath(defaultOptions.testingWithLatestCodebase), ['add', 'api'], { cwd: projectDir, stripColors: true })
       .wait('Select from one of the below mentioned services:')
-=======
-    let chain = spawn(getCLIPath(), ['add', 'api'], { cwd: projectDir, stripColors: true })
-      .wait('Select from one of the below mentioned services:')
-      .sendCarriageReturn()
-      .wait('Provide API name:')
->>>>>>> 41f73299
       .sendCarriageReturn();
 
     if (settings && Object.keys(settings).length > 0) {
@@ -498,16 +425,7 @@
       if (authTypesToAdd.length > 1) {
         authTypesToAdd.shift();
 
-<<<<<<< HEAD
         chain.wait('Configure additional auth types?').sendConfirmYes();
-=======
-        chain
-          .wait('Do you want to configure advanced settings for the GraphQL API')
-          .send(KEY_DOWN_ARROW) //yes
-          .sendCarriageReturn()
-          .wait('Configure additional auth types?')
-          .sendConfirmYes();
->>>>>>> 41f73299
 
         authTypesToSelectFrom = authTypesToSelectFrom.filter(x => x !== defaultType);
 
@@ -526,13 +444,8 @@
     }
 
     chain
-<<<<<<< HEAD
-      .wait(/.*Here is the GraphQL API that we will create. Select a setting to edit or continue.*/)
-      .sendCarriageReturn()
-=======
-      .wait('Do you have an annotated GraphQL schema?')
-      .sendConfirmNo()
->>>>>>> 41f73299
+      .wait(/.*Here is the GraphQL API that we will create. Select a setting to edit or continue.*/)
+      .sendCarriageReturn()
       .wait('Choose a schema template:')
       .sendCarriageReturn()
       .wait('Do you want to edit the schema now?')
@@ -611,15 +524,8 @@
 
 export function addApiWithCognitoUserPoolAuthTypeWhenAuthExists(projectDir: string) {
   return new Promise<void>((resolve, reject) => {
-<<<<<<< HEAD
     spawn(getCLIPath(defaultOptions.testingWithLatestCodebase), ['add', 'api'], { cwd: projectDir, stripColors: true })
       .wait('Select from one of the below mentioned services:')
-=======
-    spawn(getCLIPath(), ['add', 'api'], { cwd: projectDir, stripColors: true })
-      .wait('Select from one of the below mentioned services:')
-      .sendCarriageReturn()
-      .wait('Provide API name:')
->>>>>>> 41f73299
       .sendCarriageReturn()
       .wait(/.*Here is the GraphQL API that we will create. Select a setting to edit or continue.*/)
       .sendKeyUp(2)
@@ -627,15 +533,10 @@
       .wait(/.*Choose the default authorization type for the API.*/)
       .sendKeyDown(1)
       .sendCarriageReturn()
-<<<<<<< HEAD
       .wait(/.*Configure additional auth types.*/)
       .sendLine('n')
       .wait(/.*Here is the GraphQL API that we will create. Select a setting to edit or continue.*/)
       .sendCarriageReturn()
-=======
-      .wait('Do you have an annotated GraphQL schema?')
-      .sendConfirmNo()
->>>>>>> 41f73299
       .wait('Choose a schema template:')
       .sendCarriageReturn()
       .wait('Do you want to edit the schema now?')
@@ -682,7 +583,6 @@
   });
 }
 
-<<<<<<< HEAD
 export function rebuildApi(projDir: string, apiName: string) {
   return new Promise<void>((resolve, reject) => {
     spawn(getCLIPath(), ['rebuild', 'api'], { cwd: projDir, stripColors: true })
@@ -693,8 +593,6 @@
   });
 }
 
-=======
->>>>>>> 41f73299
 export function addRestContainerApiForCustomPolicies(projectDir: string, settings: { name: string }) {
   return new Promise<void>((resolve, reject) => {
     spawn(getCLIPath(), ['add', 'api'], { cwd: projectDir, stripColors: true })
