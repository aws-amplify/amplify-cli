--- conflicted
+++ resolved
@@ -1,10 +1,6 @@
 {
   "name": "graphql-function-transformer",
-<<<<<<< HEAD
-  "version": "2.3.12",
-=======
   "version": "2.3.15",
->>>>>>> 46351a17
   "description": "Implements the @function directive.",
   "repository": {
     "type": "git",
@@ -29,15 +25,9 @@
   "dependencies": {
     "cloudform-types": "^4.2.0",
     "graphql": "^14.5.8",
-<<<<<<< HEAD
-    "graphql-mapping-template": "4.13.4",
-    "graphql-transformer-common": "4.17.4",
-    "graphql-transformer-core": "6.19.4"
-=======
     "graphql-mapping-template": "4.15.0",
     "graphql-transformer-common": "4.17.7",
     "graphql-transformer-core": "6.21.0"
->>>>>>> 46351a17
   },
   "jest": {
     "transform": {
