--- conflicted
+++ resolved
@@ -1,10 +1,6 @@
 {
   "name": "@aws-amplify/amplify-graphiql-explorer",
-<<<<<<< HEAD
-  "version": "2.5.2-cdkv2.2",
-=======
   "version": "2.5.3",
->>>>>>> bf023e66
   "private": true,
   "dependencies": {
     "@babel/core": "^7.16.0",
