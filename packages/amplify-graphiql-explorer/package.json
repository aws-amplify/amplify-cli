{
  "name": "@aws-amplify/amplify-graphiql-explorer",
<<<<<<< HEAD
  "version": "2.5.4-beta.3",
=======
  "version": "2.5.4",
>>>>>>> c80c86e3
  "private": true,
  "dependencies": {
    "@babel/core": "^7.16.0",
    "@pmmmwh/react-refresh-webpack-plugin": "^0.5.3",
    "@svgr/webpack": "^5.5.0",
    "@testing-library/jest-dom": "^5.11.4",
    "@testing-library/react": "^11.1.0",
    "@testing-library/user-event": "^12.1.10",
    "babel-jest": "^27.4.2",
    "babel-loader": "^8.3.0",
    "babel-plugin-named-asset-import": "^0.3.8",
    "babel-preset-react-app": "^10.0.1",
    "bfj": "^7.0.2",
    "browserslist": "^4.21.4",
    "buffer": "^6.0.3",
    "camelcase": "^6.2.1",
    "case-sensitive-paths-webpack-plugin": "^2.4.0",
    "cross-env": "^7.0.3",
    "crypto-browserify": "^3.12.0",
    "css-loader": "^6.5.1",
    "css-minimizer-webpack-plugin": "^3.2.0",
    "dotenv": "^10.0.0",
    "dotenv-expand": "^5.1.0",
    "eslint": "^8.3.0",
    "eslint-config-react-app": "^7.0.0",
    "eslint-webpack-plugin": "^3.1.1",
    "file-loader": "^6.2.0",
    "fs-extra": "^10.0.0",
    "graphiql": "^1.3.2",
    "graphiql-explorer": "^0.6.2",
    "graphql": "^15.5.0",
    "html-webpack-plugin": "^5.5.0",
    "identity-obj-proxy": "^3.0.0",
    "jest": "^26.6.3",
    "jest-resolve": "^26.0.2",
    "jest-watch-typeahead": "^1.0.0",
    "jsonwebtoken": "^9.0.0",
    "mini-css-extract-plugin": "^2.4.5",
    "postcss": "^8.4.4",
    "postcss-flexbugs-fixes": "^5.0.2",
    "postcss-loader": "^6.2.1",
    "postcss-normalize": "^10.0.1",
    "postcss-preset-env": "^7.0.1",
    "process": "^0.11.10",
    "prompts": "^2.4.2",
    "react": "^17.0.2",
    "react-app-polyfill": "^3.0.0",
    "react-dev-utils": "^12.0.1",
    "react-dom": "^17.0.2",
    "react-refresh": "^0.11.0",
    "resolve": "^1.20.0",
    "resolve-url-loader": "^4.0.0",
    "sass-loader": "^12.3.0",
    "semantic-ui-css": "^2.5.0",
    "semantic-ui-react": "^2.1.3",
    "semver": "^7.3.5",
    "source-map-loader": "^3.0.0",
    "stream-browserify": "^3.0.0",
    "style-loader": "^3.3.1",
    "tailwindcss": "^3.0.2",
    "terser-webpack-plugin": "^5.2.5",
    "typescript": "^4.6.3",
    "util": "^0.12.4",
    "web-vitals": "^0.2.4",
    "webpack": "^5.64.4",
    "webpack-dev-server": "^4.6.0",
    "webpack-manifest-plugin": "^4.0.2",
    "workbox-webpack-plugin": "^6.4.1"
  },
  "devDependencies": {
    "@semantic-ui-react/css-patch": "^1.0.0",
    "@types/jest": "^26.0.15",
    "@types/node": "^12.12.6",
    "@types/react": "^17.0.39",
    "@types/react-dom": "^17.0.11"
  },
  "author": "Amazon Web Services",
  "license": "Apache-2.0",
  "scripts": {
    "start": "cross-env SKIP_PREFLIGHT_CHECK=true node scripts/start.js",
    "build": "cross-env SKIP_PREFLIGHT_CHECK=true node --max-old-space-size=8192 scripts/build.js"
  },
  "eslintConfig": {
    "extends": [
      "react-app",
      "react-app/jest"
    ],
    "ignorePatterns": [
      "build/"
    ]
  },
  "browserslist": {
    "production": [
      ">0.2%",
      "not dead",
      "not op_mini all"
    ],
    "development": [
      "last 1 chrome version",
      "last 1 firefox version",
      "last 1 safari version"
    ]
  },
  "proxy": "http://localhost:20002",
  "jest": {
    "roots": [
      "<rootDir>/src"
    ],
    "collectCoverageFrom": [
      "src/**/*.{js,jsx,ts,tsx}",
      "!src/**/*.d.ts"
    ],
    "setupFiles": [
      "react-app-polyfill/jsdom"
    ],
    "setupFilesAfterEnv": [],
    "testMatch": [
      "<rootDir>/src/**/__tests__/**/*.{js,jsx,ts,tsx}",
      "<rootDir>/src/**/*.{spec,test}.{js,jsx,ts,tsx}"
    ],
    "testEnvironment": "jsdom",
    "transform": {
      "^.+\\.(js|jsx|mjs|cjs|ts|tsx)$": "<rootDir>/config/jest/babelTransform.js",
      "^.+\\.css$": "<rootDir>/config/jest/cssTransform.js",
      "^(?!.*\\.(js|jsx|mjs|cjs|ts|tsx|css|json)$)": "<rootDir>/config/jest/fileTransform.js"
    },
    "transformIgnorePatterns": [
      "[/\\\\]node_modules[/\\\\].+\\.(js|jsx|mjs|cjs|ts|tsx)$",
      "^.+\\.module\\.(css|sass|scss)$"
    ],
    "modulePaths": [],
    "moduleNameMapper": {
      "^react-native$": "react-native-web",
      "^.+\\.module\\.(css|sass|scss)$": "identity-obj-proxy"
    },
    "moduleFileExtensions": [
      "web.js",
      "js",
      "web.ts",
      "ts",
      "web.tsx",
      "tsx",
      "json",
      "web.jsx",
      "jsx",
      "node"
    ],
    "watchPlugins": [
      "jest-watch-typeahead/filename",
      "jest-watch-typeahead/testname"
    ],
    "resetMocks": true
  },
  "babel": {
    "presets": [
      "react-app"
    ]
  }
}<|MERGE_RESOLUTION|>--- conflicted
+++ resolved
@@ -1,10 +1,6 @@
 {
   "name": "@aws-amplify/amplify-graphiql-explorer",
-<<<<<<< HEAD
-  "version": "2.5.4-beta.3",
-=======
   "version": "2.5.4",
->>>>>>> c80c86e3
   "private": true,
   "dependencies": {
     "@babel/core": "^7.16.0",
