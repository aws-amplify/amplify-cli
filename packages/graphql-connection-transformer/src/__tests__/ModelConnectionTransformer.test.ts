--- conflicted
+++ resolved
@@ -528,7 +528,6 @@
     expect(() => transformer.transform(validSchema3)).toBeTruthy();
 })
 
-<<<<<<< HEAD
 test('Test ModelConnectionTransformer sortField with missing @key should fail', () => {
     const validSchema = `
     type Model1 @model(subscriptions: null)
@@ -544,27 +543,14 @@
         modelOneSort: Int!
     }
         `
-=======
-test('Test ModelConnectionTransformer overrides the default limit', () => {
-    const validSchema = `
-    type Post @model {
-        id: ID!
-        title: String!
-        comments: [Comment] @connection(limit: 50)
-    }
-    type Comment @model {
-        id: ID!
-        content: String
-    }
-    `
->>>>>>> dcaf8448
-    const transformer = new GraphQLTransform({
-        transformers: [
-            new DynamoDBModelTransformer(),
-            new ModelConnectionTransformer()
-        ]
-    })
-<<<<<<< HEAD
+    
+    const transformer = new GraphQLTransform({
+        transformers: [
+            new DynamoDBModelTransformer(),
+            new ModelConnectionTransformer()
+        ]
+    })
+
     try {
         transformer.transform(validSchema);
         expect(true).toEqual(false)
@@ -572,7 +558,28 @@
         expect(e).toBeTruthy()
         expect(e.name).toEqual('InvalidDirectiveError')
     }
-=======
+});
+
+test('Test ModelConnectionTransformer overrides the default limit', () => {
+    const validSchema = `
+    type Post @model {
+        id: ID!
+        title: String!
+        comments: [Comment] @connection(limit: 50)
+    }
+    type Comment @model {
+        id: ID!
+        content: String
+    }
+    `
+
+    const transformer = new GraphQLTransform({
+        transformers: [
+            new DynamoDBModelTransformer(),
+            new ModelConnectionTransformer()
+        ]
+    })
+
     const out = transformer.transform(validSchema);
     expect(out).toBeDefined()
     expect(out.stacks.ConnectionStack.Resources[ResolverResourceIDs.ResolverResourceID('Post', 'comments')]).toBeTruthy()
@@ -605,7 +612,6 @@
 
     // Post.comments field
     expect(out.resolvers['Post.comments.req.vtl']).toContain('#set( $limit = $util.defaultIfNull($context.args.limit, 10) )');
->>>>>>> dcaf8448
 });
 
 function expectFields(type: ObjectTypeDefinitionNode, fields: string[]) {
