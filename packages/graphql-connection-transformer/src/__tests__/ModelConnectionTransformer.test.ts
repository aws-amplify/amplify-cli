import {
  ObjectTypeDefinitionNode,
  parse,
  FieldDefinitionNode,
  DocumentNode,
  DefinitionNode,
  Kind,
  InputObjectTypeDefinitionNode,
  InputValueDefinitionNode,
} from 'graphql';
import { GraphQLTransform } from 'graphql-transformer-core';
import { ResolverResourceIDs, ModelResourceIDs } from 'graphql-transformer-common';
import { DynamoDBModelTransformer } from 'graphql-dynamodb-transformer';
import { ModelConnectionTransformer } from '../ModelConnectionTransformer';

test('Test ModelConnectionTransformer simple one to many happy case', () => {
  const validSchema = `
    type Post @model {
        id: ID!
        title: String!
        comments: [Comment] @connection
    }
    type Comment @model {
        id: ID!
        content: String
    }
    `;
  const transformer = new GraphQLTransform({
    transformers: [new DynamoDBModelTransformer(), new ModelConnectionTransformer()],
  });
  const out = transformer.transform(validSchema);
  expect(out).toBeDefined();
  expect(out.stacks.ConnectionStack.Resources[ResolverResourceIDs.ResolverResourceID('Post', 'comments')]).toBeTruthy();
  const schemaDoc = parse(out.schema);

  // Post.comments field
  const postType = getObjectType(schemaDoc, 'Post');
  expectFields(postType, ['comments']);
  const commentField = postType.fields.find(f => f.name.value === 'comments');
  expect(commentField.arguments.length).toEqual(4);
  expectArguments(commentField, ['filter', 'limit', 'nextToken', 'sortDirection']);
  expect(commentField.type.kind).toEqual(Kind.NAMED_TYPE);
  expect((commentField.type as any).name.value).toEqual('ModelCommentConnection');

  // Check the Comment.commentPostId
  // Check the Comment.commentPostId inputs
  const commentCreateInput = getInputType(schemaDoc, ModelResourceIDs.ModelCreateInputObjectName('Comment'));
  const connectionId = commentCreateInput.fields.find(f => f.name.value === 'postCommentsId');
  expect(connectionId).toBeTruthy();

  const commentUpdateInput = getInputType(schemaDoc, ModelResourceIDs.ModelUpdateInputObjectName('Comment'));
  const connectionUpdateId = commentUpdateInput.fields.find(f => f.name.value === 'postCommentsId');
  expect(connectionUpdateId).toBeTruthy();
});

test('Test ModelConnectionTransformer simple one to many happy case with custom keyField', () => {
  const validSchema = `
    type Post @model {
        id: ID!
        title: String!
        comments: [Comment] @connection(keyField: "postId")
    }
    type Comment @model {
        id: ID!
        content: String
    }
    `;
  const transformer = new GraphQLTransform({
    transformers: [new DynamoDBModelTransformer(), new ModelConnectionTransformer()],
  });
  const out = transformer.transform(validSchema);
  expect(out).toBeDefined();
  expect(out.stacks.ConnectionStack.Resources[ResolverResourceIDs.ResolverResourceID('Post', 'comments')]).toBeTruthy();
  const schemaDoc = parse(out.schema);

  // Post.comments field
  const postType = getObjectType(schemaDoc, 'Post');
  expectFields(postType, ['comments']);
  const commentField = postType.fields.find(f => f.name.value === 'comments');
  expect(commentField.arguments.length).toEqual(4);
  expectArguments(commentField, ['filter', 'limit', 'nextToken', 'sortDirection']);
  expect(commentField.type.kind).toEqual(Kind.NAMED_TYPE);
  expect((commentField.type as any).name.value).toEqual('ModelCommentConnection');

  // Check the Comment.commentPostId
  // Check the Comment.commentPostId inputs
  const commentCreateInput = getInputType(schemaDoc, ModelResourceIDs.ModelCreateInputObjectName('Comment'));
  const connectionId = commentCreateInput.fields.find(f => f.name.value === 'postId');
  expect(connectionId).toBeTruthy();

  const commentUpdateInput = getInputType(schemaDoc, ModelResourceIDs.ModelUpdateInputObjectName('Comment'));
  const connectionUpdateId = commentUpdateInput.fields.find(f => f.name.value === 'postId');
  expect(connectionUpdateId).toBeTruthy();
});

test('Test ModelConnectionTransformer simple one to many happy case with custom keyField', () => {
  const validSchema = `
    type Post @model {
        id: ID!
        title: String!
        createdAt: String
        updatedAt: String
        comments: [Comment] @connection(name: "PostComments", keyField: "postId")
    }
    type Comment @model {
        id: ID!
        content: String!
        post: Post! @connection(name: "PostComments", keyField: "postId")
    }
    `;
  const transformer = new GraphQLTransform({
    transformers: [new DynamoDBModelTransformer(), new ModelConnectionTransformer()],
  });
  const out = transformer.transform(validSchema);
  expect(out).toBeDefined();
  expect(out.stacks.ConnectionStack.Resources[ResolverResourceIDs.ResolverResourceID('Post', 'comments')]).toBeTruthy();
  const schemaDoc = parse(out.schema);

  // Post.comments field
  const postType = getObjectType(schemaDoc, 'Post');
  expectFields(postType, ['comments']);
  const commentField = postType.fields.find(f => f.name.value === 'comments');
  expect(commentField.arguments.length).toEqual(4);
  expectArguments(commentField, ['filter', 'limit', 'nextToken', 'sortDirection']);
  expect(commentField.type.kind).toEqual(Kind.NAMED_TYPE);
  expect((commentField.type as any).name.value).toEqual('ModelCommentConnection');

  // Check the Comment.commentPostId
  // Check the Comment.commentPostId inputs
  const commentCreateInput = getInputType(schemaDoc, ModelResourceIDs.ModelCreateInputObjectName('Comment'));
  const connectionId = commentCreateInput.fields.find(f => f.name.value === 'postId');
  expect(connectionId).toBeTruthy();
  expect(connectionId.type.kind).toEqual(Kind.NON_NULL_TYPE);

  const commentUpdateInput = getInputType(schemaDoc, ModelResourceIDs.ModelUpdateInputObjectName('Comment'));
  const connectionUpdateId = commentUpdateInput.fields.find(f => f.name.value === 'postId');
  expect(connectionUpdateId).toBeTruthy();
  expect(connectionUpdateId.type.kind).toEqual(Kind.NAMED_TYPE);
});

test('Test ModelConnectionTransformer complex one to many happy case', () => {
  const validSchema = `
    type Post @model {
        id: ID!
        title: String!
        comments: [Comment] @connection(name: "PostComments")
    }
    type Comment @model {
        id: ID!
        content: String
        post: Post @connection(name: "PostComments")
    }
    `;
  const transformer = new GraphQLTransform({
    transformers: [new DynamoDBModelTransformer(), new ModelConnectionTransformer()],
  });
  const out = transformer.transform(validSchema);
  expect(out).toBeDefined();
  expect(out.stacks.ConnectionStack.Resources[ResolverResourceIDs.ResolverResourceID('Post', 'comments')]).toBeTruthy();
  expect(out.stacks.ConnectionStack.Resources[ResolverResourceIDs.ResolverResourceID('Comment', 'post')]).toBeTruthy();
  const schemaDoc = parse(out.schema);
  const postType = getObjectType(schemaDoc, 'Post');
  const commentType = getObjectType(schemaDoc, 'Comment');

  // Check Post.comments field
  expectFields(postType, ['comments']);
  const commentField = postType.fields.find(f => f.name.value === 'comments');
  expect(commentField.arguments.length).toEqual(4);
  expectArguments(commentField, ['filter', 'limit', 'nextToken', 'sortDirection']);
  expect(commentField.type.kind).toEqual(Kind.NAMED_TYPE);
  expect((commentField.type as any).name.value).toEqual('ModelCommentConnection');

  // Check the Comment.commentPostId inputs
  const commentCreateInput = getInputType(schemaDoc, ModelResourceIDs.ModelCreateInputObjectName('Comment'));
  const connectionId = commentCreateInput.fields.find(f => f.name.value === 'commentPostId');
  expect(connectionId).toBeTruthy();

  const commentUpdateInput = getInputType(schemaDoc, ModelResourceIDs.ModelUpdateInputObjectName('Comment'));
  const connectionUpdateId = commentUpdateInput.fields.find(f => f.name.value === 'commentPostId');
  expect(connectionUpdateId).toBeTruthy();

  // Check Comment.post field
  const postField = commentType.fields.find(f => f.name.value === 'post');
  expect(postField.arguments.length).toEqual(0);
  expect(postField.type.kind).toEqual(Kind.NAMED_TYPE);
  expect((postField.type as any).name.value).toEqual('Post');
});

test('Test ModelConnectionTransformer many to many should fail', () => {
  const validSchema = `
    type Post @model {
        id: ID!
        title: String!
        comments: [Comment] @connection(name: "ManyToMany")
    }
    type Comment @model {
        id: ID!
        content: String
        posts: [Post] @connection(name: "ManyToMany")
    }
    `;
  const transformer = new GraphQLTransform({
    transformers: [new DynamoDBModelTransformer(), new ModelConnectionTransformer()],
  });
  try {
    transformer.transform(validSchema);
    expect(true).toEqual(false);
  } catch (e) {
    // Should throw bc we don't let support many to many
    expect(e).toBeTruthy();
    expect(e.name).toEqual('InvalidDirectiveError');
  }
});

test('Test ModelConnectionTransformer many to many should fail due to missing other "name"', () => {
  const validSchema = `
    type Post @model {
        id: ID!
        title: String!
        comments: [Comment] @connection(name: "ManyToMany")
    }
    type Comment @model {
        id: ID!
        content: String

        # This is meant to be the other half of "ManyToMany" but I forgot.
        posts: [Post] @connection
    }
    `;
  const transformer = new GraphQLTransform({
    transformers: [new DynamoDBModelTransformer(), new ModelConnectionTransformer()],
  });
  try {
    transformer.transform(validSchema);
    expect(true).toEqual(false);
  } catch (e) {
    // Should throw bc we check both halves when name is given
    expect(e).toBeTruthy();
    expect(e.name).toEqual('InvalidDirectiveError');
  }
});

test('Test ModelConnectionTransformer many to many should fail due to missing other "name"', () => {
  const validSchema = `
    type Post @model {
        id: ID!
        things: [Thing!] @connection
    }

    type Thing @model(queries: null, mutations: null) {
        id: ID!
    }
    `;
  const transformer = new GraphQLTransform({
    transformers: [new DynamoDBModelTransformer(), new ModelConnectionTransformer()],
  });
  const out = transformer.transform(validSchema);
  expect(out).toBeDefined();
  expect(out.stacks.ConnectionStack.Resources[ResolverResourceIDs.ResolverResourceID('Post', 'things')]).toBeTruthy();
  const schemaDoc = parse(out.schema);
  const postType = getObjectType(schemaDoc, 'Post');
  const postConnection = getObjectType(schemaDoc, 'ModelPostConnection');
  const thingConnection = getObjectType(schemaDoc, 'ModelThingConnection');
  const thingFilterInput = getInputType(schemaDoc, 'ModelThingFilterInput');
  expect(thingFilterInput).toBeDefined();
  expect(postType).toBeDefined();
  expect(thingConnection).toBeDefined();
  expect(postConnection).toBeDefined();
});

test('Test ModelConnectionTransformer with non null @connections', () => {
  const validSchema = `
    type Post @model {
        id: ID!
        title: String!
        createdAt: String
        updatedAt: String
        comments: [Comment] @connection(name: "PostComments", keyField: "postId")

        # A non null on the one in a 1-M does enforce a non-null
        # on the CreatePostInput
        singleComment: Comment! @connection

        # A non null on the many in a 1-M does not enforce a non-null
        # in the CommentCreateInput because it is not explicitly implied.
        manyComments: [Comment]! @connection
    }
    type Comment @model {
        id: ID!
        content: String!

        # A non-null on the one in 1-M again enforces a non null.
        post: Post! @connection(name: "PostComments", keyField: "postId")
    }
    `;
  const transformer = new GraphQLTransform({
    transformers: [new DynamoDBModelTransformer(), new ModelConnectionTransformer()],
  });
  const out = transformer.transform(validSchema);
  expect(out).toBeDefined();
  expect(out.stacks.ConnectionStack.Resources[ResolverResourceIDs.ResolverResourceID('Post', 'comments')]).toBeTruthy();
  const schemaDoc = parse(out.schema);

  // Post.comments field
  const postType = getObjectType(schemaDoc, 'Post');
  expectFields(postType, ['comments']);
  const commentField = postType.fields.find(f => f.name.value === 'comments');
  expect(commentField.arguments.length).toEqual(4);
  expectArguments(commentField, ['filter', 'limit', 'nextToken', 'sortDirection']);
  expect(commentField.type.kind).toEqual(Kind.NAMED_TYPE);
  expect((commentField.type as any).name.value).toEqual('ModelCommentConnection');

  // Check the Comment.commentPostId
  // Check the Comment.commentPostId inputs
  const commentCreateInput = getInputType(schemaDoc, ModelResourceIDs.ModelCreateInputObjectName('Comment'));
  const connectionId = commentCreateInput.fields.find(f => f.name.value === 'postId');
  expect(connectionId).toBeTruthy();
  expect(connectionId.type.kind).toEqual(Kind.NON_NULL_TYPE);

  const manyCommentId = commentCreateInput.fields.find(f => f.name.value === 'postManyCommentsId');
  expect(manyCommentId).toBeTruthy();
  expect(manyCommentId.type.kind).toEqual(Kind.NAMED_TYPE);

  const commentUpdateInput = getInputType(schemaDoc, ModelResourceIDs.ModelUpdateInputObjectName('Comment'));
  const connectionUpdateId = commentUpdateInput.fields.find(f => f.name.value === 'postId');
  expect(connectionUpdateId).toBeTruthy();
  expect(connectionUpdateId.type.kind).toEqual(Kind.NAMED_TYPE);

  // Check the post create type
  const postCreateInput = getInputType(schemaDoc, ModelResourceIDs.ModelCreateInputObjectName('Post'));
  const postConnectionId = postCreateInput.fields.find(f => f.name.value === 'postSingleCommentId');
  expect(postConnectionId).toBeTruthy();
  expect(postConnectionId.type.kind).toEqual(Kind.NON_NULL_TYPE);
});

test('Test ModelConnectionTransformer with sortField fails if not specified in associated type', () => {
  const validSchema = `
    type Post @model {
        id: ID!
        title: String!
        comments: [Comment] @connection(name: "PostComments", sortField: "createdAt")
    }
    type Comment @model {
        id: ID!
        content: String
        post: Post @connection(name: "PostComments")
    }
    `;
  const transformer = new GraphQLTransform({
    transformers: [new DynamoDBModelTransformer(), new ModelConnectionTransformer()],
  });
  expect(() => {
    transformer.transform(validSchema);
  }).toThrowError();
});

test('Test ModelConnectionTransformer with sortField creates a connection resolver with a sort key condition.', () => {
  const validSchema = `
    type Post @model {
        id: ID!
        title: String!
        comments: [Comment] @connection(name: "PostComments", sortField: "createdAt")
    }
    type Comment @model {
        id: ID!
        content: String
        post: Post @connection(name: "PostComments", sortField: "createdAt")
        createdAt: AWSDateTime
    }
    `;
  const transformer = new GraphQLTransform({
    transformers: [new DynamoDBModelTransformer(), new ModelConnectionTransformer()],
  });
  const out = transformer.transform(validSchema);
  expect(out).toBeDefined();
  expect(out.stacks.ConnectionStack.Resources[ResolverResourceIDs.ResolverResourceID('Post', 'comments')]).toBeTruthy();
  const schemaDoc = parse(out.schema);

  // Post.comments field
  const postType = getObjectType(schemaDoc, 'Post');
  expectFields(postType, ['comments']);
  const commentField = postType.fields.find(f => f.name.value === 'comments');
  expect(commentField.arguments.length).toEqual(5);
  expectArguments(commentField, ['createdAt', 'filter', 'limit', 'nextToken', 'sortDirection']);
});

test('Test ModelConnectionTransformer throws with invalid key fields', () => {
  const transformer = new GraphQLTransform({
    transformers: [new DynamoDBModelTransformer(), new ModelConnectionTransformer()],
  });

  const invalidSchema = `
    type Post @model {
        id: ID!
        title: String!
        comments: [Comment] @connection(keyField: "postId")
    }
    type Comment @model {
        id: ID!
        content: String

        # Key fields must be String or ID.
        postId: [String]
    }
    `;
  expect(() => transformer.transform(invalidSchema)).toThrow();

  const invalidSchema2 = `
    type Post @model {
        id: ID!
        title: String!
        comments: [Comment] @connection(name: "PostComments", keyField: "postId")
    }
    type Comment @model {
        id: ID!
        content: String

        # Key fields must be String or ID.
        postId: [String]

        post: Post @connection(name: "PostComments", keyField: "postId")
    }
    `;
  expect(() => transformer.transform(invalidSchema2)).toThrow();

  const invalidSchema3 = `
    type Post @model {
        id: ID!
        title: String!
    }
    type Comment @model {
        id: ID!
        content: String

        # Key fields must be String or ID.
        postId: [String]

        post: Post @connection(keyField: "postId")
    }
    `;
  expect(() => transformer.transform(invalidSchema3)).toThrow();
});

test('Test ModelConnectionTransformer does not throw with valid key fields', () => {
  const transformer = new GraphQLTransform({
    transformers: [new DynamoDBModelTransformer(), new ModelConnectionTransformer()],
  });

  const validSchema = `
    type Post @model {
        id: ID!
        title: String!
        comments: [Comment] @connection(keyField: "postId")
    }
    type Comment @model {
        id: ID!
        content: String

        # Key fields must be String or ID.
        postId: String
    }
    `;
  expect(() => transformer.transform(validSchema)).toBeTruthy();

  const validSchema2 = `
    type Post @model {
        id: ID!
        title: String!
        comments: [Comment] @connection(name: "PostComments", keyField: "postId")
    }
    type Comment @model {
        id: ID!
        content: String

        # Key fields must be String or ID.
        postId: ID

        post: Post @connection(name: "PostComments", keyField: "postId")
    }
    `;
  expect(() => transformer.transform(validSchema2)).toBeTruthy();

  const validSchema3 = `
    type Post @model {
        id: ID!
        title: String!
    }
    type Comment @model {
        id: ID!
        content: String

        # Key fields must be String or ID.
        postId: String

        post: Post @connection(keyField: "postId")
    }
    `;
  expect(() => transformer.transform(validSchema3)).toBeTruthy();
});

test('Test ModelConnectionTransformer sortField with missing @key should fail', () => {
    const validSchema = `
    type Model1 @model(subscriptions: null)
    {
        id: ID!
        sort: Int!
        name: String!
    }
    type Model2 @model(subscriptions: null)
    {
        id: ID!
        connection: Model1 @connection(sortField: "modelOneSort")
        modelOneSort: Int!
    }
        `
    
    const transformer = new GraphQLTransform({
        transformers: [
            new DynamoDBModelTransformer(),
            new ModelConnectionTransformer()
        ]
    })

    try {
        transformer.transform(validSchema);
        expect(true).toEqual(false)
    } catch (e) {
        expect(e).toBeTruthy()
        expect(e.name).toEqual('InvalidDirectiveError')
    }
});

test('Test ModelConnectionTransformer overrides the default limit', () => {
  const validSchema = `
    type Post @model {
        id: ID!
        title: String!
        comments: [Comment] @connection(limit: 50)
    }
    type Comment @model {
        id: ID!
        content: String
    }
<<<<<<< HEAD
    `;
  const transformer = new GraphQLTransform({
    transformers: [new DynamoDBModelTransformer(), new ModelConnectionTransformer()],
  });
  const out = transformer.transform(validSchema);
  expect(out).toBeDefined();
  expect(out.stacks.ConnectionStack.Resources[ResolverResourceIDs.ResolverResourceID('Post', 'comments')]).toBeTruthy();

  // Post.comments field
  expect(out.resolvers['Post.comments.req.vtl']).toContain('#set( $limit = $util.defaultIfNull($context.args.limit, 50) )');
=======
    `

    const transformer = new GraphQLTransform({
        transformers: [
            new DynamoDBModelTransformer(),
            new ModelConnectionTransformer()
        ]
    })

    const out = transformer.transform(validSchema);
    expect(out).toBeDefined()
    expect(out.stacks.ConnectionStack.Resources[ResolverResourceIDs.ResolverResourceID('Post', 'comments')]).toBeTruthy()

    // Post.comments field
    expect(out.resolvers['Post.comments.req.vtl']).toContain('#set( $limit = $util.defaultIfNull($context.args.limit, 50) )');
>>>>>>> 7de38459
});

test('Test ModelConnectionTransformer uses the default limit', () => {
  const validSchema = `
    type Post @model {
        id: ID!
        title: String!
        comments: [Comment] @connection
    }
    type Comment @model {
        id: ID!
        content: String
    }
    `;
  const transformer = new GraphQLTransform({
    transformers: [new DynamoDBModelTransformer(), new ModelConnectionTransformer()],
  });
  const out = transformer.transform(validSchema);
  expect(out).toBeDefined();
  expect(out.stacks.ConnectionStack.Resources[ResolverResourceIDs.ResolverResourceID('Post', 'comments')]).toBeTruthy();

  // Post.comments field
  expect(out.resolvers['Post.comments.req.vtl']).toContain('#set( $limit = $util.defaultIfNull($context.args.limit, 10) )');
});

function expectFields(type: ObjectTypeDefinitionNode, fields: string[]) {
  for (const fieldName of fields) {
    const foundField = type.fields.find((f: FieldDefinitionNode) => f.name.value === fieldName);
    expect(foundField).toBeDefined();
  }
}

function expectArguments(field: FieldDefinitionNode, args: string[]) {
  for (const argName of args) {
    const foundArg = field.arguments.find((a: InputValueDefinitionNode) => a.name.value === argName);
    expect(foundArg).toBeDefined();
  }
}

function doNotExpectFields(type: ObjectTypeDefinitionNode, fields: string[]) {
  for (const fieldName of fields) {
    expect(type.fields.find((f: FieldDefinitionNode) => f.name.value === fieldName)).toBeUndefined();
  }
}

function getObjectType(doc: DocumentNode, type: string): ObjectTypeDefinitionNode | undefined {
  return doc.definitions.find((def: DefinitionNode) => def.kind === Kind.OBJECT_TYPE_DEFINITION && def.name.value === type) as
    | ObjectTypeDefinitionNode
    | undefined;
}

function getInputType(doc: DocumentNode, type: string): InputObjectTypeDefinitionNode | undefined {
  return doc.definitions.find((def: DefinitionNode) => def.kind === Kind.INPUT_OBJECT_TYPE_DEFINITION && def.name.value === type) as
    | InputObjectTypeDefinitionNode
    | undefined;
}

function verifyInputCount(doc: DocumentNode, type: string, count: number): boolean {
  return doc.definitions.filter(def => def.kind === Kind.INPUT_OBJECT_TYPE_DEFINITION && def.name.value === type).length === count;
}<|MERGE_RESOLUTION|>--- conflicted
+++ resolved
@@ -541,19 +541,7 @@
         id: ID!
         content: String
     }
-<<<<<<< HEAD
-    `;
-  const transformer = new GraphQLTransform({
-    transformers: [new DynamoDBModelTransformer(), new ModelConnectionTransformer()],
-  });
-  const out = transformer.transform(validSchema);
-  expect(out).toBeDefined();
-  expect(out.stacks.ConnectionStack.Resources[ResolverResourceIDs.ResolverResourceID('Post', 'comments')]).toBeTruthy();
-
-  // Post.comments field
-  expect(out.resolvers['Post.comments.req.vtl']).toContain('#set( $limit = $util.defaultIfNull($context.args.limit, 50) )');
-=======
-    `
+    `;
 
     const transformer = new GraphQLTransform({
         transformers: [
@@ -568,7 +556,6 @@
 
     // Post.comments field
     expect(out.resolvers['Post.comments.req.vtl']).toContain('#set( $limit = $util.defaultIfNull($context.args.limit, 50) )');
->>>>>>> 7de38459
 });
 
 test('Test ModelConnectionTransformer uses the default limit', () => {
