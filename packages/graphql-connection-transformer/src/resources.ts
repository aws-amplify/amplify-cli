<<<<<<< HEAD
import Table, { GlobalSecondaryIndex, KeySchema, Projection, ProvisionedThroughput, AttributeDefinition } from 'cloudform-types/types/dynamoDb/table'
=======
import Table, { GlobalSecondaryIndex, KeySchema, Projection, AttributeDefinition } from 'cloudform-types/types/dynamoDb/table'
>>>>>>> a259d9f8
import Resolver from 'cloudform-types/types/appSync/resolver'
import Template from 'cloudform-types/types/template'
import { Fn, Refs } from 'cloudform-types'
import {
    DynamoDBMappingTemplate, str, print,
    ref, obj, set, nul,
    ifElse, compoundExpression, bool, equals, iff, raw
} from 'graphql-mapping-template'
import { ResourceConstants, ModelResourceIDs, DEFAULT_SCALARS, NONE_VALUE } from 'graphql-transformer-common'
import { InvalidDirectiveError } from 'graphql-transformer-core';

export class ResourceFactory {

    public makeParams() {
        return {}
    }

    /**
     * Creates the barebones template for an application.
     */
    public initTemplate(): Template {
        return {
            Parameters: this.makeParams(),
            Resources: {},
            Outputs: {}
        }
    }

    /**
     * Add a GSI for the connection if one does not already exist.
     * @param table The table to add the GSI to.
     */
    public updateTableForConnection(
        table: Table,
        connectionName: string,
        connectionAttributeName: string,
        sortField: { name: string, type: string } = null
    ): Table {
        const gsis = table.Properties.GlobalSecondaryIndexes || [] as GlobalSecondaryIndex[]
        if (gsis.length >= 5) {
            throw new InvalidDirectiveError(
                `Cannot create connection ${connectionName}. Table ${table.Properties.TableName} out of GSI capacity.`
            )
        }
        const connectionGSIName = `gsi-${connectionName}`

        // If the GSI does not exist yet then add it.
        const existingGSI = gsis.find(gsi => gsi.IndexName === connectionGSIName)
        if (!existingGSI) {
            const keySchema = [new KeySchema({ AttributeName: connectionAttributeName, KeyType: 'HASH' })]
            if (sortField) {
                keySchema.push(new KeySchema({ AttributeName: sortField.name, KeyType: 'RANGE' }))
            }
            gsis.push(new GlobalSecondaryIndex({
                IndexName: connectionGSIName,
                KeySchema: keySchema,
                Projection: new Projection({
                    ProjectionType: 'ALL'
<<<<<<< HEAD
                })
=======
                }),
                ProvisionedThroughput: Fn.If(
                    ResourceConstants.CONDITIONS.ShouldUsePayPerRequestBilling,
                    Refs.NoValue,
                    {
                        ReadCapacityUnits: Fn.Ref(ResourceConstants.PARAMETERS.DynamoDBModelTableReadIOPS),
                        WriteCapacityUnits: Fn.Ref(ResourceConstants.PARAMETERS.DynamoDBModelTableWriteIOPS)
                    }
                ) as any,
>>>>>>> a259d9f8
            }))
        }

        // If the attribute definition does not exist yet, add it.
        const attributeDefinitions = table.Properties.AttributeDefinitions as AttributeDefinition[]
        const existingAttribute = attributeDefinitions.find(attr => attr.AttributeName === connectionAttributeName)
        if (!existingAttribute) {
            attributeDefinitions.push(new AttributeDefinition({
                AttributeName: connectionAttributeName,
                AttributeType: 'S'
            }))
        }

        // If the attribute definition does not exist yet, add it.
        if (sortField) {
            const existingSortAttribute = attributeDefinitions.find(attr => attr.AttributeName === sortField.name)
            if (!existingSortAttribute) {
                const scalarType = DEFAULT_SCALARS[sortField.type]
                const attributeType = scalarType === 'String' ? 'S' : 'N'
                attributeDefinitions.push(new AttributeDefinition({ AttributeName: sortField.name, AttributeType: attributeType }))
            }
        }

        table.Properties.GlobalSecondaryIndexes = gsis
        table.Properties.AttributeDefinitions = attributeDefinitions
        return table
    }

    /**
     * Create a get item resolver for singular connections.
     * @param type The parent type name.
     * @param field The connection field name.
     * @param relatedType The name of the related type to fetch from.
     * @param connectionAttribute The name of the underlying attribute containing the id.
     */
    public makeGetItemConnectionResolver(type: string, field: string, relatedType: string, connectionAttribute: string): Resolver {
        return new Resolver({
            ApiId: Fn.GetAtt(ResourceConstants.RESOURCES.GraphQLAPILogicalID, 'ApiId'),
            DataSourceName: Fn.GetAtt(ModelResourceIDs.ModelTableDataSourceID(relatedType), 'Name'),
            FieldName: field,
            TypeName: type,
            RequestMappingTemplate: print(
                DynamoDBMappingTemplate.getItem({
                    key: obj({
                        id: ref(`util.dynamodb.toDynamoDBJson($util.defaultIfNullOrBlank($ctx.source.${connectionAttribute}, "${NONE_VALUE}"))`)
                    })
                })
            ),
            ResponseMappingTemplate: print(
                ref('util.toJson($context.result)')
            )
        }).dependsOn(ResourceConstants.RESOURCES.GraphQLSchemaLogicalID)
    }

    /**
     * Create a resolver that queries an item in DynamoDB.
     * @param type
     */
    public makeQueryConnectionResolver(type: string, field: string, relatedType: string, connectionAttribute: string, connectionName: string) {
        const defaultPageLimit = 10
        return new Resolver({
            ApiId: Fn.GetAtt(ResourceConstants.RESOURCES.GraphQLAPILogicalID, 'ApiId'),
            DataSourceName: Fn.GetAtt(ModelResourceIDs.ModelTableDataSourceID(relatedType), 'Name'),
            FieldName: field,
            TypeName: type,
            RequestMappingTemplate: print(
                compoundExpression([
                    set(ref('limit'), ref(`util.defaultIfNull($context.args.limit, ${defaultPageLimit})`)),
                    DynamoDBMappingTemplate.query({
                        query: obj({
                            'expression': str('#connectionAttribute = :connectionAttribute'),
                            'expressionNames': obj({
                                '#connectionAttribute': str(connectionAttribute)
                            }),
                            'expressionValues': obj({
                                ':connectionAttribute': obj({
                                    'S': str('$context.source.id')
                                })
                            })
                        }),
                        scanIndexForward: ifElse(
                            ref('context.args.sortDirection'),
                            ifElse(
                                equals(ref('context.args.sortDirection'), str('ASC')),
                                bool(true),
                                bool(false)
                            ),
                            bool(true)
                        ),
                        filter: ifElse(
                            ref('context.args.filter'),
                            ref('util.transform.toDynamoDBFilterExpression($ctx.args.filter)'),
                            nul()
                        ),
                        limit: ref('limit'),
                        nextToken: ifElse(
                            ref('context.args.nextToken'),
                            str('$context.args.nextToken'),
                            nul()
                        ),
                        index: str(`gsi-${connectionName}`)
                    })
                ])
            ),
            ResponseMappingTemplate: print(
                compoundExpression([
                    iff(raw('!$result'), set(ref('result'), ref('ctx.result'))),
                    raw('$util.toJson($result)')
                ])
            )
        }).dependsOn(ResourceConstants.RESOURCES.GraphQLSchemaLogicalID)
    }
}<|MERGE_RESOLUTION|>--- conflicted
+++ resolved
@@ -1,8 +1,4 @@
-<<<<<<< HEAD
-import Table, { GlobalSecondaryIndex, KeySchema, Projection, ProvisionedThroughput, AttributeDefinition } from 'cloudform-types/types/dynamoDb/table'
-=======
 import Table, { GlobalSecondaryIndex, KeySchema, Projection, AttributeDefinition } from 'cloudform-types/types/dynamoDb/table'
->>>>>>> a259d9f8
 import Resolver from 'cloudform-types/types/appSync/resolver'
 import Template from 'cloudform-types/types/template'
 import { Fn, Refs } from 'cloudform-types'
@@ -61,9 +57,6 @@
                 KeySchema: keySchema,
                 Projection: new Projection({
                     ProjectionType: 'ALL'
-<<<<<<< HEAD
-                })
-=======
                 }),
                 ProvisionedThroughput: Fn.If(
                     ResourceConstants.CONDITIONS.ShouldUsePayPerRequestBilling,
@@ -73,7 +66,6 @@
                         WriteCapacityUnits: Fn.Ref(ResourceConstants.PARAMETERS.DynamoDBModelTableWriteIOPS)
                     }
                 ) as any,
->>>>>>> a259d9f8
             }))
         }
 
