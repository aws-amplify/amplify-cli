--- conflicted
+++ resolved
@@ -83,11 +83,7 @@
         const fieldName = field.name.value;
         ctx.addToStackMapping(
             CONNECTION_STACK_NAME,
-<<<<<<< HEAD
-            new RegExp(`^${ResolverResourceIDs.ResolverResourceID(parentTypeName, fieldName)}$`, 'i')
-=======
             `^${ResolverResourceIDs.ResolverResourceID(parentTypeName, fieldName)}$`
->>>>>>> a259d9f8
         )
         const parentModelDirective = parent.directives.find((dir: DirectiveNode) => dir.name.value === 'model')
         if (!parentModelDirective) {
