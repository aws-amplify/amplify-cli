--- conflicted
+++ resolved
@@ -1,10 +1,6 @@
 {
   "name": "graphql-connection-transformer",
-<<<<<<< HEAD
-  "version": "4.18.2",
-=======
   "version": "4.18.16",
->>>>>>> 68315350
   "description": "An AppSync model transform for connecting objects.",
   "repository": {
     "type": "git",
@@ -28,19 +24,11 @@
   "dependencies": {
     "cloudform-types": "^4.2.0",
     "graphql": "^14.5.8",
-<<<<<<< HEAD
-    "graphql-dynamodb-transformer": "6.19.3",
-    "graphql-key-transformer": "2.19.2",
-    "graphql-mapping-template": "4.13.4",
-    "graphql-transformer-common": "4.17.2",
-    "graphql-transformer-core": "6.19.2"
-=======
     "graphql-dynamodb-transformer": "6.19.16",
     "graphql-key-transformer": "2.19.16",
     "graphql-mapping-template": "4.15.3",
     "graphql-transformer-common": "4.17.11",
     "graphql-transformer-core": "6.21.7"
->>>>>>> 68315350
   },
   "devDependencies": {
     "@types/node": "^10.17.13"
