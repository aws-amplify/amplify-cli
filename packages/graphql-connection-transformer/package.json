--- conflicted
+++ resolved
@@ -17,11 +17,8 @@
   "author": "Amazon Web Services",
   "license": "Apache-2.0",
   "dependencies": {
-<<<<<<< HEAD
-=======
     "cloudform": "^3.5.0",
     "cloudform-types": "^3.7.0",
->>>>>>> a259d9f8
     "graphql": "^0.13.2",
     "graphql-dynamodb-transformer": "^3.0.7",
     "graphql-mapping-template": "^3.0.5",
@@ -33,10 +30,6 @@
     "@types/jest": "23.1.1",
     "@types/node": "^10.3.4",
     "aws-sdk": "^2.259.1",
-<<<<<<< HEAD
-    "cloudform": "^3.5.0",
-=======
->>>>>>> a259d9f8
     "jest": "^23.1.0",
     "ts-jest": "^22.4.6",
     "tslint": "^5.10.0",
