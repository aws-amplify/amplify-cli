--- conflicted
+++ resolved
@@ -1,10 +1,6 @@
 {
   "name": "amplify-dotnet-function-template-provider",
-<<<<<<< HEAD
-  "version": "1.2.1",
-=======
   "version": "1.3.6",
->>>>>>> 68315350
   "description": ".NET Core templates supplied by the Amplify Team",
   "repository": {
     "type": "git",
