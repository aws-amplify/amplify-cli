{
  "name": "amplify-dotnet-function-template-provider",
  "version": "2.3.4-beta.2",
  "description": ".NET Core templates supplied by the Amplify Team",
  "repository": {
    "type": "git",
    "url": "https://github.com/aws-amplify/amplify-cli.git",
    "directory": "packages/amplify-dotnet-function-template-provider"
  },
  "author": "Amazon Web Services",
  "license": "Apache-2.0",
  "main": "lib/index.js",
  "keywords": [
    "aws",
    "amplify",
    "lambda",
    "dotnet",
    "dotnetcore"
  ],
  "scripts": {
    "build": "tsc",
    "clean": "rimraf lib tsconfig.tsbuildinfo node_modules",
    "extract-api": "ts-node ../../scripts/extract-api.ts"
  },
  "dependencies": {
<<<<<<< HEAD
    "amplify-cli-core": "4.0.0-beta.2",
    "amplify-function-plugin-interface": "1.9.6-beta.0",
    "graphql-transformer-core": "8.0.0-beta.1"
=======
    "amplify-cli-core": "3.4.0",
    "amplify-function-plugin-interface": "1.9.5",
    "graphql-transformer-core": "^7.6.7"
>>>>>>> 72a58b74
  },
  "devDependencies": {
    "@types/inquirer": "^6.5.0",
    "@types/node": "^12.12.6"
  }
}<|MERGE_RESOLUTION|>--- conflicted
+++ resolved
@@ -23,15 +23,9 @@
     "extract-api": "ts-node ../../scripts/extract-api.ts"
   },
   "dependencies": {
-<<<<<<< HEAD
     "amplify-cli-core": "4.0.0-beta.2",
     "amplify-function-plugin-interface": "1.9.6-beta.0",
     "graphql-transformer-core": "8.0.0-beta.1"
-=======
-    "amplify-cli-core": "3.4.0",
-    "amplify-function-plugin-interface": "1.9.5",
-    "graphql-transformer-core": "^7.6.7"
->>>>>>> 72a58b74
   },
   "devDependencies": {
     "@types/inquirer": "^6.5.0",
