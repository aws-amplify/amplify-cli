{
  "name": "@aws-amplify/amplify-dotnet-function-template-provider",
  "version": "2.5.4",
  "description": ".NET templates supplied by the Amplify Team",
  "repository": {
    "type": "git",
    "url": "https://github.com/aws-amplify/amplify-cli.git",
    "directory": "packages/amplify-dotnet-function-template-provider"
  },
  "author": "Amazon Web Services",
  "license": "Apache-2.0",
  "main": "lib/index.js",
  "keywords": [
    "aws",
    "amplify",
    "lambda",
    "dotnet"
  ],
  "publishConfig": {
    "access": "public"
  },
  "scripts": {
    "build": "tsc",
    "clean": "rimraf lib tsconfig.tsbuildinfo node_modules",
    "extract-api": "ts-node ../../scripts/extract-api.ts"
  },
  "dependencies": {
    "@aws-amplify/amplify-cli-core": "4.0.3",
    "@aws-amplify/amplify-function-plugin-interface": "1.10.2",
<<<<<<< HEAD
    "graphql-transformer-core": "^8.0.2"
=======
    "amplify-cli-core": "4.0.4",
    "graphql-transformer-core": "8.0.1"
>>>>>>> b0093195
  },
  "devDependencies": {
    "@types/inquirer": "^6.5.0",
    "@types/lodash": "^4.14.149",
    "@types/node": "^12.12.6"
  }
}<|MERGE_RESOLUTION|>--- conflicted
+++ resolved
@@ -25,14 +25,9 @@
     "extract-api": "ts-node ../../scripts/extract-api.ts"
   },
   "dependencies": {
-    "@aws-amplify/amplify-cli-core": "4.0.3",
+    "@aws-amplify/amplify-cli-core": "4.0.4",
     "@aws-amplify/amplify-function-plugin-interface": "1.10.2",
-<<<<<<< HEAD
     "graphql-transformer-core": "^8.0.2"
-=======
-    "amplify-cli-core": "4.0.4",
-    "graphql-transformer-core": "8.0.1"
->>>>>>> b0093195
   },
   "devDependencies": {
     "@types/inquirer": "^6.5.0",
