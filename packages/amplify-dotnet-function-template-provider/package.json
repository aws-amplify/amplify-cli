{
  "name": "amplify-dotnet-function-template-provider",
<<<<<<< HEAD
  "version": "2.3.4-beta.3",
  "description": ".NET Core templates supplied by the Amplify Team",
=======
  "version": "2.3.5",
  "description": ".NET templates supplied by the Amplify Team",
>>>>>>> 1e53965c
  "repository": {
    "type": "git",
    "url": "https://github.com/aws-amplify/amplify-cli.git",
    "directory": "packages/amplify-dotnet-function-template-provider"
  },
  "author": "Amazon Web Services",
  "license": "Apache-2.0",
  "main": "lib/index.js",
  "keywords": [
    "aws",
    "amplify",
    "lambda",
    "dotnet"
  ],
  "scripts": {
    "build": "tsc",
    "clean": "rimraf lib tsconfig.tsbuildinfo node_modules",
    "extract-api": "ts-node ../../scripts/extract-api.ts"
  },
  "dependencies": {
    "amplify-cli-core": "4.0.0-beta.3",
    "amplify-function-plugin-interface": "1.9.6-beta.1",
    "graphql-transformer-core": "8.0.0-beta.2"
  },
  "devDependencies": {
    "@types/inquirer": "^6.5.0",
    "@types/node": "^12.12.6"
  }
}<|MERGE_RESOLUTION|>--- conflicted
+++ resolved
@@ -1,12 +1,7 @@
 {
   "name": "amplify-dotnet-function-template-provider",
-<<<<<<< HEAD
   "version": "2.3.4-beta.3",
   "description": ".NET Core templates supplied by the Amplify Team",
-=======
-  "version": "2.3.5",
-  "description": ".NET templates supplied by the Amplify Team",
->>>>>>> 1e53965c
   "repository": {
     "type": "git",
     "url": "https://github.com/aws-amplify/amplify-cli.git",
