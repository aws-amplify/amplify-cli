--- conflicted
+++ resolved
@@ -1,10 +1,6 @@
 {
   "name": "@aws-amplify/amplify-dotnet-function-template-provider",
-<<<<<<< HEAD
-  "version": "2.5.5",
-=======
   "version": "2.5.8",
->>>>>>> 65d11e93
   "description": ".NET templates supplied by the Amplify Team",
   "repository": {
     "type": "git",
@@ -29,11 +25,7 @@
     "extract-api": "ts-node ../../scripts/extract-api.ts"
   },
   "dependencies": {
-<<<<<<< HEAD
-    "@aws-amplify/amplify-cli-core": "4.0.5",
-=======
     "@aws-amplify/amplify-cli-core": "4.0.8",
->>>>>>> 65d11e93
     "@aws-amplify/amplify-function-plugin-interface": "1.10.2",
     "graphql-transformer-core": "^8.1.1"
   },
