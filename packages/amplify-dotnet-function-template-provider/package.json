{
  "name": "@aws-amplify/amplify-dotnet-function-template-provider",
  "version": "2.5.3",
  "description": ".NET templates supplied by the Amplify Team",
  "repository": {
    "type": "git",
    "url": "https://github.com/aws-amplify/amplify-cli.git",
    "directory": "packages/amplify-dotnet-function-template-provider"
  },
  "author": "Amazon Web Services",
  "license": "Apache-2.0",
  "main": "lib/index.js",
  "keywords": [
    "aws",
    "amplify",
    "lambda",
    "dotnet"
  ],
  "publishConfig": {
    "access": "public"
  },
  "scripts": {
    "build": "tsc",
    "clean": "rimraf lib tsconfig.tsbuildinfo node_modules",
    "extract-api": "ts-node ../../scripts/extract-api.ts"
  },
  "dependencies": {
<<<<<<< HEAD
    "@aws-amplify/amplify-cli-core": "4.0.1",
    "@aws-amplify/amplify-function-plugin-interface": "1.10.0",
    "graphql-transformer-core": "^8.0.2"
=======
    "@aws-amplify/amplify-function-plugin-interface": "1.10.2",
    "amplify-cli-core": "4.0.3",
    "graphql-transformer-core": "^8.0.1"
>>>>>>> 43bde186
  },
  "devDependencies": {
    "@types/inquirer": "^6.5.0",
    "@types/lodash": "^4.14.149",
    "@types/node": "^12.12.6"
  }
}<|MERGE_RESOLUTION|>--- conflicted
+++ resolved
@@ -25,15 +25,9 @@
     "extract-api": "ts-node ../../scripts/extract-api.ts"
   },
   "dependencies": {
-<<<<<<< HEAD
-    "@aws-amplify/amplify-cli-core": "4.0.1",
-    "@aws-amplify/amplify-function-plugin-interface": "1.10.0",
+    "@aws-amplify/amplify-cli-core": "4.0.3",
+    "@aws-amplify/amplify-function-plugin-interface": "1.10.2",
     "graphql-transformer-core": "^8.0.2"
-=======
-    "@aws-amplify/amplify-function-plugin-interface": "1.10.2",
-    "amplify-cli-core": "4.0.3",
-    "graphql-transformer-core": "^8.0.1"
->>>>>>> 43bde186
   },
   "devDependencies": {
     "@types/inquirer": "^6.5.0",
