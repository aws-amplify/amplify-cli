{
  "name": "@aws-amplify/amplify-dotnet-function-template-provider",
  "version": "2.5.10",
  "description": ".NET templates supplied by the Amplify Team",
  "repository": {
    "type": "git",
    "url": "https://github.com/aws-amplify/amplify-cli.git",
    "directory": "packages/amplify-dotnet-function-template-provider"
  },
  "author": "Amazon Web Services",
  "license": "Apache-2.0",
  "main": "lib/index.js",
  "keywords": [
    "aws",
    "amplify",
    "lambda",
    "dotnet"
  ],
  "publishConfig": {
    "access": "public"
  },
  "scripts": {
    "build": "tsc",
    "clean": "rimraf lib tsconfig.tsbuildinfo node_modules",
    "extract-api": "ts-node ../../scripts/extract-api.ts"
  },
  "dependencies": {
<<<<<<< HEAD
    "@aws-amplify/amplify-cli-core": "4.1.0",
    "@aws-amplify/amplify-function-plugin-interface": "1.10.3",
    "graphql-transformer-core": "^8.1.8"
=======
    "@aws-amplify/amplify-cli-core": "4.2.0",
    "@aws-amplify/amplify-function-plugin-interface": "1.11.0",
    "graphql-transformer-core": "^8.1.3"
>>>>>>> d4f4f659
  },
  "devDependencies": {
    "@types/inquirer": "^6.5.0",
    "@types/lodash": "^4.14.149",
    "@types/node": "^12.12.6"
  },
  "berry": {
    "plugins": [
      "@yarn/plugin-typescript"
    ]
  }
}<|MERGE_RESOLUTION|>--- conflicted
+++ resolved
@@ -25,15 +25,9 @@
     "extract-api": "ts-node ../../scripts/extract-api.ts"
   },
   "dependencies": {
-<<<<<<< HEAD
-    "@aws-amplify/amplify-cli-core": "4.1.0",
-    "@aws-amplify/amplify-function-plugin-interface": "1.10.3",
-    "graphql-transformer-core": "^8.1.8"
-=======
     "@aws-amplify/amplify-cli-core": "4.2.0",
     "@aws-amplify/amplify-function-plugin-interface": "1.11.0",
     "graphql-transformer-core": "^8.1.3"
->>>>>>> d4f4f659
   },
   "devDependencies": {
     "@types/inquirer": "^6.5.0",
