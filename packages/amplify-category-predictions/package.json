{
  "name": "amplify-category-predictions",
<<<<<<< HEAD
  "version": "2.3.8",
=======
  "version": "2.4.8",
>>>>>>> 66b4815e
  "description": "amplify-cli predictions plugin",
  "repository": {
    "type": "git",
    "url": "https://github.com/aws-amplify/amplify-cli.git",
    "directory": "packages/amplify-category-predictions"
  },
  "author": "Amazon Web Services",
  "license": "Apache-2.0",
  "main": "index.js",
  "keywords": [
    "amplify",
    "aws"
  ],
  "dependencies": {
<<<<<<< HEAD
    "amplify-category-auth": "2.15.6",
    "amplify-provider-awscloudformation": "4.20.0",
=======
    "amplify-category-auth": "2.18.0",
    "amplify-category-function": "2.23.0",
    "amplify-provider-awscloudformation": "4.24.1",
>>>>>>> 66b4815e
    "aws-sdk": "^2.608.0",
    "chalk": "^3.0.0",
    "chalk-pipe": "^3.0.0",
    "fs-extra": "^8.1.0",
    "inquirer": "^7.0.3",
    "open": "^7.0.0",
    "uuid": "^3.4.0"
  }
}<|MERGE_RESOLUTION|>--- conflicted
+++ resolved
@@ -1,10 +1,6 @@
 {
   "name": "amplify-category-predictions",
-<<<<<<< HEAD
-  "version": "2.3.8",
-=======
   "version": "2.4.8",
->>>>>>> 66b4815e
   "description": "amplify-cli predictions plugin",
   "repository": {
     "type": "git",
@@ -19,14 +15,9 @@
     "aws"
   ],
   "dependencies": {
-<<<<<<< HEAD
-    "amplify-category-auth": "2.15.6",
-    "amplify-provider-awscloudformation": "4.20.0",
-=======
     "amplify-category-auth": "2.18.0",
     "amplify-category-function": "2.23.0",
     "amplify-provider-awscloudformation": "4.24.1",
->>>>>>> 66b4815e
     "aws-sdk": "^2.608.0",
     "chalk": "^3.0.0",
     "chalk-pipe": "^3.0.0",
