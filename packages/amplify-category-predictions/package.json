{
  "name": "amplify-category-predictions",
  "version": "4.1.1",
  "description": "amplify-cli predictions plugin",
  "repository": {
    "type": "git",
    "url": "https://github.com/aws-amplify/amplify-cli.git",
    "directory": "packages/amplify-category-predictions"
  },
  "author": "Amazon Web Services",
  "license": "Apache-2.0",
  "main": "lib/index.js",
  "keywords": [
    "amplify",
    "aws"
  ],
  "scripts": {
    "build": "tsc && yarn copy-templates",
    "clean": "rimraf lib tsconfig.tsbuildinfo node_modules",
    "watch": "tsc --watch",
    "copy-templates": "copyfiles -u 4 src/provider-utils/awscloudformation/cloudformation-templates/* lib/provider-utils/awscloudformation/cloudformation-templates/ && copyfiles -u 4 src/provider-utils/awscloudformation/triggers/**/*.ejs lib/provider-utils/awscloudformation/triggers/"
  },
  "dependencies": {
<<<<<<< HEAD
    "amplify-cli-core": "3.0.0",
    "aws-sdk": "^2.1169.0",
=======
    "amplify-cli-core": "3.2.0",
    "aws-sdk": "^2.1113.0",
>>>>>>> 25b6402b
    "chalk": "^4.1.1",
    "fs-extra": "^8.1.0",
    "inquirer": "^7.3.3",
    "uuid": "^8.3.2"
  }
}<|MERGE_RESOLUTION|>--- conflicted
+++ resolved
@@ -21,13 +21,8 @@
     "copy-templates": "copyfiles -u 4 src/provider-utils/awscloudformation/cloudformation-templates/* lib/provider-utils/awscloudformation/cloudformation-templates/ && copyfiles -u 4 src/provider-utils/awscloudformation/triggers/**/*.ejs lib/provider-utils/awscloudformation/triggers/"
   },
   "dependencies": {
-<<<<<<< HEAD
-    "amplify-cli-core": "3.0.0",
+    "amplify-cli-core": "3.2.0",
     "aws-sdk": "^2.1169.0",
-=======
-    "amplify-cli-core": "3.2.0",
-    "aws-sdk": "^2.1113.0",
->>>>>>> 25b6402b
     "chalk": "^4.1.1",
     "fs-extra": "^8.1.0",
     "inquirer": "^7.3.3",
