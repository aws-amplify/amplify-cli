--- conflicted
+++ resolved
@@ -22,11 +22,7 @@
     "extract-api": "ts-node ../../scripts/extract-api.ts"
   },
   "dependencies": {
-<<<<<<< HEAD
     "amplify-cli-core": "4.0.0-beta.4",
-=======
-    "amplify-cli-core": "3.6.0",
->>>>>>> 396c03fd
     "aws-sdk": "^2.1233.0",
     "chalk": "^4.1.1",
     "fs-extra": "^8.1.0",
