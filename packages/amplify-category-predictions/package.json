--- conflicted
+++ resolved
@@ -1,10 +1,6 @@
 {
   "name": "amplify-category-predictions",
-<<<<<<< HEAD
-  "version": "2.3.13",
-=======
   "version": "2.5.2",
->>>>>>> 68315350
   "description": "amplify-cli predictions plugin",
   "repository": {
     "type": "git",
@@ -19,15 +15,9 @@
     "aws"
   ],
   "dependencies": {
-<<<<<<< HEAD
-    "amplify-category-auth": "2.15.8",
-    "amplify-provider-awscloudformation": "4.21.0",
-    "aws-sdk": "^2.608.0",
-=======
     "amplify-category-auth": "2.21.2",
     "amplify-category-function": "2.25.6",
     "aws-sdk": "^2.765.0",
->>>>>>> 68315350
     "chalk": "^3.0.0",
     "fs-extra": "^8.1.0",
     "inquirer": "^7.3.3",
