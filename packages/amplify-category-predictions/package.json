--- conflicted
+++ resolved
@@ -1,11 +1,6 @@
 {
-<<<<<<< HEAD
-  "name": "amplify-category-predictions",
+  "name": "@aws-amplify/amplify-category-predictions",
   "version": "4.4.0-beta.0",
-=======
-  "name": "@aws-amplify/amplify-category-predictions",
-  "version": "4.3.1",
->>>>>>> 7fb5d63e
   "description": "amplify-cli predictions plugin",
   "repository": {
     "type": "git",
