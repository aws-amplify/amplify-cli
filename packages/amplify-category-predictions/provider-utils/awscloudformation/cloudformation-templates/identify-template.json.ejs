--- conflicted
+++ resolved
@@ -353,13 +353,8 @@
                         }
                     },
                     "Handler": "index.handler",
-<<<<<<< HEAD
-                    "Runtime": "nodejs14.x",
+                    "Runtime": "nodejs12.x",
                     "Timeout": 300,
-=======
-                    "Runtime": "nodejs12.x",
-                    "Timeout": "300",
->>>>>>> 3f0d0d13
                     "Role": {
                         "Fn::GetAtt": [
                             "CollectionsLambdaExecutionRole",
