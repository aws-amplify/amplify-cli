--- conflicted
+++ resolved
@@ -22,11 +22,7 @@
           return provideTrigger(context);
         }
         default: {
-<<<<<<< HEAD
-          throw new Error(`Unknown template selection [${selection}]`);
-=======
           throw new Error(`Unknown template selection [${request.selection}]`);
->>>>>>> 3a38f9ee
         }
       }
     },
