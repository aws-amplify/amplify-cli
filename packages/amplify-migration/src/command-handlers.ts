--- conflicted
+++ resolved
@@ -125,7 +125,7 @@
     },
     accountId,
     {
-      envName,
+      envName
     },
     Date.now(),
   );
@@ -315,9 +315,9 @@
  * @param toStack
  */
 export async function executeStackRefactor(fromStack: string, toStack: string) {
-  const templateGenerator = await initializeTemplateGenerator(fromStack, toStack);
+  const [templateGenerator, envName] = await initializeTemplateGenerator(fromStack, toStack);
   const success = await templateGenerator.generate();
-  const usageData = await getUsageDataMetric();
+  const usageData = await getUsageDataMetric(envName);
   if (success) {
     printer.print(format.success(`Generated .README file(s) successfully under ${MIGRATION_DIR}/templates directory.`));
     await usageData.emitSuccess();
@@ -327,9 +327,9 @@
 }
 
 export async function revertGen2Migration(fromStack: string, toStack: string) {
-  const templateGenerator = await initializeTemplateGenerator(fromStack, toStack);
+  const [templateGenerator, envName] = await initializeTemplateGenerator(fromStack, toStack);
   const success = await templateGenerator.revert();
-  const usageData = await getUsageDataMetric();
+  const usageData = await getUsageDataMetric(envName);
   if (success) {
     printer.print(format.success(`Moved resources back to Gen1 stack successfully.`));
     await usageData.emitSuccess();
@@ -349,30 +349,9 @@
   assert(stackName);
   const backendEnvironmentName = stackName.split('-')?.[2];
   assert(backendEnvironmentName);
-<<<<<<< HEAD
   const cfnClient = new CloudFormationClient();
   const ssmClient = new SSMClient();
   const cognitoIdpClient = new CognitoIdentityProviderClient();
 
-  return new TemplateGenerator(fromStack, toStack, accountId, cfnClient, ssmClient, cognitoIdpClient, appId, backendEnvironmentName);
-=======
-  const usageData = await getUsageDataMetric(backendEnvironmentName);
-  const templateGenerator = new TemplateGenerator(
-    fromStack,
-    toStack,
-    accountId,
-    cfnClient,
-    ssmClient,
-    cognitoIdpClient,
-    appId,
-    backendEnvironmentName,
-  );
-  const success = await templateGenerator.generate();
-  if (success) {
-    printer.print(format.success(`Generated .README file(s) successfully under ${MIGRATION_DIR}/<category>/templates directory.`));
-    await usageData.emitSuccess();
-  } else {
-    await usageData.emitError(new Error('Failed to run execute command'));
-  }
->>>>>>> e4800f64
+  return [new TemplateGenerator(fromStack, toStack, accountId, cfnClient, ssmClient, cognitoIdpClient, appId, backendEnvironmentName), backendEnvironmentName];
 }