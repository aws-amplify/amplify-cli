--- conflicted
+++ resolved
@@ -52,11 +52,7 @@
     "@aws-sdk/client-cloudformation": "^3.592.0",
     "@aws-sdk/client-cognito-identity": "^3.592.0",
     "@aws-sdk/client-cognito-identity-provider": "^3.592.0",
-<<<<<<< HEAD
-    "@aws-sdk/client-lambda": "^3.651.1",
-=======
     "@aws-sdk/client-lambda": "^3.637.0",
->>>>>>> 42eedbbf
     "@aws-sdk/client-s3": "^3.592.0",
     "@types/node": "^20.14.2",
     "@types/unzipper": "^0.10.9",
