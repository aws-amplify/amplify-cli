--- conflicted
+++ resolved
@@ -1,12 +1,7 @@
 {
   "name": "amplify-dotnet-function-runtime-provider",
-<<<<<<< HEAD
   "version": "1.6.11-beta.1",
   "description": "Provides functionality related to functions in .NET Core on AWS",
-=======
-  "version": "1.6.10",
-  "description": "Provides functionality related to functions in .NET on AWS",
->>>>>>> 1e53965c
   "repository": {
     "type": "git",
     "url": "https://github.com/aws-amplify/amplify-cli.git",
@@ -27,12 +22,8 @@
     "extract-api": "ts-node ../../scripts/extract-api.ts"
   },
   "dependencies": {
-<<<<<<< HEAD
     "amplify-function-plugin-interface": "1.9.6-beta.1",
-=======
-    "amplify-function-plugin-interface": "1.9.5",
-    "amplify-prompts": "2.6.1",
->>>>>>> 1e53965c
+    "amplify-prompts": "2.6.2-beta.2",
     "execa": "^5.1.1",
     "fs-extra": "^8.1.0",
     "glob": "^7.2.0",
