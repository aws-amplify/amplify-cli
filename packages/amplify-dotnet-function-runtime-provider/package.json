{
  "name": "amplify-dotnet-function-runtime-provider",
<<<<<<< HEAD
  "version": "1.1.1",
=======
  "version": "1.2.1",
>>>>>>> 68315350
  "description": "Provides functionality related to functions in .NET Core on AWS",
  "repository": {
    "type": "git",
    "url": "https://github.com/aws-amplify/amplify-cli.git",
    "directory": "packages/amplify-dotnet-function-runtime-provider"
  },
  "author": "Amazon Web Services",
  "license": "Apache-2.0",
  "main": "lib/index.js",
  "keywords": [
    "aws",
    "amplify",
    "lambda",
    "dotnet",
    "dotnetcore"
  ],
  "scripts": {
    "build": "tsc",
    "clean": "rimraf lib tsconfig.tsbuildinfo"
  },
  "dependencies": {
    "amplify-function-plugin-interface": "1.4.1",
    "archiver": "^3.1.1",
    "execa": "^4.0.0",
    "fs-extra": "^8.1.0",
    "glob": "^7.1.6",
    "which": "^2.0.2"
  },
  "devDependencies": {
    "@types/archiver": "^3.1.0",
    "@types/node": "^10.17.13",
    "@types/which": "^1.3.2"
  }
}<|MERGE_RESOLUTION|>--- conflicted
+++ resolved
@@ -1,10 +1,6 @@
 {
   "name": "amplify-dotnet-function-runtime-provider",
-<<<<<<< HEAD
-  "version": "1.1.1",
-=======
   "version": "1.2.1",
->>>>>>> 68315350
   "description": "Provides functionality related to functions in .NET Core on AWS",
   "repository": {
     "type": "git",
