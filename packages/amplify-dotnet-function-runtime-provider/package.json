--- conflicted
+++ resolved
@@ -1,10 +1,6 @@
 {
   "name": "amplify-dotnet-function-runtime-provider",
-<<<<<<< HEAD
-  "version": "1.1.1",
-=======
   "version": "1.2.0",
->>>>>>> 66b4815e
   "description": "Provides functionality related to functions in .NET Core on AWS",
   "repository": {
     "type": "git",
