{
  "name": "amplify-dotnet-function-runtime-provider",
<<<<<<< HEAD
  "version": "1.7.2-beta.3",
=======
  "version": "1.7.2",
>>>>>>> c80c86e3
  "description": "Provides functionality related to functions in .NET on AWS",
  "repository": {
    "type": "git",
    "url": "https://github.com/aws-amplify/amplify-cli.git",
    "directory": "packages/amplify-dotnet-function-runtime-provider"
  },
  "author": "Amazon Web Services",
  "license": "Apache-2.0",
  "main": "lib/index.js",
  "keywords": [
    "aws",
    "amplify",
    "lambda",
    "dotnet"
  ],
  "scripts": {
    "build": "tsc",
    "clean": "rimraf lib tsconfig.tsbuildinfo node_modules",
    "extract-api": "ts-node ../../scripts/extract-api.ts"
  },
  "dependencies": {
<<<<<<< HEAD
    "amplify-function-plugin-interface": "1.9.6",
    "amplify-prompts": "2.6.4-beta.3",
=======
    "amplify-function-plugin-interface": "1.9.7",
    "amplify-prompts": "2.6.4",
>>>>>>> c80c86e3
    "execa": "^5.1.1",
    "fs-extra": "^8.1.0",
    "glob": "^7.2.0",
    "which": "^2.0.2"
  },
  "devDependencies": {
    "@types/node": "^12.12.6",
    "@types/which": "^1.3.2"
  }
}<|MERGE_RESOLUTION|>--- conflicted
+++ resolved
@@ -1,10 +1,6 @@
 {
   "name": "amplify-dotnet-function-runtime-provider",
-<<<<<<< HEAD
-  "version": "1.7.2-beta.3",
-=======
   "version": "1.7.2",
->>>>>>> c80c86e3
   "description": "Provides functionality related to functions in .NET on AWS",
   "repository": {
     "type": "git",
@@ -26,13 +22,8 @@
     "extract-api": "ts-node ../../scripts/extract-api.ts"
   },
   "dependencies": {
-<<<<<<< HEAD
-    "amplify-function-plugin-interface": "1.9.6",
-    "amplify-prompts": "2.6.4-beta.3",
-=======
     "amplify-function-plugin-interface": "1.9.7",
     "amplify-prompts": "2.6.4",
->>>>>>> c80c86e3
     "execa": "^5.1.1",
     "fs-extra": "^8.1.0",
     "glob": "^7.2.0",
