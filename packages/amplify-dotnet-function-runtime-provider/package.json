--- conflicted
+++ resolved
@@ -1,12 +1,7 @@
 {
   "name": "amplify-dotnet-function-runtime-provider",
-<<<<<<< HEAD
-  "version": "1.7.0-beta.0",
-  "description": "Provides functionality related to functions in .NET Core on AWS",
-=======
   "version": "1.7.1",
   "description": "Provides functionality related to functions in .NET on AWS",
->>>>>>> 396c03fd
   "repository": {
     "type": "git",
     "url": "https://github.com/aws-amplify/amplify-cli.git",
@@ -27,13 +22,8 @@
     "extract-api": "ts-node ../../scripts/extract-api.ts"
   },
   "dependencies": {
-<<<<<<< HEAD
     "amplify-function-plugin-interface": "1.9.6-beta.2",
-    "amplify-prompts": "2.6.2-beta.3",
-=======
-    "amplify-function-plugin-interface": "1.9.6",
     "amplify-prompts": "2.6.3",
->>>>>>> 396c03fd
     "execa": "^5.1.1",
     "fs-extra": "^8.1.0",
     "glob": "^7.2.0",
