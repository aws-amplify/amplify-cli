--- conflicted
+++ resolved
@@ -1,10 +1,6 @@
 {
   "name": "amplify-dotnet-function-runtime-provider",
-<<<<<<< HEAD
-  "version": "2.0.30-gen2-migration-test-alpha.0",
-=======
   "version": "2.1.0",
->>>>>>> a274b640
   "description": "Provides functionality related to functions in .NET on AWS",
   "repository": {
     "type": "git",
@@ -26,7 +22,7 @@
     "extract-api": "ts-node ../../scripts/extract-api.ts"
   },
   "dependencies": {
-    "@aws-amplify/amplify-cli-core": "4.4.0-gen2-migration-test-alpha.0",
+    "@aws-amplify/amplify-cli-core": "4.3.10",
     "@aws-amplify/amplify-function-plugin-interface": "1.12.1",
     "@aws-amplify/amplify-prompts": "2.8.6",
     "execa": "^5.1.1",
