--- conflicted
+++ resolved
@@ -2,13 +2,8 @@
 import fs from 'fs-extra';
 import glob from 'glob';
 import * as execa from 'execa';
-<<<<<<< HEAD
 import { BuildRequest, BuildResult, BuildType } from '@aws-amplify/amplify-function-plugin-interface';
-import { printer } from 'amplify-prompts';
-=======
-import { BuildRequest, BuildResult, BuildType } from 'amplify-function-plugin-interface';
 import { printer } from '@aws-amplify/amplify-prompts';
->>>>>>> 3fa8f471
 import { dotnetcore31, executableName } from '../constants';
 
 export const build = async ({ srcRoot, lastBuildTimeStamp, buildType, runtime }: BuildRequest): Promise<BuildResult> => {
