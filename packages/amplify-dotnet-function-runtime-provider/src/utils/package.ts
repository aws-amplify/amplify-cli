--- conflicted
+++ resolved
@@ -2,13 +2,8 @@
 import path from 'path';
 import * as execa from 'execa';
 import { PackageRequest, PackageResult } from '@aws-amplify/amplify-function-plugin-interface';
-<<<<<<< HEAD
 import { executableName } from '../constants';
-import { AmplifyError } from 'amplify-cli-core';
-=======
-import { dotnetcore31, executableName } from '../constants';
 import { AmplifyError } from '@aws-amplify/amplify-cli-core';
->>>>>>> 78590b8d
 
 export const packageAssemblies = async (request: PackageRequest, context: any): Promise<PackageResult> => {
   const distPath = path.join(request.srcRoot, 'dist');
