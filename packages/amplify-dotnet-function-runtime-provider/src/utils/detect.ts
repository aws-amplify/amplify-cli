import * as which from 'which';
import * as execa from 'execa';
import { CheckDependenciesResult } from 'amplify-function-plugin-interface/src';
import { executableName, currentSupportedVersion } from '../constants';
import inquirer from 'inquirer';

export const detectDotNetCore = async (): Promise<CheckDependenciesResult> => {
  const executablePath = which.sync(executableName, {
    nothrow: true,
  });

  if (executablePath === null) {
    return {
      hasRequiredDependencies: false,
      errorMessage: `Unable to find ${executableName} version ${currentSupportedVersion} on the path.`,
    };
  }

  const sdkResult = execa.sync(executableName, ['--list-sdks']);
  const installedSdks = sdkResult.stdout;

  if (sdkResult.exitCode !== 0) {
    throw new Error(`${executableName} failed SDK detection, exit code was ${sdkResult.exitCode}`);
  }
  const sdkInstalled = installedSdks && installedSdks.match(/^3\.1/);

  const toolResult = execa.sync(executableName, ['tool', 'list', '--global']);
  const installedToolList = toolResult.stdout;

  if (toolResult.exitCode !== 0) {
    throw new Error(`${executableName} failed tool detection, exit code was ${toolResult.exitCode}`);
  }

  let toolInstalled = false;
  let testToolInstalled = false;
  if (installedToolList) {
    if (installedToolList.match(/^amazon\.lambda\.tools/m)) {
      toolInstalled = true;
    }
    if (installedToolList.match(/^amazon\.lambda\.testtool-3\.1/m)) {
      testToolInstalled = true;
    }
  }

<<<<<<< HEAD
=======
  if (!toolInstalled) {
    toolInstalled = await installGlobalTool('Amazon.Lambda.Tools');
  }
  if (!testToolInstalled) {
    testToolInstalled = await installGlobalTool('Amazon.Lambda.TestTool-3.1');
  }

>>>>>>> a7734aed
  // Verify that a dotnet 3.1 SDK and the dotnet Lambda tools is installed locally
  if (sdkInstalled && toolInstalled && testToolInstalled) {
    return {
      hasRequiredDependencies: true,
    };
  } else {
    const result = {
      hasRequiredDependencies: false,
<<<<<<< HEAD
      errorMessage: 'Unable to detect required dependencies:\n',
=======
      errorMessage: `Expected ${executableName} minimum version ${currentSupportedVersion}, but found: ${installedSdks}`,
>>>>>>> a7734aed
    };
    if (!sdkInstalled) {
      result.errorMessage += '- The .NET Core 3.1 SDK must be installed.\n';
    }
    if (!toolInstalled) {
      result.errorMessage += '- The Amazon.Lambda.Tools global tool must be installed.\n';
    }
    if (!testToolInstalled) {
      result.errorMessage += '- The Amazon.Lambda.TestTool-3.1 global tool must be installed.\n';
    }
    return result;
  }
};

async function installGlobalTool(toolName: string): Promise<boolean> {
  let response = await inquirer.prompt({
    type: 'confirm',
    name: 'installToolkit',
    message: `The ${toolName} global tool is required but was not detected.\nWould you like to install this tool?`,
    default: 'Y',
  });
  if (response.installToolkit) {
    let toolInstallationResult = execa.sync(executableName, ['tool', 'install', '-g', toolName]);
    if (toolInstallationResult.exitCode !== 0) {
      throw new Error(`${executableName} failed tool installation, exit code was ${toolInstallationResult.exitCode}`);
    }
    return true;
  }
  return false;
}<|MERGE_RESOLUTION|>--- conflicted
+++ resolved
@@ -42,16 +42,6 @@
     }
   }
 
-<<<<<<< HEAD
-=======
-  if (!toolInstalled) {
-    toolInstalled = await installGlobalTool('Amazon.Lambda.Tools');
-  }
-  if (!testToolInstalled) {
-    testToolInstalled = await installGlobalTool('Amazon.Lambda.TestTool-3.1');
-  }
-
->>>>>>> a7734aed
   // Verify that a dotnet 3.1 SDK and the dotnet Lambda tools is installed locally
   if (sdkInstalled && toolInstalled && testToolInstalled) {
     return {
@@ -60,11 +50,7 @@
   } else {
     const result = {
       hasRequiredDependencies: false,
-<<<<<<< HEAD
       errorMessage: 'Unable to detect required dependencies:\n',
-=======
-      errorMessage: `Expected ${executableName} minimum version ${currentSupportedVersion}, but found: ${installedSdks}`,
->>>>>>> a7734aed
     };
     if (!sdkInstalled) {
       result.errorMessage += '- The .NET Core 3.1 SDK must be installed.\n';
