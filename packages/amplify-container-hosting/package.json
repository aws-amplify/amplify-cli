--- conflicted
+++ resolved
@@ -1,10 +1,6 @@
 {
   "name": "@aws-amplify/amplify-container-hosting",
-<<<<<<< HEAD
-  "version": "2.8.18-next-7.0",
-=======
   "version": "2.8.18",
->>>>>>> ef7f5ebe
   "description": "amplify-cli hosting plugin for containers",
   "repository": {
     "type": "git",
@@ -31,13 +27,8 @@
   },
   "dependencies": {
     "@aws-amplify/amplify-category-api": "^5.15.0",
-<<<<<<< HEAD
-    "@aws-amplify/amplify-cli-core": "4.4.1-next-7.0",
-    "@aws-amplify/amplify-environment-parameters": "1.9.19-next-7.0",
-=======
     "@aws-amplify/amplify-cli-core": "4.4.1",
     "@aws-amplify/amplify-environment-parameters": "1.9.19",
->>>>>>> ef7f5ebe
     "fs-extra": "^8.1.0",
     "inquirer": "^7.3.3",
     "mime-types": "^2.1.26",
