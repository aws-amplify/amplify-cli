{
  "name": "@aws-amplify/amplify-container-hosting",
  "version": "2.8.21",
  "description": "amplify-cli hosting plugin for containers",
  "repository": {
    "type": "git",
    "url": "https://github.com/aws-amplify/amplify-cli.git",
    "directory": "packages/amplify-container-hosting"
  },
  "author": "Amazon Web Services",
  "license": "Apache-2.0",
  "main": "lib/index.js",
  "keywords": [
    "amplify",
    "aws"
  ],
  "publishConfig": {
    "access": "public"
  },
  "scripts": {
    "build": "tsc",
    "test-ci": "yarn jest --ci",
    "clean": "rimraf lib tsconfig.tsbuildinfo node_modules",
    "watch": "tsc --watch",
    "test": "jest --logHeapUsage --coverage --passWithNoTests",
    "extract-api": "ts-node ../../scripts/extract-api.ts"
  },
  "dependencies": {
    "@aws-amplify/amplify-category-api": "^5.15.1",
    "@aws-amplify/amplify-cli-core": "4.4.3",
<<<<<<< HEAD
    "@aws-amplify/amplify-environment-parameters": "1.9.21",
    "@aws-sdk/client-s3": "^3.624.0",
    "@aws-sdk/lib-storage": "^3.624.0",
=======
    "@aws-amplify/amplify-environment-parameters": "1.9.22",
>>>>>>> 8cb59b31
    "fs-extra": "^8.1.0",
    "inquirer": "^7.3.3",
    "mime-types": "^2.1.26",
    "promise-sequential": "^1.1.1"
  },
  "jest": {
    "collectCoverage": true,
    "collectCoverageFrom": [
      "lib/**/*.js",
      "index.js"
    ]
  },
  "berry": {
    "plugins": [
      "@yarn/plugin-typescript"
    ]
  }
}<|MERGE_RESOLUTION|>--- conflicted
+++ resolved
@@ -28,13 +28,9 @@
   "dependencies": {
     "@aws-amplify/amplify-category-api": "^5.15.1",
     "@aws-amplify/amplify-cli-core": "4.4.3",
-<<<<<<< HEAD
-    "@aws-amplify/amplify-environment-parameters": "1.9.21",
+    "@aws-amplify/amplify-environment-parameters": "1.9.22",
     "@aws-sdk/client-s3": "^3.624.0",
     "@aws-sdk/lib-storage": "^3.624.0",
-=======
-    "@aws-amplify/amplify-environment-parameters": "1.9.22",
->>>>>>> 8cb59b31
     "fs-extra": "^8.1.0",
     "inquirer": "^7.3.3",
     "mime-types": "^2.1.26",
