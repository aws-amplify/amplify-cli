--- conflicted
+++ resolved
@@ -1,10 +1,6 @@
 {
   "name": "@aws-amplify/amplify-container-hosting",
-<<<<<<< HEAD
-  "version": "2.6.5",
-=======
   "version": "2.6.8",
->>>>>>> 65d11e93
   "description": "amplify-cli hosting plugin for containers",
   "repository": {
     "type": "git",
@@ -30,14 +26,9 @@
     "extract-api": "ts-node ../../scripts/extract-api.ts"
   },
   "dependencies": {
-<<<<<<< HEAD
-    "@aws-amplify/amplify-category-api": "^5.2.1",
-    "@aws-amplify/amplify-cli-core": "4.0.5",
-=======
     "@aws-amplify/amplify-category-api": "^5.4.0",
     "@aws-amplify/amplify-cli-core": "4.0.8",
     "@aws-amplify/amplify-environment-parameters": "1.6.3",
->>>>>>> 65d11e93
     "fs-extra": "^8.1.0",
     "inquirer": "^7.3.3",
     "mime-types": "^2.1.26",
