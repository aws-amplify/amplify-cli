--- conflicted
+++ resolved
@@ -1,10 +1,6 @@
 {
   "name": "@aws-amplify/amplify-container-hosting",
-<<<<<<< HEAD
-  "version": "2.6.1",
-=======
   "version": "2.6.3",
->>>>>>> b289cbc0
   "description": "amplify-cli hosting plugin for containers",
   "repository": {
     "type": "git",
@@ -30,13 +26,8 @@
     "extract-api": "ts-node ../../scripts/extract-api.ts"
   },
   "dependencies": {
-<<<<<<< HEAD
-    "@aws-amplify/amplify-category-api": "^5.2.0",
-    "amplify-cli-core": "4.0.1",
-=======
     "@aws-amplify/amplify-category-api": "^5.2.1-ownerfield-pk-fix.0",
     "@aws-amplify/amplify-cli-core": "4.0.3",
->>>>>>> b289cbc0
     "fs-extra": "^8.1.0",
     "inquirer": "^7.3.3",
     "mime-types": "^2.1.26",
