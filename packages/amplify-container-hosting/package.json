{
  "name": "amplify-container-hosting",
  "version": "2.5.11",
  "description": "amplify-cli hosting plugin for containers",
  "repository": {
    "type": "git",
    "url": "https://github.com/aws-amplify/amplify-cli.git",
    "directory": "packages/amplify-container-hosting"
  },
  "author": "Amazon Web Services",
  "license": "Apache-2.0",
  "main": "lib/index.js",
  "keywords": [
    "amplify",
    "aws"
  ],
  "scripts": {
    "build": "tsc",
    "test-ci": "yarn jest --ci",
    "clean": "rimraf lib tsconfig.tsbuildinfo node_modules",
    "watch": "tsc --watch",
    "test": "jest --logHeapUsage --coverage --passWithNoTests",
    "extract-api": "ts-node ../../scripts/extract-api.ts"
  },
  "dependencies": {
<<<<<<< HEAD
    "@aws-amplify/amplify-category-api": "^4.1.6",
=======
    "@aws-amplify/amplify-category-api": "4.1.6-legacyrdsfix.0",
>>>>>>> 5da6da87
    "amplify-cli-core": "3.6.1",
    "fs-extra": "^8.1.0",
    "inquirer": "^7.3.3",
    "mime-types": "^2.1.26",
    "promise-sequential": "^1.1.1"
  },
  "jest": {
    "collectCoverage": true,
    "collectCoverageFrom": [
      "lib/**/*.js",
      "index.js"
    ]
  }
}<|MERGE_RESOLUTION|>--- conflicted
+++ resolved
@@ -23,11 +23,7 @@
     "extract-api": "ts-node ../../scripts/extract-api.ts"
   },
   "dependencies": {
-<<<<<<< HEAD
     "@aws-amplify/amplify-category-api": "^4.1.6",
-=======
-    "@aws-amplify/amplify-category-api": "4.1.6-legacyrdsfix.0",
->>>>>>> 5da6da87
     "amplify-cli-core": "3.6.1",
     "fs-extra": "^8.1.0",
     "inquirer": "^7.3.3",
