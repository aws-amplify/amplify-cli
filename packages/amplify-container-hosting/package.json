{
<<<<<<< HEAD
  "name": "@aws-amplify/amplify-container-hosting",
  "version": "2.5.13",
=======
  "name": "amplify-container-hosting",
  "version": "2.5.14",
>>>>>>> 8ba6c959
  "description": "amplify-cli hosting plugin for containers",
  "repository": {
    "type": "git",
    "url": "https://github.com/aws-amplify/amplify-cli.git",
    "directory": "packages/amplify-container-hosting"
  },
  "author": "Amazon Web Services",
  "license": "Apache-2.0",
  "main": "lib/index.js",
  "keywords": [
    "amplify",
    "aws"
  ],
  "publishConfig": {
    "access": "public"
  },
  "scripts": {
    "build": "tsc",
    "test-ci": "yarn jest --ci",
    "clean": "rimraf lib tsconfig.tsbuildinfo node_modules",
    "watch": "tsc --watch",
    "test": "jest --logHeapUsage --coverage --passWithNoTests",
    "extract-api": "ts-node ../../scripts/extract-api.ts"
  },
  "dependencies": {
    "@aws-amplify/amplify-category-api": "^4.1.9",
<<<<<<< HEAD
    "amplify-cli-core": "3.7.0",
=======
    "amplify-cli-core": "3.7.1",
>>>>>>> 8ba6c959
    "fs-extra": "^8.1.0",
    "inquirer": "^7.3.3",
    "mime-types": "^2.1.26",
    "promise-sequential": "^1.1.1"
  },
  "jest": {
    "collectCoverage": true,
    "collectCoverageFrom": [
      "lib/**/*.js",
      "index.js"
    ]
  }
}<|MERGE_RESOLUTION|>--- conflicted
+++ resolved
@@ -1,11 +1,6 @@
 {
-<<<<<<< HEAD
   "name": "@aws-amplify/amplify-container-hosting",
-  "version": "2.5.13",
-=======
-  "name": "amplify-container-hosting",
   "version": "2.5.14",
->>>>>>> 8ba6c959
   "description": "amplify-cli hosting plugin for containers",
   "repository": {
     "type": "git",
@@ -32,11 +27,7 @@
   },
   "dependencies": {
     "@aws-amplify/amplify-category-api": "^4.1.9",
-<<<<<<< HEAD
-    "amplify-cli-core": "3.7.0",
-=======
     "amplify-cli-core": "3.7.1",
->>>>>>> 8ba6c959
     "fs-extra": "^8.1.0",
     "inquirer": "^7.3.3",
     "mime-types": "^2.1.26",
