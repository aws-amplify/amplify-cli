--- conflicted
+++ resolved
@@ -25,10 +25,6 @@
     "mime-types": "^2.1.26",
     "minimatch": "^3.0.4",
     "moment": "^2.24.0",
-<<<<<<< HEAD
-    "open": "^7.4.0",
-=======
->>>>>>> b0803d1a
     "ora": "^4.0.3",
     "promise-sequential": "^1.1.1"
   },
