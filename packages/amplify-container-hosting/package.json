--- conflicted
+++ resolved
@@ -1,10 +1,6 @@
 {
   "name": "@aws-amplify/amplify-container-hosting",
-<<<<<<< HEAD
-  "version": "2.6.4",
-=======
   "version": "2.6.5",
->>>>>>> a758c6b6
   "description": "amplify-cli hosting plugin for containers",
   "repository": {
     "type": "git",
@@ -31,11 +27,7 @@
   },
   "dependencies": {
     "@aws-amplify/amplify-category-api": "^5.2.1",
-<<<<<<< HEAD
-    "@aws-amplify/amplify-cli-core": "4.0.4",
-=======
     "@aws-amplify/amplify-cli-core": "4.0.5",
->>>>>>> a758c6b6
     "fs-extra": "^8.1.0",
     "inquirer": "^7.3.3",
     "mime-types": "^2.1.26",
