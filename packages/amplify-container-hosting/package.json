--- conflicted
+++ resolved
@@ -1,10 +1,6 @@
 {
   "name": "@aws-amplify/amplify-container-hosting",
-<<<<<<< HEAD
-  "version": "2.8.16-beta-latest.0",
-=======
   "version": "2.8.17",
->>>>>>> 9cd70227
   "description": "amplify-cli hosting plugin for containers",
   "repository": {
     "type": "git",
@@ -31,13 +27,8 @@
   },
   "dependencies": {
     "@aws-amplify/amplify-category-api": "^5.12.10",
-<<<<<<< HEAD
-    "@aws-amplify/amplify-cli-core": "4.4.0-beta-latest.0",
-    "@aws-amplify/amplify-environment-parameters": "1.9.17-beta-latest.0",
-=======
     "@aws-amplify/amplify-cli-core": "4.4.0",
     "@aws-amplify/amplify-environment-parameters": "1.9.18",
->>>>>>> 9cd70227
     "fs-extra": "^8.1.0",
     "inquirer": "^7.3.3",
     "mime-types": "^2.1.26",
