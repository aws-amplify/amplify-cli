--- conflicted
+++ resolved
@@ -1,11 +1,6 @@
 {
-<<<<<<< HEAD
-  "name": "amplify-container-hosting",
-  "version": "2.5.12-beta.1",
-=======
   "name": "@aws-amplify/amplify-container-hosting",
   "version": "2.5.12",
->>>>>>> f03d170a
   "description": "amplify-cli hosting plugin for containers",
   "repository": {
     "type": "git",
@@ -31,13 +26,8 @@
     "extract-api": "ts-node ../../scripts/extract-api.ts"
   },
   "dependencies": {
-<<<<<<< HEAD
     "@aws-amplify/amplify-category-api": "5.1.0-beta.6",
     "amplify-cli-core": "4.0.0-beta.8",
-=======
-    "@aws-amplify/amplify-category-api": "^4.1.8",
-    "amplify-cli-core": "3.6.2",
->>>>>>> f03d170a
     "fs-extra": "^8.1.0",
     "inquirer": "^7.3.3",
     "mime-types": "^2.1.26",
