--- conflicted
+++ resolved
@@ -27,11 +27,7 @@
   },
   "dependencies": {
     "@aws-amplify/amplify-category-api": "^5.2.1-ownerfield-pk-fix.0",
-<<<<<<< HEAD
-    "@aws-amplify/amplify-cli-core": "4.0.1",
-=======
-    "amplify-cli-core": "4.0.2",
->>>>>>> 9c7442b7
+    "@aws-amplify/amplify-cli-core": "4.0.2",
     "fs-extra": "^8.1.0",
     "inquirer": "^7.3.3",
     "mime-types": "^2.1.26",
