{
  "name": "@aws-amplify/amplify-container-hosting",
  "version": "2.6.3",
  "description": "amplify-cli hosting plugin for containers",
  "repository": {
    "type": "git",
    "url": "https://github.com/aws-amplify/amplify-cli.git",
    "directory": "packages/amplify-container-hosting"
  },
  "author": "Amazon Web Services",
  "license": "Apache-2.0",
  "main": "lib/index.js",
  "keywords": [
    "amplify",
    "aws"
  ],
  "publishConfig": {
    "access": "public"
  },
  "scripts": {
    "build": "tsc",
    "test-ci": "yarn jest --ci",
    "clean": "rimraf lib tsconfig.tsbuildinfo node_modules",
    "watch": "tsc --watch",
    "test": "jest --logHeapUsage --coverage --passWithNoTests",
    "extract-api": "ts-node ../../scripts/extract-api.ts"
  },
  "dependencies": {
<<<<<<< HEAD
    "@aws-amplify/amplify-category-api": "^5.2.1-ownerfield-pk-fix.0",
    "@aws-amplify/amplify-cli-core": "4.0.1",
=======
    "@aws-amplify/amplify-category-api": "5.1.2-ownerfield-pk-fix.0",
    "amplify-cli-core": "4.0.3",
>>>>>>> 43bde186
    "fs-extra": "^8.1.0",
    "inquirer": "^7.3.3",
    "mime-types": "^2.1.26",
    "promise-sequential": "^1.1.1"
  },
  "jest": {
    "collectCoverage": true,
    "collectCoverageFrom": [
      "lib/**/*.js",
      "index.js"
    ]
  }
}<|MERGE_RESOLUTION|>--- conflicted
+++ resolved
@@ -26,13 +26,8 @@
     "extract-api": "ts-node ../../scripts/extract-api.ts"
   },
   "dependencies": {
-<<<<<<< HEAD
     "@aws-amplify/amplify-category-api": "^5.2.1-ownerfield-pk-fix.0",
-    "@aws-amplify/amplify-cli-core": "4.0.1",
-=======
-    "@aws-amplify/amplify-category-api": "5.1.2-ownerfield-pk-fix.0",
-    "amplify-cli-core": "4.0.3",
->>>>>>> 43bde186
+    "@aws-amplify/amplify-cli-core": "4.0.3",
     "fs-extra": "^8.1.0",
     "inquirer": "^7.3.3",
     "mime-types": "^2.1.26",
