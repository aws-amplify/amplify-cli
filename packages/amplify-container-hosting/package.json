--- conflicted
+++ resolved
@@ -22,14 +22,9 @@
     "test": "jest --coverage --passWithNoTests"
   },
   "dependencies": {
-<<<<<<< HEAD
     "@aws-amplify/amplify-category-api": "^3.1.3",
     "amplify-cli-core": "2.11.0",
-=======
-    "@aws-amplify/amplify-category-api": "^3.1.2",
-    "amplify-cli-core": "2.11.0",
     "chalk": "^4.1.1",
->>>>>>> 96d971b2
     "fs-extra": "^8.1.0",
     "inquirer": "^7.3.3",
     "mime-types": "^2.1.26",
