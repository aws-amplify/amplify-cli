--- conflicted
+++ resolved
@@ -1,6 +1,6 @@
 {
   "name": "@aws-amplify/amplify-container-hosting",
-  "version": "2.8.18-next-4.0",
+  "version": "2.8.17",
   "description": "amplify-cli hosting plugin for containers",
   "repository": {
     "type": "git",
@@ -26,15 +26,9 @@
     "extract-api": "ts-node ../../scripts/extract-api.ts"
   },
   "dependencies": {
-<<<<<<< HEAD
-    "@aws-amplify/amplify-category-api": "^5.14.1",
-    "@aws-amplify/amplify-cli-core": "4.4.1-next-4.0",
-    "@aws-amplify/amplify-environment-parameters": "1.9.19-next-4.0",
-=======
     "@aws-amplify/amplify-category-api": "^5.15.0",
     "@aws-amplify/amplify-cli-core": "4.4.0",
     "@aws-amplify/amplify-environment-parameters": "1.9.18",
->>>>>>> e936bfd8
     "fs-extra": "^8.1.0",
     "inquirer": "^7.3.3",
     "mime-types": "^2.1.26",
