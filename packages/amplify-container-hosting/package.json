{
  "name": "amplify-container-hosting",
<<<<<<< HEAD
  "version": "2.5.4-beta.1",
=======
  "version": "2.5.6",
>>>>>>> 6eec17e7
  "description": "amplify-cli hosting plugin for containers",
  "repository": {
    "type": "git",
    "url": "https://github.com/aws-amplify/amplify-cli.git",
    "directory": "packages/amplify-container-hosting"
  },
  "author": "Amazon Web Services",
  "license": "Apache-2.0",
  "main": "lib/index.js",
  "keywords": [
    "amplify",
    "aws"
  ],
  "scripts": {
    "build": "tsc",
    "test-ci": "yarn jest --ci",
    "clean": "rimraf lib tsconfig.tsbuildinfo node_modules",
    "watch": "tsc --watch",
    "test": "jest --logHeapUsage --coverage --passWithNoTests",
    "extract-api": "ts-node ../../scripts/extract-api.ts"
  },
  "dependencies": {
<<<<<<< HEAD
    "@aws-amplify/amplify-category-api": "^5.1.0-beta.0",
    "amplify-cli-core": "4.0.0-beta.1",
=======
    "@aws-amplify/amplify-category-api": "^4.0.9",
    "amplify-cli-core": "3.4.0",
>>>>>>> 6eec17e7
    "fs-extra": "^8.1.0",
    "inquirer": "^7.3.3",
    "mime-types": "^2.1.26",
    "promise-sequential": "^1.1.1"
  },
  "jest": {
    "collectCoverage": true,
    "collectCoverageFrom": [
      "lib/**/*.js",
      "index.js"
    ]
  }
}<|MERGE_RESOLUTION|>--- conflicted
+++ resolved
@@ -1,10 +1,6 @@
 {
   "name": "amplify-container-hosting",
-<<<<<<< HEAD
   "version": "2.5.4-beta.1",
-=======
-  "version": "2.5.6",
->>>>>>> 6eec17e7
   "description": "amplify-cli hosting plugin for containers",
   "repository": {
     "type": "git",
@@ -27,13 +23,8 @@
     "extract-api": "ts-node ../../scripts/extract-api.ts"
   },
   "dependencies": {
-<<<<<<< HEAD
     "@aws-amplify/amplify-category-api": "^5.1.0-beta.0",
     "amplify-cli-core": "4.0.0-beta.1",
-=======
-    "@aws-amplify/amplify-category-api": "^4.0.9",
-    "amplify-cli-core": "3.4.0",
->>>>>>> 6eec17e7
     "fs-extra": "^8.1.0",
     "inquirer": "^7.3.3",
     "mime-types": "^2.1.26",
