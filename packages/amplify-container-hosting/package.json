--- conflicted
+++ resolved
@@ -23,13 +23,8 @@
     "extract-api": "ts-node ../../scripts/extract-api.ts"
   },
   "dependencies": {
-<<<<<<< HEAD
     "@aws-amplify/amplify-category-api": "5.1.0-beta.3",
     "amplify-cli-core": "4.0.0-beta.4",
-=======
-    "@aws-amplify/amplify-category-api": "^4.1.6",
-    "amplify-cli-core": "3.6.0",
->>>>>>> 396c03fd
     "fs-extra": "^8.1.0",
     "inquirer": "^7.3.3",
     "mime-types": "^2.1.26",
