{
  "name": "amplify-container-hosting",
  "version": "2.3.1",
  "description": "amplify-cli hosting plugin for containers",
  "repository": {
    "type": "git",
    "url": "https://github.com/aws-amplify/amplify-cli.git",
    "directory": "packages/amplify-container-hosting"
  },
  "author": "Amazon Web Services",
  "license": "Apache-2.0",
  "main": "index.js",
  "keywords": [
    "amplify",
    "aws"
  ],
  "scripts": {
    "test": "jest --coverage --passWithNoTests"
  },
  "dependencies": {
<<<<<<< HEAD
    "@aws-amplify/amplify-category-api": "1.0.0",
=======
    "amplify-category-api": "3.3.1",
>>>>>>> 44f6ad04
    "chalk": "^4.1.1",
    "fs-extra": "^8.1.0",
    "inquirer": "^7.3.3",
    "mime-types": "^2.1.26",
    "minimatch": "^3.0.4",
    "moment": "^2.24.0",
    "ora": "^4.0.3",
    "promise-sequential": "^1.1.1"
  },
  "devDependencies": {
    "mockirer": "^2.0.1"
  },
  "jest": {
    "collectCoverage": true,
    "collectCoverageFrom": [
      "lib/**/*.js",
      "index.js"
    ]
  }
}<|MERGE_RESOLUTION|>--- conflicted
+++ resolved
@@ -18,11 +18,7 @@
     "test": "jest --coverage --passWithNoTests"
   },
   "dependencies": {
-<<<<<<< HEAD
     "@aws-amplify/amplify-category-api": "1.0.0",
-=======
-    "amplify-category-api": "3.3.1",
->>>>>>> 44f6ad04
     "chalk": "^4.1.1",
     "fs-extra": "^8.1.0",
     "inquirer": "^7.3.3",
