--- conflicted
+++ resolved
@@ -1,12 +1,3 @@
-<<<<<<< HEAD
-var currentdate = new Date();
-var datetime = 'Current time: ' + currentdate.getDate() + '/'
-                + (currentdate.getMonth()+1)  + '/'
-                + currentdate.getFullYear() + ' @ '
-                + currentdate.getHours() + ':'
-                + currentdate.getMinutes() + ':'
-                + currentdate.getSeconds();
-=======
 var currentDate = new Date();
 var datetime = 'Current time: ' + currentDate.getDate() + '/'
                 + (currentDate.getMonth()+1)  + '/'
@@ -14,6 +5,5 @@
                 + currentDate.getHours() + ':'
                 + currentDate.getMinutes() + ':'
                 + currentDate.getSeconds();
->>>>>>> 9cdb89e1
 // eslint-disable-next-line
 document.getElementById("welcome").innerHTML = datetime;