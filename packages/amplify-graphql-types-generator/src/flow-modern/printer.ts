import * as t from '@babel/types';
import generate from '@babel/generator';

import { stripIndent } from 'common-tags';

type Printable = t.Node | string;

<<<<<<< HEAD
export default class Printer {
=======
export class Printer {
>>>>>>> fc7afa21
  private printQueue: Printable[] = [];

  public print(): string {
    return this.printQueue.reduce((document: string, printable) => {
      if (typeof printable === 'string') {
        return document + printable;
      } else {
        const documentPart = generate(printable).code;
        return document + this.fixCommas(documentPart);
      }
    }, '') as string;
  }

  public enqueue(printable: Printable) {
    this.printQueue = [...this.printQueue, '\n', '\n', printable];
  }

  public printAndClear() {
    const output = this.print();
    this.printQueue = [];
    return output;
  }

  /**
   * When using trailing commas on ObjectTypeProperties within
   * ObjectTypeAnnotations, we get weird behavior:
   * ```
   * {
   *   homePlanet: ?string // description
   *   ,
   *   friends: any  // description
   * }
   * ```
   * when we want
   * ```
   * {
   *   homePlanet: ?string, // description
   *   friends: any         // description
   * }
   * ```
   */
  private fixCommas(documentPart: string) {
    const lines = documentPart.split('\n');
    let currentLine = 0;
    let nextLine;
    const newDocumentParts = [];
    // Keep track of what column comments should start on
    // to keep things aligned
    let maxCommentColumn = 0;

    while (currentLine !== lines.length) {
      nextLine = currentLine + 1;
      const strippedNextLine = stripIndent`${lines[nextLine]}`;
      if (strippedNextLine.length === 1 && strippedNextLine[0] === ',') {
        const currentLineContents = lines[currentLine];
        const commentColumn = currentLineContents.indexOf('//');
        if (maxCommentColumn < commentColumn) {
          maxCommentColumn = commentColumn;
        }

        const [contents, comment] = currentLineContents.split('//');
        newDocumentParts.push({
          main: contents.replace(/\s+$/g, '') + ',',
          comment: comment.trim(),
        });
        currentLine++;
      } else {
        newDocumentParts.push({
          main: lines[currentLine],
          comment: null,
        });
      }

      currentLine++;
    }

    return newDocumentParts
      .reduce((memo: string[], part) => {
        const { main, comment } = part;

        let line;
        if (comment !== null) {
          const spacesBetween = maxCommentColumn - main.length;
          line = `${main}${' '.repeat(spacesBetween)} // ${comment}`;
        } else {
          line = main;
        }

        return [...memo, line];
      }, [])
      .join('\n');
  }
}<|MERGE_RESOLUTION|>--- conflicted
+++ resolved
@@ -5,11 +5,7 @@
 
 type Printable = t.Node | string;
 
-<<<<<<< HEAD
-export default class Printer {
-=======
 export class Printer {
->>>>>>> fc7afa21
   private printQueue: Printable[] = [];
 
   public print(): string {
