{
  "name": "@aws-amplify/amplify-migration-tests",
  "version": "6.0.3",
  "description": "",
  "repository": {
    "type": "git",
    "url": "https://github.com/aws-amplify/amplify-cli.git",
    "directory": "packages/amplify-migration-tests"
  },
  "author": "Amazon Web Services",
  "license": "Apache-2.0",
  "main": "index.js",
  "keywords": [
    "graphql",
    "appsync",
    "aws"
  ],
  "private": true,
  "scripts": {
    "build-tests": "tsc --build tsconfig.tests.json",
<<<<<<< HEAD
    "migration_v4.28.2_nonmultienv_layers": "yarn setup-profile 4.28.2 && jest src/__tests__/migration_tests/lambda-layer-migration/layer-migration.test.ts --verbose --config=jest.config.js",
    "migration_v4.52.0_multienv_layers": "yarn setup-profile 4.52.0 && jest src/__tests__/migration_tests/lambda-layer-migration/layer-migration.test.ts --verbose --config=jest.config.js",
    "migration_v5.2.0": "yarn setup-profile 5.2.0 && jest --verbose --config=jest.config.js",
    "migration_v6.1.0": "yarn setup-profile 6.1.0 && jest --verbose --config=jest.config.js",
    "migration_v10.5.1": "yarn setup-profile 10.5.1 && jest --verbose --config=jest.config.js",
=======
    "migration_v4.28.2_nonmultienv_layers": "npm run setup-profile 4.28.2 && jest src/__tests__/migration_tests/lambda-layer-migration/layer-migration.test.ts --verbose",
    "migration_v4.52.0_multienv_layers": "npm run setup-profile 4.52.0 && jest src/__tests__/migration_tests/lambda-layer-migration/layer-migration.test.ts --verbose",
    "migration_v8.2.0": "npm run setup-profile 8.2.0 && jest --verbose",
    "migration_v10.5.1": "npm run setup-profile 10.5.1 && jest --verbose",
>>>>>>> 5f291cff
    "setup-profile": "ts-node ./src/configure_tests.ts"
  },
  "dependencies": {
    "@aws-amplify/amplify-cli-core": "4.0.8",
    "@aws-amplify/amplify-e2e-core": "5.0.3",
    "@aws-cdk/cloudformation-diff": "~2.68.0",
    "aws-cdk-lib": "~2.68.0",
    "constructs": "^10.0.5",
    "fs-extra": "^8.1.0",
    "graphql-transformer-core": "^8.1.1",
    "lodash": "^4.17.21",
    "semver": "^7.3.5",
    "strip-ansi": "^6.0.0",
    "uuid": "^8.3.2"
  },
  "jest-junit": {
    "outputDirectory": "reports/junit/",
    "outputName": "js-test-results.xml",
    "usePathForSuiteName": "true",
    "addFileAttribute": "true"
  },
  "berry": {
    "plugins": [
      "@yarn/plugin-typescript"
    ]
  },
  "devDependencies": {
    "jest": "^29.5.0",
    "ts-node": "^10.9.1"
  }
}<|MERGE_RESOLUTION|>--- conflicted
+++ resolved
@@ -18,18 +18,10 @@
   "private": true,
   "scripts": {
     "build-tests": "tsc --build tsconfig.tests.json",
-<<<<<<< HEAD
     "migration_v4.28.2_nonmultienv_layers": "yarn setup-profile 4.28.2 && jest src/__tests__/migration_tests/lambda-layer-migration/layer-migration.test.ts --verbose --config=jest.config.js",
     "migration_v4.52.0_multienv_layers": "yarn setup-profile 4.52.0 && jest src/__tests__/migration_tests/lambda-layer-migration/layer-migration.test.ts --verbose --config=jest.config.js",
-    "migration_v5.2.0": "yarn setup-profile 5.2.0 && jest --verbose --config=jest.config.js",
-    "migration_v6.1.0": "yarn setup-profile 6.1.0 && jest --verbose --config=jest.config.js",
     "migration_v10.5.1": "yarn setup-profile 10.5.1 && jest --verbose --config=jest.config.js",
-=======
-    "migration_v4.28.2_nonmultienv_layers": "npm run setup-profile 4.28.2 && jest src/__tests__/migration_tests/lambda-layer-migration/layer-migration.test.ts --verbose",
-    "migration_v4.52.0_multienv_layers": "npm run setup-profile 4.52.0 && jest src/__tests__/migration_tests/lambda-layer-migration/layer-migration.test.ts --verbose",
-    "migration_v8.2.0": "npm run setup-profile 8.2.0 && jest --verbose",
-    "migration_v10.5.1": "npm run setup-profile 10.5.1 && jest --verbose",
->>>>>>> 5f291cff
+    "migration_v8.2.0": "yarn setup-profile 8.2.0 && jest --verbose --config=jest.config.js",
     "setup-profile": "ts-node ./src/configure_tests.ts"
   },
   "dependencies": {
