--- conflicted
+++ resolved
@@ -26,22 +26,14 @@
     "setup-profile": "ts-node ./src/configure_tests.ts"
   },
   "dependencies": {
-<<<<<<< HEAD
-    "@aws-amplify/amplify-e2e-core": "4.6.1",
+    "@aws-amplify/amplify-e2e-core": "4.6.2",
     "@aws-cdk/cloudformation-diff": "~2.53.0",
     "amplify-cli-core": "4.0.0-beta.4",
     "fs-extra": "^8.1.0",
     "graphql-transformer-core": "8.0.0-beta.3",
     "lodash": "^4.17.21",
+    "semver": "^7.3.5",
     "strip-ansi": "^6.0.0",
-=======
-    "@aws-amplify/amplify-e2e-core": "4.6.2",
-    "amplify-cli-core": "3.6.0",
-    "fs-extra": "^8.1.0",
-    "graphql-transformer-core": "^7.6.10",
-    "lodash": "^4.17.21",
-    "semver": "^7.3.5",
->>>>>>> 396c03fd
     "uuid": "^8.3.2"
   },
   "jest": {
