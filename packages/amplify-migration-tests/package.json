{
  "name": "@aws-amplify/amplify-migration-tests",
<<<<<<< HEAD
  "version": "5.2.0-cdkv2.5",
=======
  "version": "5.3.3",
>>>>>>> bf023e66
  "description": "",
  "repository": {
    "type": "git",
    "url": "https://github.com/aws-amplify/amplify-cli.git",
    "directory": "packages/amplify-migration-tests"
  },
  "author": "Amazon Web Services",
  "license": "Apache-2.0",
  "main": "index.js",
  "keywords": [
    "graphql",
    "appsync",
    "aws"
  ],
  "private": true,
  "scripts": {
    "build-tests": "tsc --build tsconfig.tests.json",
    "migration_v4.28.2_nonmultienv_layers": "npm run setup-profile 4.28.2 && jest src/__tests__/migration_tests/lambda-layer-migration/layer-migration.test.ts --verbose",
    "migration_v4.52.0_multienv_layers": "npm run setup-profile 4.52.0 && jest src/__tests__/migration_tests/lambda-layer-migration/layer-migration.test.ts --verbose",
    "migration_v5.2.0": "npm run setup-profile 5.2.0 && jest --verbose",
    "migration_v6.1.0": "npm run setup-profile 6.1.0 && jest --verbose",
    "migration_v10.5.1": "npm run setup-profile 10.5.1 && jest --verbose",
    "setup-profile": "ts-node ./src/configure_tests.ts"
  },
  "dependencies": {
<<<<<<< HEAD
    "@aws-amplify/amplify-e2e-core": "4.4.0-cdkv2.5",
=======
    "@aws-amplify/amplify-e2e-core": "4.6.3",
    "@aws-cdk/cloudformation-diff": "~2.53.0",
    "amplify-cli-core": "4.0.0-beta.4",
>>>>>>> bf023e66
    "fs-extra": "^8.1.0",
    "graphql-transformer-core": "8.0.0-beta.4",
    "lodash": "^4.17.21",
    "semver": "^7.3.5",
    "strip-ansi": "^6.0.0",
    "uuid": "^8.3.2"
  },
  "jest": {
    "verbose": false,
    "preset": "ts-jest",
    "testRunner": "@aws-amplify/amplify-e2e-core/runner",
    "testEnvironment": "@aws-amplify/amplify-e2e-core/environment",
    "transform": {
      "^.+\\.tsx?$": "ts-jest"
    },
    "testURL": "http://localhost",
    "testRegex": "(src/__tests__/.*|\\.(test|spec))\\.(ts|tsx|js)$",
    "testPathIgnorePatterns": [
      "/node_modules/",
      "lib"
    ],
    "collectCoverage": false,
    "collectCoverageFrom": [
      "src/**/*.ts",
      "!**/node_modules/**",
      "!src/__tests__/**",
      "!**/*.d.ts"
    ],
    "reporters": [
      "default",
      "jest-junit",
      [
        "@aws-amplify/amplify-e2e-core/reporter",
        {
          "publicPath": "./amplify-migration-reports",
          "filename": "index.html",
          "expand": true
        }
      ]
    ],
    "moduleFileExtensions": [
      "ts",
      "tsx",
      "js",
      "jsx",
      "json",
      "node"
    ],
    "setupFilesAfterEnv": [
      "<rootDir>/src/setup-tests.ts"
    ],
    "globals": {
      "window": {},
      "ts-jest": {
        "diagnostics": true
      }
    }
  },
  "jest-junit": {
    "outputDirectory": "reports/junit/",
    "outputName": "js-test-results.xml",
    "usePathForSuiteName": "true",
    "addFileAttribute": "true"
  }
}<|MERGE_RESOLUTION|>--- conflicted
+++ resolved
@@ -1,10 +1,6 @@
 {
   "name": "@aws-amplify/amplify-migration-tests",
-<<<<<<< HEAD
-  "version": "5.2.0-cdkv2.5",
-=======
   "version": "5.3.3",
->>>>>>> bf023e66
   "description": "",
   "repository": {
     "type": "git",
@@ -30,13 +26,9 @@
     "setup-profile": "ts-node ./src/configure_tests.ts"
   },
   "dependencies": {
-<<<<<<< HEAD
-    "@aws-amplify/amplify-e2e-core": "4.4.0-cdkv2.5",
-=======
     "@aws-amplify/amplify-e2e-core": "4.6.3",
     "@aws-cdk/cloudformation-diff": "~2.53.0",
-    "amplify-cli-core": "4.0.0-beta.4",
->>>>>>> bf023e66
+    "amplify-cli-core": "4.0.0-cdkv2.5",
     "fs-extra": "^8.1.0",
     "graphql-transformer-core": "8.0.0-beta.4",
     "lodash": "^4.17.21",
