{
  "name": "@aws-amplify/amplify-migration-tests",
  "version": "5.2.0-beta.2",
  "description": "",
  "repository": {
    "type": "git",
    "url": "https://github.com/aws-amplify/amplify-cli.git",
    "directory": "packages/amplify-migration-tests"
  },
  "author": "Amazon Web Services",
  "license": "Apache-2.0",
  "main": "index.js",
  "keywords": [
    "graphql",
    "appsync",
    "aws"
  ],
  "private": true,
  "scripts": {
    "build-tests": "tsc --build tsconfig.tests.json",
    "migration_v4.28.2_nonmultienv_layers": "npm run setup-profile 4.28.2 && jest src/__tests__/migration_tests/lambda-layer-migration/layer-migration.test.ts --verbose",
    "migration_v4.52.0_multienv_layers": "npm run setup-profile 4.52.0 && jest src/__tests__/migration_tests/lambda-layer-migration/layer-migration.test.ts --verbose",
    "migration_v5.2.0": "npm run setup-profile 5.2.0 && jest --verbose",
    "migration_v6.1.0": "npm run setup-profile 6.1.0 && jest --verbose",
    "migration_v10.5.1": "npm run setup-profile 10.5.1 && jest --verbose",
    "setup-profile": "ts-node ./src/configure_tests.ts"
  },
  "dependencies": {
    "@aws-amplify/amplify-e2e-core": "4.4.0-beta.2",
    "fs-extra": "^8.1.0",
<<<<<<< HEAD
    "graphql-transformer-core": "8.0.0-beta.1",
=======
    "graphql-transformer-core": "^7.6.7",
>>>>>>> 72a58b74
    "lodash": "^4.17.21",
    "uuid": "^8.3.2"
  },
  "jest": {
    "verbose": false,
    "preset": "ts-jest",
    "testRunner": "@aws-amplify/amplify-e2e-core/runner",
    "testEnvironment": "@aws-amplify/amplify-e2e-core/environment",
    "transform": {
      "^.+\\.tsx?$": "ts-jest"
    },
    "testURL": "http://localhost",
    "testRegex": "(src/__tests__/.*|\\.(test|spec))\\.(ts|tsx|js)$",
    "testPathIgnorePatterns": [
      "/node_modules/",
      "lib"
    ],
    "collectCoverage": false,
    "collectCoverageFrom": [
      "src/**/*.ts",
      "!**/node_modules/**",
      "!src/__tests__/**",
      "!**/*.d.ts"
    ],
    "reporters": [
      "default",
      "jest-junit",
      [
        "@aws-amplify/amplify-e2e-core/reporter",
        {
          "publicPath": "./amplify-migration-reports",
          "filename": "index.html",
          "expand": true
        }
      ]
    ],
    "moduleFileExtensions": [
      "ts",
      "tsx",
      "js",
      "jsx",
      "json",
      "node"
    ],
    "setupFilesAfterEnv": [
      "<rootDir>/src/setup-tests.ts"
    ],
    "globals": {
      "window": {},
      "ts-jest": {
        "diagnostics": true
      }
    }
  },
  "jest-junit": {
    "outputDirectory": "reports/junit/",
    "outputName": "js-test-results.xml",
    "usePathForSuiteName": "true",
    "addFileAttribute": "true"
  }
}<|MERGE_RESOLUTION|>--- conflicted
+++ resolved
@@ -28,11 +28,7 @@
   "dependencies": {
     "@aws-amplify/amplify-e2e-core": "4.4.0-beta.2",
     "fs-extra": "^8.1.0",
-<<<<<<< HEAD
     "graphql-transformer-core": "8.0.0-beta.1",
-=======
-    "graphql-transformer-core": "^7.6.7",
->>>>>>> 72a58b74
     "lodash": "^4.17.21",
     "uuid": "^8.3.2"
   },
