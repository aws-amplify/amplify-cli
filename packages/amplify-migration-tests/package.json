--- conflicted
+++ resolved
@@ -27,16 +27,10 @@
   },
   "dependencies": {
     "@aws-amplify/amplify-e2e-core": "4.6.1",
-<<<<<<< HEAD
     "@aws-cdk/cloudformation-diff": "~2.53.0",
     "amplify-cli-core": "4.0.0-beta.4",
     "fs-extra": "^8.1.0",
     "graphql-transformer-core": "8.0.0-beta.3",
-=======
-    "amplify-cli-core": "3.5.1",
-    "fs-extra": "^8.1.0",
-    "graphql-transformer-core": "^7.6.9",
->>>>>>> 9cdb89e1
     "lodash": "^4.17.21",
     "strip-ansi": "^6.0.0",
     "uuid": "^8.3.2"
