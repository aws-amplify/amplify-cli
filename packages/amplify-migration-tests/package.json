--- conflicted
+++ resolved
@@ -1,10 +1,6 @@
 {
   "name": "@aws-amplify/amplify-migration-tests",
-<<<<<<< HEAD
   "version": "5.2.0-cdkv2.2",
-=======
-  "version": "5.2.0-beta.1",
->>>>>>> bd3cd4b7
   "description": "",
   "repository": {
     "type": "git",
@@ -29,11 +25,7 @@
     "setup-profile": "ts-node ./src/configure_tests.ts"
   },
   "dependencies": {
-<<<<<<< HEAD
     "@aws-amplify/amplify-e2e-core": "4.4.0-cdkv2.2",
-=======
-    "@aws-amplify/amplify-e2e-core": "4.4.0-beta.1",
->>>>>>> bd3cd4b7
     "fs-extra": "^8.1.0",
     "graphql-transformer-core": "8.0.0-beta.1",
     "lodash": "^4.17.21",
