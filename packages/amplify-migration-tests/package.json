--- conflicted
+++ resolved
@@ -1,10 +1,6 @@
 {
   "name": "@aws-amplify/amplify-migration-tests",
-<<<<<<< HEAD
-  "version": "5.4.2",
-=======
   "version": "5.4.4",
->>>>>>> b289cbc0
   "description": "",
   "repository": {
     "type": "git",
@@ -31,15 +27,9 @@
     "setup-profile": "ts-node ./src/configure_tests.ts"
   },
   "dependencies": {
-<<<<<<< HEAD
-    "@aws-amplify/amplify-e2e-core": "4.8.1",
-    "@aws-cdk/cloudformation-diff": "~2.68.0",
-    "amplify-cli-core": "4.0.1",
-=======
     "@aws-amplify/amplify-cli-core": "4.0.3",
     "@aws-amplify/amplify-e2e-core": "4.8.3",
     "@aws-cdk/cloudformation-diff": "~2.68.0",
->>>>>>> b289cbc0
     "aws-cdk-lib": "~2.68.0",
     "constructs": "^10.0.5",
     "fs-extra": "^8.1.0",
