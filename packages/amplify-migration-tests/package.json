--- conflicted
+++ resolved
@@ -1,10 +1,6 @@
 {
   "name": "@aws-amplify/amplify-migration-tests",
-<<<<<<< HEAD
   "version": "5.2.0-cdkv2.4",
-=======
-  "version": "5.2.0-beta.4",
->>>>>>> 9d83c0ae
   "description": "",
   "repository": {
     "type": "git",
@@ -30,13 +26,7 @@
     "setup-profile": "ts-node ./src/configure_tests.ts"
   },
   "dependencies": {
-<<<<<<< HEAD
     "@aws-amplify/amplify-e2e-core": "4.4.0-cdkv2.4",
-=======
-    "@aws-amplify/amplify-e2e-core": "4.4.0-beta.4",
-    "@aws-cdk/cloudformation-diff": "~2.53.0",
-    "amplify-cli-core": "4.0.0-beta.4",
->>>>>>> 9d83c0ae
     "fs-extra": "^8.1.0",
     "graphql-transformer-core": "8.0.0-beta.3",
     "lodash": "^4.17.21",
