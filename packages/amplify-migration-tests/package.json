{
  "name": "@aws-amplify/amplify-migration-tests",
  "version": "6.0.4",
  "description": "",
  "repository": {
    "type": "git",
    "url": "https://github.com/aws-amplify/amplify-cli.git",
    "directory": "packages/amplify-migration-tests"
  },
  "author": "Amazon Web Services",
  "license": "Apache-2.0",
  "main": "index.js",
  "keywords": [
    "graphql",
    "appsync",
    "aws"
  ],
  "private": true,
  "scripts": {
    "build-tests": "tsc --build tsconfig.tests.json",
    "migration_v4.28.2_nonmultienv_layers": "yarn setup-profile 4.28.2 && jest src/__tests__/migration_tests/lambda-layer-migration/layer-migration.test.ts --verbose --config=jest.config.js",
    "migration_v4.52.0_multienv_layers": "yarn setup-profile 4.52.0 && jest src/__tests__/migration_tests/lambda-layer-migration/layer-migration.test.ts --verbose --config=jest.config.js",
    "migration_v10.5.1": "yarn setup-profile 10.5.1 && jest --verbose --config=jest.config.js",
<<<<<<< HEAD
    "migration_v11.0.0": "yarn setup-profile 11.0.0 && jest --verbose --config=jest.config.js",
=======
    "migration_v12.0.3": "yarn setup-profile 12.0.3 && jest --verbose --config=jest.config.js",
>>>>>>> b3ab5125
    "migration_v8.2.0": "yarn setup-profile 8.2.0 && jest --verbose --config=jest.config.js",
    "setup-profile": "ts-node ./src/configure_tests.ts"
  },
  "dependencies": {
    "@aws-amplify/amplify-cli-core": "4.1.0",
    "@aws-amplify/amplify-e2e-core": "5.0.4",
    "@aws-cdk/cloudformation-diff": "~2.68.0",
    "aws-cdk-lib": "~2.68.0",
    "constructs": "^10.0.5",
    "fs-extra": "^8.1.0",
    "graphql-transformer-core": "^8.1.3",
    "lodash": "^4.17.21",
    "semver": "^7.3.5",
    "strip-ansi": "^6.0.0",
    "uuid": "^8.3.2"
  },
  "jest-junit": {
    "outputDirectory": "reports/junit/",
    "outputName": "js-test-results.xml",
    "usePathForSuiteName": "true",
    "addFileAttribute": "true"
  },
  "berry": {
    "plugins": [
      "@yarn/plugin-typescript"
    ]
  },
  "devDependencies": {
    "jest": "^29.5.0",
    "ts-node": "^10.9.1"
  }
}<|MERGE_RESOLUTION|>--- conflicted
+++ resolved
@@ -21,11 +21,7 @@
     "migration_v4.28.2_nonmultienv_layers": "yarn setup-profile 4.28.2 && jest src/__tests__/migration_tests/lambda-layer-migration/layer-migration.test.ts --verbose --config=jest.config.js",
     "migration_v4.52.0_multienv_layers": "yarn setup-profile 4.52.0 && jest src/__tests__/migration_tests/lambda-layer-migration/layer-migration.test.ts --verbose --config=jest.config.js",
     "migration_v10.5.1": "yarn setup-profile 10.5.1 && jest --verbose --config=jest.config.js",
-<<<<<<< HEAD
-    "migration_v11.0.0": "yarn setup-profile 11.0.0 && jest --verbose --config=jest.config.js",
-=======
     "migration_v12.0.3": "yarn setup-profile 12.0.3 && jest --verbose --config=jest.config.js",
->>>>>>> b3ab5125
     "migration_v8.2.0": "yarn setup-profile 8.2.0 && jest --verbose --config=jest.config.js",
     "setup-profile": "ts-node ./src/configure_tests.ts"
   },
