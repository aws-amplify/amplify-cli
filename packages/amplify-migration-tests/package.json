{
  "name": "@aws-amplify/amplify-migration-tests",
<<<<<<< HEAD
  "version": "6.4.0-alpha.0",
=======
  "version": "6.5.1",
>>>>>>> a274b640
  "description": "",
  "repository": {
    "type": "git",
    "url": "https://github.com/aws-amplify/amplify-cli.git",
    "directory": "packages/amplify-migration-tests"
  },
  "author": "Amazon Web Services",
  "license": "Apache-2.0",
  "main": "index.js",
  "keywords": [
    "graphql",
    "appsync",
    "aws"
  ],
  "private": true,
  "scripts": {
    "build-tests": "tsc --build tsconfig.tests.json",
    "migration_v4.28.2_nonmultienv_layers": "yarn setup-profile 4.28.2 && jest src/__tests__/migration_tests/lambda-layer-migration/layer-migration.test.ts --verbose --config=jest.config.js",
    "migration_v4.52.0_multienv_layers": "yarn setup-profile 4.52.0 && jest src/__tests__/migration_tests/lambda-layer-migration/layer-migration.test.ts --verbose --config=jest.config.js",
    "migration_v10.5.1": "yarn setup-profile 10.5.1 && jest --verbose --config=jest.config.js",
    "migration_v12.0.3": "yarn setup-profile 12.0.3 && jest --verbose --config=jest.config.js",
    "migration_v8.2.0": "yarn setup-profile 8.2.0 && jest --verbose --config=jest.config.js",
    "setup-profile": "ts-node ./src/configure_tests.ts"
  },
  "dependencies": {
<<<<<<< HEAD
    "@aws-amplify/amplify-cli-core": "4.4.0-gen2-migration-test-alpha.0",
    "@aws-amplify/amplify-e2e-core": "5.6.0-alpha.0",
=======
    "@aws-amplify/amplify-cli-core": "4.3.10",
    "@aws-amplify/amplify-e2e-core": "5.7.0",
>>>>>>> a274b640
    "@aws-cdk/cloudformation-diff": "~2.68.0",
    "@aws-sdk/client-s3": "3.624.0",
    "amplify-headless-interface": "1.17.7",
    "aws-amplify": "^5.3.16",
    "aws-cdk-lib": "~2.129.0",
    "constructs": "^10.0.5",
    "fs-extra": "^8.1.0",
    "graphql-transformer-core": "8.2.14-gen1-migration-0924.0",
    "lodash": "^4.17.21",
    "semver": "^7.5.4",
    "strip-ansi": "^6.0.0",
    "uuid": "^8.3.2"
  },
  "jest-junit": {
    "outputDirectory": "reports/junit/",
    "outputName": "js-test-results.xml",
    "usePathForSuiteName": "true",
    "addFileAttribute": "true"
  },
  "berry": {
    "plugins": [
      "@yarn/plugin-typescript"
    ]
  },
  "devDependencies": {
    "jest": "^29.5.0",
    "ts-node": "^10.9.1"
  }
}<|MERGE_RESOLUTION|>--- conflicted
+++ resolved
@@ -1,10 +1,6 @@
 {
   "name": "@aws-amplify/amplify-migration-tests",
-<<<<<<< HEAD
-  "version": "6.4.0-alpha.0",
-=======
   "version": "6.5.1",
->>>>>>> a274b640
   "description": "",
   "repository": {
     "type": "git",
@@ -30,13 +26,8 @@
     "setup-profile": "ts-node ./src/configure_tests.ts"
   },
   "dependencies": {
-<<<<<<< HEAD
-    "@aws-amplify/amplify-cli-core": "4.4.0-gen2-migration-test-alpha.0",
-    "@aws-amplify/amplify-e2e-core": "5.6.0-alpha.0",
-=======
     "@aws-amplify/amplify-cli-core": "4.3.10",
     "@aws-amplify/amplify-e2e-core": "5.7.0",
->>>>>>> a274b640
     "@aws-cdk/cloudformation-diff": "~2.68.0",
     "@aws-sdk/client-s3": "3.624.0",
     "amplify-headless-interface": "1.17.7",
@@ -44,7 +35,7 @@
     "aws-cdk-lib": "~2.129.0",
     "constructs": "^10.0.5",
     "fs-extra": "^8.1.0",
-    "graphql-transformer-core": "8.2.14-gen1-migration-0924.0",
+    "graphql-transformer-core": "^8.2.13",
     "lodash": "^4.17.21",
     "semver": "^7.5.4",
     "strip-ansi": "^6.0.0",
