--- conflicted
+++ resolved
@@ -26,14 +26,9 @@
     "setup-profile": "ts-node ./src/configure_tests.ts"
   },
   "dependencies": {
-<<<<<<< HEAD
-    "@aws-amplify/amplify-e2e-core": "4.6.2",
+    "@aws-amplify/amplify-e2e-core": "4.6.3",
     "@aws-cdk/cloudformation-diff": "~2.53.0",
     "amplify-cli-core": "4.0.0-beta.4",
-=======
-    "@aws-amplify/amplify-e2e-core": "4.6.3",
-    "amplify-cli-core": "3.6.1",
->>>>>>> 9e4b33c7
     "fs-extra": "^8.1.0",
     "graphql-transformer-core": "8.0.0-beta.3",
     "lodash": "^4.17.21",
