// Jest Snapshot v1, https://goo.gl/fbAQLP

exports[`amplify migration test auth ...should add auth with max options and work on the latest version 1`] = `
"IAM Statement Changes
┌───┬────────────────────────────────────────────────────────────────────────────────────────────────────────────────────────────────────────────────────┬────────┬──────────────────────┬────────────────────────────┬───────────┐
│   │ Resource                                                                                                                                           │ Effect │ Action               │ Principal                  │ Condition │
├───┼────────────────────────────────────────────────────────────────────────────────────────────────────────────────────────────────────────────────────┼────────┼──────────────────────┼────────────────────────────┼───────────┤
│ - │ {\\"Fn::Sub\\":[\\"arn:aws:logs:\${AWS::Region}:\${AWS::AccountId}:log-group:/aws/lambda/\${lambdaName}:log-stream:*\\",{\\"lambdaName\\":\\"\${RoleMapFunction}\\"}]} │ Allow  │ logs:CreateLogGroup  │ AWS:\${LambdaExecutionRole} │           │
│   │                                                                                                                                                    │        │ logs:CreateLogStream │                            │           │
│   │                                                                                                                                                    │        │ logs:PutLogEvents    │                            │           │
└───┴────────────────────────────────────────────────────────────────────────────────────────────────────────────────────────────────────────────────────┴────────┴──────────────────────┴────────────────────────────┴───────────┘
(NOTE: There may be security-related changes not in this list. See https://github.com/aws/aws-cdk/issues/1299)

Resources
[-] AWS::IAM::Role LambdaExecutionRole destroy
[-] AWS::Lambda::Function RoleMapFunction destroy
[-] AWS::IAM::Policy LambdaCloudWatchPolicy destroy
[-] Custom::LambdaCallout RoleMapFunctionInput destroy

IAM Statement Changes
┌───┬───────────────────────────────────────────────────────────────────────────────────────────────────────────────────────────────────────────────────────────────────────────────────────────────┬────────┬────────────────────────────────────┬───────────────────────────┬───────────┐
│   │ Resource                                                                                                                                                                                      │ Effect │ Action                             │ Principal                 │ Condition │
├───┼───────────────────────────────────────────────────────────────────────────────────────────────────────────────────────────────────────────────────────────────────────────────────────────────┼────────┼────────────────────────────────────┼───────────────────────────┼───────────┤
│ - │ \${UserPool.Arn}                                                                                                                                                                               │ Allow  │ cognito-idp:CreateUserPoolDomain   │ AWS:\${UserPoolClientRole} │           │
│   │                                                                                                                                                                                               │        │ cognito-idp:DeleteUserPoolDomain   │                           │           │
│   │                                                                                                                                                                                               │        │ cognito-idp:DescribeUserPool       │                           │           │
├───┼───────────────────────────────────────────────────────────────────────────────────────────────────────────────────────────────────────────────────────────────────────────────────────────────┼────────┼────────────────────────────────────┼───────────────────────────┼───────────┤
│ - │ *                                                                                                                                                                                             │ Allow  │ cognito-idp:DescribeUserPoolDomain │ AWS:\${UserPoolClientRole} │           │
├───┼───────────────────────────────────────────────────────────────────────────────────────────────────────────────────────────────────────────────────────────────────────────────────────────────┼────────┼────────────────────────────────────┼───────────────────────────┼───────────┤
│ - │ {\\"Fn::Sub\\":[\\"arn:aws:logs:\${region}:\${account}:log-group:/aws/lambda/\${lambda}:log-stream:*\\",{\\"region\\":\\"\${AWS::Region}\\",\\"account\\":\\"\${AWS::AccountId}\\",\\"lambda\\":\\"\${HostedUICustomResource}\\"}]} │ Allow  │ logs:CreateLogGroup                │ AWS:\${UserPoolClientRole} │           │
│   │                                                                                                                                                                                               │        │ logs:CreateLogStream               │                           │           │
│   │                                                                                                                                                                                               │        │ logs:PutLogEvents                  │                           │           │
└───┴───────────────────────────────────────────────────────────────────────────────────────────────────────────────────────────────────────────────────────────────────────────────────────────────┴────────┴────────────────────────────────────┴───────────────────────────┴───────────┘
(NOTE: There may be security-related changes not in this list. See https://github.com/aws/aws-cdk/issues/1299)

Parameters
[-] Parameter facebookAppId: {\\"Type\\":\\"String\\"}
[-] Parameter googleClientId: {\\"Type\\":\\"String\\"}
[-] Parameter amazonAppId: {\\"Type\\":\\"String\\"}
[-] Parameter appleAppId: {\\"Type\\":\\"String\\"}
[~] Parameter hostedUIProviderCreds: {\\"Type\\":\\"String\\"} to {\\"Type\\":\\"String\\",\\"NoEcho\\":true}

Resources
[-] AWS::Lambda::Function HostedUICustomResource destroy
[-] AWS::IAM::Policy HostedUICustomResourcePolicy destroy
[-] AWS::IAM::Policy HostedUICustomResourceLogPolicy destroy
[-] Custom::LambdaCallout HostedUICustomResourceInputs destroy
[+] AWS::Cognito::UserPoolDomain HostedUIDomainResource 
[~] AWS::Lambda::Function UserPoolClientLambda 
 ├─ [~] Code
 │   └─ [~] .ZipFile:
 │       ├─ [-] const response = require('cfn-response');
const aws = require('aws-sdk');
const identity = new aws.CognitoIdentityServiceProvider();
exports.handler = (event, context, callback) => {
  if (event.RequestType == 'Delete') {
    response.send(event, context, response.SUCCESS, {});
  }
  if (event.RequestType == 'Update' || event.RequestType == 'Create') {
    const params = {
      ClientId: event.ResourceProperties.clientId,
      UserPoolId: event.ResourceProperties.userpoolId,
    };
    identity
      .describeUserPoolClient(params)
      .promise()
      .then(res => {
        response.send(event, context, response.SUCCESS, { appSecret: res.UserPoolClient.ClientSecret });
      })
      .catch(err => {
        response.send(event, context, response.FAILED, { err });
      });
  }
};

 │       └─ [+] const response = require('cfn-response');
const aws = require('aws-sdk');
const identity = new aws.CognitoIdentityServiceProvider();
exports.handler = (event, context, callback) => {
  if (event.RequestType == 'Delete') {
    response.send(event, context, response.SUCCESS, {});
  }
  if (event.RequestType == 'Update' || event.RequestType == 'Create') {
    const params = {
      ClientId: event.ResourceProperties.clientId,
      UserPoolId: event.ResourceProperties.userpoolId,
    };
    identity
      .describeUserPoolClient(params)
      .promise()
      .then((res) => {
        response.send(event, context, response.SUCCESS, { appSecret: res.UserPoolClient.ClientSecret });
      })
      .catch((err) => {
        response.send(event, context, response.FAILED, { err });
      });
  }
};

 └─ [~] Runtime
     ├─ [-] nodejs14.x
     └─ [+] nodejs16.x
[~] AWS::Lambda::Function HostedUIProvidersCustomResource 
 ├─ [~] Code
 │   └─ [~] .ZipFile:
 │       ├─ [-] const response = require('cfn-response');
const aws = require('aws-sdk');
const identity = new aws.CognitoIdentityServiceProvider();
exports.handler = (event, context, callback) => {
  try {
    const userPoolId = event.ResourceProperties.userPoolId;
    let hostedUIProviderMeta = JSON.parse(event.ResourceProperties.hostedUIProviderMeta);
    let hostedUIProviderCreds = JSON.parse(event.ResourceProperties.hostedUIProviderCreds);
    if (hostedUIProviderCreds.length === 0) {
      response.send(event, context, response.SUCCESS, {});
    }
    if (event.RequestType == 'Delete') {
      response.send(event, context, response.SUCCESS, {});
    }
    if (event.RequestType == 'Update' || event.RequestType == 'Create') {
      let getRequestParams = providerName => {
        let providerMetaIndex = hostedUIProviderMeta.findIndex(provider => provider.ProviderName === providerName);
        let providerMeta = hostedUIProviderMeta[providerMetaIndex];
        let providerCredsIndex = hostedUIProviderCreds.findIndex(provider => provider.ProviderName === providerName);
        let providerCreds = hostedUIProviderCreds[providerCredsIndex];
        let requestParams = {
          ProviderName: providerMeta.ProviderName,
          UserPoolId: userPoolId,
          AttributeMapping: providerMeta.AttributeMapping,
        };
        if (providerMeta.ProviderName === 'SignInWithApple') {
          if (providerCreds.client_id && providerCreds.team_id && providerCreds.key_id && providerCreds.private_key) {
            requestParams.ProviderDetails = {
              client_id: providerCreds.client_id,
              team_id: providerCreds.team_id,
              key_id: providerCreds.key_id,
              private_key: providerCreds.private_key,
              authorize_scopes: providerMeta.authorize_scopes,
            };
          } else {
            requestParams = null;
          }
        } else {
          if (providerCreds.client_id && providerCreds.client_secret) {
            requestParams.ProviderDetails = {
              client_id: providerCreds.client_id,
              client_secret: providerCreds.client_secret,
              authorize_scopes: providerMeta.authorize_scopes,
            };
          } else {
            requestParams = null;
          }
        }
        return requestParams;
      };
      let createIdentityProvider = providerName => {
        let requestParams = getRequestParams(providerName);
        if (!requestParams) {
          return Promise.resolve();
        }
        requestParams.ProviderType = requestParams.ProviderName;
        return identity.createIdentityProvider(requestParams).promise();
      };
      let updateIdentityProvider = providerName => {
        let requestParams = getRequestParams(providerName);
        if (!requestParams) {
          return Promise.resolve();
        }
        return identity.updateIdentityProvider(requestParams).promise();
      };
      let deleteIdentityProvider = providerName => {
        let params = { ProviderName: providerName, UserPoolId: userPoolId };
        return identity.deleteIdentityProvider(params).promise();
      };
      let providerPromises = [];
      identity
        .listIdentityProviders({ UserPoolId: userPoolId, MaxResults: 60 })
        .promise()
        .then(result => {
          console.log(result);
          let providerList = result.Providers.map(provider => provider.ProviderName);
          let providerListInParameters = hostedUIProviderMeta.map(provider => provider.ProviderName);
          hostedUIProviderMeta.forEach(providerMetadata => {
            if (providerList.indexOf(providerMetadata.ProviderName) > -1) {
              providerPromises.push(updateIdentityProvider(providerMetadata.ProviderName));
            } else {
              providerPromises.push(createIdentityProvider(providerMetadata.ProviderName));
            }
          });
          providerList.forEach(provider => {
            if (providerListInParameters.indexOf(provider) < 0) {
              providerPromises.push(deleteIdentityProvider(provider));
            }
          });
          return Promise.all(providerPromises);
        })
        .then(() => {
          response.send(event, context, response.SUCCESS, {});
        })
        .catch(err => {
          console.log(err.stack);
          response.send(event, context, response.FAILED, { err });
        });
    }
  } catch (err) {
    console.log(err.stack);
    response.send(event, context, response.FAILED, { err });
  }
};

 │       └─ [+] const response = require('cfn-response');
const aws = require('aws-sdk');
const identity = new aws.CognitoIdentityServiceProvider();
exports.handler = (event, context, callback) => {
  try {
    const userPoolId = event.ResourceProperties.userPoolId;
    let hostedUIProviderMeta = JSON.parse(event.ResourceProperties.hostedUIProviderMeta);
    let hostedUIProviderCreds = JSON.parse(event.ResourceProperties.hostedUIProviderCreds);
    if (hostedUIProviderCreds.length === 0) {
      response.send(event, context, response.SUCCESS, {});
    }
    if (event.RequestType == 'Delete') {
      response.send(event, context, response.SUCCESS, {});
    }
    if (event.RequestType == 'Update' || event.RequestType == 'Create') {
      let getRequestParams = (providerName) => {
        let providerMetaIndex = hostedUIProviderMeta.findIndex((provider) => provider.ProviderName === providerName);
        let providerMeta = hostedUIProviderMeta[providerMetaIndex];
        let providerCredsIndex = hostedUIProviderCreds.findIndex((provider) => provider.ProviderName === providerName);
        let providerCreds = hostedUIProviderCreds[providerCredsIndex];
        let requestParams = {
          ProviderName: providerMeta.ProviderName,
          UserPoolId: userPoolId,
          AttributeMapping: providerMeta.AttributeMapping,
        };
        if (providerMeta.ProviderName === 'SignInWithApple') {
          if (providerCreds.client_id && providerCreds.team_id && providerCreds.key_id && providerCreds.private_key) {
            requestParams.ProviderDetails = {
              client_id: providerCreds.client_id,
              team_id: providerCreds.team_id,
              key_id: providerCreds.key_id,
              private_key: providerCreds.private_key,
              authorize_scopes: providerMeta.authorize_scopes,
            };
          } else {
            requestParams = null;
          }
        } else {
          if (providerCreds.client_id && providerCreds.client_secret) {
            requestParams.ProviderDetails = {
              client_id: providerCreds.client_id,
              client_secret: providerCreds.client_secret,
              authorize_scopes: providerMeta.authorize_scopes,
            };
          } else {
            requestParams = null;
          }
        }
        return requestParams;
      };
      let createIdentityProvider = (providerName) => {
        let requestParams = getRequestParams(providerName);
        if (!requestParams) {
          return Promise.resolve();
        }
        requestParams.ProviderType = requestParams.ProviderName;
        return identity.createIdentityProvider(requestParams).promise();
      };
      let updateIdentityProvider = (providerName) => {
        let requestParams = getRequestParams(providerName);
        if (!requestParams) {
          return Promise.resolve();
        }
        return identity.updateIdentityProvider(requestParams).promise();
      };
      let deleteIdentityProvider = (providerName) => {
        let params = { ProviderName: providerName, UserPoolId: userPoolId };
        return identity.deleteIdentityProvider(params).promise();
      };
      let providerPromises = [];
      identity
        .listIdentityProviders({ UserPoolId: userPoolId, MaxResults: 60 })
        .promise()
        .then((result) => {
          console.log(result);
          let providerList = result.Providers.map((provider) => provider.ProviderName);
          let providerListInParameters = hostedUIProviderMeta.map((provider) => provider.ProviderName);
          hostedUIProviderMeta.forEach((providerMetadata) => {
            if (providerList.indexOf(providerMetadata.ProviderName) > -1) {
              providerPromises.push(updateIdentityProvider(providerMetadata.ProviderName));
            } else {
              providerPromises.push(createIdentityProvider(providerMetadata.ProviderName));
            }
          });
          providerList.forEach((provider) => {
            if (providerListInParameters.indexOf(provider) < 0) {
              providerPromises.push(deleteIdentityProvider(provider));
            }
          });
          return Promise.all(providerPromises);
        })
        .then(() => {
          response.send(event, context, response.SUCCESS, {});
        })
        .catch((err) => {
          console.log(err.stack);
          response.send(event, context, response.FAILED, { err });
        });
    }
  } catch (err) {
    console.log(err.stack);
    response.send(event, context, response.FAILED, { err });
  }
};

 └─ [~] Runtime
     ├─ [-] nodejs14.x
     └─ [+] nodejs16.x
[~] AWS::Lambda::Function OAuthCustomResource 
 ├─ [~] Code
 │   └─ [~] .ZipFile:
 │       ├─ [-] const response = require('cfn-response');
const aws = require('aws-sdk');
const identity = new aws.CognitoIdentityServiceProvider();
exports.handler = (event, context, callback) => {
  try {
    const userPoolId = event.ResourceProperties.userPoolId;
    let webClientId = event.ResourceProperties.webClientId;
    let nativeClientId = event.ResourceProperties.nativeClientId;
    let hostedUIProviderMeta = JSON.parse(event.ResourceProperties.hostedUIProviderMeta);
    let oAuthMetadata = JSON.parse(event.ResourceProperties.oAuthMetadata);
    let providerList = hostedUIProviderMeta.map(provider => provider.ProviderName);
    providerList.push('COGNITO');
    if (event.RequestType == 'Delete') {
      response.send(event, context, response.SUCCESS, {});
    }
    if (event.RequestType == 'Update' || event.RequestType == 'Create') {
      let params = {
        UserPoolId: userPoolId,
        AllowedOAuthFlows: oAuthMetadata.AllowedOAuthFlows,
        AllowedOAuthFlowsUserPoolClient: true,
        AllowedOAuthScopes: oAuthMetadata.AllowedOAuthScopes,
        CallbackURLs: oAuthMetadata.CallbackURLs,
        LogoutURLs: oAuthMetadata.LogoutURLs,
        SupportedIdentityProviders: providerList,
      };
      console.log(params);
      let updateUserPoolClientPromises = [];
      params.ClientId = webClientId;
      updateUserPoolClientPromises.push(identity.updateUserPoolClient(params).promise());
      params.ClientId = nativeClientId;
      updateUserPoolClientPromises.push(identity.updateUserPoolClient(params).promise());
      Promise.all(updateUserPoolClientPromises)
        .then(() => {
          response.send(event, context, response.SUCCESS, {});
        })
        .catch(err => {
          console.log(err.stack);
          response.send(event, context, response.FAILED, { err });
        });
    }
  } catch (err) {
    console.log(err.stack);
    response.send(event, context, response.FAILED, { err });
  }
};

 │       └─ [+] const response = require('cfn-response');
const aws = require('aws-sdk');
const identity = new aws.CognitoIdentityServiceProvider();
exports.handler = (event, context, callback) => {
  try {
    const userPoolId = event.ResourceProperties.userPoolId;
    let webClientId = event.ResourceProperties.webClientId;
    let nativeClientId = event.ResourceProperties.nativeClientId;
    let hostedUIProviderMeta = JSON.parse(event.ResourceProperties.hostedUIProviderMeta);
    let oAuthMetadata = JSON.parse(event.ResourceProperties.oAuthMetadata);
    let providerList = hostedUIProviderMeta.map((provider) => provider.ProviderName);
    providerList.push('COGNITO');
    if (event.RequestType == 'Delete') {
      response.send(event, context, response.SUCCESS, {});
    }
    if (event.RequestType == 'Update' || event.RequestType == 'Create') {
      let params = {
        UserPoolId: userPoolId,
        AllowedOAuthFlows: oAuthMetadata.AllowedOAuthFlows,
        AllowedOAuthFlowsUserPoolClient: true,
        AllowedOAuthScopes: oAuthMetadata.AllowedOAuthScopes,
        CallbackURLs: oAuthMetadata.CallbackURLs,
        LogoutURLs: oAuthMetadata.LogoutURLs,
        SupportedIdentityProviders: providerList,
      };
      console.log(params);
      let updateUserPoolClientPromises = [];
      params.ClientId = webClientId;
      updateUserPoolClientPromises.push(identity.updateUserPoolClient(params).promise());
      params.ClientId = nativeClientId;
      updateUserPoolClientPromises.push(identity.updateUserPoolClient(params).promise());
      Promise.all(updateUserPoolClientPromises)
        .then(() => {
          response.send(event, context, response.SUCCESS, {});
        })
        .catch((err) => {
          console.log(err.stack);
          response.send(event, context, response.FAILED, { err });
        });
    }
  } catch (err) {
    console.log(err.stack);
    response.send(event, context, response.FAILED, { err });
  }
};

<<<<<<< HEAD
 ├─ [~] Runtime
 │   ├─ [-] nodejs14.x
 │   └─ [+] nodejs16.x
 └─ [~] DependsOn
     └─ @@ -1,4 +1,3 @@
        [ ] [
        [-]   \\"HostedUICustomResourceInputs\\",
        [ ]   \\"HostedUIProvidersCustomResourceInputs\\"
=======
 └─ [~] Runtime
     ├─ [-] nodejs14.x
     └─ [+] nodejs16.x
[~] AWS::Cognito::IdentityPoolRoleAttachment IdentityPoolRoleMap 
 ├─ [+] RoleMappings
 │   └─ {\\"UserPoolClientRoleMapping\\":{\\"AmbiguousRoleResolution\\":\\"AuthenticatedRole\\",\\"IdentityProvider\\":{\\"Fn::Sub\\":[\\"cognito-idp.\${region}.amazonaws.com/\${userPool}:\${client}\\",{\\"region\\":{\\"Ref\\":\\"AWS::Region\\"},\\"userPool\\":{\\"Ref\\":\\"UserPool\\"},\\"client\\":{\\"Ref\\":\\"UserPoolClient\\"}}]},\\"Type\\":\\"Token\\"},\\"UserPoolWebClientRoleMapping\\":{\\"AmbiguousRoleResolution\\":\\"AuthenticatedRole\\",\\"IdentityProvider\\":{\\"Fn::Sub\\":[\\"cognito-idp.\${region}.amazonaws.com/\${userPool}:\${webClient}\\",{\\"region\\":{\\"Ref\\":\\"AWS::Region\\"},\\"userPool\\":{\\"Ref\\":\\"UserPool\\"},\\"webClient\\":{\\"Ref\\":\\"UserPoolClientWeb\\"}}]},\\"Type\\":\\"Token\\"}}
 └─ [~] DependsOn
     └─ @@ -1,3 +1,5 @@
        [ ] [
        [-]   \\"IdentityPool\\"
        [+]   \\"IdentityPool\\",
        [+]   \\"UserPoolClient\\",
        [+]   \\"UserPoolClientWeb\\"
>>>>>>> d83ac111
        [ ] ]

Outputs
[-] Output GoogleWebClient: {\\"Value\\":{\\"Ref\\":\\"googleClientId\\"}}
[-] Output FacebookWebClient: {\\"Value\\":{\\"Ref\\":\\"facebookAppId\\"}}
[-] Output AmazonWebClient: {\\"Value\\":{\\"Ref\\":\\"amazonAppId\\"}}
[-] Output AppleWebClient: {\\"Value\\":{\\"Ref\\":\\"appleAppId\\"}}

"
`;<|MERGE_RESOLUTION|>--- conflicted
+++ resolved
@@ -411,16 +411,6 @@
   }
 };
 
-<<<<<<< HEAD
- ├─ [~] Runtime
- │   ├─ [-] nodejs14.x
- │   └─ [+] nodejs16.x
- └─ [~] DependsOn
-     └─ @@ -1,4 +1,3 @@
-        [ ] [
-        [-]   \\"HostedUICustomResourceInputs\\",
-        [ ]   \\"HostedUIProvidersCustomResourceInputs\\"
-=======
  └─ [~] Runtime
      ├─ [-] nodejs14.x
      └─ [+] nodejs16.x
@@ -434,7 +424,6 @@
         [+]   \\"IdentityPool\\",
         [+]   \\"UserPoolClient\\",
         [+]   \\"UserPoolClientWeb\\"
->>>>>>> d83ac111
         [ ] ]
 
 Outputs
