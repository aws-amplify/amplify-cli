import { getCLIPath, nspawn as spawn } from '@aws-amplify/amplify-e2e-core';

export function versionCheck(cwd: string, testingWithLatestCodebase = false, version: { v?: string } = {}): Promise<void> {
  return new Promise((resolve, reject) => {
    spawn(getCLIPath(testingWithLatestCodebase), ['-v'], { cwd, stripColors: true })
      .wait(/\d+\.\d+\.\d+/, (v) => (version.v = v.trim()))
      .run((err: Error) => {
        if (!err) {
          resolve();
        } else {
          reject(err);
        }
      });
  });
}

/**
 * Validates from and to versions for migration tests.
 */
export const validateVersionsForMigrationTest = async (): Promise<void> => {
  const migrateFromVersion = { v: 'uninitialized' };
  const migrateToVersion = { v: 'uninitialized' };
  await versionCheck(process.cwd(), false, migrateFromVersion);
  await versionCheck(process.cwd(), true, migrateToVersion);
  console.log(`Test migration from: ${migrateFromVersion.v} to ${migrateToVersion.v}`);
  expect(migrateFromVersion.v).not.toEqual(migrateToVersion.v);
  expect(allowedVersionsToMigrateFrom).toContain(migrateFromVersion.v);
};

/**
 * This list is used to check migration tests with the following changes. (excludes layer migration tests)
 *
 * api add/update flow: https://github.com/aws-amplify/amplify-cli/pull/8287
 *
 * ext migrate flow: https://github.com/aws-amplify/amplify-cli/pull/8806
 */
<<<<<<< HEAD
export const allowedVersionsToMigrateFrom = ['5.2.0', '6.1.0', '10.5.1', '11.0.0'];
=======
export const allowedVersionsToMigrateFrom = ['8.2.0', '10.5.1'];
>>>>>>> 65d11e93
<|MERGE_RESOLUTION|>--- conflicted
+++ resolved
@@ -34,8 +34,4 @@
  *
  * ext migrate flow: https://github.com/aws-amplify/amplify-cli/pull/8806
  */
-<<<<<<< HEAD
-export const allowedVersionsToMigrateFrom = ['5.2.0', '6.1.0', '10.5.1', '11.0.0'];
-=======
-export const allowedVersionsToMigrateFrom = ['8.2.0', '10.5.1'];
->>>>>>> 65d11e93
+export const allowedVersionsToMigrateFrom = ['8.2.0', '10.5.1', '11.0.0'];