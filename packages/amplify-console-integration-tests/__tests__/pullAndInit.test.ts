import * as fs from 'fs-extra';
import {
  getConfiguredAmplifyClient,
  createConsoleApp,
  generateBackendEnvParams,
  createBackendEnvironment,
  deleteConsoleApp,
  deleteAmplifyStack,
} from '../src/pullAndInit/amplifyConsoleOperations';
import {
  createNewProjectDir,
  initJSProjectWithProfile,
  addAuthWithDefaultSocial,
  amplifyPushAuth,
  deleteProject,
  deleteAmplifyDir,
  deleteProjectDir,
  getSocialProviders,
  getAmplifyDirPath,
} from 'amplify-e2e-core';
import { headlessInit } from '../src/pullAndInit/initProject';
import { headlessPull, authConfigPull } from '../src/pullAndInit/pullProject';
import { headlessDelete } from '../src/pullAndInit/deleteProject';
import { getConfigFromProfile } from '../src/profile-helper';
import {
  removeFilesForTeam,
  removeFilesForThirdParty,
  checkAmplifyFolderStructure,
  getTeamProviderInfo,
} from '../src/pullAndInit/amplifyArtifactsManager';
import * as util from '../src/util';

describe('amplify console build', () => {
  beforeAll(() => {});

  afterAll(() => {});

  beforeEach(() => {});

  afterEach(async () => {});

  it('connects to team project', async () => {
    const amplifyClient = getConfiguredAmplifyClient();
    const projectName = 'cliintegrationteam';

    const appId = await createConsoleApp(projectName, amplifyClient);
    let envName = 'enva';
    let backendParams = generateBackendEnvParams(appId, projectName, envName);

    await createBackendEnvironment(backendParams, amplifyClient);

    let amplifyParam = {
      envName,
      appId,
    };
    const providersParam = {
      awscloudformation: {
        configLevel: 'project',
        useProfile: true,
        profileName: util.getProfileName(),
      },
    };
    const codegenParam = {
      generateCode: false,
      generateDocs: false,
    };

    let teamProviderInfo;
    //test for init a clean frontend project
    const projectDirPath = await util.createNewProjectDir('console');
    await headlessInit(projectDirPath, amplifyParam, providersParam, codegenParam);
    expect(checkAmplifyFolderStructure(projectDirPath)).toBeTruthy();
    teamProviderInfo = getTeamProviderInfo(projectDirPath);
    expect(teamProviderInfo).toBeDefined();

    //test for existing env
    removeFilesForTeam(projectDirPath);
    await headlessPull(projectDirPath, amplifyParam, providersParam);
    await headlessInit(projectDirPath, amplifyParam, providersParam, codegenParam);
    expect(checkAmplifyFolderStructure(projectDirPath)).toBeTruthy();
    teamProviderInfo = getTeamProviderInfo(projectDirPath);
    expect(teamProviderInfo).toBeDefined();
    expect(teamProviderInfo['enva']).toBeDefined();

    //test for new env
    envName = 'envb';
    backendParams = generateBackendEnvParams(appId, projectName, envName);

    await createBackendEnvironment(backendParams, amplifyClient);

    removeFilesForTeam(projectDirPath);
    amplifyParam = {
      envName,
      appId,
    };
    await headlessInit(projectDirPath, amplifyParam, providersParam, codegenParam);
    expect(checkAmplifyFolderStructure(projectDirPath)).toBeTruthy();
    teamProviderInfo = getTeamProviderInfo(projectDirPath);
    expect(teamProviderInfo).toBeDefined();
    expect(teamProviderInfo['envb']).toBeDefined();

    // clean up after the tests
    await headlessDelete(projectDirPath);
    await deleteConsoleApp(appId, amplifyClient);
    util.deleteProjectDir(projectDirPath);
  });

  it('connects to third party project', async () => {
    const amplifyClient = getConfiguredAmplifyClient();

    const projectName = 'cliintegrationthirdparty';
    let envName = 'devteama';
    const appIdA = await createConsoleApp(projectName, amplifyClient);
    let backendParams = generateBackendEnvParams(appIdA, projectName, envName);
    await createBackendEnvironment(backendParams, amplifyClient);

    let amplifyParam = {
      envName,
      appId: appIdA,
    };
    const providersParam = {
      awscloudformation: {
        configLevel: 'project',
        useProfile: true,
        profileName: util.getProfileName(),
      },
    };
    const codegenParam = {
      generateCode: false,
      generateDocs: false,
    };

    //create the original project
    const originalProjectDirPath = await util.createNewProjectDir('console-original');
    await headlessInit(originalProjectDirPath, amplifyParam, providersParam, codegenParam);
    expect(checkAmplifyFolderStructure(originalProjectDirPath)).toBeTruthy();
    let originalTeamProviderInfo = getTeamProviderInfo(originalProjectDirPath);
    expect(originalTeamProviderInfo).toBeDefined();
    expect(originalTeamProviderInfo['devteama']).toBeDefined();

    //test for third party setup
    const clonedProjectDirPath = await util.createNewProjectDir('console-cloned');
    fs.copySync(originalProjectDirPath, clonedProjectDirPath);
    removeFilesForThirdParty(clonedProjectDirPath);
    envName = 'devteamb';
    const appIdB = await createConsoleApp(projectName, amplifyClient);
    backendParams = generateBackendEnvParams(appIdB, projectName, envName);
    await createBackendEnvironment(backendParams, amplifyClient);
    amplifyParam = {
      envName,
      appId: appIdB,
    };
    await headlessInit(clonedProjectDirPath, amplifyParam, providersParam, codegenParam);
    expect(checkAmplifyFolderStructure(clonedProjectDirPath)).toBeTruthy();
    let clonedTeamProviderInfo = getTeamProviderInfo(clonedProjectDirPath);
    expect(clonedTeamProviderInfo).toBeDefined();
    expect(clonedTeamProviderInfo['devteamb']).toBeDefined();

    //clean up after the tests
    await headlessDelete(originalProjectDirPath);
    await deleteConsoleApp(appIdA, amplifyClient);
    util.deleteProjectDir(originalProjectDirPath);
    await headlessDelete(clonedProjectDirPath);
    await deleteConsoleApp(appIdB, amplifyClient);
    util.deleteProjectDir(clonedProjectDirPath);
  });
});

describe('amplify app console tests', () => {
  let projRoot: string;
  let stackName: string;
  let AmplifyAppID: string;
  beforeEach(async () => {
    projRoot = await createNewProjectDir('consoleApp');
  });
  afterEach(async () => {
    if (!fs.existsSync(getAmplifyDirPath(projRoot)) && stackName && AmplifyAppID) {
      deleteAmplifyStack(stackName);
      deleteConsoleApp(AmplifyAppID);
    } else {
      await deleteProject(projRoot, getConfigFromProfile());
    }
    deleteProjectDir(projRoot);
  });
  it('test headless pull with authConfig', async () => {
    const envName = 'dev';
    const providersParam = {
      awscloudformation: {
        configLevel: 'project',
        useProfile: true,
        profileName: util.getProfileName(),
      },
    };
    const {
      FACEBOOK_APP_ID,
      FACEBOOK_APP_SECRET,
<<<<<<< HEAD
      OIDC_APP_ID,
      OIDC_APP_SECRET,
=======
>>>>>>> 46351a17
      GOOGLE_APP_ID,
      GOOGLE_APP_SECRET,
      AMAZON_APP_ID,
      AMAZON_APP_SECRET,
    } = getSocialProviders();
    await initJSProjectWithProfile(projRoot, { name: 'authConsoleTest', envName });
    await addAuthWithDefaultSocial(projRoot, {});
    await amplifyPushAuth(projRoot);
    let teamInfo = getTeamProviderInfo(projRoot);
    expect(teamInfo).toBeDefined();
    let appId = teamInfo[envName].awscloudformation.AmplifyAppId;
    AmplifyAppID = appId;
    stackName = teamInfo[envName].awscloudformation.StackName;
    expect(stackName).toBeDefined();
    expect(appId).toBeDefined();
    expect(teamInfo[envName].categories.auth).toBeDefined();
    let authTeamInfo = Object.keys(teamInfo[envName].categories.auth).map(key => teamInfo[envName].categories.auth[key])[0];
    expect(authTeamInfo).toHaveProperty('hostedUIProviderCreds');

    deleteAmplifyDir(projRoot);

    await headlessPull(projRoot, { envName, appId }, providersParam, {
      auth: {
        facebookAppIdUserPool: FACEBOOK_APP_ID,
        facebookAppSecretUserPool: FACEBOOK_APP_SECRET,
        googleAppIdUserPool: GOOGLE_APP_ID,
        googleAppSecretUserPool: GOOGLE_APP_SECRET,
        loginwithamazonAppIdUserPool: AMAZON_APP_ID,
        loginwithamazonAppSecretUserPool: AMAZON_APP_SECRET,
<<<<<<< HEAD
        oidcAppIdUserPool: OIDC_APP_ID,
        oidcAppSecretUserPool: OIDC_APP_SECRET,
=======
>>>>>>> 46351a17
      },
    });

    teamInfo = getTeamProviderInfo(projRoot);
    expect(teamInfo).toBeDefined();
    appId = teamInfo[envName].awscloudformation.AmplifyAppId;
    expect(appId).toBeDefined();
    expect(teamInfo[envName].categories.auth).toBeDefined();
    authTeamInfo = Object.keys(teamInfo[envName].categories.auth).map(key => teamInfo[envName].categories.auth[key])[0];
    expect(authTeamInfo).toHaveProperty('hostedUIProviderCreds');
  });

  it('test pull with auth config', async () => {
    const envName = 'dev';
    await initJSProjectWithProfile(projRoot, { name: 'authConsoleTest', envName });
    await addAuthWithDefaultSocial(projRoot, {});
    await amplifyPushAuth(projRoot);
    let teamInfo = getTeamProviderInfo(projRoot);
    expect(teamInfo).toBeDefined();
    let appId = teamInfo[envName].awscloudformation.AmplifyAppId;
    AmplifyAppID = appId;
    stackName = teamInfo[envName].awscloudformation.StackName;
    expect(stackName).toBeDefined();
    expect(appId).toBeDefined();
    expect(teamInfo[envName].categories.auth).toBeDefined();
    let authTeamInfo = Object.keys(teamInfo[envName].categories.auth).map(key => teamInfo[envName].categories.auth[key])[0];
    expect(authTeamInfo).toHaveProperty('hostedUIProviderCreds');

    deleteAmplifyDir(projRoot);

    await authConfigPull(projRoot, { appId, envName });

    teamInfo = getTeamProviderInfo(projRoot);
    expect(teamInfo).toBeDefined();
    appId = teamInfo[envName].awscloudformation.AmplifyAppId;
    expect(appId).toBeDefined();
    expect(teamInfo[envName].categories.auth).toBeDefined();
    authTeamInfo = Object.keys(teamInfo[envName].categories.auth).map(key => teamInfo[envName].categories.auth[key])[0];
    expect(authTeamInfo).toHaveProperty('hostedUIProviderCreds');
  });
});<|MERGE_RESOLUTION|>--- conflicted
+++ resolved
@@ -194,11 +194,6 @@
     const {
       FACEBOOK_APP_ID,
       FACEBOOK_APP_SECRET,
-<<<<<<< HEAD
-      OIDC_APP_ID,
-      OIDC_APP_SECRET,
-=======
->>>>>>> 46351a17
       GOOGLE_APP_ID,
       GOOGLE_APP_SECRET,
       AMAZON_APP_ID,
@@ -228,11 +223,6 @@
         googleAppSecretUserPool: GOOGLE_APP_SECRET,
         loginwithamazonAppIdUserPool: AMAZON_APP_ID,
         loginwithamazonAppSecretUserPool: AMAZON_APP_SECRET,
-<<<<<<< HEAD
-        oidcAppIdUserPool: OIDC_APP_ID,
-        oidcAppSecretUserPool: OIDC_APP_SECRET,
-=======
->>>>>>> 46351a17
       },
     });
 
