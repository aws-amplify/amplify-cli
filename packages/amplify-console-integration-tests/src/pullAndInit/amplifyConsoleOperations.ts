import {
  AmplifyClient,
  ListAppsCommand,
  DeleteAppCommand,
  CreateAppCommand,
  CreateBackendEnvironmentCommand,
} from '@aws-sdk/client-amplify';
import { CloudFormationClient, DeleteStackCommand } from '@aws-sdk/client-cloudformation';
import moment from 'moment';

import { getConfigFromProfile } from '../profile-helper';

export function getConfiguredAmplifyClient() {
  const config = getConfigFromProfile();
  return new AmplifyClient(config);
}

export function getConfiguredCFNClient() {
  const config = getConfigFromProfile();
  return new CloudFormationClient(config);
}

//delete all existing amplify console projects
export async function deleteAllAmplifyProjects(amplifyClient?: AmplifyClient) {
  if (!amplifyClient) {
    amplifyClient = getConfiguredAmplifyClient();
  }
  let token;
  do {
    token = await PaginatedDeleteProjects(amplifyClient, token);
  } while (token);
}

export async function deleteAmplifyStack(stackName: string, cfnClient?: CloudFormationClient) {
  if (!cfnClient) cfnClient = getConfiguredCFNClient();
  try {
    await cfnClient.send(new DeleteStackCommand({ StackName: stackName }));
  } catch (err) {
    // do nothing
  }
}

<<<<<<< HEAD
async function PaginatedDeleteProjects(amplifyClient: Amplify, token?: string) {
  const sequential = require('promise-sequential');
  const maxResults = 25;
  const listAppsResult = await amplifyClient
    .listApps({
=======
async function PaginatedDeleteProjects(amplifyClient: AmplifyClient, token?: string) {
  const sequential = require('promise-sequential');
  const maxResults = 25;
  const listAppsResult = await amplifyClient.send(
    new ListAppsCommand({
>>>>>>> 510560de
      maxResults,
      nextToken: token,
    }),
  );

  const deleteTasks = [];
  listAppsResult.apps.forEach((app) => {
    deleteTasks.push(async () => {
      await amplifyClient.send(new DeleteAppCommand({ appId: app.appId }));
    });
  });
  await sequential(deleteTasks);

  return listAppsResult.nextToken;
}

export function generateBackendEnvParams(appId: string, projectName: string, envName: string) {
  const timeStamp = moment().format('YYMMDDHHmm');
  const stackName = `amplify-${projectName}-${envName}-${timeStamp}`;
  const deploymentBucketName = `${stackName}-deployment`;
  return { appId, envName, stackName, deploymentBucketName };
}

export async function createConsoleApp(projectName: string, amplifyClient?: AmplifyClient) {
  if (!amplifyClient) {
    amplifyClient = getConfiguredAmplifyClient();
  }
  const createAppParams = {
    name: projectName,
    environmentVariables: { _LIVE_PACKAGE_UPDATES: '[{"pkg":"@aws-amplify/cli","type":"npm","version":"latest"}]' },
  };

  const createAppResponse = await amplifyClient.send(new CreateAppCommand(createAppParams));
  return createAppResponse.app.appId;
}

export async function deleteConsoleApp(appId: string, amplifyClient?: AmplifyClient) {
  if (!amplifyClient) {
    amplifyClient = getConfiguredAmplifyClient();
  }
  const deleteAppParams = {
    appId,
  };
  try {
    await amplifyClient.send(new DeleteAppCommand(deleteAppParams));
  } catch (err) {
    // Do nothing
  }
}

export async function createBackendEnvironment(backendParams: any, amplifyClient?: AmplifyClient) {
  if (!amplifyClient) {
    amplifyClient = getConfiguredAmplifyClient();
  }

  const { appId, envName, stackName, deploymentBucketName } = backendParams;

  const createEnvParams = {
    appId,
    environmentName: envName,
    stackName,
    deploymentArtifacts: deploymentBucketName,
  };

  await amplifyClient.send(new CreateBackendEnvironmentCommand(createEnvParams));
}<|MERGE_RESOLUTION|>--- conflicted
+++ resolved
@@ -40,19 +40,11 @@
   }
 }
 
-<<<<<<< HEAD
-async function PaginatedDeleteProjects(amplifyClient: Amplify, token?: string) {
-  const sequential = require('promise-sequential');
-  const maxResults = 25;
-  const listAppsResult = await amplifyClient
-    .listApps({
-=======
 async function PaginatedDeleteProjects(amplifyClient: AmplifyClient, token?: string) {
   const sequential = require('promise-sequential');
   const maxResults = 25;
   const listAppsResult = await amplifyClient.send(
     new ListAppsCommand({
->>>>>>> 510560de
       maxResults,
       nextToken: token,
     }),
