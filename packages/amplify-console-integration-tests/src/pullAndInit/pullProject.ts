--- conflicted
+++ resolved
@@ -47,12 +47,7 @@
     if (params[key]) pullCommand.push(...[`--${key}`, JSON.stringify(params[key])]);
   });
   const s = { ...defaultSettings, ...settings };
-<<<<<<< HEAD
-  const { FACEBOOK_APP_ID, FACEBOOK_APP_SECRET, GOOGLE_APP_ID, GOOGLE_APP_SECRET, AMAZON_APP_ID, AMAZON_APP_SECRET,
-    OIDC_APP_ID, OIDC_APP_SECRET } = getSocialProviders();
-=======
   const { FACEBOOK_APP_ID, FACEBOOK_APP_SECRET, GOOGLE_APP_ID, GOOGLE_APP_SECRET, AMAZON_APP_ID, AMAZON_APP_SECRET } = getSocialProviders();
->>>>>>> 46351a17
   return new Promise((resolve, reject) => {
     spawn(util.getCLIPath(), pullCommand, { cwd: projectRootDirPath, stripColors: true })
       .wait('Do you want to use an AWS profile?')
@@ -87,13 +82,6 @@
       .sendLine(AMAZON_APP_ID)
       .wait('Enter your Amazon App Secret for your OAuth flow:')
       .sendLine(AMAZON_APP_SECRET)
-<<<<<<< HEAD
-      .wait('Enter your OpenID Connect App ID for your OAuth flow:')
-      .sendLine(OIDC_APP_ID)
-      .wait('Enter your OpenID Connect App Secret for your OAuth flow:')
-      .sendLine(OIDC_APP_SECRET)
-=======
->>>>>>> 46351a17
       .wait('Successfully pulled backend environment dev from the cloud.')
       .run((err: Error) => {
         if (!err) {
