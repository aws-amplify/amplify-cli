--- conflicted
+++ resolved
@@ -21,15 +21,10 @@
     "setup-profile": "ts-node ./src/setup-profile.ts"
   },
   "dependencies": {
-<<<<<<< HEAD
-    "@aws-amplify/amplify-cli-core": "4.4.2",
-    "@aws-amplify/amplify-e2e-core": "5.7.5",
+    "@aws-amplify/amplify-cli-core": "4.4.3",
+    "@aws-amplify/amplify-e2e-core": "5.7.6",
     "@aws-sdk/client-amplify": "^3.624.0",
     "@aws-sdk/client-cloudformation": "^3.624.0",
-=======
-    "@aws-amplify/amplify-cli-core": "4.4.3",
-    "@aws-amplify/amplify-e2e-core": "5.7.6",
->>>>>>> a03b6bf8
     "@types/ini": "^1.3.30",
     "dotenv": "^8.2.0",
     "execa": "^5.1.1",
