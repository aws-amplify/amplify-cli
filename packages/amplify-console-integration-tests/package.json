--- conflicted
+++ resolved
@@ -23,13 +23,8 @@
   "dependencies": {
     "@aws-amplify/amplify-e2e-core": "4.2.2",
     "@types/ini": "^1.3.30",
-<<<<<<< HEAD
-    "amplify-cli-core": "3.2.0",
+    "amplify-cli-core": "3.2.1",
     "aws-sdk": "^2.1169.0",
-=======
-    "amplify-cli-core": "3.2.1",
-    "aws-sdk": "^2.1113.0",
->>>>>>> 015abe97
     "dotenv": "^8.2.0",
     "fs-extra": "^8.1.0",
     "ini": "^1.3.5",
