{
  "name": "amplify-console-integration-tests",
<<<<<<< HEAD
  "version": "1.2.14",
=======
  "version": "1.2.17",
>>>>>>> 46351a17
  "description": "",
  "repository": {
    "type": "git",
    "url": "https://github.com/aws-amplify/amplify-console-integration-tests.git",
    "directory": "packages/amplify-console-integration-tests"
  },
  "author": "Amazon Web Services",
  "license": "Apache-2.0",
  "main": "index.js",
  "keywords": [
    "amplify console",
    "integration"
  ],
  "private": true,
  "scripts": {
    "console-integration": "npm run setup-profile && jest",
    "setup-profile": "ts-node ./src/setup-profile.ts"
  },
  "dependencies": {
    "@types/ini": "^1.3.30",
<<<<<<< HEAD
    "amplify-e2e-core": "1.2.2",
=======
    "amplify-e2e-core": "1.4.0",
>>>>>>> 46351a17
    "aws-sdk": "^2.608.0",
    "dotenv": "^8.2.0",
    "esm": "^3.2.25",
    "fs-extra": "^8.1.0",
    "ini": "^1.3.5",
    "moment": "^2.24.0",
    "nexpect": "^0.6.0",
    "os": "^0.1.1",
    "promise-sequential": "^1.1.1"
  },
  "jest": {
    "verbose": false,
    "preset": "ts-jest",
    "testRunner": "amplify-e2e-core/runner",
    "testEnvironment": "amplify-e2e-core/environment",
    "transform": {
      "^.+\\.tsx?$": "ts-jest"
    },
    "testURL": "http://localhost",
    "testRegex": "(src/__tests__/.*|\\.(test|spec))\\.(ts|tsx|js)$",
    "testPathIgnorePatterns": [
      "/node_modules/",
      "lib"
    ],
    "collectCoverage": true,
    "collectCoverageFrom": [
      "src/**/*.ts",
      "!**/node_modules/**",
      "!src/__tests__/**",
      "!**/*.d.ts"
    ],
    "reporters": [
      "default",
      "jest-junit",
      [
        "amplify-e2e-core/reporter",
        {
          "publicPath": "./console-integration-reports",
          "filename": "index.html",
          "expand": true
        }
      ]
    ],
    "moduleFileExtensions": [
      "ts",
      "tsx",
      "js",
      "jsx",
      "json",
      "node"
    ],
    "setupFilesAfterEnv": [
      "<rootDir>/src/setup-tests.ts"
    ],
    "globals": {
      "window": {},
      "ts-jest": {
        "diagnostics": false
      }
    }
  },
  "jest-junit": {
    "outputDirectory": "reports/junit/",
    "outputName": "js-test-results.xml",
    "usePathForSuiteName": "true",
    "addFileAttribute": "true"
  }
}<|MERGE_RESOLUTION|>--- conflicted
+++ resolved
@@ -1,10 +1,6 @@
 {
   "name": "amplify-console-integration-tests",
-<<<<<<< HEAD
-  "version": "1.2.14",
-=======
   "version": "1.2.17",
->>>>>>> 46351a17
   "description": "",
   "repository": {
     "type": "git",
@@ -25,11 +21,7 @@
   },
   "dependencies": {
     "@types/ini": "^1.3.30",
-<<<<<<< HEAD
-    "amplify-e2e-core": "1.2.2",
-=======
     "amplify-e2e-core": "1.4.0",
->>>>>>> 46351a17
     "aws-sdk": "^2.608.0",
     "dotenv": "^8.2.0",
     "esm": "^3.2.25",
