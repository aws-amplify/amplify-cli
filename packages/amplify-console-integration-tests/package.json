--- conflicted
+++ resolved
@@ -1,10 +1,6 @@
 {
   "name": "@aws-amplify/amplify-console-integration-tests",
-<<<<<<< HEAD
-  "version": "2.7.1",
-=======
   "version": "2.8.0",
->>>>>>> a758c6b6
   "description": "",
   "repository": {
     "type": "git",
@@ -25,13 +21,8 @@
     "setup-profile": "ts-node ./src/setup-profile.ts"
   },
   "dependencies": {
-<<<<<<< HEAD
-    "@aws-amplify/amplify-cli-core": "4.0.4",
-    "@aws-amplify/amplify-e2e-core": "4.9.1",
-=======
     "@aws-amplify/amplify-cli-core": "4.0.5",
     "@aws-amplify/amplify-e2e-core": "5.0.0",
->>>>>>> a758c6b6
     "@types/ini": "^1.3.30",
     "aws-sdk": "^2.1354.0",
     "dotenv": "^8.2.0",
