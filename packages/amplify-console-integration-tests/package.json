--- conflicted
+++ resolved
@@ -1,10 +1,6 @@
 {
   "name": "amplify-console-integration-tests",
-<<<<<<< HEAD
-  "version": "1.2.10",
-=======
   "version": "1.2.31",
->>>>>>> 68315350
   "description": "",
   "repository": {
     "type": "git",
@@ -25,13 +21,8 @@
   },
   "dependencies": {
     "@types/ini": "^1.3.30",
-<<<<<<< HEAD
-    "amplify-e2e-core": "1.1.8",
-    "aws-sdk": "^2.608.0",
-=======
     "amplify-e2e-core": "1.8.2",
     "aws-sdk": "^2.765.0",
->>>>>>> 68315350
     "dotenv": "^8.2.0",
     "esm": "^3.2.25",
     "fs-extra": "^8.1.0",
