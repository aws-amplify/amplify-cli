{
  "name": "@aws-amplify/amplify-console-integration-tests",
<<<<<<< HEAD
  "version": "2.5.0-cdkv2.0",
=======
  "version": "2.5.0",
>>>>>>> a8fad872
  "description": "",
  "repository": {
    "type": "git",
    "url": "https://github.com/aws-amplify/amplify-console-integration-tests.git",
    "directory": "packages/amplify-console-integration-tests"
  },
  "author": "Amazon Web Services",
  "license": "Apache-2.0",
  "main": "index.js",
  "keywords": [
    "amplify console",
    "integration"
  ],
  "private": true,
  "scripts": {
    "build-tests": "tsc --build tsconfig.tests.json",
    "console-integration": "npm run setup-profile && jest",
    "setup-profile": "ts-node ./src/setup-profile.ts"
  },
  "dependencies": {
<<<<<<< HEAD
    "@aws-amplify/amplify-e2e-core": "4.4.0-cdkv2.0",
    "@types/ini": "^1.3.30",
    "amplify-cli-core": "4.0.0-cdkv2.0",
=======
    "@aws-amplify/amplify-e2e-core": "4.4.0",
    "@types/ini": "^1.3.30",
    "amplify-cli-core": "3.3.0",
>>>>>>> a8fad872
    "aws-sdk": "^2.1233.0",
    "dotenv": "^8.2.0",
    "fs-extra": "^8.1.0",
    "ini": "^1.3.5",
    "moment": "^2.24.0",
    "promise-sequential": "^1.1.1"
  },
  "jest": {
    "verbose": false,
    "preset": "ts-jest",
    "testRunner": "@aws-amplify/amplify-e2e-core/runner",
    "testEnvironment": "@aws-amplify/amplify-e2e-core/environment",
    "transform": {
      "^.+\\.tsx?$": "ts-jest"
    },
    "testURL": "http://localhost",
    "testRegex": "(src/__tests__/.*|\\.(test|spec))\\.(ts|tsx|js)$",
    "testPathIgnorePatterns": [
      "/node_modules/",
      "lib"
    ],
    "collectCoverage": true,
    "collectCoverageFrom": [
      "src/**/*.ts",
      "!**/node_modules/**",
      "!src/__tests__/**",
      "!**/*.d.ts"
    ],
    "reporters": [
      "default",
      "jest-junit",
      [
        "@aws-amplify/amplify-e2e-core/reporter",
        {
          "publicPath": "./console-integration-reports",
          "filename": "index.html",
          "expand": true
        }
      ]
    ],
    "moduleFileExtensions": [
      "ts",
      "tsx",
      "js",
      "jsx",
      "json",
      "node"
    ],
    "setupFilesAfterEnv": [
      "<rootDir>/src/setup-tests.ts"
    ],
    "globals": {
      "window": {},
      "ts-jest": {
        "tsconfig": "<rootDir>/tsconfig.tests.json"
      }
    }
  },
  "jest-junit": {
    "outputDirectory": "reports/junit/",
    "outputName": "js-test-results.xml",
    "usePathForSuiteName": "true",
    "addFileAttribute": "true"
  }
}<|MERGE_RESOLUTION|>--- conflicted
+++ resolved
@@ -1,10 +1,6 @@
 {
   "name": "@aws-amplify/amplify-console-integration-tests",
-<<<<<<< HEAD
   "version": "2.5.0-cdkv2.0",
-=======
-  "version": "2.5.0",
->>>>>>> a8fad872
   "description": "",
   "repository": {
     "type": "git",
@@ -25,15 +21,9 @@
     "setup-profile": "ts-node ./src/setup-profile.ts"
   },
   "dependencies": {
-<<<<<<< HEAD
     "@aws-amplify/amplify-e2e-core": "4.4.0-cdkv2.0",
     "@types/ini": "^1.3.30",
     "amplify-cli-core": "4.0.0-cdkv2.0",
-=======
-    "@aws-amplify/amplify-e2e-core": "4.4.0",
-    "@types/ini": "^1.3.30",
-    "amplify-cli-core": "3.3.0",
->>>>>>> a8fad872
     "aws-sdk": "^2.1233.0",
     "dotenv": "^8.2.0",
     "fs-extra": "^8.1.0",
