{
  "name": "@aws-amplify/amplify-console-integration-tests",
  "version": "2.6.7",
  "description": "",
  "repository": {
    "type": "git",
    "url": "https://github.com/aws-amplify/amplify-console-integration-tests.git",
    "directory": "packages/amplify-console-integration-tests"
  },
  "author": "Amazon Web Services",
  "license": "Apache-2.0",
  "main": "index.js",
  "keywords": [
    "amplify console",
    "integration"
  ],
  "private": true,
  "scripts": {
    "build-tests": "tsc --build tsconfig.tests.json",
    "console-integration": "npm run setup-profile && jest",
    "setup-profile": "ts-node ./src/setup-profile.ts"
  },
  "dependencies": {
<<<<<<< HEAD
    "@aws-amplify/amplify-e2e-core": "4.7.0-beta.3",
    "@types/ini": "^1.3.30",
    "amplify-cli-core": "4.0.0-beta.8",
=======
    "@aws-amplify/amplify-e2e-core": "4.7.1",
    "@types/ini": "^1.3.30",
    "amplify-cli-core": "3.7.1",
>>>>>>> c80c86e3
    "aws-sdk": "^2.1233.0",
    "dotenv": "^8.2.0",
    "fs-extra": "^8.1.0",
    "ini": "^1.3.5",
    "moment": "^2.24.0",
    "promise-sequential": "^1.1.1"
  },
  "jest": {
    "verbose": false,
    "preset": "ts-jest",
    "testRunner": "@aws-amplify/amplify-e2e-core/runner",
    "testEnvironment": "@aws-amplify/amplify-e2e-core/environment",
    "transform": {
      "^.+\\.tsx?$": "ts-jest"
    },
    "testURL": "http://localhost",
    "testRegex": "(src/__tests__/.*|\\.(test|spec))\\.(ts|tsx|js)$",
    "testPathIgnorePatterns": [
      "/node_modules/",
      "lib"
    ],
    "collectCoverage": true,
    "collectCoverageFrom": [
      "src/**/*.ts",
      "!**/node_modules/**",
      "!src/__tests__/**",
      "!**/*.d.ts"
    ],
    "reporters": [
      "default",
      "jest-junit",
      [
        "@aws-amplify/amplify-e2e-core/reporter",
        {
          "publicPath": "./console-integration-reports",
          "filename": "index.html",
          "expand": true
        }
      ]
    ],
    "moduleFileExtensions": [
      "ts",
      "tsx",
      "js",
      "jsx",
      "json",
      "node"
    ],
    "setupFilesAfterEnv": [
      "<rootDir>/src/setup-tests.ts"
    ],
    "globals": {
      "window": {},
      "ts-jest": {
        "tsconfig": "<rootDir>/tsconfig.tests.json"
      }
    }
  },
  "jest-junit": {
    "outputDirectory": "reports/junit/",
    "outputName": "js-test-results.xml",
    "usePathForSuiteName": "true",
    "addFileAttribute": "true"
  }
}<|MERGE_RESOLUTION|>--- conflicted
+++ resolved
@@ -21,15 +21,9 @@
     "setup-profile": "ts-node ./src/setup-profile.ts"
   },
   "dependencies": {
-<<<<<<< HEAD
-    "@aws-amplify/amplify-e2e-core": "4.7.0-beta.3",
+    "@aws-amplify/amplify-e2e-core": "4.7.1",
     "@types/ini": "^1.3.30",
     "amplify-cli-core": "4.0.0-beta.8",
-=======
-    "@aws-amplify/amplify-e2e-core": "4.7.1",
-    "@types/ini": "^1.3.30",
-    "amplify-cli-core": "3.7.1",
->>>>>>> c80c86e3
     "aws-sdk": "^2.1233.0",
     "dotenv": "^8.2.0",
     "fs-extra": "^8.1.0",
