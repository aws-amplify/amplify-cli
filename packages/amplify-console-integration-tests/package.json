--- conflicted
+++ resolved
@@ -1,10 +1,6 @@
 {
   "name": "@aws-amplify/amplify-console-integration-tests",
-<<<<<<< HEAD
-  "version": "2.7.0",
-=======
   "version": "2.7.1",
->>>>>>> 0aa016fc
   "description": "",
   "repository": {
     "type": "git",
@@ -25,17 +21,10 @@
     "setup-profile": "ts-node ./src/setup-profile.ts"
   },
   "dependencies": {
-<<<<<<< HEAD
     "@aws-amplify/amplify-cli-core": "4.0.4",
-    "@aws-amplify/amplify-e2e-core": "4.9.0",
+    "@aws-amplify/amplify-e2e-core": "4.9.1",
     "@types/ini": "^1.3.30",
     "aws-sdk": "^2.1354.0",
-=======
-    "@aws-amplify/amplify-e2e-core": "4.9.1",
-    "@types/ini": "^1.3.30",
-    "amplify-cli-core": "4.0.4",
-    "aws-sdk": "^2.1350.0",
->>>>>>> 0aa016fc
     "dotenv": "^8.2.0",
     "fs-extra": "^8.1.0",
     "ini": "^1.3.5",
