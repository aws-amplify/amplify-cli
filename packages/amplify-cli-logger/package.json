{
  "name": "@aws-amplify/amplify-cli-logger",
<<<<<<< HEAD
  "version": "1.3.0-beta.1",
=======
  "version": "1.3.0",
>>>>>>> c80c86e3
  "description": "Amplify CLI Logger",
  "main": "lib/index.js",
  "types": "lib/index.d.ts",
  "scripts": {
    "test": "jest --logHeapUsage",
    "build": "tsc",
    "watch": "tsc -w",
    "clean": "rimraf lib tsconfig.tsbuildinfo node_modules",
    "extract-api": "ts-node ../../scripts/extract-api.ts"
  },
  "publishConfig": {
    "access": "public"
  },
  "repository": {
    "type": "git",
    "url": "git+https://github.com/aws-amplify/amplify-cli.git"
  },
  "author": "",
  "license": "Apache-2.0",
  "bugs": {
    "url": "https://github.com/aws-amplify/amplify-cli/issues"
  },
  "jest": {
    "transform": {
      "^.+\\.tsx?$": "ts-jest"
    },
    "collectCoverageFrom": [
      "src/**/*.{ts,tsx,js,jsx}",
      "!src/__tests__/"
    ],
    "testRegex": "(/src/__tests__/.*|(\\.|/)test)\\.tsx?$",
    "coveragePathIgnorePatterns": [
      "/node_modules/",
      "/templates/"
    ],
    "moduleFileExtensions": [
      "ts",
      "tsx",
      "js",
      "jsx",
      "json",
      "node"
    ],
    "collectCoverage": true
  },
  "homepage": "https://github.com/aws-amplify/amplify-cli#readme",
  "dependencies": {
    "winston": "^3.3.3",
    "winston-daily-rotate-file": "^4.5.0"
  }
}<|MERGE_RESOLUTION|>--- conflicted
+++ resolved
@@ -1,10 +1,6 @@
 {
   "name": "@aws-amplify/amplify-cli-logger",
-<<<<<<< HEAD
-  "version": "1.3.0-beta.1",
-=======
   "version": "1.3.0",
->>>>>>> c80c86e3
   "description": "Amplify CLI Logger",
   "main": "lib/index.js",
   "types": "lib/index.d.ts",
