--- conflicted
+++ resolved
@@ -14,20 +14,12 @@
     "access": "public"
   },
   "dependencies": {
-    "@aws-amplify/amplify-cli-core": "4.0.3",
+    "@aws-amplify/amplify-cli-core": "4.0.4",
     "@aws-amplify/amplify-prompts": "2.6.8",
-<<<<<<< HEAD
-    "@aws-amplify/codegen-ui": "2.12.1",
-    "@aws-amplify/codegen-ui-react": "2.12.1",
+    "@aws-amplify/codegen-ui": "2.12.2",
+    "@aws-amplify/codegen-ui-react": "2.12.2",
     "amplify-codegen": "^3.4.2",
     "aws-sdk": "^2.1354.0",
-=======
-    "@aws-amplify/codegen-ui": "2.12.2",
-    "@aws-amplify/codegen-ui-react": "2.12.2",
-    "amplify-cli-core": "4.0.4",
-    "amplify-codegen": "3.4.2",
-    "aws-sdk": "^2.1233.0",
->>>>>>> b0093195
     "fs-extra": "^8.1.0",
     "ora": "^4.0.3",
     "tiny-async-pool": "^2.1.0"
