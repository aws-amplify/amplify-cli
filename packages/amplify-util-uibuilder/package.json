{
  "name": "@aws-amplify/amplify-util-uibuilder",
<<<<<<< HEAD
  "version": "1.14.19-next-7.0",
=======
  "version": "1.14.19",
>>>>>>> ef7f5ebe
  "description": "",
  "main": "lib/index.js",
  "scripts": {
    "build": "tsc",
    "test": "jest --logHeapUsage",
    "extract-api": "ts-node ../../scripts/extract-api.ts"
  },
  "author": "Amazon Web Services",
  "license": "Apache-2.0",
  "publishConfig": {
    "access": "public"
  },
  "dependencies": {
    "@aws-amplify/amplify-category-api": "^5.15.0",
<<<<<<< HEAD
    "@aws-amplify/amplify-cli-core": "4.4.1-next-7.0",
=======
    "@aws-amplify/amplify-cli-core": "4.4.1",
>>>>>>> ef7f5ebe
    "@aws-amplify/amplify-prompts": "2.8.6",
    "@aws-amplify/codegen-ui": "2.14.2",
    "@aws-amplify/codegen-ui-react": "2.14.2",
    "amplify-codegen": "^4.10.3",
    "aws-sdk": "^2.1464.0",
    "fs-extra": "^8.1.0",
    "node-fetch": "^2.6.7",
    "ora": "^4.0.3",
    "tiny-async-pool": "^2.1.0"
  },
  "devDependencies": {
    "@aws-amplify/appsync-modelgen-plugin": "^2.6.0",
    "@types/fs-extra": "^8.0.1",
    "@types/jest": "^29.5.1",
    "@types/semver": "^7.1.0",
    "@types/tiny-async-pool": "^2.0.0",
    "ts-jest": "^29.1.0"
  },
  "jest": {
    "testRunner": "jest-circus/runner",
    "preset": "ts-jest",
    "transform": {
      "^.+\\.tsx?$": [
        "ts-jest",
        {
          "window": {},
          "diagnostics": true
        }
      ]
    },
    "collectCoverage": true,
    "collectCoverageFrom": [
      "src/**/*.ts",
      "!**/*.test.ts",
      "!**/node_modules/**",
      "!src/__tests__/**",
      "!lib/**"
    ],
    "reporters": [
      "default",
      "jest-junit"
    ],
    "testEnvironmentOptions": {
      "url": "http://localhost"
    },
    "testRegex": "((src/(__tests__|__e2e__|__e2e_v2__))/.*.test.ts)$",
    "moduleFileExtensions": [
      "ts",
      "tsx",
      "js",
      "jsx",
      "json",
      "node"
    ]
  },
  "jest-junit": {
    "outputDirectory": "reports/junit/",
    "outputName": "js-test-results.xml",
    "usePathForSuiteName": "true",
    "addFileAttribute": "true"
  },
  "berry": {
    "plugins": [
      "@yarn/plugin-typescript"
    ]
  }
}<|MERGE_RESOLUTION|>--- conflicted
+++ resolved
@@ -1,10 +1,6 @@
 {
   "name": "@aws-amplify/amplify-util-uibuilder",
-<<<<<<< HEAD
-  "version": "1.14.19-next-7.0",
-=======
   "version": "1.14.19",
->>>>>>> ef7f5ebe
   "description": "",
   "main": "lib/index.js",
   "scripts": {
@@ -19,11 +15,7 @@
   },
   "dependencies": {
     "@aws-amplify/amplify-category-api": "^5.15.0",
-<<<<<<< HEAD
-    "@aws-amplify/amplify-cli-core": "4.4.1-next-7.0",
-=======
     "@aws-amplify/amplify-cli-core": "4.4.1",
->>>>>>> ef7f5ebe
     "@aws-amplify/amplify-prompts": "2.8.6",
     "@aws-amplify/codegen-ui": "2.14.2",
     "@aws-amplify/codegen-ui-react": "2.14.2",
