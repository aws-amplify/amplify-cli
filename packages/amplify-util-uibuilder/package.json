{
  "name": "@aws-amplify/amplify-util-uibuilder",
  "version": "1.5.0",
  "description": "",
  "main": "lib/index.js",
  "scripts": {
    "build": "tsc",
    "test": "jest --logHeapUsage"
  },
  "author": "Amazon Web Services",
  "license": "Apache-2.0",
  "publishConfig": {
    "access": "public"
  },
  "dependencies": {
<<<<<<< HEAD
    "@aws-amplify/codegen-ui": "^2.4.2",
    "@aws-amplify/codegen-ui-react": "^2.4.2",
    "amplify-cli-core": "3.2.1",
    "amplify-prompts": "2.5.0",
    "aws-sdk": "^2.1169.0",
=======
    "@aws-amplify/codegen-ui": "2.5.2",
    "@aws-amplify/codegen-ui-react": "2.5.2",
    "amplify-cli-core": "3.2.2",
    "amplify-prompts": "2.6.0",
    "aws-sdk": "^2.1233.0",
    "fs-extra": "^8.1.0",
>>>>>>> 0e69509b
    "ora": "^4.0.3"
  },
  "devDependencies": {
    "@types/fs-extra": "^8.0.1",
    "@types/jest": "^26.0.20",
    "@types/semver": "^7.1.0"
  },
  "jest": {
    "testRunner": "jest-circus/runner",
    "preset": "ts-jest",
    "transform": {
      "^.+\\.tsx?$": "ts-jest"
    },
    "globals": {
      "window": {},
      "ts-jest": {
        "diagnostics": true
      }
    },
    "collectCoverage": true,
    "collectCoverageFrom": [
      "src/**/*.ts",
      "!**/*.test.ts",
      "!**/node_modules/**",
      "!src/__tests__/**",
      "!lib/**"
    ],
    "reporters": [
      "default",
      "jest-junit"
    ],
    "testEnvironment": "node",
    "testURL": "http://localhost/",
    "testRegex": "((src/(__tests__|__e2e__|__e2e_v2__))/.*.test.ts)$",
    "moduleFileExtensions": [
      "ts",
      "tsx",
      "js",
      "jsx",
      "json",
      "node"
    ]
  },
  "jest-junit": {
    "outputDirectory": "reports/junit/",
    "outputName": "js-test-results.xml",
    "usePathForSuiteName": "true",
    "addFileAttribute": "true"
  }
}<|MERGE_RESOLUTION|>--- conflicted
+++ resolved
@@ -13,20 +13,12 @@
     "access": "public"
   },
   "dependencies": {
-<<<<<<< HEAD
-    "@aws-amplify/codegen-ui": "^2.4.2",
-    "@aws-amplify/codegen-ui-react": "^2.4.2",
-    "amplify-cli-core": "3.2.1",
-    "amplify-prompts": "2.5.0",
-    "aws-sdk": "^2.1169.0",
-=======
     "@aws-amplify/codegen-ui": "2.5.2",
     "@aws-amplify/codegen-ui-react": "2.5.2",
     "amplify-cli-core": "3.2.2",
     "amplify-prompts": "2.6.0",
     "aws-sdk": "^2.1233.0",
     "fs-extra": "^8.1.0",
->>>>>>> 0e69509b
     "ora": "^4.0.3"
   },
   "devDependencies": {
