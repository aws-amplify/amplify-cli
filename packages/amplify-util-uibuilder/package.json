--- conflicted
+++ resolved
@@ -13,18 +13,11 @@
     "access": "public"
   },
   "dependencies": {
-<<<<<<< HEAD
     "@aws-amplify/codegen-ui": "^2.3.2",
     "@aws-amplify/codegen-ui-react": "^2.3.2",
     "amplify-cli-core": "2.11.0",
     "amplify-prompts": "2.2.0",
-=======
-    "@aws-amplify/codegen-ui": "^2.2.0",
-    "@aws-amplify/codegen-ui-react": "^2.2.0",
-    "amplify-cli-core": "2.11.0",
-    "amplify-prompts": "2.2.0",
     "amplify-provider-awscloudformation": "6.4.3",
->>>>>>> 96d971b2
     "aws-sdk": "^2.1113.0",
     "ora": "^4.0.3"
   },
