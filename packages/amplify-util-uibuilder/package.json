--- conflicted
+++ resolved
@@ -14,15 +14,9 @@
     "access": "public"
   },
   "dependencies": {
-<<<<<<< HEAD
     "@aws-amplify/amplify-category-api": "^5.5.2",
-    "@aws-amplify/amplify-cli-core": "4.2.3",
-    "@aws-amplify/amplify-prompts": "2.8.0",
-=======
-    "@aws-amplify/amplify-category-api": "^5.5.0",
     "@aws-amplify/amplify-cli-core": "4.2.4",
     "@aws-amplify/amplify-prompts": "2.8.1",
->>>>>>> de71c6a6
     "@aws-amplify/codegen-ui": "2.14.2",
     "@aws-amplify/codegen-ui-react": "2.14.2",
     "amplify-codegen": "^4.2.0",
