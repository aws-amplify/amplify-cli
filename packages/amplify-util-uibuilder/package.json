{
  "name": "@aws-amplify/amplify-util-uibuilder",
  "version": "1.6.0-beta.2",
  "description": "",
  "main": "lib/index.js",
  "scripts": {
    "build": "tsc",
    "test": "jest --logHeapUsage",
    "extract-api": "ts-node ../../scripts/extract-api.ts"
  },
  "author": "Amazon Web Services",
  "license": "Apache-2.0",
  "publishConfig": {
    "access": "public"
  },
  "dependencies": {
<<<<<<< HEAD
    "@aws-amplify/codegen-ui": "2.5.5",
    "@aws-amplify/codegen-ui-react": "2.5.5",
    "amplify-cli-core": "4.0.0-beta.2",
    "amplify-prompts": "2.6.2-beta.1",
=======
    "@aws-amplify/codegen-ui": "2.5.6",
    "@aws-amplify/codegen-ui-react": "2.5.6",
    "amplify-cli-core": "3.4.0",
    "amplify-prompts": "2.6.1",
>>>>>>> 72a58b74
    "aws-sdk": "^2.1233.0",
    "fs-extra": "^8.1.0",
    "ora": "^4.0.3"
  },
  "devDependencies": {
    "@types/fs-extra": "^8.0.1",
    "@types/jest": "^26.0.20",
    "@types/semver": "^7.1.0"
  },
  "jest": {
    "testRunner": "jest-circus/runner",
    "preset": "ts-jest",
    "transform": {
      "^.+\\.tsx?$": "ts-jest"
    },
    "globals": {
      "window": {},
      "ts-jest": {
        "diagnostics": true
      }
    },
    "collectCoverage": true,
    "collectCoverageFrom": [
      "src/**/*.ts",
      "!**/*.test.ts",
      "!**/node_modules/**",
      "!src/__tests__/**",
      "!lib/**"
    ],
    "reporters": [
      "default",
      "jest-junit"
    ],
    "testEnvironment": "node",
    "testURL": "http://localhost/",
    "testRegex": "((src/(__tests__|__e2e__|__e2e_v2__))/.*.test.ts)$",
    "moduleFileExtensions": [
      "ts",
      "tsx",
      "js",
      "jsx",
      "json",
      "node"
    ]
  },
  "jest-junit": {
    "outputDirectory": "reports/junit/",
    "outputName": "js-test-results.xml",
    "usePathForSuiteName": "true",
    "addFileAttribute": "true"
  }
}<|MERGE_RESOLUTION|>--- conflicted
+++ resolved
@@ -14,17 +14,10 @@
     "access": "public"
   },
   "dependencies": {
-<<<<<<< HEAD
-    "@aws-amplify/codegen-ui": "2.5.5",
-    "@aws-amplify/codegen-ui-react": "2.5.5",
     "amplify-cli-core": "4.0.0-beta.2",
     "amplify-prompts": "2.6.2-beta.1",
-=======
     "@aws-amplify/codegen-ui": "2.5.6",
     "@aws-amplify/codegen-ui-react": "2.5.6",
-    "amplify-cli-core": "3.4.0",
-    "amplify-prompts": "2.6.1",
->>>>>>> 72a58b74
     "aws-sdk": "^2.1233.0",
     "fs-extra": "^8.1.0",
     "ora": "^4.0.3"
