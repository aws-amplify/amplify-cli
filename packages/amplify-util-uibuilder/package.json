{
  "name": "@aws-amplify/amplify-util-uibuilder",
<<<<<<< HEAD
  "version": "1.6.12",
=======
  "version": "1.6.14",
>>>>>>> b289cbc0
  "description": "",
  "main": "lib/index.js",
  "scripts": {
    "build": "tsc",
    "test": "jest --logHeapUsage",
    "extract-api": "ts-node ../../scripts/extract-api.ts"
  },
  "author": "Amazon Web Services",
  "license": "Apache-2.0",
  "publishConfig": {
    "access": "public"
  },
  "dependencies": {
<<<<<<< HEAD
    "@aws-amplify/amplify-prompts": "2.6.6",
    "@aws-amplify/codegen-ui": "2.11.0",
    "@aws-amplify/codegen-ui-react": "2.11.0",
    "amplify-cli-core": "4.0.1",
    "amplify-codegen": "^3.4.1",
    "aws-sdk": "^2.1233.0",
=======
    "@aws-amplify/amplify-cli-core": "4.0.3",
    "@aws-amplify/amplify-prompts": "2.6.8",
    "@aws-amplify/codegen-ui": "2.12.1",
    "@aws-amplify/codegen-ui-react": "2.12.1",
    "amplify-codegen": "^3.4.2",
    "aws-sdk": "^2.1354.0",
>>>>>>> b289cbc0
    "fs-extra": "^8.1.0",
    "ora": "^4.0.3",
    "tiny-async-pool": "^2.1.0"
  },
  "devDependencies": {
    "@aws-amplify/appsync-modelgen-plugin": "^2.4.0",
    "@types/fs-extra": "^8.0.1",
    "@types/jest": "^26.0.20",
    "@types/semver": "^7.1.0",
    "@types/tiny-async-pool": "^2.0.0"
  },
  "jest": {
    "testRunner": "jest-circus/runner",
    "preset": "ts-jest",
    "transform": {
      "^.+\\.tsx?$": "ts-jest"
    },
    "globals": {
      "window": {},
      "ts-jest": {
        "diagnostics": true
      }
    },
    "collectCoverage": true,
    "collectCoverageFrom": [
      "src/**/*.ts",
      "!**/*.test.ts",
      "!**/node_modules/**",
      "!src/__tests__/**",
      "!lib/**"
    ],
    "reporters": [
      "default",
      "jest-junit"
    ],
    "testEnvironment": "node",
    "testURL": "http://localhost/",
    "testRegex": "((src/(__tests__|__e2e__|__e2e_v2__))/.*.test.ts)$",
    "moduleFileExtensions": [
      "ts",
      "tsx",
      "js",
      "jsx",
      "json",
      "node"
    ]
  },
  "jest-junit": {
    "outputDirectory": "reports/junit/",
    "outputName": "js-test-results.xml",
    "usePathForSuiteName": "true",
    "addFileAttribute": "true"
  }
}<|MERGE_RESOLUTION|>--- conflicted
+++ resolved
@@ -1,10 +1,6 @@
 {
   "name": "@aws-amplify/amplify-util-uibuilder",
-<<<<<<< HEAD
-  "version": "1.6.12",
-=======
   "version": "1.6.14",
->>>>>>> b289cbc0
   "description": "",
   "main": "lib/index.js",
   "scripts": {
@@ -18,21 +14,12 @@
     "access": "public"
   },
   "dependencies": {
-<<<<<<< HEAD
-    "@aws-amplify/amplify-prompts": "2.6.6",
-    "@aws-amplify/codegen-ui": "2.11.0",
-    "@aws-amplify/codegen-ui-react": "2.11.0",
-    "amplify-cli-core": "4.0.1",
-    "amplify-codegen": "^3.4.1",
-    "aws-sdk": "^2.1233.0",
-=======
     "@aws-amplify/amplify-cli-core": "4.0.3",
     "@aws-amplify/amplify-prompts": "2.6.8",
     "@aws-amplify/codegen-ui": "2.12.1",
     "@aws-amplify/codegen-ui-react": "2.12.1",
     "amplify-codegen": "^3.4.2",
     "aws-sdk": "^2.1354.0",
->>>>>>> b289cbc0
     "fs-extra": "^8.1.0",
     "ora": "^4.0.3",
     "tiny-async-pool": "^2.1.0"
