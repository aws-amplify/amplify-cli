--- conflicted
+++ resolved
@@ -14,13 +14,8 @@
     "access": "public"
   },
   "dependencies": {
-<<<<<<< HEAD
-    "@aws-amplify/amplify-category-api": "^5.4.7",
-    "@aws-amplify/amplify-cli-core": "4.1.0",
-=======
     "@aws-amplify/amplify-category-api": "^5.4.2",
     "@aws-amplify/amplify-cli-core": "4.2.0",
->>>>>>> d4f4f659
     "@aws-amplify/amplify-prompts": "2.8.0",
     "@aws-amplify/codegen-ui": "2.14.2",
     "@aws-amplify/codegen-ui-react": "2.14.2",
