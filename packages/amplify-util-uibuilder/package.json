--- conflicted
+++ resolved
@@ -16,16 +16,9 @@
   "dependencies": {
     "@aws-amplify/amplify-cli-core": "4.0.1",
     "@aws-amplify/amplify-prompts": "2.6.6",
-<<<<<<< HEAD
-    "@aws-amplify/codegen-ui": "2.11.1",
-    "@aws-amplify/codegen-ui-react": "2.11.1",
-    "amplify-cli-core": "4.0.1",
-    "amplify-codegen": "^3.4.0",
-=======
     "@aws-amplify/codegen-ui": "2.11.0",
     "@aws-amplify/codegen-ui-react": "2.11.0",
     "amplify-codegen": "^3.4.1",
->>>>>>> b02cefad
     "aws-sdk": "^2.1233.0",
     "fs-extra": "^8.1.0",
     "ora": "^4.0.3",
