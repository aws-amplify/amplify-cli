--- conflicted
+++ resolved
@@ -1,10 +1,6 @@
 {
   "name": "@aws-amplify/amplify-util-uibuilder",
-<<<<<<< HEAD
   "version": "1.6.0-cdkv2.3",
-=======
-  "version": "1.6.0-beta.2",
->>>>>>> 37f08a67
   "description": "",
   "main": "lib/index.js",
   "scripts": {
@@ -18,17 +14,10 @@
     "access": "public"
   },
   "dependencies": {
-<<<<<<< HEAD
-    "@aws-amplify/codegen-ui": "2.5.5",
-    "@aws-amplify/codegen-ui-react": "2.5.5",
     "amplify-cli-core": "4.0.0-cdkv2.3",
     "amplify-prompts": "2.6.2-cdkv2.1",
-=======
-    "amplify-cli-core": "4.0.0-beta.2",
-    "amplify-prompts": "2.6.2-beta.1",
     "@aws-amplify/codegen-ui": "2.5.6",
     "@aws-amplify/codegen-ui-react": "2.5.6",
->>>>>>> 37f08a67
     "aws-sdk": "^2.1233.0",
     "fs-extra": "^8.1.0",
     "ora": "^4.0.3"
