--- conflicted
+++ resolved
@@ -1,6 +1,6 @@
 {
   "name": "@aws-amplify/amplify-util-uibuilder",
-  "version": "1.14.19-next-4.0",
+  "version": "1.14.18",
   "description": "",
   "main": "lib/index.js",
   "scripts": {
@@ -14,13 +14,8 @@
     "access": "public"
   },
   "dependencies": {
-<<<<<<< HEAD
-    "@aws-amplify/amplify-category-api": "^5.14.1",
-    "@aws-amplify/amplify-cli-core": "4.4.1-next-4.0",
-=======
     "@aws-amplify/amplify-category-api": "^5.15.0",
     "@aws-amplify/amplify-cli-core": "4.4.0",
->>>>>>> e936bfd8
     "@aws-amplify/amplify-prompts": "2.8.6",
     "@aws-amplify/codegen-ui": "2.14.2",
     "@aws-amplify/codegen-ui-react": "2.14.2",
