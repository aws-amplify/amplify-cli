--- conflicted
+++ resolved
@@ -14,15 +14,9 @@
     "access": "public"
   },
   "dependencies": {
-<<<<<<< HEAD
-    "@aws-amplify/amplify-category-api": "^5.5.2",
+    "@aws-amplify/amplify-category-api": "^5.6.4",
     "@aws-amplify/amplify-cli-core": "4.2.6",
     "@aws-amplify/amplify-prompts": "2.8.3",
-=======
-    "@aws-amplify/amplify-category-api": "^5.6.4",
-    "@aws-amplify/amplify-cli-core": "4.2.5",
-    "@aws-amplify/amplify-prompts": "2.8.2",
->>>>>>> f45f7d05
     "@aws-amplify/codegen-ui": "2.14.2",
     "@aws-amplify/codegen-ui-react": "2.14.2",
     "amplify-codegen": "^4.6.0",
