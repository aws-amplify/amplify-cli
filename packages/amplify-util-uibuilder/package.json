--- conflicted
+++ resolved
@@ -14,12 +14,8 @@
     "access": "public"
   },
   "dependencies": {
-<<<<<<< HEAD
     "@aws-amplify/amplify-category-api": "^5.2.1",
-    "@aws-amplify/amplify-cli-core": "4.0.5",
-=======
     "@aws-amplify/amplify-cli-core": "4.0.8",
->>>>>>> 65d11e93
     "@aws-amplify/amplify-prompts": "2.7.0",
     "@aws-amplify/codegen-ui": "2.14.1",
     "@aws-amplify/codegen-ui-react": "2.14.1",
