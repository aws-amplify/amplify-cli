import { $TSContext, pathManager } from 'amplify-cli-core';
import { AddApiRequest, UpdateApiRequest } from 'amplify-headless-interface';
import { printer } from 'amplify-prompts';
import * as fs from 'fs-extra';
import { writeTransformerConfiguration } from 'graphql-transformer-core';
import _ from 'lodash';
import * as path from 'path';
import { AppsyncApiInputState } from '../../../provider-utils/awscloudformation/api-input-manager/appsync-api-input-state';
import { category } from '../../../category-constants';
import { ApiArtifactHandler } from '../../../provider-utils/api-artifact-handler';
import { rootAssetDir } from '../../../provider-utils/awscloudformation/aws-constants';
import { getCfnApiArtifactHandler } from '../../../provider-utils/awscloudformation/cfn-api-artifact-handler';
import {
  authConfigHasApiKey,
  getAppSyncAuthConfig,
  getAppSyncResourceName,
} from '../../../provider-utils/awscloudformation/utils/amplify-meta-utils';

const testAuthId = 'testAuthId';

jest.mock('fs-extra');
const printerMock = printer as jest.Mocked<typeof printer>;
printerMock.warn = jest.fn();

jest.mock('../../../provider-utils/awscloudformation/api-input-manager/appsync-api-input-state');

jest.mock('graphql-transformer-core', () => ({
  readTransformerConfiguration: jest.fn(async () => ({})),
  writeTransformerConfiguration: jest.fn(),
}));

jest.mock('../../../provider-utils/awscloudformation/utils/amplify-meta-utils', () => ({
  checkIfAuthExists: jest.fn().mockImplementation(() => testAuthId),
  getAppSyncResourceName: jest.fn(() => testApiName),
  getAppSyncAuthConfig: jest.fn(() => ({})),
  authConfigHasApiKey: jest.fn(() => true),
  getImportedAuthUserPoolId: jest.fn(() => undefined),
}));

jest.mock('amplify-cli-core', () => ({
  pathManager: {
<<<<<<< HEAD
    getBackendDirPath: jest.fn().mockReturnValue('/mockProject/amplify/mockbackendDirPath'),
    findProjectRoot: jest.fn().mockReturnValue('/mockProject'),
=======
    getBackendDirPath: jest.fn().mockReturnValue('mockBackendDirPath'),
    findProjectRoot: jest.fn().mockReturnValue('mockProject'),
>>>>>>> 085f1acc
  },
  stateManager: {
    getMeta: jest.fn().mockReturnValue({}),
    getBackendConfig: jest.fn(),
  },
  AmplifyCategories: {
    API: 'api',
  },
  AmplifySupportedService: {
    APPSYNC: 'Appsync',
  },
  JSONUtilities: {
    readJson: jest.fn(),
    writeJson: jest.fn(),
  },
  isResourceNameUnique: jest.fn(),
}));

const backendDirPathStub = '/mockProject/amplify/mockbackendDirPath';
const testApiName = 'testApiName';

const pathManagerMock = pathManager as jest.Mocked<typeof pathManager>;
pathManagerMock.getResourceDirectoryPath = jest.fn().mockReturnValue(`${backendDirPathStub}/api/${testApiName}`);

const fsMock = (fs as unknown) as jest.Mocked<typeof fs>;
const writeTransformerConfigurationMock = writeTransformerConfiguration as jest.MockedFunction<typeof writeTransformerConfiguration>;
const getAppSyncResourceNameMock = getAppSyncResourceName as jest.MockedFunction<typeof getAppSyncResourceName>;
const getAppSyncAuthConfigMock = getAppSyncAuthConfig as jest.MockedFunction<typeof getAppSyncAuthConfig>;
const authConfigHasApiKeyMock = authConfigHasApiKey as jest.MockedFunction<typeof authConfigHasApiKey>;

const contextStub = {
  amplify: {
    updateamplifyMetaAfterResourceAdd: jest.fn(),
    updateamplifyMetaAfterResourceUpdate: jest.fn(),
    updateBackendConfigAfterResourceUpdate: jest.fn(),
    executeProviderUtils: jest.fn(),
    copyBatch: jest.fn(),
  },
};

describe('create artifacts', () => {
  let cfnApiArtifactHandler: ApiArtifactHandler;
  const addRequestStub: AddApiRequest = {
    version: 1,
    serviceConfiguration: {
      serviceName: 'AppSync',
      apiName: testApiName,
      transformSchema: 'my test schema',
      defaultAuthType: {
        mode: 'API_KEY',
        expirationTime: 10,
        keyDescription: 'api key description',
      },
    },
  };
  beforeAll(() => {
    fsMock.existsSync.mockImplementation(() => false);
    getAppSyncResourceNameMock.mockImplementation(() => undefined);
  });
  beforeEach(() => {
    jest.clearAllMocks();
    cfnApiArtifactHandler = getCfnApiArtifactHandler((contextStub as unknown) as $TSContext);
  });

  it('does not create a second API if one already exists', async () => {
    getAppSyncResourceNameMock.mockImplementationOnce(() => testApiName);
    return expect(cfnApiArtifactHandler.createArtifacts(addRequestStub)).rejects.toMatchInlineSnapshot(
      "[Error: GraphQL API testApiName already exists in the project. Use 'amplify update api' to make modifications.]",
    );
  });

  it('creates the correct directories', async () => {
    await cfnApiArtifactHandler.createArtifacts(addRequestStub);
    expect(fsMock.ensureDirSync.mock.calls.length).toBe(1);
    expect(fsMock.ensureDirSync.mock.calls[0][0]).toBe(path.join(backendDirPathStub, category, testApiName));
    expect(fsMock.mkdirSync.mock.calls.length).toBe(2);
    expect(fsMock.mkdirSync.mock.calls[0][0]).toBe(path.join(backendDirPathStub, category, testApiName, 'resolvers'));
    expect(fsMock.mkdirSync.mock.calls[1][0]).toBe(path.join(backendDirPathStub, category, testApiName, 'stacks'));
  });

  it('creates the transform.conf.json file', async () => {
    await cfnApiArtifactHandler.createArtifacts(addRequestStub);
    expect(writeTransformerConfigurationMock.mock.calls.length).toBe(2);
    expect(writeTransformerConfigurationMock.mock.calls[0]).toMatchSnapshot();
  });

  it('writes the default custom resources stack', async () => {
    await cfnApiArtifactHandler.createArtifacts(addRequestStub);
    expect(fsMock.copyFileSync.mock.calls.length).toBe(2);
    expect(fsMock.copyFileSync.mock.calls[1]).toEqual([
      path.join(rootAssetDir, 'cloudformation-templates', 'defaultCustomResources.json'),
      path.join(backendDirPathStub, category, addRequestStub.serviceConfiguration.apiName, 'stacks', 'CustomResources.json'),
    ]);
  });

  it('creates correct cli-inputs', async () => {
    jest.spyOn(AppsyncApiInputState.prototype, 'saveCLIInputPayload');
    await cfnApiArtifactHandler.createArtifacts(addRequestStub);
    expect(AppsyncApiInputState.prototype.saveCLIInputPayload).toBeCalledWith({
      serviceConfiguration: {
        apiName: 'testApiName',
        defaultAuthType: { expirationTime: 10, keyDescription: 'api key description', mode: 'API_KEY' },
        gqlSchemaPath: 'amplify/mockbackendDirPath/api/testApiName/schema.graphql',
        serviceName: 'AppSync',
      },
      version: 1,
    });
  });

  it('writes the selected template schema to project', async () => {
    await cfnApiArtifactHandler.createArtifacts(addRequestStub);
<<<<<<< HEAD
    expect(fs_mock.writeFileSync.mock.calls.length).toBe(1);
    expect(fs_mock.writeFileSync.mock.calls[0]).toEqual([
      path.join('amplify', 'mockbackendDirPath', category, addRequestStub.serviceConfiguration.apiName, 'schema.graphql'),
=======
    expect(fsMock.writeFileSync.mock.calls.length).toBe(1);
    expect(fsMock.writeFileSync.mock.calls[0]).toEqual([
      path.join(backendDirPathStub, category, addRequestStub.serviceConfiguration.apiName, 'schema.graphql'),
>>>>>>> 085f1acc
      addRequestStub.serviceConfiguration.transformSchema,
    ]);
  });

  it('executes compileSchema from the provider', async () => {
    await cfnApiArtifactHandler.createArtifacts(addRequestStub);
    expect(contextStub.amplify.executeProviderUtils.mock.calls.length).toBe(1);
    expect(contextStub.amplify.executeProviderUtils.mock.calls[0][0]).toStrictEqual(contextStub);
    expect(contextStub.amplify.executeProviderUtils.mock.calls[0][1]).toStrictEqual('awscloudformation');
    expect(contextStub.amplify.executeProviderUtils.mock.calls[0][2]).toStrictEqual('compileSchema');
  });

  it('updates amplify meta', async () => {
    await cfnApiArtifactHandler.createArtifacts(addRequestStub);
    expect(contextStub.amplify.updateamplifyMetaAfterResourceAdd.mock.calls.length).toBe(1);
    expect(contextStub.amplify.updateamplifyMetaAfterResourceAdd.mock.calls[0][0]).toStrictEqual(category);
    expect(contextStub.amplify.updateamplifyMetaAfterResourceAdd.mock.calls[0][1]).toStrictEqual(
      addRequestStub.serviceConfiguration.apiName,
    );
  });

  it('updates amplify meta with depends on auth if cognito specified', async () => {
    const addRequestStubCognito = _.cloneDeep(addRequestStub);
    addRequestStubCognito.serviceConfiguration.defaultAuthType = {
      mode: 'AMAZON_COGNITO_USER_POOLS',
      cognitoUserPoolId: testAuthId,
    };
    await cfnApiArtifactHandler.createArtifacts(addRequestStubCognito);
    expect(contextStub.amplify.updateamplifyMetaAfterResourceAdd).toHaveBeenCalledTimes(1);
    expect(contextStub.amplify.updateamplifyMetaAfterResourceAdd.mock.calls[0][2].dependsOn).toEqual([
      {
        category: 'auth',
        resourceName: testAuthId,
        attributes: ['UserPoolId'],
      },
    ]);
  });

  it('returns the api name', async () => {
    const result = await cfnApiArtifactHandler.createArtifacts(addRequestStub);
    expect(result).toBe(addRequestStub.serviceConfiguration.apiName);
  });
});

describe('update artifacts', () => {
  let cfnApiArtifactHandler: ApiArtifactHandler;
  let updateRequestStub: UpdateApiRequest;
  const updateRequestStubBase: UpdateApiRequest = {
    version: 1,
    serviceModification: {
      serviceName: 'AppSync',
    },
  };

  beforeAll(() => {
    getAppSyncResourceNameMock.mockImplementation(() => testApiName);
    getAppSyncAuthConfigMock.mockImplementation(() => ({
      defaultAuthentication: {
        authenticationType: 'API_KEY',
        apiKeyConfig: {
          apiKeyExpirationDays: 7,
          description: '',
        },
      },
      additionalAuthenticationProviders: [
        {
          authenticationType: 'AMAZON_COGNITO_USER_POOLS',
          userPoolConfig: {
            userPoolId: 'myUserPoolId',
          },
        },
      ],
    }));
  });

  beforeEach(() => {
    jest.clearAllMocks();
    updateRequestStub = _.cloneDeep(updateRequestStubBase);
    cfnApiArtifactHandler = getCfnApiArtifactHandler((contextStub as unknown) as $TSContext);
  });

  it('throws error if no GQL API in project', () => {
    getAppSyncResourceNameMock.mockImplementationOnce(() => undefined);
    return expect(cfnApiArtifactHandler.updateArtifacts(updateRequestStub)).rejects.toMatchInlineSnapshot(
      "[Error: No AppSync API configured in the project. Use 'amplify add api' to create an API.]",
    );
  });

  it('writes new schema if specified', async () => {
    const newSchemaContents = 'a new schema';
    updateRequestStub.serviceModification.transformSchema = newSchemaContents;
    jest.spyOn(AppsyncApiInputState.prototype, 'getCLIInputPayload').mockReturnValue({
      serviceConfiguration: {
        apiName: 'testApiName',
        defaultAuthType: { expirationTime: 10, keyDescription: 'api key description', mode: 'API_KEY' },
        gqlSchemaPath: 'backendDirPath/api/testApiName/schema.graphql',
        serviceName: 'AppSync',
      },
      version: 1,
    });
    await cfnApiArtifactHandler.updateArtifacts(updateRequestStub);
    expect(fsMock.writeFileSync.mock.calls.length).toBe(1);
    expect(fsMock.writeFileSync.mock.calls[0][1]).toBe(newSchemaContents);
  });

  it('updates default auth if not empty', async () => {
    updateRequestStub.serviceModification.defaultAuthType = { mode: 'AWS_IAM' };
    jest.spyOn(AppsyncApiInputState.prototype, 'getCLIInputPayload').mockReturnValue({
      serviceConfiguration: {
        apiName: 'testApiName',
        defaultAuthType: { expirationTime: 10, keyDescription: 'api key description', mode: 'API_KEY' },
        gqlSchemaPath: 'backendDirPath/api/testApiName/schema.graphql',
        serviceName: 'AppSync',
      },
      version: 1,
    });
    await cfnApiArtifactHandler.updateArtifacts(updateRequestStub);
    expect(contextStub.amplify.executeProviderUtils.mock.calls.length).toBe(1);
    expect(contextStub.amplify.executeProviderUtils.mock.calls[0][3].authConfig).toMatchSnapshot();
  });

  it('updates correct cli-inputs', async () => {
    updateRequestStub.serviceModification.additionalAuthTypes = [{ mode: 'AWS_IAM' }, { mode: 'API_KEY' }];
    jest.spyOn(AppsyncApiInputState.prototype, 'saveCLIInputPayload');
    jest.spyOn(AppsyncApiInputState.prototype, 'cliInputFileExists').mockReturnValueOnce(true);
    jest.spyOn(AppsyncApiInputState.prototype, 'getCLIInputPayload').mockReturnValue({
      serviceConfiguration: {
        apiName: 'testApiName',
        defaultAuthType: { expirationTime: 10, keyDescription: 'api key description', mode: 'API_KEY' },
        gqlSchemaPath: 'backendDirPath/api/testApiName/schema.graphql',
        serviceName: 'AppSync',
      },
      version: 1,
    });
    await cfnApiArtifactHandler.updateArtifacts(updateRequestStub);
    expect(AppsyncApiInputState.prototype.saveCLIInputPayload).toBeCalledWith({
      serviceConfiguration: {
        additionalAuthTypes: [{ mode: 'AWS_IAM' }, { mode: 'API_KEY' }],
        apiName: 'testApiName',
        defaultAuthType: { expirationTime: 10, keyDescription: 'api key description', mode: 'API_KEY' },
        gqlSchemaPath: 'amplify/mockbackendDirPath/api/testApiName/schema.graphql',
        serviceName: 'AppSync',
      },
      version: 1,
    });
  });

  it('updates additional auth if not empty', async () => {
    updateRequestStub.serviceModification.additionalAuthTypes = [{ mode: 'AWS_IAM' }, { mode: 'API_KEY' }];
    jest.spyOn(AppsyncApiInputState.prototype, 'getCLIInputPayload').mockReturnValue({
      serviceConfiguration: {
        apiName: 'testApiName',
        defaultAuthType: { expirationTime: 10, keyDescription: 'api key description', mode: 'API_KEY' },
        gqlSchemaPath: 'backendDirPath/api/testApiName/schema.graphql',
        serviceName: 'AppSync',
      },
      version: 1,
    });

    await cfnApiArtifactHandler.updateArtifacts(updateRequestStub);
    expect(contextStub.amplify.executeProviderUtils.mock.calls.length).toBe(1);
    expect(contextStub.amplify.executeProviderUtils.mock.calls[0][3].authConfig).toMatchSnapshot();
  });

  it('compiles the changes', async () => {
    await cfnApiArtifactHandler.updateArtifacts(updateRequestStub);
    expect(contextStub.amplify.executeProviderUtils.mock.calls.length).toBe(1);
  });

  it('updates meta files after update', async () => {
    await cfnApiArtifactHandler.updateArtifacts(updateRequestStub);
    expect(contextStub.amplify.updateamplifyMetaAfterResourceUpdate.mock.calls.length).toBe(2);
    expect(contextStub.amplify.updateBackendConfigAfterResourceUpdate.mock.calls.length).toBe(2);
  });

  it('prints warning when adding API key auth', async () => {
    authConfigHasApiKeyMock.mockImplementationOnce(() => false).mockImplementationOnce(() => true);
    await cfnApiArtifactHandler.updateArtifacts(updateRequestStub);
    expect(printerMock.warn.mock.calls.length).toBe(2);
  });

  it('prints warning when removing API key auth', async () => {
    authConfigHasApiKeyMock.mockImplementationOnce(() => true).mockImplementationOnce(() => false);
    await cfnApiArtifactHandler.updateArtifacts(updateRequestStub);
    expect(printerMock.warn.mock.calls.length).toBe(3);
  });

  it('adds auth dependency if cognito auth specified', async () => {
    getAppSyncAuthConfigMock.mockReturnValueOnce({
      defaultAuthentication: {
        authenticationType: 'AMAZON_COGNITO_USER_POOLS',
        userPoolConfig: {
          userPoolId: testAuthId,
        },
      },
    });
    await cfnApiArtifactHandler.updateArtifacts(updateRequestStub);
    expect(contextStub.amplify.updateamplifyMetaAfterResourceUpdate.mock.calls.length).toBe(2);
    expect(contextStub.amplify.updateamplifyMetaAfterResourceUpdate.mock.calls[1][3]).toEqual([
      {
        category: 'auth',
        resourceName: testAuthId,
        attributes: [
          'UserPoolId',
        ],
      },
    ]);
  });
});<|MERGE_RESOLUTION|>--- conflicted
+++ resolved
@@ -39,13 +39,8 @@
 
 jest.mock('amplify-cli-core', () => ({
   pathManager: {
-<<<<<<< HEAD
     getBackendDirPath: jest.fn().mockReturnValue('/mockProject/amplify/mockbackendDirPath'),
     findProjectRoot: jest.fn().mockReturnValue('/mockProject'),
-=======
-    getBackendDirPath: jest.fn().mockReturnValue('mockBackendDirPath'),
-    findProjectRoot: jest.fn().mockReturnValue('mockProject'),
->>>>>>> 085f1acc
   },
   stateManager: {
     getMeta: jest.fn().mockReturnValue({}),
@@ -157,15 +152,9 @@
 
   it('writes the selected template schema to project', async () => {
     await cfnApiArtifactHandler.createArtifacts(addRequestStub);
-<<<<<<< HEAD
-    expect(fs_mock.writeFileSync.mock.calls.length).toBe(1);
-    expect(fs_mock.writeFileSync.mock.calls[0]).toEqual([
-      path.join('amplify', 'mockbackendDirPath', category, addRequestStub.serviceConfiguration.apiName, 'schema.graphql'),
-=======
     expect(fsMock.writeFileSync.mock.calls.length).toBe(1);
     expect(fsMock.writeFileSync.mock.calls[0]).toEqual([
-      path.join(backendDirPathStub, category, addRequestStub.serviceConfiguration.apiName, 'schema.graphql'),
->>>>>>> 085f1acc
+      path.join('amplify', 'mockbackendDirPath', category, addRequestStub.serviceConfiguration.apiName, 'schema.graphql'),
       addRequestStub.serviceConfiguration.transformSchema,
     ]);
   });
