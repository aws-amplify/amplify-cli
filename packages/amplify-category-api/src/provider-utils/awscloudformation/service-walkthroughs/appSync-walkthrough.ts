import { ListQuestion, CheckboxQuestion, ListChoiceOptions } from 'inquirer';
import { dataStoreLearnMore } from '../sync-conflict-handler-assets/syncAssets';
import inquirer from 'inquirer';
import fs from 'fs-extra';
import path from 'path';
import { rootAssetDir } from '../aws-constants';
import { collectDirectivesByTypeNames, readProjectConfiguration } from 'graphql-transformer-core';
import { category } from '../../../category-constants';
import { UpdateApiRequest } from '../../../../../amplify-headless-interface/lib/interface/api/update';
import { authConfigToAppSyncAuthType } from '../utils/auth-config-to-app-sync-auth-type-bi-di-mapper';
import { resolverConfigToConflictResolution } from '../utils/resolver-config-to-conflict-resolution-bi-di-mapper';
import _ from 'lodash';
import chalk from 'chalk';
import { getAppSyncAuthConfig, checkIfAuthExists, authConfigHasApiKey } from '../utils/amplify-meta-utils';
import {
  ResourceAlreadyExistsError,
  ResourceDoesNotExistError,
  UnknownResourceTypeError,
  exitOnNextTick,
  stateManager,
  FeatureFlags,
  $TSContext,
  open,
} from 'amplify-cli-core';
import { Duration, Expiration } from '@aws-cdk/core';
import { defineGlobalSandboxMode } from '../utils/global-sandbox-mode';

const serviceName = 'AppSync';
const elasticContainerServiceName = 'ElasticContainer';
const providerName = 'awscloudformation';
const graphqlSchemaDir = path.join(rootAssetDir, 'graphql-schemas');

const authProviderChoices = [
  {
    name: 'API key',
    value: 'API_KEY',
  },
  {
    name: 'Amazon Cognito User Pool',
    value: 'AMAZON_COGNITO_USER_POOLS',
  },
  {
    name: 'IAM',
    value: 'AWS_IAM',
  },
  {
    name: 'OpenID Connect',
    value: 'OPENID_CONNECT',
  },
];

const conflictResolutionHanlderChoices = [
  {
    name: 'Auto Merge',
    value: 'AUTOMERGE',
  },
  {
    name: 'Optimistic Concurrency',
    value: 'OPTIMISTIC_CONCURRENCY',
  },
  {
    name: 'Custom Lambda',
    value: 'LAMBDA',
  },
  {
    name: 'Learn More',
    value: 'Learn More',
  },
];

const schemaTemplatesV1 = [
  {
    name: 'Single object with fields (e.g., “Todo” with ID, name, description)',
    value: 'single-object-schema.graphql',
  },
  {
    name: 'One-to-many relationship (e.g., “Blogs” with “Posts” and “Comments”)',
    value: 'many-relationship-schema.graphql',
  },
  {
    name: 'Objects with fine-grained access control (e.g., a project management app with owner-based authorization)',
    value: 'single-object-auth-schema.graphql',
  },
  {
    name: 'Blank Schema',
    value: 'blank-schema.graphql',
  },
];

const schemaTemplatesV2 = [
  {
    name: 'Single object with fields (e.g., “Todo” with ID, name, description)',
    value: 'single-object-schema-v2.graphql',
  },
  {
    name: 'One-to-many relationship (e.g., “Blogs” with “Posts” and “Comments”)',
    value: 'many-relationship-schema-v2.graphql',
  },
  {
    name: 'Objects with fine-grained access control (e.g., a project management app with owner-based authorization)',
    value: 'single-object-auth-schema-v2.graphql',
  },
  {
    name: 'Blank Schema',
    value: 'blank-schema.graphql',
  },
];

export const openConsole = async (context: $TSContext) => {
  const amplifyMeta = stateManager.getMeta();
  const categoryAmplifyMeta = amplifyMeta[category];
  const { Region } = amplifyMeta.providers[providerName];

  const graphQLApis = Object.keys(categoryAmplifyMeta).filter(resourceName => {
    const resource = categoryAmplifyMeta[resourceName];

    return (
      resource.output &&
      (resource.service === serviceName || (resource.service === elasticContainerServiceName && resource.apiType === 'GRAPHQL'))
    );
  });

  if (graphQLApis) {
    let url;
    let selectedApi = graphQLApis[0];

    if (graphQLApis.length > 1) {
      ({ selectedApi } = await inquirer.prompt({
        type: 'list',
        name: 'selectedApi',
        choices: graphQLApis,
        message: 'Please select the API',
      }));
    }

    const selectedResource = categoryAmplifyMeta[selectedApi];

    if (selectedResource.service === serviceName) {
      const {
        output: { GraphQLAPIIdOutput },
      } = selectedResource;
      const appId = amplifyMeta.providers[providerName].AmplifyAppId;
      if (!appId) {
        throw new Error('Missing AmplifyAppId in amplify-meta.json');
      }

      url = `https://console.aws.amazon.com/appsync/home?region=${Region}#/${GraphQLAPIIdOutput}/v1/queries`;

      const providerPlugin = await import(context.amplify.getProviderPlugins(context).awscloudformation);
      const { isAdminApp, region } = await providerPlugin.isAmplifyAdminApp(appId);
      if (isAdminApp) {
        if (region !== Region) {
          context.print.warning(`Region mismatch: Amplify service returned '${region}', but found '${Region}' in amplify-meta.json.`);
        }
        const { envName } = context.amplify.getEnvInfo();
        const baseUrl: string = providerPlugin.adminBackendMap[region].amplifyAdminUrl;
        url = `${baseUrl}/admin/${appId}/${envName}/datastore`;
      }
    } else {
      // Elastic Container API
      const {
        output: { PipelineName, ServiceName, ClusterName },
      } = selectedResource;
      const codePipeline = 'CodePipeline';
      const elasticContainer = 'ElasticContainer';

      const { selectedConsole } = await inquirer.prompt({
        name: 'selectedConsole',
        message: 'Which console you want to open',
        type: 'list',
        choices: [
          {
            name: 'Elastic Container Service (Deployed container status)',
            value: elasticContainer,
          },
          {
            name: 'CodePipeline (Container build status)',
            value: codePipeline,
          },
        ],
      });

      if (selectedConsole === elasticContainer) {
        url = `https://console.aws.amazon.com/ecs/home?region=${Region}#/clusters/${ClusterName}/services/${ServiceName}/details`;
      } else if (selectedConsole === codePipeline) {
        url = `https://${Region}.console.aws.amazon.com/codesuite/codepipeline/pipelines/${PipelineName}/view`;
      } else {
        context.print.error('Option not available');
        return;
      }
    }

    open(url, { wait: false });
  } else {
    context.print.error('AppSync API is not pushed in the cloud.');
  }
};

const serviceApiInputWalkthrough = async (context: $TSContext, defaultValuesFilename, serviceMetadata) => {
  let continuePrompt = false;
  let authConfig;
  let defaultAuthType;
  let resolverConfig;
  const { amplify } = context;
  const { inputs } = serviceMetadata;
  const defaultValuesSrc = `${__dirname}/../default-values/${defaultValuesFilename}`;
  const { getAllDefaults } = require(defaultValuesSrc);
  const allDefaultValues = getAllDefaults(amplify.getProjectDetails());

  let resourceAnswers = {};
  resourceAnswers[inputs[1].key] = allDefaultValues[inputs[1].key];
  resourceAnswers[inputs[0].key] = resourceAnswers[inputs[1].key];

  //
  // Default authConfig - API Key (expires in 7 days)
  //
  authConfig = {
    defaultAuthentication: {
      apiKeyConfig: {
        apiKeyExpirationDays: 7
      },
      authenticationType: 'API_KEY',
    },
    additionalAuthenticationProviders: [],
  };

  //
  // Repeat prompt until user selects Continue
  //
  while (!continuePrompt) {

    const getAuthModeChoice = async () => {
      if (authConfig.defaultAuthentication.authenticationType === 'API_KEY') {
        return `${authProviderChoices.find(choice => choice.value === authConfig.defaultAuthentication.authenticationType).name} (default, expiration time: ${authConfig.defaultAuthentication.apiKeyConfig.apiKeyExpirationDays} days from now)`;
      }
      return `${authProviderChoices.find(choice => choice.value === authConfig.defaultAuthentication.authenticationType).name} (default)`;
    };

    const getAdditionalAuthModeChoices = async () => {
      let additionalAuthModesText = '';
      authConfig.additionalAuthenticationProviders.map(async (authMode) => {
        additionalAuthModesText += `, ${authProviderChoices.find(choice => choice.value === authMode.authenticationType).name}`
      });
      return additionalAuthModesText;
    }

    const basicInfoQuestionChoices = [];

    basicInfoQuestionChoices.push({
      name: chalk`{bold Name:} ${resourceAnswers[inputs[1].key]}`,
      value: 'API_NAME',
    });

    basicInfoQuestionChoices.push({
      name: chalk`{bold Authorization modes:} ${await getAuthModeChoice()}${await getAdditionalAuthModeChoices()}`,
      value: 'API_AUTH_MODE',
    });

    basicInfoQuestionChoices.push({
      name: chalk`{bold Conflict detection (required for DataStore):} ${resolverConfig?.project ? 'Enabled' : 'Disabled'}`,
      value: 'CONFLICT_DETECTION',
    });

    if (resolverConfig?.project) {
      basicInfoQuestionChoices.push({
        name: chalk`{bold Conflict resolution strategy:} ${conflictResolutionHanlderChoices.find(x => x.value === resolverConfig.project.ConflictHandler).name}`,
        value: 'CONFLICT_STRATEGY',
      });
    }

<<<<<<< HEAD
  let schemaContent = '';
  let askToEdit = true;
  if (schemaFileAnswer[inputs[2].key]) {
    // User has an annotated schema file
    const filePathQuestion = {
      type: inputs[3].type,
      name: inputs[3].key,
      message: inputs[3].question,
      validate: amplify.inputValidation(inputs[3]),
    };
    const { schemaFilePath } = await inquirer.prompt(filePathQuestion);
    schemaContent = fs.readFileSync(schemaFilePath, 'utf8');
    askToEdit = false;
  } else {
    const useExperimentalPipelineTransformer = FeatureFlags.getBoolean('graphQLTransformer.useExperimentalPipelinedTransformer');
    schemaContent += useExperimentalPipelineTransformer ? defineGlobalSandboxMode(context) : '';

    // Schema template selection
    const templateSelectionQuestion = {
      type: inputs[4].type,
      name: inputs[4].key,
      message: inputs[4].question,
      choices: inputs[4].options.filter(templateSchemaFilter(authConfig)),
      validate: amplify.inputValidation(inputs[4]),
    };

    const { templateSelection } = await inquirer.prompt(templateSelectionQuestion);
    const schemaFilePath = path.join(graphqlSchemaDir, templateSelection);
    schemaContent += fs.readFileSync(schemaFilePath, 'utf8');
=======
    basicInfoQuestionChoices.push({
      name: 'Continue',
      value: 'CONTINUE',
    });

    const basicInfoQuestion = {
      type: 'list',
      name: 'basicApiSettings',
      message: 'Here is the GraphQL API that we will create. Select a setting to edit or continue',
      default: 'CONTINUE',
      choices: basicInfoQuestionChoices,
    };

    let { basicApiSettings } = await inquirer.prompt([basicInfoQuestion]);

    switch(basicApiSettings) {
      case 'API_NAME':
        const resourceQuestions = [
          {
            type: inputs[1].type,
            name: inputs[1].key,
            message: inputs[1].question,
            validate: amplify.inputValidation(inputs[1]),
            default: () => {
              const defaultValue = allDefaultValues[inputs[1].key];
              return defaultValue;
            },
          },
        ];
        // API name question
        resourceAnswers = await inquirer.prompt(resourceQuestions);
        resourceAnswers[inputs[0].key] = resourceAnswers[inputs[1].key];
        break;
      case 'API_AUTH_MODE':
        // Ask additonal questions
        ({ authConfig, defaultAuthType } = await askDefaultAuthQuestion(context));
        ({ authConfig } = await askAdditionalQuestions(context, authConfig, defaultAuthType));
        break;
      case 'CONFLICT_DETECTION':
        resolverConfig = await askResolverConflictQuestion(context, resolverConfig);
        break;
      case 'CONFLICT_STRATEGY':
        resolverConfig = await askResolverConflictHandlerQuestion(context);
        break;
      case 'CONTINUE':
        continuePrompt = true;
        break;
    }
>>>>>>> 037e8e58
  }

  return {
    answers: resourceAnswers,
    output: {
      authConfig,
    },
    resolverConfig,
  };

};

const updateApiInputWalkthrough = async (context, project, resolverConfig, modelTypes) => {
  let authConfig;
  let defaultAuthType;
  const updateChoices = [
    {
      name: 'Authorization modes',
      value: 'AUTH_MODE',
    },
  ];
  // check if DataStore is enabled for the entire API
  if (project.config && !_.isEmpty(project.config.ResolverConfig)) {
    updateChoices.push({
      name: 'Conflict resolution strategy',
      value: 'CONFLICT_STRATEGY',
    });
    updateChoices.push({
      name: 'Disable conflict detection',
      value: 'DISABLE_CONFLICT',
    });
  } else {
    updateChoices.push({
      name: 'Enable conflict detection (required for DataStore)',
      value: 'ENABLE_CONFLICT',
    });
  }

  const updateOptionQuestion = {
    type: 'list',
    name: 'updateOption',
    message: 'Select a setting to edit',
    choices: updateChoices,
  };

  const { updateOption } = await inquirer.prompt([updateOptionQuestion]);

  if (updateOption === 'ENABLE_CONFLICT') {
    resolverConfig = await askResolverConflictHandlerQuestion(context, modelTypes);
  } else if (updateOption === 'DISABLE_CONFLICT') {
    resolverConfig = {};
  } else if (updateOption === 'AUTH_MODE') {
    ({ authConfig, defaultAuthType } = await askDefaultAuthQuestion(context));
    authConfig = await askAdditionalAuthQuestions(context, authConfig, defaultAuthType);
  } else if (updateOption === 'CONFLICT_STRATEGY') {
    resolverConfig = await askResolverConflictHandlerQuestion(context, modelTypes);
  }

  return {
    authConfig,
    resolverConfig,
  };
};

export const serviceWalkthrough = async (context: $TSContext, defaultValuesFilename, serviceMetadata) => {
  const resourceName = resourceAlreadyExists(context);

  if (resourceName) {
    const errMessage =
      'You already have an AppSync API in your project. Use the "amplify update api" command to update your existing AppSync API.';
    context.print.warning(errMessage);
    await context.usageData.emitError(new ResourceAlreadyExistsError(errMessage));
    exitOnNextTick(0);
  }

  const { amplify } = context;
  const { inputs } = serviceMetadata;

  const basicInfoAnswers = await serviceApiInputWalkthrough(context, defaultValuesFilename, serviceMetadata);
  let schemaContent = '';
  let askToEdit = true;

  // Schema template selection
  const schemaTemplateOptions = FeatureFlags.getBoolean('graphQLTransformer.useExperimentalPipelinedTransformer') ? schemaTemplatesV2 : schemaTemplatesV1;
  const templateSelectionQuestion = {
    type: inputs[4].type,
    name: inputs[4].key,
    message: inputs[4].question,
    choices: schemaTemplateOptions.filter(templateSchemaFilter(basicInfoAnswers.output.authConfig)),
    validate: amplify.inputValidation(inputs[4]),
  };

  const { templateSelection } = await inquirer.prompt(templateSelectionQuestion);
  const schemaFilePath = path.join(graphqlSchemaDir, templateSelection);
  schemaContent = fs.readFileSync(schemaFilePath, 'utf8');

  return {
    ...basicInfoAnswers,
    noCfnFile: true,
    schemaContent,
    askToEdit,
  };
};

export const updateWalkthrough = async (context): Promise<UpdateApiRequest> => {
  const { allResources } = await context.amplify.getResourceStatus();
  let resourceDir;
  let resourceName;
  let resource;
  let authConfig;
  const resources = allResources.filter(resource => resource.service === 'AppSync');

  // There can only be one appsync resource
  if (resources.length > 0) {
    resource = resources[0];
    if (resource.providerPlugin !== providerName) {
      // TODO: Move message string to seperate file
      throw new Error(
        `The selected resource is not managed using AWS Cloudformation. Please use the AWS AppSync Console to make updates to your API - ${resource.resourceName}`,
      );
    }
    ({ resourceName } = resource);
    const backEndDir = context.amplify.pathManager.getBackendDirPath();
    resourceDir = path.normalize(path.join(backEndDir, category, resourceName));
  } else {
    const errMessage = 'No AppSync resource to update. Use the "amplify add api" command to update your existing AppSync API.';
    context.print.error(errMessage);
    await context.usageData.emitError(new ResourceDoesNotExistError(errMessage));
    exitOnNextTick(0);
  }

  // Get models
  const project = await readProjectConfiguration(resourceDir);
  let resolverConfig = project.config.ResolverConfig;

  await displayApiInformation(context, resource, project);

  // Check for common errors
  const directiveMap = collectDirectivesByTypeNames(project.schema);
  let modelTypes = [];

  if (directiveMap.types) {
    Object.keys(directiveMap.types).forEach(type => {
      if (directiveMap.types[type].includes('model')) {
        modelTypes.push(type);
      }
    });
  }

  ({ authConfig, resolverConfig } = await updateApiInputWalkthrough(context, project, resolverConfig, modelTypes));

  return {
    version: 1,
    serviceModification: {
      serviceName: 'AppSync',
      defaultAuthType: authConfigToAppSyncAuthType(authConfig ? authConfig.defaultAuthentication : undefined),
      additionalAuthTypes:
        authConfig && authConfig.additionalAuthenticationProviders
          ? authConfig.additionalAuthenticationProviders.map(authConfigToAppSyncAuthType)
          : undefined,
      conflictResolution: resolverConfigToConflictResolution(resolverConfig),
    },
  };
};

async function displayApiInformation(context, resource, project) {
  let authModes: string[] = [];
  authModes.push(`- Default: ${await displayAuthMode(context, resource, resource.output.authConfig.defaultAuthentication.authenticationType)}`);
  await resource.output.authConfig.additionalAuthenticationProviders.map(async (authMode) => {
    authModes.push(`- ${await displayAuthMode(context, resource, authMode.authenticationType)}`);
  });

  context.print.info('');

  context.print.success('General information');
  context.print.info('- Name: '.concat(resource.resourceName));
  if (resource?.output?.GraphQLAPIEndpointOutput) {
    context.print.info(`- API endpoint: ${resource?.output?.GraphQLAPIEndpointOutput}`);
  }
  context.print.info('');

  context.print.success('Authorization modes');
  authModes.forEach(authMode => context.print.info(authMode));
  context.print.info('');

  context.print.success('Conflict detection (required for DataStore)');
  if (project.config && !_.isEmpty(project.config.ResolverConfig)) {
    context.print.info(`- Conflict resolution strategy: ${conflictResolutionHanlderChoices.find(choice => choice.value === project.config.ResolverConfig.project.ConflictHandler).name}`);
  } else {
    context.print.info('- Disabled');
  }

  context.print.info('');
}

async function displayAuthMode(context, resource, authMode) {
  if (authMode == 'API_KEY' && resource.output.GraphQLAPIKeyOutput) {
    let { apiKeys } = await context.amplify.executeProviderUtils(context, 'awscloudformation', 'getAppSyncApiKeys', {
      apiId: resource.output.GraphQLAPIIdOutput,
    });
    let apiKeyExpires = apiKeys.find(key => key.id == resource.output.GraphQLAPIKeyOutput)?.expires;
    if (!apiKeyExpires) {
      return authProviderChoices.find(choice => choice.value === authMode).name;
    }
    let apiKeyExpiresDate = new Date(apiKeyExpires * 1000);
    return `${authProviderChoices.find(choice => choice.value === authMode).name} expiring ${apiKeyExpiresDate}: ${resource.output.GraphQLAPIKeyOutput}`;
  }
  return authProviderChoices.find(choice => choice.value === authMode).name;
}

async function askAdditionalQuestions(context, authConfig, defaultAuthType, modelTypes?) {
  authConfig = await askAdditionalAuthQuestions(context, authConfig, defaultAuthType);
  return { authConfig };
}

async function askResolverConflictQuestion(context, resolverConfig, modelTypes?) {
  let resolverConfigResponse: any = {};

  if (await context.prompt.confirm('Enable conflict detection?', !resolverConfig?.project)) {
    resolverConfigResponse = await askResolverConflictHandlerQuestion(context, modelTypes);
  }

  return resolverConfigResponse;
}

async function askResolverConflictHandlerQuestion(context, modelTypes?) {
  let resolverConfig: any = {};
  const askConflictResolutionStrategy = async msg => {
    let conflictResolutionStrategy;

    do {
      const conflictResolutionQuestion: ListQuestion = {
        type: 'list',
        name: 'conflictResolutionStrategy',
        message: msg,
        default: 'AUTOMERGE',
        choices: conflictResolutionHanlderChoices,
      };
      if (conflictResolutionStrategy === 'Learn More') {
        conflictResolutionQuestion.prefix = dataStoreLearnMore;
      }
      ({ conflictResolutionStrategy } = await inquirer.prompt([conflictResolutionQuestion]));
    } while (conflictResolutionStrategy === 'Learn More');

    let syncConfig: any = {
      ConflictHandler: conflictResolutionStrategy,
      ConflictDetection: 'VERSION',
    };

    if (conflictResolutionStrategy === 'LAMBDA') {
      const { newFunction, lambdaFunctionName } = await askSyncFunctionQuestion(context);
      syncConfig.LambdaConflictHandler = {
        name: lambdaFunctionName,
        new: newFunction,
      };
    }

    return syncConfig;
  };

  resolverConfig.project = await askConflictResolutionStrategy('Select the default resolution strategy');

  // Ask for per-model resolver override setting

  if (modelTypes && modelTypes.length > 0) {
    if (await context.prompt.confirm('Do you want to override default per model settings?', false)) {
      const modelTypeQuestion = {
        type: 'checkbox',
        name: 'selectedModelTypes',
        message: 'Select the models from below:',
        choices: modelTypes,
      };

      const { selectedModelTypes } = await inquirer.prompt([modelTypeQuestion]);

      if (selectedModelTypes.length > 0) {
        resolverConfig.models = {};
        for (let i = 0; i < selectedModelTypes.length; i += 1) {
          resolverConfig.models[selectedModelTypes[i]] = await askConflictResolutionStrategy(
            `Select the resolution strategy for ${selectedModelTypes[i]} model`,
          );
        }
      }
    }
  }

  return resolverConfig;
}

async function askSyncFunctionQuestion(context) {
  const syncLambdaQuestion = {
    type: 'list',
    name: 'syncLambdaAnswer',
    message: 'Select from the options below',
    choices: [
      {
        name: 'Create a new Lambda Function',
        value: 'NEW',
      },
      {
        name: 'Existing Lambda Function',
        value: 'EXISTING',
      },
    ],
  };

  const { syncLambdaAnswer } = await inquirer.prompt([syncLambdaQuestion]);

  let lambdaFunctionName;
  const newFunction = syncLambdaAnswer === 'NEW';

  if (!newFunction) {
    const syncLambdaNameQuestion = {
      type: 'input',
      name: 'lambdaFunctionName',
      message: 'Enter lambda function name',
      validate: val => !!val,
    };
    ({ lambdaFunctionName } = await inquirer.prompt([syncLambdaNameQuestion]));
  }

  return { newFunction, lambdaFunctionName };
}
async function askDefaultAuthQuestion(context) {
  const currentAuthConfig = getAppSyncAuthConfig(context.amplify.getProjectMeta());
  const currentDefaultAuth =
    currentAuthConfig && currentAuthConfig.defaultAuthentication ? currentAuthConfig.defaultAuthentication.authenticationType : undefined;
  const defaultAuthTypeQuestion = {
    type: 'list',
    name: 'defaultAuthType',
    message: 'Choose the default authorization type for the API',
    choices: authProviderChoices,
    default: currentDefaultAuth,
  };

  const { defaultAuthType } = await inquirer.prompt([defaultAuthTypeQuestion]);

  // Get default auth configured
  const defaultAuth = await askAuthQuestions(defaultAuthType, context, false, currentAuthConfig?.defaultAuthentication);

  return {
    authConfig: {
      defaultAuthentication: defaultAuth,
    },
    defaultAuthType,
  };
}

export async function askAdditionalAuthQuestions(context, authConfig, defaultAuthType) {
  const currentAuthConfig = getAppSyncAuthConfig(context.amplify.getProjectMeta());
  authConfig.additionalAuthenticationProviders = [];
  if (await context.prompt.confirm('Configure additional auth types?')) {
    // Get additional auth configured
    const remainingAuthProviderChoices = authProviderChoices.filter(p => p.value !== defaultAuthType);
    const currentAdditionalAuth = (
      (currentAuthConfig && currentAuthConfig.additionalAuthenticationProviders
        ? currentAuthConfig.additionalAuthenticationProviders
        : []) as any[]
    ).map(authProvider => authProvider.authenticationType);

    const additionalProvidersQuestion: CheckboxQuestion = {
      type: 'checkbox',
      name: 'authType',
      message: 'Choose the additional authorization types you want to configure for the API',
      choices: remainingAuthProviderChoices,
      default: currentAdditionalAuth,
    };

    const additionalProvidersAnswer = await inquirer.prompt([additionalProvidersQuestion]);

    for (let i = 0; i < additionalProvidersAnswer.authType.length; i += 1) {
      const authProvider = additionalProvidersAnswer.authType[i];

      const config = await askAuthQuestions(authProvider, context, true, currentAuthConfig?.additionalAuthenticationProviders?.find(authSetting => authSetting.authenticationType == authProvider));

      authConfig.additionalAuthenticationProviders.push(config);
    }
  } else {
    authConfig.additionalAuthenticationProviders = (currentAuthConfig?.additionalAuthenticationProviders || []).filter(
      p => p.authenticationType !== defaultAuthType,
    );
  }
  return authConfig;
}

export async function askAuthQuestions(authType, context, printLeadText = false, authSettings) {
  if (authType === 'AMAZON_COGNITO_USER_POOLS') {
    if (printLeadText) {
      context.print.info('Cognito UserPool configuration');
    }

    const userPoolConfig = await askUserPoolQuestions(context);

    return userPoolConfig;
  }

  if (authType === 'API_KEY') {
    if (printLeadText) {
      context.print.info('API key configuration');
    }

    const apiKeyConfig = await askApiKeyQuestions(authSettings);

    return apiKeyConfig;
  }

  if (authType === 'AWS_IAM') {
    return {
      authenticationType: 'AWS_IAM',
    };
  }

  if (authType === 'OPENID_CONNECT') {
    if (printLeadText) {
      context.print.info('OpenID Connect configuration');
    }

    const openIDConnectConfig = await askOpenIDConnectQuestions(authSettings);

    return openIDConnectConfig;
  }

  const errMessage = `Unknown authType: ${authType}`;
  context.print.error(errMessage);
  await context.usageData.emitError(new UnknownResourceTypeError(errMessage));
  exitOnNextTick(1);
}

async function askUserPoolQuestions(context) {
  let authResourceName = checkIfAuthExists(context);
  if (!authResourceName) {
    authResourceName = await context.amplify.invokePluginMethod(context, 'auth', undefined, 'add', [context, true]);
  } else {
    context.print.info('Use a Cognito user pool configured as a part of this project.');
  }

  // Added resources are prefixed with auth
  authResourceName = `auth${authResourceName}`;

  return {
    authenticationType: 'AMAZON_COGNITO_USER_POOLS',
    userPoolConfig: {
      userPoolId: authResourceName,
    },
  };
}

<<<<<<< HEAD
export async function askApiKeyQuestions() {
=======
async function askApiKeyQuestions(authSettings) {
  let defaultValues = {
    apiKeyExpirationDays: 7,
    description: undefined,
  };
  Object.assign(defaultValues, authSettings?.apiKeyConfig);

>>>>>>> 037e8e58
  const apiKeyQuestions = [
    {
      type: 'input',
      name: 'description',
      message: 'Enter a description for the API key:',
      default: defaultValues.description,
    },
    {
      type: 'input',
      name: 'apiKeyExpirationDays',
      message: 'After how many days from now the API key should expire (1-365):',
      default: defaultValues.apiKeyExpirationDays,
      validate: validateDays,
      // adding filter to ensure parsing input as int -> https://github.com/SBoudrias/Inquirer.js/issues/866
      filter: value => (isNaN(parseInt(value, 10)) ? value : parseInt(value, 10)),
    },
  ];

  const apiKeyConfig = await inquirer.prompt(apiKeyQuestions);
  const apiKeyExpirationDaysNum = Number(apiKeyConfig.apiKeyExpirationDays);
  apiKeyConfig.apiKeyExpirationDate = Expiration.after(Duration.days(apiKeyExpirationDaysNum)).date;

  return {
    authenticationType: 'API_KEY',
    apiKeyConfig,
  };
}

async function askOpenIDConnectQuestions(authSettings) {
  let defaultValues = {
    authTTL: undefined,
    clientId: undefined,
    iatTTL: undefined,
    issuerUrl: undefined,
    name: undefined,
  };
  Object.assign(defaultValues, authSettings?.openIDConnectConfig);

  const openIDConnectQuestions = [
    {
      type: 'input',
      name: 'name',
      message: 'Enter a name for the OpenID Connect provider:',
      default: defaultValues.name,
    },
    {
      type: 'input',
      name: 'issuerUrl',
      message: 'Enter the OpenID Connect provider domain (Issuer URL):',
      validate: validateIssuerUrl,
      default: defaultValues.issuerUrl,
    },
    {
      type: 'input',
      name: 'clientId',
      message: 'Enter the Client Id from your OpenID Client Connect application (optional):',
      default: defaultValues.clientId,
    },
    {
      type: 'input',
      name: 'iatTTL',
      message: 'Enter the number of milliseconds a token is valid after being issued to a user:',
      validate: validateTTL,
      default: defaultValues.iatTTL,
    },
    {
      type: 'input',
      name: 'authTTL',
      message: 'Enter the number of milliseconds a token is valid after being authenticated:',
      validate: validateTTL,
      default: defaultValues.authTTL,
    },
  ];

  const openIDConnectConfig = await inquirer.prompt(openIDConnectQuestions);

  return {
    authenticationType: 'OPENID_CONNECT',
    openIDConnectConfig,
  };
}

function validateDays(input) {
  const isValid = /^\d+$/.test(input);
  const days = isValid ? parseInt(input, 10) : 0;
  if (!isValid || days < 1 || days > 365) {
    return 'Number of days must be between 1 and 365.';
  }

  return true;
}

function validateIssuerUrl(input) {
  const isValid =
    /^(((?!http:\/\/(?!localhost))([a-zA-Z0-9.]{1,}):\/\/([a-zA-Z0-9-._~:?#@!$&'()*+,;=/]{1,})\/)|(?!http)(?!https)([a-zA-Z0-9.]{1,}):\/\/)$/.test(
      input,
    );

  if (!isValid) {
    return 'The value must be a valid URI with a trailing forward slash. HTTPS must be used instead of HTTP unless you are using localhost.';
  }

  return true;
}

function validateTTL(input) {
  const isValid = /^\d+$/.test(input);

  if (!isValid) {
    return 'The value must be a number.';
  }

  return true;
}

function resourceAlreadyExists(context) {
  const { amplify } = context;
  const { amplifyMeta } = amplify.getProjectDetails();
  let resourceName;

  if (amplifyMeta[category]) {
    const categoryResources = amplifyMeta[category];
    Object.keys(categoryResources).forEach(resource => {
      if (categoryResources[resource].service === serviceName) {
        resourceName = resource;
      }
    });
  }

  return resourceName;
}

export const migrate = async context => {
  await context.amplify.executeProviderUtils(context, 'awscloudformation', 'compileSchema', {
    forceCompile: true,
    migrate: true,
  });
};

export const getIAMPolicies = (resourceName: string, operations: string[], context: any) => {
  let policy: any = {};
  const resources = [];
  const actions = [];
  if (!FeatureFlags.getBoolean('appSync.generateGraphQLPermissions')) {
    operations.forEach(crudOption => {
      switch (crudOption) {
        case 'create':
          actions.push('appsync:Create*', 'appsync:StartSchemaCreation', 'appsync:GraphQL');
          resources.push(buildPolicyResource(resourceName, '/*'));
          break;
        case 'update':
          actions.push('appsync:Update*');
          break;
        case 'read':
          actions.push('appsync:Get*', 'appsync:List*');
          break;
        case 'delete':
          actions.push('appsync:Delete*');
          break;
        default:
          console.log(`${crudOption} not supported`);
      }
    });
    resources.push(buildPolicyResource(resourceName, null));
  } else {
    actions.push('appsync:GraphQL');
    operations.forEach(operation => resources.push(buildPolicyResource(resourceName, `/types/${operation}/*`)));
  }

  policy = {
    Effect: 'Allow',
    Action: actions,
    Resource: resources,
  };

  const attributes = ['GraphQLAPIIdOutput', 'GraphQLAPIEndpointOutput'];
  if (authConfigHasApiKey(getAppSyncAuthConfig(context.amplify.getProjectMeta()))) {
    attributes.push('GraphQLAPIKeyOutput');
  }

  return { policy, attributes };
};

const buildPolicyResource = (resourceName: string, path: string | null) => {
  return {
    'Fn::Join': [
      '',
      [
        'arn:aws:appsync:',
        { Ref: 'AWS::Region' },
        ':',
        { Ref: 'AWS::AccountId' },
        ':apis/',
        {
          Ref: `${category}${resourceName}GraphQLAPIIdOutput`,
        },
        ...(path ? [path] : []),
      ],
    ],
  };
};

const templateSchemaFilter = authConfig => {
  const authIncludesCognito = getAuthTypes(authConfig).includes('AMAZON_COGNITO_USER_POOLS');
  return (templateOption: ListChoiceOptions): boolean =>
    authIncludesCognito || templateOption.name !== 'Objects with fine-grained access control (e.g., a project management app with owner-based authorization)';
};

const getAuthTypes = authConfig => {
  const additionalAuthTypes = (authConfig.additionalAuthenticationProviders || [])
    .map(provider => provider.authenticationType)
    .filter(t => !!t);

  const uniqueAuthTypes = new Set([...additionalAuthTypes, authConfig.defaultAuthentication.authenticationType]);

  return [...uniqueAuthTypes.keys()];
};<|MERGE_RESOLUTION|>--- conflicted
+++ resolved
@@ -217,7 +217,7 @@
   authConfig = {
     defaultAuthentication: {
       apiKeyConfig: {
-        apiKeyExpirationDays: 7
+        apiKeyExpirationDays: 7,
       },
       authenticationType: 'API_KEY',
     },
@@ -228,21 +228,22 @@
   // Repeat prompt until user selects Continue
   //
   while (!continuePrompt) {
-
     const getAuthModeChoice = async () => {
       if (authConfig.defaultAuthentication.authenticationType === 'API_KEY') {
-        return `${authProviderChoices.find(choice => choice.value === authConfig.defaultAuthentication.authenticationType).name} (default, expiration time: ${authConfig.defaultAuthentication.apiKeyConfig.apiKeyExpirationDays} days from now)`;
+        return `${
+          authProviderChoices.find(choice => choice.value === authConfig.defaultAuthentication.authenticationType).name
+        } (default, expiration time: ${authConfig.defaultAuthentication.apiKeyConfig.apiKeyExpirationDays} days from now)`;
       }
       return `${authProviderChoices.find(choice => choice.value === authConfig.defaultAuthentication.authenticationType).name} (default)`;
     };
 
     const getAdditionalAuthModeChoices = async () => {
       let additionalAuthModesText = '';
-      authConfig.additionalAuthenticationProviders.map(async (authMode) => {
-        additionalAuthModesText += `, ${authProviderChoices.find(choice => choice.value === authMode.authenticationType).name}`
+      authConfig.additionalAuthenticationProviders.map(async authMode => {
+        additionalAuthModesText += `, ${authProviderChoices.find(choice => choice.value === authMode.authenticationType).name}`;
       });
       return additionalAuthModesText;
-    }
+    };
 
     const basicInfoQuestionChoices = [];
 
@@ -263,42 +264,13 @@
 
     if (resolverConfig?.project) {
       basicInfoQuestionChoices.push({
-        name: chalk`{bold Conflict resolution strategy:} ${conflictResolutionHanlderChoices.find(x => x.value === resolverConfig.project.ConflictHandler).name}`,
+        name: chalk`{bold Conflict resolution strategy:} ${
+          conflictResolutionHanlderChoices.find(x => x.value === resolverConfig.project.ConflictHandler).name
+        }`,
         value: 'CONFLICT_STRATEGY',
       });
     }
 
-<<<<<<< HEAD
-  let schemaContent = '';
-  let askToEdit = true;
-  if (schemaFileAnswer[inputs[2].key]) {
-    // User has an annotated schema file
-    const filePathQuestion = {
-      type: inputs[3].type,
-      name: inputs[3].key,
-      message: inputs[3].question,
-      validate: amplify.inputValidation(inputs[3]),
-    };
-    const { schemaFilePath } = await inquirer.prompt(filePathQuestion);
-    schemaContent = fs.readFileSync(schemaFilePath, 'utf8');
-    askToEdit = false;
-  } else {
-    const useExperimentalPipelineTransformer = FeatureFlags.getBoolean('graphQLTransformer.useExperimentalPipelinedTransformer');
-    schemaContent += useExperimentalPipelineTransformer ? defineGlobalSandboxMode(context) : '';
-
-    // Schema template selection
-    const templateSelectionQuestion = {
-      type: inputs[4].type,
-      name: inputs[4].key,
-      message: inputs[4].question,
-      choices: inputs[4].options.filter(templateSchemaFilter(authConfig)),
-      validate: amplify.inputValidation(inputs[4]),
-    };
-
-    const { templateSelection } = await inquirer.prompt(templateSelectionQuestion);
-    const schemaFilePath = path.join(graphqlSchemaDir, templateSelection);
-    schemaContent += fs.readFileSync(schemaFilePath, 'utf8');
-=======
     basicInfoQuestionChoices.push({
       name: 'Continue',
       value: 'CONTINUE',
@@ -314,7 +286,7 @@
 
     let { basicApiSettings } = await inquirer.prompt([basicInfoQuestion]);
 
-    switch(basicApiSettings) {
+    switch (basicApiSettings) {
       case 'API_NAME':
         const resourceQuestions = [
           {
@@ -347,7 +319,6 @@
         continuePrompt = true;
         break;
     }
->>>>>>> 037e8e58
   }
 
   return {
@@ -357,7 +328,6 @@
     },
     resolverConfig,
   };
-
 };
 
 const updateApiInputWalkthrough = async (context, project, resolverConfig, modelTypes) => {
@@ -413,6 +383,7 @@
 };
 
 export const serviceWalkthrough = async (context: $TSContext, defaultValuesFilename, serviceMetadata) => {
+  const useExperimentalPipelineTransformer = FeatureFlags.getBoolean('graphQLTransformer.useExperimentalPipelinedTransformer');
   const resourceName = resourceAlreadyExists(context);
 
   if (resourceName) {
@@ -431,7 +402,7 @@
   let askToEdit = true;
 
   // Schema template selection
-  const schemaTemplateOptions = FeatureFlags.getBoolean('graphQLTransformer.useExperimentalPipelinedTransformer') ? schemaTemplatesV2 : schemaTemplatesV1;
+  const schemaTemplateOptions = useExperimentalPipelineTransformer ? schemaTemplatesV2 : schemaTemplatesV1;
   const templateSelectionQuestion = {
     type: inputs[4].type,
     name: inputs[4].key,
@@ -442,7 +413,8 @@
 
   const { templateSelection } = await inquirer.prompt(templateSelectionQuestion);
   const schemaFilePath = path.join(graphqlSchemaDir, templateSelection);
-  schemaContent = fs.readFileSync(schemaFilePath, 'utf8');
+  schemaContent += useExperimentalPipelineTransformer ? defineGlobalSandboxMode(context) : '';
+  schemaContent += fs.readFileSync(schemaFilePath, 'utf8');
 
   return {
     ...basicInfoAnswers,
@@ -515,8 +487,10 @@
 
 async function displayApiInformation(context, resource, project) {
   let authModes: string[] = [];
-  authModes.push(`- Default: ${await displayAuthMode(context, resource, resource.output.authConfig.defaultAuthentication.authenticationType)}`);
-  await resource.output.authConfig.additionalAuthenticationProviders.map(async (authMode) => {
+  authModes.push(
+    `- Default: ${await displayAuthMode(context, resource, resource.output.authConfig.defaultAuthentication.authenticationType)}`,
+  );
+  await resource.output.authConfig.additionalAuthenticationProviders.map(async authMode => {
     authModes.push(`- ${await displayAuthMode(context, resource, authMode.authenticationType)}`);
   });
 
@@ -535,7 +509,11 @@
 
   context.print.success('Conflict detection (required for DataStore)');
   if (project.config && !_.isEmpty(project.config.ResolverConfig)) {
-    context.print.info(`- Conflict resolution strategy: ${conflictResolutionHanlderChoices.find(choice => choice.value === project.config.ResolverConfig.project.ConflictHandler).name}`);
+    context.print.info(
+      `- Conflict resolution strategy: ${
+        conflictResolutionHanlderChoices.find(choice => choice.value === project.config.ResolverConfig.project.ConflictHandler).name
+      }`,
+    );
   } else {
     context.print.info('- Disabled');
   }
@@ -553,7 +531,9 @@
       return authProviderChoices.find(choice => choice.value === authMode).name;
     }
     let apiKeyExpiresDate = new Date(apiKeyExpires * 1000);
-    return `${authProviderChoices.find(choice => choice.value === authMode).name} expiring ${apiKeyExpiresDate}: ${resource.output.GraphQLAPIKeyOutput}`;
+    return `${authProviderChoices.find(choice => choice.value === authMode).name} expiring ${apiKeyExpiresDate}: ${
+      resource.output.GraphQLAPIKeyOutput
+    }`;
   }
   return authProviderChoices.find(choice => choice.value === authMode).name;
 }
@@ -721,7 +701,12 @@
     for (let i = 0; i < additionalProvidersAnswer.authType.length; i += 1) {
       const authProvider = additionalProvidersAnswer.authType[i];
 
-      const config = await askAuthQuestions(authProvider, context, true, currentAuthConfig?.additionalAuthenticationProviders?.find(authSetting => authSetting.authenticationType == authProvider));
+      const config = await askAuthQuestions(
+        authProvider,
+        context,
+        true,
+        currentAuthConfig?.additionalAuthenticationProviders?.find(authSetting => authSetting.authenticationType == authProvider),
+      );
 
       authConfig.additionalAuthenticationProviders.push(config);
     }
@@ -795,9 +780,6 @@
   };
 }
 
-<<<<<<< HEAD
-export async function askApiKeyQuestions() {
-=======
 async function askApiKeyQuestions(authSettings) {
   let defaultValues = {
     apiKeyExpirationDays: 7,
@@ -805,7 +787,6 @@
   };
   Object.assign(defaultValues, authSettings?.apiKeyConfig);
 
->>>>>>> 037e8e58
   const apiKeyQuestions = [
     {
       type: 'input',
@@ -1011,7 +992,8 @@
 const templateSchemaFilter = authConfig => {
   const authIncludesCognito = getAuthTypes(authConfig).includes('AMAZON_COGNITO_USER_POOLS');
   return (templateOption: ListChoiceOptions): boolean =>
-    authIncludesCognito || templateOption.name !== 'Objects with fine-grained access control (e.g., a project management app with owner-based authorization)';
+    authIncludesCognito ||
+    templateOption.name !== 'Objects with fine-grained access control (e.g., a project management app with owner-based authorization)';
 };
 
 const getAuthTypes = authConfig => {
