--- conflicted
+++ resolved
@@ -10,12 +10,8 @@
 import { authConfigToAppSyncAuthType } from '../utils/auth-config-to-app-sync-auth-type-bi-di-mapper';
 import { resolverConfigToConflictResolution } from '../utils/resolver-config-to-conflict-resolution-bi-di-mapper';
 import _ from 'lodash';
-<<<<<<< HEAD
+import chalk from 'chalk';
 import { getAppSyncAuthConfig, checkIfAuthExists, authConfigHasApiKey, getAppSyncLogConfig } from '../utils/amplify-meta-utils';
-=======
-import chalk from 'chalk';
-import { getAppSyncAuthConfig, checkIfAuthExists, authConfigHasApiKey } from '../utils/amplify-meta-utils';
->>>>>>> 0584918f
 import {
   ResourceAlreadyExistsError,
   ResourceDoesNotExistError,
@@ -205,19 +201,7 @@
   let authConfig;
   let defaultAuthType;
   let resolverConfig;
-<<<<<<< HEAD
   let logConfig;
-
-  if (resourceName) {
-    const errMessage =
-      'You already have an AppSync API in your project. Use the "amplify update api" command to update your existing AppSync API.';
-    context.print.warning(errMessage);
-    await context.usageData.emitError(new ResourceAlreadyExistsError(errMessage));
-    exitOnNextTick(0);
-  }
-
-=======
->>>>>>> 0584918f
   const { amplify } = context;
   const { inputs } = serviceMetadata;
   const defaultValuesSrc = `${__dirname}/../default-values/${defaultValuesFilename}`;
@@ -257,7 +241,7 @@
     const getAdditionalAuthModeChoices = async () => {
       let additionalAuthModesText = '';
       authConfig.additionalAuthenticationProviders.map(async authMode => {
-        additionalAuthModesText += `, ${authProviderChoices.find(choice => choice.value === authMode.authenticationType).name}`;
+        additionalAuthModesText = `, ${authProviderChoices.find(choice => choice.value === authMode.authenticationType).name}`;
       });
       return additionalAuthModesText;
     };
@@ -269,15 +253,10 @@
       value: 'API_NAME',
     });
 
-<<<<<<< HEAD
-  ({ authConfig, defaultAuthType } = await askDefaultAuthQuestion(context));
-  ({ authConfig, logConfig, resolverConfig } = await askAdditionalQuestions(context, authConfig, defaultAuthType));
-=======
     basicInfoQuestionChoices.push({
       name: chalk`{bold Authorization modes:} ${await getAuthModeChoice()}${await getAdditionalAuthModeChoices()}`,
       value: 'API_AUTH_MODE',
     });
->>>>>>> 0584918f
 
     basicInfoQuestionChoices.push({
       name: chalk`{bold Conflict detection (required for DataStore):} ${resolverConfig?.project ? 'Enabled' : 'Disabled'}`,
@@ -292,6 +271,11 @@
         value: 'CONFLICT_STRATEGY',
       });
     }
+
+    basicInfoQuestionChoices.push({
+      name: chalk`{bold Log Config:} ${resolverConfig?.logConfig ? 'Enabled' : 'Disabled'}`,
+      value: 'LOG_CONFIG',
+    });
 
     basicInfoQuestionChoices.push({
       name: 'Continue',
@@ -337,6 +321,9 @@
       case 'CONFLICT_STRATEGY':
         resolverConfig = await askResolverConflictHandlerQuestion(context);
         break;
+      case 'LOG_CONFIG':
+        logConfig = await askLoggingQuestions(context);
+        break;
       case 'CONTINUE':
         continuePrompt = true;
         break;
@@ -349,10 +336,11 @@
       authConfig,
     },
     resolverConfig,
+    logConfig,
   };
 };
 
-const updateApiInputWalkthrough = async (context, project, resolverConfig, modelTypes) => {
+const updateApiInputWalkthrough = async (context, project, resolverConfig, modelTypes, logConfig) => {
   let authConfig;
   let defaultAuthType;
   const updateChoices = [
@@ -377,6 +365,10 @@
       value: 'ENABLE_CONFLICT',
     });
   }
+  updateChoices.push({
+    name: 'Log Config',
+    value: 'LOG_CONFIG',
+  });
 
   const updateOptionQuestion = {
     type: 'list',
@@ -396,11 +388,14 @@
     authConfig = await askAdditionalAuthQuestions(context, authConfig, defaultAuthType);
   } else if (updateOption === 'CONFLICT_STRATEGY') {
     resolverConfig = await askResolverConflictHandlerQuestion(context, modelTypes);
+  } else if (updateOption === 'LOG_CONFIG') {
+    logConfig = await askLoggingQuestions(context);
   }
 
   return {
     authConfig,
     resolverConfig,
+    logConfig,
   };
 };
 
@@ -436,15 +431,14 @@
 
   const { templateSelection } = await inquirer.prompt(templateSelectionQuestion);
   const schemaFilePath = path.join(graphqlSchemaDir, templateSelection);
-  schemaContent += transformerVersion === 2 ? defineGlobalSandboxMode(context) : '';
-  schemaContent += fs.readFileSync(schemaFilePath, 'utf8');
+  schemaContent = transformerVersion === 2 ? defineGlobalSandboxMode(context) : '';
+  schemaContent = fs.readFileSync(schemaFilePath, 'utf8');
 
   return {
     ...basicInfoAnswers,
     noCfnFile: true,
     schemaContent,
     askToEdit,
-    logConfig,
   };
 };
 
@@ -454,11 +448,7 @@
   let resourceName;
   let resource;
   let authConfig;
-<<<<<<< HEAD
-  let defaultAuthType;
   let logConfig = getAppSyncLogConfig(context.amplify.getProjectMeta());
-=======
->>>>>>> 0584918f
   const resources = allResources.filter(resource => resource.service === 'AppSync');
 
   // There can only be one appsync resource
@@ -498,25 +488,7 @@
     });
   }
 
-<<<<<<< HEAD
-  const { updateOption } = await inquirer.prompt([updateOptionQuestion]);
-
-  if (updateOption === 'enableDatastore') {
-    resolverConfig = {
-      project: { ConflictHandler: ConflictHandlerType.AUTOMERGE, ConflictDetection: 'VERSION' },
-    };
-  } else if (updateOption === 'disableDatastore') {
-    resolverConfig = {};
-  } else if (updateOption === 'authUpdate') {
-    ({ authConfig, defaultAuthType } = await askDefaultAuthQuestion(context));
-    authConfig = await askAdditionalAuthQuestions(context, authConfig, defaultAuthType);
-  } else if (updateOption === 'all') {
-    ({ authConfig, defaultAuthType } = await askDefaultAuthQuestion(context));
-    ({ authConfig, logConfig, resolverConfig } = await askAdditionalQuestions(context, authConfig, defaultAuthType, modelTypes, logConfig));
-  }
-=======
-  ({ authConfig, resolverConfig } = await updateApiInputWalkthrough(context, project, resolverConfig, modelTypes));
->>>>>>> 0584918f
+  ({ authConfig, resolverConfig, logConfig } = await updateApiInputWalkthrough(context, project, resolverConfig, modelTypes, logConfig));
 
   return {
     version: 1,
@@ -533,25 +505,6 @@
   };
 };
 
-<<<<<<< HEAD
-async function askAdditionalQuestions(context: $TSContext, authConfig, defaultAuthType, modelTypes?, logConfig?) {
-  let resolverConfig;
-  const advancedSettingsQuestion = {
-    type: 'list',
-    name: 'advancedSettings',
-    message: 'Do you want to configure advanced settings for the GraphQL API',
-    choices: [
-      {
-        name: 'No, I am done.',
-        value: false,
-      },
-      {
-        name: 'Yes, I want to make some additional changes.',
-        value: true,
-      },
-    ],
-  };
-=======
 async function displayApiInformation(context, resource, project) {
   let authModes: string[] = [];
   authModes.push(
@@ -562,7 +515,6 @@
   });
 
   context.print.info('');
->>>>>>> 0584918f
 
   context.print.success('General information');
   context.print.info('- Name: '.concat(resource.resourceName));
@@ -571,18 +523,48 @@
   }
   context.print.info('');
 
-<<<<<<< HEAD
-  if (advancedSettingsAnswer.advancedSettings) {
-    authConfig = await askAdditionalAuthQuestions(context, authConfig, defaultAuthType);
-    logConfig = await askLoggingQuestions(context, logConfig);
-    resolverConfig = await askResolverConflictQuestion(context, modelTypes);
-  }
-
-  return { authConfig, logConfig, resolverConfig };
+  context.print.success('Authorization modes');
+  authModes.forEach(authMode => context.print.info(authMode));
+  context.print.info('');
+
+  context.print.success('Conflict detection (required for DataStore)');
+  if (project.config && !_.isEmpty(project.config.ResolverConfig)) {
+    context.print.info(
+      `- Conflict resolution strategy: ${
+        conflictResolutionHanlderChoices.find(choice => choice.value === project.config.ResolverConfig.project.ConflictHandler).name
+      }`,
+    );
+  } else {
+    context.print.info('- Disabled');
+  }
+
+  context.print.info('');
+}
+
+async function displayAuthMode(context, resource, authMode) {
+  if (authMode == 'API_KEY' && resource.output.GraphQLAPIKeyOutput) {
+    let { apiKeys } = await context.amplify.executeProviderUtils(context, 'awscloudformation', 'getAppSyncApiKeys', {
+      apiId: resource.output.GraphQLAPIIdOutput,
+    });
+    let apiKeyExpires = apiKeys.find(key => key.id == resource.output.GraphQLAPIKeyOutput)?.expires;
+    if (!apiKeyExpires) {
+      return authProviderChoices.find(choice => choice.value === authMode).name;
+    }
+    let apiKeyExpiresDate = new Date(apiKeyExpires * 1000);
+    return `${authProviderChoices.find(choice => choice.value === authMode).name} expiring ${apiKeyExpiresDate}: ${
+      resource.output.GraphQLAPIKeyOutput
+    }`;
+  }
+  return authProviderChoices.find(choice => choice.value === authMode).name;
+}
+
+async function askAdditionalQuestions(context, authConfig, defaultAuthType, modelTypes?) {
+  authConfig = await askAdditionalAuthQuestions(context, authConfig, defaultAuthType);
+  return { authConfig };
 }
 
 async function askLoggingQuestions(context: $TSContext, logConfig?) {
-  if (await context.prompt.confirm('Configure log config?')) {
+  if (await context.prompt.confirm('Enable log config?')) {
     const fieldLogLevelQuestion = {
       type: 'list',
       name: 'fieldLogLevel',
@@ -629,47 +611,7 @@
       fieldLogLevel,
     };
   }
-  return logConfig;
-=======
-  context.print.success('Authorization modes');
-  authModes.forEach(authMode => context.print.info(authMode));
-  context.print.info('');
-
-  context.print.success('Conflict detection (required for DataStore)');
-  if (project.config && !_.isEmpty(project.config.ResolverConfig)) {
-    context.print.info(
-      `- Conflict resolution strategy: ${
-        conflictResolutionHanlderChoices.find(choice => choice.value === project.config.ResolverConfig.project.ConflictHandler).name
-      }`,
-    );
-  } else {
-    context.print.info('- Disabled');
-  }
-
-  context.print.info('');
->>>>>>> 0584918f
-}
-
-async function displayAuthMode(context, resource, authMode) {
-  if (authMode == 'API_KEY' && resource.output.GraphQLAPIKeyOutput) {
-    let { apiKeys } = await context.amplify.executeProviderUtils(context, 'awscloudformation', 'getAppSyncApiKeys', {
-      apiId: resource.output.GraphQLAPIIdOutput,
-    });
-    let apiKeyExpires = apiKeys.find(key => key.id == resource.output.GraphQLAPIKeyOutput)?.expires;
-    if (!apiKeyExpires) {
-      return authProviderChoices.find(choice => choice.value === authMode).name;
-    }
-    let apiKeyExpiresDate = new Date(apiKeyExpires * 1000);
-    return `${authProviderChoices.find(choice => choice.value === authMode).name} expiring ${apiKeyExpiresDate}: ${
-      resource.output.GraphQLAPIKeyOutput
-    }`;
-  }
-  return authProviderChoices.find(choice => choice.value === authMode).name;
-}
-
-async function askAdditionalQuestions(context, authConfig, defaultAuthType, modelTypes?) {
-  authConfig = await askAdditionalAuthQuestions(context, authConfig, defaultAuthType);
-  return { authConfig };
+  return;
 }
 
 async function askResolverConflictQuestion(context, resolverConfig, modelTypes?) {
@@ -734,7 +676,7 @@
 
       if (selectedModelTypes.length > 0) {
         resolverConfig.models = {};
-        for (let i = 0; i < selectedModelTypes.length; i += 1) {
+        for (let i = 0; i < selectedModelTypes.length; i = 1) {
           resolverConfig.models[selectedModelTypes[i]] = await askConflictResolutionStrategy(
             `Select the resolution strategy for ${selectedModelTypes[i]} model`,
           );
@@ -827,7 +769,7 @@
 
     const additionalProvidersAnswer = await inquirer.prompt([additionalProvidersQuestion]);
 
-    for (let i = 0; i < additionalProvidersAnswer.authType.length; i += 1) {
+    for (let i = 0; i < additionalProvidersAnswer.authType.length; i = 1) {
       const authProvider = additionalProvidersAnswer.authType[i];
 
       const config = await askAuthQuestions(
@@ -999,7 +941,7 @@
 }
 
 function validateDays(input) {
-  const isValid = /^\d+$/.test(input);
+  const isValid = /^\d$/.test(input);
   const days = isValid ? parseInt(input, 10) : 0;
   if (!isValid || days < 1 || days > 365) {
     return 'Number of days must be between 1 and 365.';
@@ -1010,7 +952,7 @@
 
 function validateIssuerUrl(input) {
   const isValid =
-    /^(((?!http:\/\/(?!localhost))([a-zA-Z0-9.]{1,}):\/\/([a-zA-Z0-9-._~:?#@!$&'()*+,;=/]{1,})\/)|(?!http)(?!https)([a-zA-Z0-9.]{1,}):\/\/)$/.test(
+    /^(((?!http:\/\/(?!localhost))([a-zA-Z0-9.]{1,}):\/\/([a-zA-Z0-9-._~:?#@!$&'()*,;=/]{1,})\/)|(?!http)(?!https)([a-zA-Z0-9.]{1,}):\/\/)$/.test(
       input,
     );
 
@@ -1022,7 +964,7 @@
 }
 
 function validateTTL(input) {
-  const isValid = /^\d+$/.test(input);
+  const isValid = /^\d$/.test(input);
 
   if (!isValid) {
     return 'The value must be a number.';
