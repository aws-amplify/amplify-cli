import { ListQuestion, CheckboxQuestion, ListChoiceOptions } from 'inquirer';
import { dataStoreLearnMore } from '../sync-conflict-handler-assets/syncAssets';
import inquirer from 'inquirer';
import fs from 'fs-extra';
import path from 'path';
import { rootAssetDir } from '../aws-constants';
import { collectDirectivesByTypeNames, readProjectConfiguration, ConflictHandlerType } from 'graphql-transformer-core';
import { category } from '../../../category-constants';
import { UpdateApiRequest } from '../../../../../amplify-headless-interface/lib/interface/api/update';
import { authConfigToAppSyncAuthType } from '../utils/auth-config-to-app-sync-auth-type-bi-di-mapper';
import { resolverConfigToConflictResolution } from '../utils/resolver-config-to-conflict-resolution-bi-di-mapper';
import _ from 'lodash';
import { getAppSyncAuthConfig, checkIfAuthExists, authConfigHasApiKey } from '../utils/amplify-meta-utils';
import {
  ResourceAlreadyExistsError,
  ResourceDoesNotExistError,
  UnknownResourceTypeError,
  exitOnNextTick,
  stateManager,
  FeatureFlags,
  $TSContext,
  open,
} from 'amplify-cli-core';
<<<<<<< HEAD
import { Duration, Expiration } from '@aws-cdk/core';
=======
import { defineGlobalSandboxMode } from '../utils/global-sandbox-mode';
>>>>>>> 96c081b9

const serviceName = 'AppSync';
const elasticContainerServiceName = 'ElasticContainer';
const providerName = 'awscloudformation';
const graphqlSchemaDir = path.join(rootAssetDir, 'graphql-schemas');

const authProviderChoices = [
  {
    name: 'API key',
    value: 'API_KEY',
  },
  {
    name: 'Amazon Cognito User Pool',
    value: 'AMAZON_COGNITO_USER_POOLS',
  },
  {
    name: 'IAM',
    value: 'AWS_IAM',
  },
  {
    name: 'OpenID Connect',
    value: 'OPENID_CONNECT',
  },
];

export const openConsole = async (context: $TSContext) => {
  const amplifyMeta = stateManager.getMeta();
  const categoryAmplifyMeta = amplifyMeta[category];
  const { Region } = amplifyMeta.providers[providerName];

  const graphQLApis = Object.keys(categoryAmplifyMeta).filter(resourceName => {
    const resource = categoryAmplifyMeta[resourceName];

    return (
      resource.output &&
      (resource.service === serviceName || (resource.service === elasticContainerServiceName && resource.apiType === 'GRAPHQL'))
    );
  });

  if (graphQLApis) {
    let url;
    let selectedApi = graphQLApis[0];

    if (graphQLApis.length > 1) {
      ({ selectedApi } = await inquirer.prompt({
        type: 'list',
        name: 'selectedApi',
        choices: graphQLApis,
        message: 'Please select the API',
      }));
    }

    const selectedResource = categoryAmplifyMeta[selectedApi];

    if (selectedResource.service === serviceName) {
      const {
        output: { GraphQLAPIIdOutput },
      } = selectedResource;
      const appId = amplifyMeta.providers[providerName].AmplifyAppId;
      if (!appId) {
        throw new Error('Missing AmplifyAppId in amplify-meta.json');
      }

      url = `https://console.aws.amazon.com/appsync/home?region=${Region}#/${GraphQLAPIIdOutput}/v1/queries`;

      const providerPlugin = await import(context.amplify.getProviderPlugins(context).awscloudformation);
      const { isAdminApp, region } = await providerPlugin.isAmplifyAdminApp(appId);
      if (isAdminApp) {
        if (region !== Region) {
          context.print.warning(`Region mismatch: Amplify service returned '${region}', but found '${Region}' in amplify-meta.json.`);
        }
        const { envName } = context.amplify.getEnvInfo();
        const baseUrl: string = providerPlugin.adminBackendMap[region].amplifyAdminUrl;
        url = `${baseUrl}/admin/${appId}/${envName}/datastore`;
      }
    } else {
      // Elastic Container API
      const {
        output: { PipelineName, ServiceName, ClusterName },
      } = selectedResource;
      const codePipeline = 'CodePipeline';
      const elasticContainer = 'ElasticContainer';

      const { selectedConsole } = await inquirer.prompt({
        name: 'selectedConsole',
        message: 'Which console you want to open',
        type: 'list',
        choices: [
          {
            name: 'Elastic Container Service (Deployed container status)',
            value: elasticContainer,
          },
          {
            name: 'CodePipeline (Container build status)',
            value: codePipeline,
          },
        ],
      });

      if (selectedConsole === elasticContainer) {
        url = `https://console.aws.amazon.com/ecs/home?region=${Region}#/clusters/${ClusterName}/services/${ServiceName}/details`;
      } else if (selectedConsole === codePipeline) {
        url = `https://${Region}.console.aws.amazon.com/codesuite/codepipeline/pipelines/${PipelineName}/view`;
      } else {
        context.print.error('Option not available');
        return;
      }
    }

    open(url, { wait: false });
  } else {
    context.print.error('AppSync API is not pushed in the cloud.');
  }
};

export const serviceWalkthrough = async (context: $TSContext, defaultValuesFilename, serviceMetadata) => {
  const resourceName = resourceAlreadyExists(context);
  let authConfig;
  let defaultAuthType;
  let resolverConfig;

  if (resourceName) {
    const errMessage =
      'You already have an AppSync API in your project. Use the "amplify update api" command to update your existing AppSync API.';
    context.print.warning(errMessage);
    await context.usageData.emitError(new ResourceAlreadyExistsError(errMessage));
    exitOnNextTick(0);
  }

  const { amplify } = context;
  const { inputs } = serviceMetadata;
  const defaultValuesSrc = `${__dirname}/../default-values/${defaultValuesFilename}`;
  const { getAllDefaults } = require(defaultValuesSrc);
  const allDefaultValues = getAllDefaults(amplify.getProjectDetails());

  const resourceQuestions = [
    {
      type: inputs[1].type,
      name: inputs[1].key,
      message: inputs[1].question,
      validate: amplify.inputValidation(inputs[1]),
      default: () => {
        const defaultValue = allDefaultValues[inputs[1].key];
        return defaultValue;
      },
    },
  ];

  // API name question

  const resourceAnswers = await inquirer.prompt(resourceQuestions);
  resourceAnswers[inputs[0].key] = resourceAnswers[inputs[1].key];

  // Ask additonal questions

  ({ authConfig, defaultAuthType } = await askDefaultAuthQuestion(context));
  ({ authConfig, resolverConfig } = await askAdditionalQuestions(context, authConfig, defaultAuthType));

  // Ask schema file question

  const schemaFileQuestion = {
    type: inputs[2].type,
    name: inputs[2].key,
    message: inputs[2].question,
    validate: amplify.inputValidation(inputs[2]),
    default: () => {
      const defaultValue = allDefaultValues[inputs[2].key];
      return defaultValue;
    },
  };

  const schemaFileAnswer = await inquirer.prompt(schemaFileQuestion);

  let schemaContent = '';
  let askToEdit = true;
  if (schemaFileAnswer[inputs[2].key]) {
    // User has an annotated schema file
    const filePathQuestion = {
      type: inputs[3].type,
      name: inputs[3].key,
      message: inputs[3].question,
      validate: amplify.inputValidation(inputs[3]),
    };
    const { schemaFilePath } = await inquirer.prompt(filePathQuestion);
    schemaContent = fs.readFileSync(schemaFilePath, 'utf8');
    askToEdit = false;
  } else {
    const useExperimentalPipelineTransformer = FeatureFlags.getBoolean('graphQLTransformer.useExperimentalPipelinedTransformer');
    schemaContent += useExperimentalPipelineTransformer ? defineGlobalSandboxMode(context) : '';

    // Schema template selection
    const templateSelectionQuestion = {
      type: inputs[4].type,
      name: inputs[4].key,
      message: inputs[4].question,
      choices: inputs[4].options.filter(templateSchemaFilter(authConfig)),
      validate: amplify.inputValidation(inputs[4]),
    };

    const { templateSelection } = await inquirer.prompt(templateSelectionQuestion);
    const schemaFilePath = path.join(graphqlSchemaDir, templateSelection);
    schemaContent += fs.readFileSync(schemaFilePath, 'utf8');
  }

  return {
    answers: resourceAnswers,
    output: {
      authConfig,
    },
    noCfnFile: true,
    resolverConfig,
    schemaContent,
    askToEdit,
  };
};

export const updateWalkthrough = async (context): Promise<UpdateApiRequest> => {
  const { allResources } = await context.amplify.getResourceStatus();
  let resourceDir;
  let resourceName;
  let authConfig;
  let defaultAuthType;
  const resources = allResources.filter(resource => resource.service === 'AppSync');

  // There can only be one appsync resource
  if (resources.length > 0) {
    const resource = resources[0];
    if (resource.providerPlugin !== providerName) {
      // TODO: Move message string to seperate file
      throw new Error(
        `The selected resource is not managed using AWS Cloudformation. Please use the AWS AppSync Console to make updates to your API - ${resource.resourceName}`,
      );
    }
    ({ resourceName } = resource);
    const backEndDir = context.amplify.pathManager.getBackendDirPath();
    resourceDir = path.normalize(path.join(backEndDir, category, resourceName));
  } else {
    const errMessage = 'No AppSync resource to update. Use the "amplify add api" command to update your existing AppSync API.';
    context.print.error(errMessage);
    await context.usageData.emitError(new ResourceDoesNotExistError(errMessage));
    exitOnNextTick(0);
  }

  // Get models
  const project = await readProjectConfiguration(resourceDir);
  let resolverConfig = project.config.ResolverConfig;

  // Check for common errors
  const directiveMap = collectDirectivesByTypeNames(project.schema);
  let modelTypes = [];

  if (directiveMap.types) {
    Object.keys(directiveMap.types).forEach(type => {
      if (directiveMap.types[type].includes('model')) {
        modelTypes.push(type);
      }
    });
  }
  const updateChoices = [
    {
      name: 'Walkthrough all configurations',
      value: 'all',
    },
    {
      name: 'Update auth settings',
      value: 'authUpdate',
    },
  ];
  // check if DataStore is enabled for the entire API
  if (project.config && !_.isEmpty(project.config.ResolverConfig)) {
    updateChoices.push({ name: 'Disable DataStore for entire API', value: 'disableDatastore' });
  } else {
    updateChoices.push({ name: 'Enable DataStore for entire API', value: 'enableDatastore' });
  }

  const updateOptionQuestion = {
    type: 'list',
    name: 'updateOption',
    message: 'Select from the options below',
    choices: updateChoices,
  };

  const { updateOption } = await inquirer.prompt([updateOptionQuestion]);

  if (updateOption === 'enableDatastore') {
    resolverConfig = {
      project: { ConflictHandler: ConflictHandlerType.AUTOMERGE, ConflictDetection: 'VERSION' },
    };
  } else if (updateOption === 'disableDatastore') {
    resolverConfig = {};
  } else if (updateOption === 'authUpdate') {
    ({ authConfig, defaultAuthType } = await askDefaultAuthQuestion(context));
    authConfig = await askAdditionalAuthQuestions(context, authConfig, defaultAuthType);
  } else if (updateOption === 'all') {
    ({ authConfig, defaultAuthType } = await askDefaultAuthQuestion(context));
    ({ authConfig, resolverConfig } = await askAdditionalQuestions(context, authConfig, defaultAuthType, modelTypes));
  }

  return {
    version: 1,
    serviceModification: {
      serviceName: 'AppSync',
      defaultAuthType: authConfigToAppSyncAuthType(authConfig ? authConfig.defaultAuthentication : undefined),
      additionalAuthTypes:
        authConfig && authConfig.additionalAuthenticationProviders
          ? authConfig.additionalAuthenticationProviders.map(authConfigToAppSyncAuthType)
          : undefined,
      conflictResolution: resolverConfigToConflictResolution(resolverConfig),
    },
  };
};

async function askAdditionalQuestions(context, authConfig, defaultAuthType, modelTypes?) {
  let resolverConfig;

  const advancedSettingsQuestion = {
    type: 'list',
    name: 'advancedSettings',
    message: 'Do you want to configure advanced settings for the GraphQL API',
    choices: [
      {
        name: 'No, I am done.',
        value: false,
      },
      {
        name: 'Yes, I want to make some additional changes.',
        value: true,
      },
    ],
  };

  const advancedSettingsAnswer = await inquirer.prompt([advancedSettingsQuestion]);

  if (advancedSettingsAnswer.advancedSettings) {
    authConfig = await askAdditionalAuthQuestions(context, authConfig, defaultAuthType);
    resolverConfig = await askResolverConflictQuestion(context, modelTypes);
  }

  return { authConfig, resolverConfig };
}

async function askResolverConflictQuestion(context, modelTypes?) {
  let resolverConfig: any = {};

  if (await context.prompt.confirm('Enable conflict detection?')) {
    const askConflictResolutionStrategy = async msg => {
      let conflictResolutionStrategy;

      do {
        const conflictResolutionQuestion: ListQuestion = {
          type: 'list',
          name: 'conflictResolutionStrategy',
          message: msg,
          default: 'AUTOMERGE',
          choices: [
            {
              name: 'Auto Merge',
              value: 'AUTOMERGE',
            },
            {
              name: 'Optimistic Concurrency',
              value: 'OPTIMISTIC_CONCURRENCY',
            },
            {
              name: 'Custom Lambda',
              value: 'LAMBDA',
            },
            {
              name: 'Learn More',
              value: 'Learn More',
            },
          ],
        };
        if (conflictResolutionStrategy === 'Learn More') {
          conflictResolutionQuestion.prefix = dataStoreLearnMore;
        }
        ({ conflictResolutionStrategy } = await inquirer.prompt([conflictResolutionQuestion]));
      } while (conflictResolutionStrategy === 'Learn More');

      let syncConfig: any = {
        ConflictHandler: conflictResolutionStrategy,
        ConflictDetection: 'VERSION',
      };

      if (conflictResolutionStrategy === 'LAMBDA') {
        const { newFunction, lambdaFunctionName } = await askSyncFunctionQuestion(context);
        syncConfig.LambdaConflictHandler = {
          name: lambdaFunctionName,
          new: newFunction,
        };
      }

      return syncConfig;
    };

    resolverConfig.project = await askConflictResolutionStrategy('Select the default resolution strategy');

    // Ask for per-model resolver override setting

    if (modelTypes && modelTypes.length > 0) {
      if (await context.prompt.confirm('Do you want to override default per model settings?', false)) {
        const modelTypeQuestion = {
          type: 'checkbox',
          name: 'selectedModelTypes',
          message: 'Select the models from below:',
          choices: modelTypes,
        };

        const { selectedModelTypes } = await inquirer.prompt([modelTypeQuestion]);

        if (selectedModelTypes.length > 0) {
          resolverConfig.models = {};
          for (let i = 0; i < selectedModelTypes.length; i += 1) {
            resolverConfig.models[selectedModelTypes[i]] = await askConflictResolutionStrategy(
              `Select the resolution strategy for ${selectedModelTypes[i]} model`,
            );
          }
        }
      }
    }
  }

  return resolverConfig;
}

async function askSyncFunctionQuestion(context) {
  const syncLambdaQuestion = {
    type: 'list',
    name: 'syncLambdaAnswer',
    message: 'Select from the options below',
    choices: [
      {
        name: 'Create a new Lambda Function',
        value: 'NEW',
      },
      {
        name: 'Existing Lambda Function',
        value: 'EXISTING',
      },
    ],
  };

  const { syncLambdaAnswer } = await inquirer.prompt([syncLambdaQuestion]);

  let lambdaFunctionName;
  const newFunction = syncLambdaAnswer === 'NEW';

  if (!newFunction) {
    const syncLambdaNameQuestion = {
      type: 'input',
      name: 'lambdaFunctionName',
      message: 'Enter lambda function name',
      validate: val => !!val,
    };
    ({ lambdaFunctionName } = await inquirer.prompt([syncLambdaNameQuestion]));
  }

  return { newFunction, lambdaFunctionName };
}
async function askDefaultAuthQuestion(context) {
  const currentAuthConfig = getAppSyncAuthConfig(context.amplify.getProjectMeta());
  const currentDefaultAuth =
    currentAuthConfig && currentAuthConfig.defaultAuthentication ? currentAuthConfig.defaultAuthentication.authenticationType : undefined;
  const defaultAuthTypeQuestion = {
    type: 'list',
    name: 'defaultAuthType',
    message: 'Choose the default authorization type for the API',
    choices: authProviderChoices,
    default: currentDefaultAuth,
  };

  const { defaultAuthType } = await inquirer.prompt([defaultAuthTypeQuestion]);

  // Get default auth configured
  const defaultAuth = await askAuthQuestions(defaultAuthType, context);

  return {
    authConfig: {
      defaultAuthentication: defaultAuth,
    },
    defaultAuthType,
  };
}

export async function askAdditionalAuthQuestions(context, authConfig, defaultAuthType) {
  const currentAuthConfig = getAppSyncAuthConfig(context.amplify.getProjectMeta());
  authConfig.additionalAuthenticationProviders = [];
  if (await context.prompt.confirm('Configure additional auth types?')) {
    // Get additional auth configured
    const remainingAuthProviderChoices = authProviderChoices.filter(p => p.value !== defaultAuthType);
    const currentAdditionalAuth = (
      (currentAuthConfig && currentAuthConfig.additionalAuthenticationProviders
        ? currentAuthConfig.additionalAuthenticationProviders
        : []) as any[]
    ).map(authProvider => authProvider.authenticationType);

    const additionalProvidersQuestion: CheckboxQuestion = {
      type: 'checkbox',
      name: 'authType',
      message: 'Choose the additional authorization types you want to configure for the API',
      choices: remainingAuthProviderChoices,
      default: currentAdditionalAuth,
    };

    const additionalProvidersAnswer = await inquirer.prompt([additionalProvidersQuestion]);

    for (let i = 0; i < additionalProvidersAnswer.authType.length; i += 1) {
      const authProvider = additionalProvidersAnswer.authType[i];

      const config = await askAuthQuestions(authProvider, context, true);

      authConfig.additionalAuthenticationProviders.push(config);
    }
  } else {
    authConfig.additionalAuthenticationProviders = (currentAuthConfig?.additionalAuthenticationProviders || []).filter(
      p => p.authenticationType !== defaultAuthType,
    );
  }
  return authConfig;
}

async function askAuthQuestions(authType, context, printLeadText = false) {
  if (authType === 'AMAZON_COGNITO_USER_POOLS') {
    if (printLeadText) {
      context.print.info('Cognito UserPool configuration');
    }

    const userPoolConfig = await askUserPoolQuestions(context);

    return userPoolConfig;
  }

  if (authType === 'API_KEY') {
    if (printLeadText) {
      context.print.info('API key configuration');
    }

    const apiKeyConfig = await askApiKeyQuestions();

    return apiKeyConfig;
  }

  if (authType === 'AWS_IAM') {
    return {
      authenticationType: 'AWS_IAM',
    };
  }

  if (authType === 'OPENID_CONNECT') {
    if (printLeadText) {
      context.print.info('OpenID Connect configuration');
    }

    const openIDConnectConfig = await askOpenIDConnectQuestions();

    return openIDConnectConfig;
  }

  const errMessage = `Unknown authType: ${authType}`;
  context.print.error(errMessage);
  await context.usageData.emitError(new UnknownResourceTypeError(errMessage));
  exitOnNextTick(1);
}

async function askUserPoolQuestions(context) {
  let authResourceName = checkIfAuthExists(context);

  if (!authResourceName) {
    authResourceName = await context.amplify.invokePluginMethod(context, 'auth', undefined, 'add', [context]);
  } else {
    context.print.info('Use a Cognito user pool configured as a part of this project.');
  }

  // Added resources are prefixed with auth
  authResourceName = `auth${authResourceName}`;

  return {
    authenticationType: 'AMAZON_COGNITO_USER_POOLS',
    userPoolConfig: {
      userPoolId: authResourceName,
    },
  };
}

async function askApiKeyQuestions() {
  const apiKeyQuestions = [
    {
      type: 'input',
      name: 'description',
      message: 'Enter a description for the API key:',
    },
    {
      type: 'input',
      name: 'apiKeyExpirationDays',
      message: 'After how many days from now the API key should expire (1-365):',
      default: 7,
      validate: validateDays,
      // adding filter to ensure parsing input as int -> https://github.com/SBoudrias/Inquirer.js/issues/866
      filter: value => (isNaN(parseInt(value, 10)) ? value : parseInt(value, 10)),
    },
  ];

  const apiKeyConfig = await inquirer.prompt(apiKeyQuestions);
  const apiKeyExpirationDaysNum = Number(apiKeyConfig.apiKeyExpirationDays);
  apiKeyConfig.apiKeyExpirationDate = Expiration.after(Duration.days(apiKeyExpirationDaysNum)).date;

  return {
    authenticationType: 'API_KEY',
    apiKeyConfig,
  };
}

async function askOpenIDConnectQuestions() {
  const openIDConnectQuestions = [
    {
      type: 'input',
      name: 'name',
      message: 'Enter a name for the OpenID Connect provider:',
    },
    {
      type: 'input',
      name: 'issuerUrl',
      message: 'Enter the OpenID Connect provider domain (Issuer URL):',
      validate: validateIssuerUrl,
    },
    {
      type: 'input',
      name: 'clientId',
      message: 'Enter the Client Id from your OpenID Client Connect application (optional):',
    },
    {
      type: 'input',
      name: 'iatTTL',
      message: 'Enter the number of milliseconds a token is valid after being issued to a user:',
      validate: validateTTL,
    },
    {
      type: 'input',
      name: 'authTTL',
      message: 'Enter the number of milliseconds a token is valid after being authenticated:',
      validate: validateTTL,
    },
  ];

  const openIDConnectConfig = await inquirer.prompt(openIDConnectQuestions);

  return {
    authenticationType: 'OPENID_CONNECT',
    openIDConnectConfig,
  };
}

function validateDays(input) {
  const isValid = /^\d+$/.test(input);
  const days = isValid ? parseInt(input, 10) : 0;
  if (!isValid || days < 1 || days > 365) {
    return 'Number of days must be between 1 and 365.';
  }

  return true;
}

function validateIssuerUrl(input) {
  const isValid =
    /^(((?!http:\/\/(?!localhost))([a-zA-Z0-9.]{1,}):\/\/([a-zA-Z0-9-._~:?#@!$&'()*+,;=/]{1,})\/)|(?!http)(?!https)([a-zA-Z0-9.]{1,}):\/\/)$/.test(
      input,
    );

  if (!isValid) {
    return 'The value must be a valid URI with a trailing forward slash. HTTPS must be used instead of HTTP unless you are using localhost.';
  }

  return true;
}

function validateTTL(input) {
  const isValid = /^\d+$/.test(input);

  if (!isValid) {
    return 'The value must be a number.';
  }

  return true;
}

function resourceAlreadyExists(context) {
  const { amplify } = context;
  const { amplifyMeta } = amplify.getProjectDetails();
  let resourceName;

  if (amplifyMeta[category]) {
    const categoryResources = amplifyMeta[category];
    Object.keys(categoryResources).forEach(resource => {
      if (categoryResources[resource].service === serviceName) {
        resourceName = resource;
      }
    });
  }

  return resourceName;
}

export const migrate = async context => {
  await context.amplify.executeProviderUtils(context, 'awscloudformation', 'compileSchema', {
    forceCompile: true,
    migrate: true,
  });
};

export const getIAMPolicies = (resourceName: string, operations: string[], context: any) => {
  let policy: any = {};
  const resources = [];
  const actions = [];
  if (!FeatureFlags.getBoolean('appSync.generateGraphQLPermissions')) {
    operations.forEach(crudOption => {
      switch (crudOption) {
        case 'create':
          actions.push('appsync:Create*', 'appsync:StartSchemaCreation', 'appsync:GraphQL');
          resources.push(buildPolicyResource(resourceName, '/*'));
          break;
        case 'update':
          actions.push('appsync:Update*');
          break;
        case 'read':
          actions.push('appsync:Get*', 'appsync:List*');
          break;
        case 'delete':
          actions.push('appsync:Delete*');
          break;
        default:
          console.log(`${crudOption} not supported`);
      }
    });
    resources.push(buildPolicyResource(resourceName, null));
  } else {
    actions.push('appsync:GraphQL');
    operations.forEach(operation => resources.push(buildPolicyResource(resourceName, `/types/${operation}/*`)));
  }

  policy = {
    Effect: 'Allow',
    Action: actions,
    Resource: resources,
  };

  const attributes = ['GraphQLAPIIdOutput', 'GraphQLAPIEndpointOutput'];
  if (authConfigHasApiKey(getAppSyncAuthConfig(context.amplify.getProjectMeta()))) {
    attributes.push('GraphQLAPIKeyOutput');
  }

  return { policy, attributes };
};

const buildPolicyResource = (resourceName: string, path: string | null) => {
  return {
    'Fn::Join': [
      '',
      [
        'arn:aws:appsync:',
        { Ref: 'AWS::Region' },
        ':',
        { Ref: 'AWS::AccountId' },
        ':apis/',
        {
          Ref: `${category}${resourceName}GraphQLAPIIdOutput`,
        },
        ...(path ? [path] : []),
      ],
    ],
  };
};

const templateSchemaFilter = authConfig => {
  const authIncludesCognito = getAuthTypes(authConfig).includes('AMAZON_COGNITO_USER_POOLS');
  return (templateOption: ListChoiceOptions): boolean =>
    authIncludesCognito || templateOption.value !== 'single-object-auth-schema.graphql';
};

const getAuthTypes = authConfig => {
  const additionalAuthTypes = (authConfig.additionalAuthenticationProviders || [])
    .map(provider => provider.authenticationType)
    .filter(t => !!t);

  const uniqueAuthTypes = new Set([...additionalAuthTypes, authConfig.defaultAuthentication.authenticationType]);

  return [...uniqueAuthTypes.keys()];
};<|MERGE_RESOLUTION|>--- conflicted
+++ resolved
@@ -21,11 +21,8 @@
   $TSContext,
   open,
 } from 'amplify-cli-core';
-<<<<<<< HEAD
 import { Duration, Expiration } from '@aws-cdk/core';
-=======
 import { defineGlobalSandboxMode } from '../utils/global-sandbox-mode';
->>>>>>> 96c081b9
 
 const serviceName = 'AppSync';
 const elasticContainerServiceName = 'ElasticContainer';
