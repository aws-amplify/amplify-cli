import { isResourceNameUnique } from 'amplify-cli-core';
import {
  AddApiRequest,
  AppSyncServiceConfiguration,
  ConflictResolution,
  ResolutionStrategy,
  UpdateApiRequest,
} from 'amplify-headless-interface';
import * as fs from 'fs-extra';
import { readTransformerConfiguration, TRANSFORM_CURRENT_VERSION, writeTransformerConfiguration } from 'graphql-transformer-core';
import _ from 'lodash';
import * as path from 'path';
import uuid from 'uuid';
import { category } from '../../category-constants';
import { ApiArtifactHandler, ApiArtifactHandlerOptions } from '../api-artifact-handler';
import { cfnParametersFilename, gqlSchemaFilename, provider, rootAssetDir } from './aws-constants';
import { authConfigHasApiKey, checkIfAuthExists, getAppSyncAuthConfig, getAppSyncResourceName } from './utils/amplify-meta-utils';
import { appSyncAuthTypeToAuthConfig } from './utils/auth-config-to-app-sync-auth-type-bi-di-mapper';
import { printApiKeyWarnings } from './utils/print-api-key-warnings';
import { conflictResolutionToResolverConfig } from './utils/resolver-config-to-conflict-resolution-bi-di-mapper';

// keep in sync with ServiceName in amplify-category-function, but probably it will not change
const FunctionServiceNameLambdaFunction = 'Lambda';

export const getCfnApiArtifactHandler = (context): ApiArtifactHandler => {
  return new CfnApiArtifactHandler(context);
};
const resolversDirName = 'resolvers';
const stacksDirName = 'stacks';
const defaultStackName = 'CustomResources.json';

const defaultCfnParameters = (apiName: string) => ({
  AppSyncApiName: apiName,
  DynamoDBBillingMode: 'PAY_PER_REQUEST',
  DynamoDBEnableServerSideEncryption: false,
});
class CfnApiArtifactHandler implements ApiArtifactHandler {
  private readonly context: any;

  constructor(context) {
    this.context = context;
  }

  // TODO once the AddApiRequest contains multiple services this class should depend on an ApiArtifactHandler
  // for each service and delegate to the correct one
  createArtifacts = async (request: AddApiRequest): Promise<string> => {
    const existingApiName = getAppSyncResourceName(this.context.amplify.getProjectMeta());
    if (existingApiName) {
      throw new Error(`GraphQL API ${existingApiName} already exists in the project. Use 'amplify update api' to make modifications.`);
    }
    const serviceConfig = request.serviceConfiguration;

    isResourceNameUnique('api', serviceConfig.apiName);

    const resourceDir = this.getResourceDir(serviceConfig.apiName);

    // Ensure the project directory exists and create the stacks & resolvers directories.
    fs.ensureDirSync(resourceDir);
    const resolverDirectoryPath = path.join(resourceDir, resolversDirName);
    if (!fs.existsSync(resolverDirectoryPath)) {
      fs.mkdirSync(resolverDirectoryPath);
    }
    const stacksDirectoryPath = path.join(resourceDir, stacksDirName);
    if (!fs.existsSync(stacksDirectoryPath)) {
      fs.mkdirSync(stacksDirectoryPath);
      fs.copyFileSync(path.join(rootAssetDir, 'resolver-readme', 'RESOLVER_README.md'), path.join(resolverDirectoryPath, 'README.md'));
    }

    // During API add, make sure we're creating a transform.conf.json file with the latest version the CLI supports.
    await this.updateTransformerConfigVersion(resourceDir);

    serviceConfig.conflictResolution = await this.createResolverResources(serviceConfig.conflictResolution);

    await writeResolverConfig(serviceConfig.conflictResolution, resourceDir);

    // Write the default custom resources stack out to disk.
    fs.copyFileSync(
      path.join(rootAssetDir, 'cloudformation-templates', 'defaultCustomResources.json'),
      path.join(resourceDir, stacksDirName, defaultStackName),
    );

    // write the template buffer to the project folder
    this.writeSchema(resourceDir, serviceConfig.transformSchema);

    const authConfig = this.extractAuthConfig(serviceConfig);

    const logConfig = serviceConfig.logConfig;

    await this.context.amplify.executeProviderUtils(this.context, 'awscloudformation', 'compileSchema', {
      resourceDir,
      parameters: this.getCfnParameters(serviceConfig.apiName, authConfig, resourceDir),
      authConfig,
      logConfig,
    });

    this.context.amplify.updateamplifyMetaAfterResourceAdd(category, serviceConfig.apiName, this.createAmplifyMeta(authConfig, logConfig));
    return serviceConfig.apiName;
  };

  // TODO once the AddApiRequest contains multiple services this class should depend on an ApiArtifactHandler
  // for each service and delegate to the correct one
  updateArtifacts = async (request: UpdateApiRequest, opts?: ApiArtifactHandlerOptions): Promise<void> => {
    const updates = request.serviceModification;
    const apiName = getAppSyncResourceName(this.context.amplify.getProjectMeta());
    if (!apiName) {
      throw new Error(`No AppSync API configured in the project. Use 'amplify add api' to create an API.`);
    }
    const resourceDir = this.getResourceDir(apiName);
    if (updates.transformSchema) {
      this.writeSchema(resourceDir, updates.transformSchema);
    }
    if (updates.conflictResolution) {
      updates.conflictResolution = await this.createResolverResources(updates.conflictResolution);
      await writeResolverConfig(updates.conflictResolution, resourceDir);
    }
    const authConfig = getAppSyncAuthConfig(this.context.amplify.getProjectMeta());
    const oldConfigHadApiKey = authConfigHasApiKey(authConfig);
    if (updates.defaultAuthType) {
      authConfig.defaultAuthentication = appSyncAuthTypeToAuthConfig(updates.defaultAuthType);
    }
    if (updates.additionalAuthTypes) {
      authConfig.additionalAuthenticationProviders = updates.additionalAuthTypes.map(appSyncAuthTypeToAuthConfig);
    }
<<<<<<< HEAD
    const logConfig = updates.logConfig;
    await this.context.amplify.executeProviderUtils(this.context, 'awscloudformation', 'compileSchema', {
      resourceDir,
      parameters: this.getCfnParameters(apiName, authConfig, resourceDir),
      authConfig,
      logConfig,
    });
=======

    if (!opts?.skipCompile) {
      await this.context.amplify.executeProviderUtils(this.context, 'awscloudformation', 'compileSchema', {
        resourceDir,
        parameters: this.getCfnParameters(apiName, authConfig, resourceDir),
        authConfig,
      });
    }
>>>>>>> 0584918f

    this.context.amplify.updateamplifyMetaAfterResourceUpdate(category, apiName, 'output', { authConfig, logConfig });
    this.context.amplify.updateBackendConfigAfterResourceUpdate(category, apiName, 'output', { authConfig, logConfig });
    printApiKeyWarnings(this.context, oldConfigHadApiKey, authConfigHasApiKey(authConfig));
  };

  private writeSchema = (resourceDir: string, schema: string) => {
    fs.writeFileSync(path.join(resourceDir, gqlSchemaFilename), schema);
  };

  private getResourceDir = (apiName: string) => path.join(this.context.amplify.pathManager.getBackendDirPath(), category, apiName);

  private createAmplifyMeta = (authConfig, logConfig) => ({
    service: 'AppSync',
    providerPlugin: provider,
    output: {
      authConfig,
      logConfig,
    },
  });

  private extractAuthConfig = (config: AppSyncServiceConfiguration) => ({
    defaultAuthentication: appSyncAuthTypeToAuthConfig(config.defaultAuthType),
    additionalAuthenticationProviders: (config.additionalAuthTypes || []).map(appSyncAuthTypeToAuthConfig),
  });

  private updateTransformerConfigVersion = async resourceDir => {
    const localTransformerConfig = await readTransformerConfiguration(resourceDir);
    localTransformerConfig.Version = TRANSFORM_CURRENT_VERSION;
    localTransformerConfig.ElasticsearchWarning = true;
    await writeTransformerConfiguration(resourceDir, localTransformerConfig);
  };

  private createResolverResources = async (conflictResolution: ConflictResolution = {}) => {
    const newConflictResolution = _.cloneDeep(conflictResolution);

    // if the strat is a new lambda, generate the lambda and update the strategy to reference the new lambda
    const generateLambdaIfNew = async (strat: ResolutionStrategy) => {
      if (strat && strat.type === 'LAMBDA' && strat.resolver.type === 'NEW') {
        strat.resolver = {
          type: 'EXISTING',
          name: await this.createSyncFunction(),
        };
      }
    };
    await generateLambdaIfNew(newConflictResolution.defaultResolutionStrategy);
    await Promise.all(
      (newConflictResolution.perModelResolutionStrategy || [])
        .map(perModelStrat => perModelStrat.resolutionStrategy)
        .map(generateLambdaIfNew),
    );
    return newConflictResolution;
  };

  private getCfnParameters = (apiName: string, authConfig, resourceDir: string) => {
    const params =
      this.context.amplify.readJsonFile(path.join(resourceDir, cfnParametersFilename), undefined, false) || defaultCfnParameters(apiName);
    const cognitoPool = this.getCognitoUserPool(authConfig);
    if (cognitoPool) {
      params.AuthCognitoUserPoolId = cognitoPool;
    } else {
      delete params.AuthCognitoUserPoolId;
    }
    return params;
  };

  private getCognitoUserPool = authConfig => {
    const additionalUserPoolProvider = (authConfig.additionalAuthenticationProviders || []).find(
      provider => provider.authenticationType === 'AMAZON_COGNITO_USER_POOLS',
    );
    const defaultAuth = authConfig.defaultAuthentication || {};
    if (defaultAuth.authenticationType === 'AMAZON_COGNITO_USER_POOLS' || additionalUserPoolProvider) {
      let userPoolId;
      const configuredUserPoolName = checkIfAuthExists(this.context);

      if (authConfig.userPoolConfig) {
        ({ userPoolId } = authConfig.userPoolConfig);
      } else if (additionalUserPoolProvider && additionalUserPoolProvider.userPoolConfig) {
        ({ userPoolId } = additionalUserPoolProvider.userPoolConfig);
      } else if (configuredUserPoolName) {
        userPoolId = `auth${configuredUserPoolName}`;
      } else {
        throw new Error('Cannot find a configured Cognito User Pool.');
      }

      return {
        'Fn::GetAtt': [userPoolId, 'Outputs.UserPoolId'],
      };
    }
  };

  private createSyncFunction = async () => {
    const targetDir = this.context.amplify.pathManager.getBackendDirPath();
    const assetDir = path.normalize(path.join(rootAssetDir, 'sync-conflict-handler'));
    const [shortId] = uuid().split('-');

    const functionName = `syncConflictHandler${shortId}`;

    const functionProps = {
      functionName: `${functionName}`,
      roleName: `${functionName}LambdaRole`,
    };

    const copyJobs = [
      {
        dir: assetDir,
        template: 'sync-conflict-handler-index.js.ejs',
        target: `${targetDir}/function/${functionName}/src/index.js`,
      },
      {
        dir: assetDir,
        template: 'sync-conflict-handler-package.json.ejs',
        target: `${targetDir}/function/${functionName}/src/package.json`,
      },
      {
        dir: assetDir,
        template: 'sync-conflict-handler-template.json.ejs',
        target: `${targetDir}/function/${functionName}/${functionName}-cloudformation-template.json`,
      },
    ];

    // copy over the files
    await this.context.amplify.copyBatch(this.context, copyJobs, functionProps, true);

    const backendConfigs = {
      service: FunctionServiceNameLambdaFunction,
      providerPlugin: provider,
      build: true,
    };

    await this.context.amplify.updateamplifyMetaAfterResourceAdd('function', functionName, backendConfigs);
    this.context.print.success(`Successfully added ${functionName} function locally`);

    return functionName + '-${env}';
  };
}

/**
 * This function is defined outside of the class because REST API generation uses it outside of the class above
 * Long-term, the class above should be extended to also include REST API generation
 *
 * write to the transformer conf if the resolverConfig is valid
 */
export const writeResolverConfig = async (conflictResolution: ConflictResolution, resourceDir) => {
  const localTransformerConfig = await readTransformerConfiguration(resourceDir);
  localTransformerConfig.ResolverConfig = conflictResolutionToResolverConfig(conflictResolution);
  await writeTransformerConfiguration(resourceDir, localTransformerConfig);
};<|MERGE_RESOLUTION|>--- conflicted
+++ resolved
@@ -121,24 +121,16 @@
     if (updates.additionalAuthTypes) {
       authConfig.additionalAuthenticationProviders = updates.additionalAuthTypes.map(appSyncAuthTypeToAuthConfig);
     }
-<<<<<<< HEAD
+
     const logConfig = updates.logConfig;
-    await this.context.amplify.executeProviderUtils(this.context, 'awscloudformation', 'compileSchema', {
-      resourceDir,
-      parameters: this.getCfnParameters(apiName, authConfig, resourceDir),
-      authConfig,
-      logConfig,
-    });
-=======
-
     if (!opts?.skipCompile) {
       await this.context.amplify.executeProviderUtils(this.context, 'awscloudformation', 'compileSchema', {
         resourceDir,
         parameters: this.getCfnParameters(apiName, authConfig, resourceDir),
         authConfig,
+        logConfig,
       });
     }
->>>>>>> 0584918f
 
     this.context.amplify.updateamplifyMetaAfterResourceUpdate(category, apiName, 'output', { authConfig, logConfig });
     this.context.amplify.updateBackendConfigAfterResourceUpdate(category, apiName, 'output', { authConfig, logConfig });
