import {
  $TSAny, $TSContext, isResourceNameUnique, JSONUtilities, pathManager, stateManager,
} from 'amplify-cli-core';
import {
  AddApiRequest,
  AppSyncServiceConfiguration,
  AppSyncServiceModification,
  ConflictResolution,
  ResolutionStrategy,
  UpdateApiRequest,
} from 'amplify-headless-interface';
import { printer } from 'amplify-prompts';
import * as fs from 'fs-extra';
import { readTransformerConfiguration, TRANSFORM_CURRENT_VERSION, writeTransformerConfiguration } from 'graphql-transformer-core';
import _ from 'lodash';
import * as path from 'path';
import { v4 as uuid } from 'uuid';
import { category } from '../../category-constants';
import { ApiArtifactHandler, ApiArtifactHandlerOptions } from '../api-artifact-handler';
import { AppsyncApiInputState } from './api-input-manager/appsync-api-input-state';
import {
  cfnParametersFilename, gqlSchemaFilename, provider, rootAssetDir,
} from './aws-constants';
import { AppSyncCLIInputs, AppSyncServiceConfig } from './service-walkthrough-types/appsync-user-input-types';
import {
  authConfigHasApiKey, checkIfAuthExists, getAppSyncAuthConfig, getAppSyncResourceName,
} from './utils/amplify-meta-utils';
import { appSyncAuthTypeToAuthConfig } from './utils/auth-config-to-app-sync-auth-type-bi-di-mapper';
import { printApiKeyWarnings } from './utils/print-api-key-warnings';
import { conflictResolutionToResolverConfig } from './utils/resolver-config-to-conflict-resolution-bi-di-mapper';

// keep in sync with ServiceName in amplify-category-function, but probably it will not change
const FunctionServiceNameLambdaFunction = 'Lambda';

/**
 * Factory function that returns an ApiArtifactHandler instance
 */
export const getCfnApiArtifactHandler = (context: $TSContext): ApiArtifactHandler => new CfnApiArtifactHandler(context);

const resolversDirName = 'resolvers';
const stacksDirName = 'stacks';
const defaultStackName = 'CustomResources.json';

// eslint-disable-next-line @typescript-eslint/explicit-function-return-type
const defaultCfnParameters = (apiName: string) => ({
  AppSyncApiName: apiName,
  DynamoDBBillingMode: 'PAY_PER_REQUEST',
  DynamoDBEnableServerSideEncryption: false,
});
class CfnApiArtifactHandler implements ApiArtifactHandler {
  private readonly context: $TSContext;

  constructor(context: $TSContext) {
    this.context = context;
  }

  // TODO once the AddApiRequest contains multiple services this class should depend on an ApiArtifactHandler
  // for each service and delegate to the correct one
  createArtifacts = async (request: AddApiRequest): Promise<string> => {
    const meta = stateManager.getMeta();
    const existingApiName = getAppSyncResourceName(meta);
    if (existingApiName) {
      throw new Error(`GraphQL API ${existingApiName} already exists in the project. Use 'amplify update api' to make modifications.`);
    }
    const serviceConfig = request.serviceConfiguration;

    isResourceNameUnique('api', serviceConfig.apiName);

    const resourceDir = this.getResourceDir(serviceConfig.apiName);

    // Ensure the project directory exists and create the stacks & resolvers directories.
    fs.ensureDirSync(resourceDir);
    const resolverDirectoryPath = path.join(resourceDir, resolversDirName);
    if (!fs.existsSync(resolverDirectoryPath)) {
      fs.mkdirSync(resolverDirectoryPath);
    }
    const stacksDirectoryPath = path.join(resourceDir, stacksDirName);
    if (!fs.existsSync(stacksDirectoryPath)) {
      fs.mkdirSync(stacksDirectoryPath);
      fs.copyFileSync(path.join(rootAssetDir, 'resolver-readme', 'RESOLVER_README.md'), path.join(resolverDirectoryPath, 'README.md'));
    }

    // During API add, make sure we're creating a transform.conf.json file with the latest version the CLI supports.
    await this.updateTransformerConfigVersion(resourceDir);

    serviceConfig.conflictResolution = await this.createResolverResources(serviceConfig.conflictResolution);
    await writeResolverConfig(serviceConfig.conflictResolution, resourceDir);

    const appsyncCLIInputs = await this.generateAppsyncCLIInputs(serviceConfig, resourceDir);

    // Write the default custom resources stack out to disk.
    fs.copyFileSync(
      path.join(rootAssetDir, 'cloudformation-templates', 'defaultCustomResources.json'),
      path.join(resourceDir, stacksDirName, defaultStackName),
    );

    // write the template buffer to the project folder
    this.writeSchema(appsyncCLIInputs.serviceConfiguration.gqlSchemaPath, serviceConfig.transformSchema);

    const authConfig = this.extractAuthConfig(appsyncCLIInputs.serviceConfiguration);

    await this.context.amplify.executeProviderUtils(this.context, 'awscloudformation', 'compileSchema', {
      resourceDir,
      parameters: this.getCfnParameters(serviceConfig.apiName, authConfig, resourceDir),
      authConfig,
    });

    const dependsOn = amendDependsOnForAuthConfig([], authConfig);

    this.context.amplify.updateamplifyMetaAfterResourceAdd(category, serviceConfig.apiName, this.createAmplifyMeta(authConfig, dependsOn));
    return serviceConfig.apiName;
  };

  // TODO once the AddApiRequest contains multiple services this class should depend on an ApiArtifactHandler
  // for each service and delegate to the correct one
  updateArtifacts = async (request: UpdateApiRequest, opts?: ApiArtifactHandlerOptions): Promise<void> => {
    const updates = request.serviceModification;
    const apiName = getAppSyncResourceName(stateManager.getMeta());
    if (!apiName) {
      throw new Error('No AppSync API configured in the project. Use \'amplify add api\' to create an API.');
    }
    const resourceDir = this.getResourceDir(apiName);
    // update appsync cli-inputs
    const gqlSchemaPath = await this.updateAppsyncCLIInputs(updates, apiName);
    if (updates.transformSchema) {
      this.writeSchema(gqlSchemaPath, updates.transformSchema);
    }
    if (updates.conflictResolution) {
      updates.conflictResolution = await this.createResolverResources(updates.conflictResolution);
      await writeResolverConfig(updates.conflictResolution, resourceDir);
    }

    const authConfig = getAppSyncAuthConfig(stateManager.getMeta());
    const previousAuthConfig = _.cloneDeep(authConfig);
    const oldConfigHadApiKey = authConfigHasApiKey(authConfig);
    if (updates.defaultAuthType) {
      authConfig.defaultAuthentication = appSyncAuthTypeToAuthConfig(updates.defaultAuthType);
    }
    if (updates.additionalAuthTypes) {
      authConfig.additionalAuthenticationProviders = updates.additionalAuthTypes.map(appSyncAuthTypeToAuthConfig);
    }

    if (!opts?.skipCompile) {
      await this.context.amplify.executeProviderUtils(this.context, 'awscloudformation', 'compileSchema', {
        resourceDir,
        parameters: this.getCfnParameters(apiName, authConfig, resourceDir),
        authConfig,
        previousAuthConfig,
      });
    }

    this.context.amplify.updateamplifyMetaAfterResourceUpdate(category, apiName, 'output', { authConfig });
    this.context.amplify.updateBackendConfigAfterResourceUpdate(category, apiName, 'output', { authConfig });

    const existingDependsOn = stateManager.getBackendConfig()?.[category]?.[apiName]?.dependsOn || [];
    const newDependsOn = amendDependsOnForAuthConfig(existingDependsOn, authConfig);
    this.context.amplify.updateBackendConfigAfterResourceUpdate(category, apiName, 'dependsOn', newDependsOn);
    this.context.amplify.updateamplifyMetaAfterResourceUpdate(category, apiName, 'dependsOn', newDependsOn);

    printApiKeyWarnings(oldConfigHadApiKey, authConfigHasApiKey(authConfig));
  };

  private writeSchema = (resourceDir: string, schema: string): void => {
    fs.writeFileSync(resourceDir, schema);
  };

  private getResourceDir = (apiName: string): string => pathManager.getResourceDirectoryPath(undefined, category, apiName);

  private getRelativeResourceDir = (apiName: string) => {
    const projectRoot = pathManager.findProjectRoot();
    const resourceDir = this.getResourceDir(apiName);
    return path.relative(projectRoot, resourceDir);
  };

  // eslint-disable-next-line @typescript-eslint/explicit-function-return-type
  private createAmplifyMeta = (authConfig: AuthConfig, dependsOn?: DependsOnEntry[]) => ({
    service: 'AppSync',
    providerPlugin: provider,
    dependsOn,
    output: {
      authConfig,
    },
  });

  private extractAuthConfig = (config: AppSyncServiceConfig): AuthConfig => ({
    defaultAuthentication: appSyncAuthTypeToAuthConfig(config.defaultAuthType),
    additionalAuthenticationProviders: (config.additionalAuthTypes || []).map(appSyncAuthTypeToAuthConfig),
  });

  private updateTransformerConfigVersion = async (resourceDir: string): Promise<void> => {
    const localTransformerConfig = await readTransformerConfiguration(resourceDir);
    localTransformerConfig.Version = TRANSFORM_CURRENT_VERSION;
    localTransformerConfig.ElasticsearchWarning = true;
    await writeTransformerConfiguration(resourceDir, localTransformerConfig);
  };

  private createResolverResources = async (conflictResolution: ConflictResolution = {}): Promise<ConflictResolution> => {
    const newConflictResolution = _.cloneDeep(conflictResolution);

    // if the strategy is a new lambda, generate the lambda and update the strategy to reference the new lambda
    const generateLambdaIfNew = async (strategy: ResolutionStrategy): Promise<void> => {
      if (strategy && strategy.type === 'LAMBDA' && strategy.resolver.type === 'NEW') {
        // eslint-disable-next-line no-param-reassign
        strategy.resolver = {
          type: 'EXISTING',
          name: await this.createSyncFunction(),
        };
      }
    };
    await generateLambdaIfNew(newConflictResolution.defaultResolutionStrategy);
    await Promise.all(
      (newConflictResolution.perModelResolutionStrategy || [])
        .map(perModelStrategy => perModelStrategy.resolutionStrategy)
        .map(generateLambdaIfNew),
    );
    return newConflictResolution;
  };

  private getCfnParameters = (apiName: string, authConfig, resourceDir: string): Record<string, unknown> => {
    const cfnPath = path.join(resourceDir, cfnParametersFilename);
    const params = JSONUtilities.readJson<$TSAny>(cfnPath, { throwIfNotExist: false }) || defaultCfnParameters(apiName);
    const cognitoPool = this.getCognitoUserPool(authConfig);
    if (cognitoPool) {
      params.AuthCognitoUserPoolId = cognitoPool;
    } else {
      delete params.AuthCognitoUserPoolId;
    }
    return params;
  };

  private getCognitoUserPool = (authConfig: AuthConfig): Record<string, unknown> | undefined => {
    const additionalUserPoolProvider = (authConfig.additionalAuthenticationProviders || []).find(
      aap => aap.authenticationType === 'AMAZON_COGNITO_USER_POOLS',
    );
    const defaultAuth = authConfig.defaultAuthentication;
    if (!(defaultAuth?.authenticationType === 'AMAZON_COGNITO_USER_POOLS') && !additionalUserPoolProvider) {
      return undefined;
    }
    let userPoolId;
    const configuredUserPoolName = checkIfAuthExists();

    if (authConfig.userPoolConfig) {
      ({ userPoolId } = authConfig.userPoolConfig);
    } else if (additionalUserPoolProvider && additionalUserPoolProvider.userPoolConfig) {
      ({ userPoolId } = additionalUserPoolProvider.userPoolConfig);
    } else if (configuredUserPoolName) {
      userPoolId = `auth${configuredUserPoolName}`;
    } else {
      throw new Error('Cannot find a configured Cognito User Pool.');
    }

    return {
      'Fn::GetAtt': [userPoolId, 'Outputs.UserPoolId'],
    };
  };

  private createSyncFunction = async (): Promise<string> => {
    const targetDir = pathManager.getBackendDirPath();
    const assetDir = path.normalize(path.join(rootAssetDir, 'sync-conflict-handler'));
    const [shortId] = uuid().split('-');

    const functionName = `syncConflictHandler${shortId}`;

    const functionProps = {
      functionName: `${functionName}`,
      roleName: `${functionName}LambdaRole`,
    };

    const copyJobs = [
      {
        dir: assetDir,
        template: 'sync-conflict-handler-index.js.ejs',
        target: path.join(targetDir, 'function', functionName, 'src', 'index.js'),
      },
      {
        dir: assetDir,
        template: 'sync-conflict-handler-package.json.ejs',
        target: path.join(targetDir, 'function', functionName, 'src', 'package.json'),
      },
      {
        dir: assetDir,
        template: 'sync-conflict-handler-template.json.ejs',
        target: path.join(targetDir, 'function', functionName, `${functionName}-cloudformation-template.json`),
      },
    ];

    // copy over the files
    await this.context.amplify.copyBatch(this.context, copyJobs, functionProps, true);

    const backendConfigs = {
      service: FunctionServiceNameLambdaFunction,
      providerPlugin: provider,
      build: true,
    };

    await this.context.amplify.updateamplifyMetaAfterResourceAdd('function', functionName, backendConfigs);
    printer.success(`Successfully added ${functionName} function locally`);

    return `${functionName}-\${env}`;
  };

  private generateAppsyncCLIInputs = async (serviceConfig: AppSyncServiceConfiguration, resourceDir: string): Promise<AppSyncCLIInputs> => {
    const relativeResourceDir = path.isAbsolute(resourceDir) ? path.relative(pathManager.findProjectRoot(), resourceDir) : resourceDir;
    const appsyncCLIInputs: AppSyncCLIInputs = {
      version: 1,
      serviceConfiguration: {
        apiName: serviceConfig.apiName,
        serviceName: serviceConfig.serviceName,
        gqlSchemaPath: path.join(relativeResourceDir, gqlSchemaFilename),
        defaultAuthType: serviceConfig.defaultAuthType,
      },
    };
    if (!_.isEmpty(serviceConfig.additionalAuthTypes)) {
      appsyncCLIInputs.serviceConfiguration.additionalAuthTypes = serviceConfig.additionalAuthTypes;
    }

    if (!_.isEmpty(serviceConfig.conflictResolution)) {
      appsyncCLIInputs.serviceConfiguration.conflictResolution = {
        defaultResolutionStrategy: serviceConfig.conflictResolution.defaultResolutionStrategy,
        perModelResolutionStrategy: serviceConfig.conflictResolution.perModelResolutionStrategy,
      };
    }
    // deploy appsync inputs
    const cliState = new AppsyncApiInputState(this.context, serviceConfig.apiName);
    await cliState.saveCLIInputPayload(appsyncCLIInputs);
    return appsyncCLIInputs;
  };

<<<<<<< HEAD
  /**
   * If the resource is migrated, updates cli-inputs.json with the specified updates
   * If not migrated, this method is a noop (but still returns the schema path)
   * @param updates The updates to apply
   * @param apiName The api name
   * @returns The gqlSchemaPath
   */
  private updateAppsyncCLIInputs = async (updates: AppSyncServiceModification, apiName: string): Promise<string> => {
    const cliState = new AppsyncApiInputState(apiName);
    const gqlSchemaPath = path.join(this.getRelativeResourceDir(apiName), gqlSchemaFilename);
=======
  private updateAppsyncCLIInputs = async (updates: AppSyncServiceModification, apiName: string) => {
    const cliState = new AppsyncApiInputState(this.context, apiName);
    const gqlSchemaPath = path.join(this.getResourceDir(apiName), gqlSchemaFilename);
>>>>>>> 6db6d668
    if (!cliState.cliInputFileExists()) {
      return gqlSchemaPath;
    }
    const prevAppsyncInputs = cliState.getCLIInputPayload();

    const appsyncInputs: AppSyncCLIInputs = prevAppsyncInputs;
    if (!_.isEmpty(appsyncInputs.serviceConfiguration)) {
      appsyncInputs.serviceConfiguration.gqlSchemaPath = gqlSchemaPath;
    }
    if (updates.conflictResolution) {
      appsyncInputs.serviceConfiguration.conflictResolution = updates.conflictResolution;
    }
    if (updates.defaultAuthType) {
      appsyncInputs.serviceConfiguration.defaultAuthType = updates.defaultAuthType;
    }
    if (updates.additionalAuthTypes) {
      appsyncInputs.serviceConfiguration.additionalAuthTypes = updates.additionalAuthTypes;
    }
    await cliState.saveCLIInputPayload(appsyncInputs);
    return gqlSchemaPath;
  };
}

/**
 * This function is defined outside of the class because REST API generation uses it outside of the class above
 * Long-term, the class above should be extended to also include REST API generation
 *
 * write to the transformer conf if the resolverConfig is valid
 */
export const writeResolverConfig = async (conflictResolution: ConflictResolution, resourceDir: string): Promise<void> => {
  const localTransformerConfig = await readTransformerConfiguration(resourceDir);
  localTransformerConfig.ResolverConfig = conflictResolutionToResolverConfig(conflictResolution);
  await writeTransformerConfiguration(resourceDir, localTransformerConfig);
};

const amendDependsOnForAuthConfig = (currentDependsOn: DependsOnEntry[], authConfig: AuthConfig): DependsOnEntry[] => {
  if (hasCognitoAuthMode(authConfig)) {
    return ensureDependsOnAuth(currentDependsOn);
  }
  return ensureNoDependsOnAuth(currentDependsOn);
};

const hasCognitoAuthMode = (authConfig: AuthConfig): boolean => (
  authConfig?.defaultAuthentication?.authenticationType === 'AMAZON_COGNITO_USER_POOLS'
    || authConfig?.additionalAuthenticationProviders?.find(aap => aap.authenticationType === 'AMAZON_COGNITO_USER_POOLS') !== undefined
);

// returns a new dependsOn array that has a single depends on auth block
const ensureDependsOnAuth = (currentDependsOn: DependsOnEntry[]): DependsOnEntry[] => {
  const authResourceName = checkIfAuthExists();
  if (!authResourceName) {
    return [];
  }
  // if dependency already exists, don't add it again
  if (currentDependsOn.find(dep => dep.category === 'auth' && dep.resourceName === authResourceName)) {
    return currentDependsOn;
  }
  return currentDependsOn.concat({
    category: 'auth',
    resourceName: authResourceName,
    attributes: ['UserPoolId'],
  });
};

// returns a new dependsOn array that does not have a depends on auth block
const ensureNoDependsOnAuth = (currentDependsOn: DependsOnEntry[]): DependsOnEntry[] => {
  const authResourceName = checkIfAuthExists();
  if (!authResourceName) {
    return currentDependsOn;
  }
  const authIdx = currentDependsOn.findIndex(dep => dep.category === 'auth' && dep.resourceName === authResourceName);
  if (authIdx < 0) {
    return currentDependsOn;
  }
  const newDependsOn = Array.from(currentDependsOn);
  newDependsOn.splice(authIdx, 1);
  return newDependsOn;
};

type DependsOnEntry = {
  category: string;
  resourceName: string;
  attributes: string[];
};

type AuthConfig = {
  defaultAuthentication?: AuthType;
  additionalAuthenticationProviders?: (AuthType & UserPoolConfig)[];
} & UserPoolConfig

type UserPoolConfig = {
  userPoolConfig?: {
    userPoolId: string
  }
}

type AuthType = {
  authenticationType: string;
}<|MERGE_RESOLUTION|>--- conflicted
+++ resolved
@@ -326,7 +326,6 @@
     return appsyncCLIInputs;
   };
 
-<<<<<<< HEAD
   /**
    * If the resource is migrated, updates cli-inputs.json with the specified updates
    * If not migrated, this method is a noop (but still returns the schema path)
@@ -335,13 +334,8 @@
    * @returns The gqlSchemaPath
    */
   private updateAppsyncCLIInputs = async (updates: AppSyncServiceModification, apiName: string): Promise<string> => {
-    const cliState = new AppsyncApiInputState(apiName);
+    const cliState = new AppsyncApiInputState(this.context, apiName);
     const gqlSchemaPath = path.join(this.getRelativeResourceDir(apiName), gqlSchemaFilename);
-=======
-  private updateAppsyncCLIInputs = async (updates: AppSyncServiceModification, apiName: string) => {
-    const cliState = new AppsyncApiInputState(this.context, apiName);
-    const gqlSchemaPath = path.join(this.getResourceDir(apiName), gqlSchemaFilename);
->>>>>>> 6db6d668
     if (!cliState.cliInputFileExists()) {
       return gqlSchemaPath;
     }
