import { $TSAny, $TSContext, isResourceNameUnique, JSONUtilities, pathManager, stateManager } from 'amplify-cli-core';
import {
  AddApiRequest,
  AppSyncServiceConfiguration,
  ConflictResolution,
  ResolutionStrategy,
  UpdateApiRequest,
} from 'amplify-headless-interface';
import { printer } from 'amplify-prompts';
import * as fs from 'fs-extra';
import { readTransformerConfiguration, TRANSFORM_CURRENT_VERSION, writeTransformerConfiguration } from 'graphql-transformer-core';
import _ from 'lodash';
import * as path from 'path';
import { v4 as uuid } from 'uuid';
import { category } from '../../category-constants';
import { ApiArtifactHandler, ApiArtifactHandlerOptions } from '../api-artifact-handler';
import { cfnParametersFilename, gqlSchemaFilename, provider, rootAssetDir } from './aws-constants';
import { authConfigHasApiKey, checkIfAuthExists, getAppSyncAuthConfig, getAppSyncResourceName } from './utils/amplify-meta-utils';
import { appSyncAuthTypeToAuthConfig } from './utils/auth-config-to-app-sync-auth-type-bi-di-mapper';
import { printApiKeyWarnings } from './utils/print-api-key-warnings';
import { conflictResolutionToResolverConfig } from './utils/resolver-config-to-conflict-resolution-bi-di-mapper';

// keep in sync with ServiceName in amplify-category-function, but probably it will not change
const FunctionServiceNameLambdaFunction = 'Lambda';

export const getCfnApiArtifactHandler = (context: $TSContext): ApiArtifactHandler => {
  return new CfnApiArtifactHandler(context);
};
const resolversDirName = 'resolvers';
const stacksDirName = 'stacks';
const defaultStackName = 'CustomResources.json';

const defaultCfnParameters = (apiName: string) => ({
  AppSyncApiName: apiName,
  DynamoDBBillingMode: 'PAY_PER_REQUEST',
  DynamoDBEnableServerSideEncryption: false,
});
class CfnApiArtifactHandler implements ApiArtifactHandler {
  private readonly context: $TSContext;

  constructor(context: $TSContext) {
    this.context = context;
  }

  // TODO once the AddApiRequest contains multiple services this class should depend on an ApiArtifactHandler
  // for each service and delegate to the correct one
  createArtifacts = async (request: AddApiRequest): Promise<string> => {
    const meta = stateManager.getMeta();
    const existingApiName = getAppSyncResourceName(meta);
    if (existingApiName) {
      throw new Error(`GraphQL API ${existingApiName} already exists in the project. Use 'amplify update api' to make modifications.`);
    }
    const serviceConfig = request.serviceConfiguration;

    isResourceNameUnique('api', serviceConfig.apiName);

    const resourceDir = this.getResourceDir(serviceConfig.apiName);

    // Ensure the project directory exists and create the stacks & resolvers directories.
    fs.ensureDirSync(resourceDir);
    const resolverDirectoryPath = path.join(resourceDir, resolversDirName);
    if (!fs.existsSync(resolverDirectoryPath)) {
      fs.mkdirSync(resolverDirectoryPath);
    }
    const stacksDirectoryPath = path.join(resourceDir, stacksDirName);
    if (!fs.existsSync(stacksDirectoryPath)) {
      fs.mkdirSync(stacksDirectoryPath);
      fs.copyFileSync(path.join(rootAssetDir, 'resolver-readme', 'RESOLVER_README.md'), path.join(resolverDirectoryPath, 'README.md'));
    }

    // During API add, make sure we're creating a transform.conf.json file with the latest version the CLI supports.
    await this.updateTransformerConfigVersion(resourceDir);

    serviceConfig.conflictResolution = await this.createResolverResources(serviceConfig.conflictResolution);

    await writeResolverConfig(serviceConfig.conflictResolution, resourceDir);

    // Write the default custom resources stack out to disk.
    fs.copyFileSync(
      path.join(rootAssetDir, 'cloudformation-templates', 'defaultCustomResources.json'),
      path.join(resourceDir, stacksDirName, defaultStackName),
    );

    // write the template buffer to the project folder
    this.writeSchema(resourceDir, serviceConfig.transformSchema);

    const authConfig = this.extractAuthConfig(serviceConfig);

    await this.context.amplify.executeProviderUtils(this.context, 'awscloudformation', 'compileSchema', {
      resourceDir,
      parameters: this.getCfnParameters(serviceConfig.apiName, authConfig, resourceDir),
      authConfig,
    });

    this.context.amplify.updateamplifyMetaAfterResourceAdd(category, serviceConfig.apiName, this.createAmplifyMeta(authConfig));
    return serviceConfig.apiName;
  };

  // TODO once the AddApiRequest contains multiple services this class should depend on an ApiArtifactHandler
  // for each service and delegate to the correct one
  updateArtifacts = async (request: UpdateApiRequest, opts?: ApiArtifactHandlerOptions): Promise<void> => {
    const updates = request.serviceModification;
    const apiName = getAppSyncResourceName(stateManager.getMeta());
    if (!apiName) {
      throw new Error(`No AppSync API configured in the project. Use 'amplify add api' to create an API.`);
    }
    const resourceDir = this.getResourceDir(apiName);
    if (updates.transformSchema) {
      this.writeSchema(resourceDir, updates.transformSchema);
    }
    if (updates.conflictResolution) {
      updates.conflictResolution = await this.createResolverResources(updates.conflictResolution);
      await writeResolverConfig(updates.conflictResolution, resourceDir);
    }
<<<<<<< HEAD
    const authConfig = getAppSyncAuthConfig(stateManager.getMeta());
=======
    const authConfig = getAppSyncAuthConfig(this.context.amplify.getProjectMeta());
    const previousAuthConfig = _.cloneDeep(authConfig);

>>>>>>> 44f6ad04
    const oldConfigHadApiKey = authConfigHasApiKey(authConfig);
    if (updates.defaultAuthType) {
      authConfig.defaultAuthentication = appSyncAuthTypeToAuthConfig(updates.defaultAuthType);
    }
    if (updates.additionalAuthTypes) {
      authConfig.additionalAuthenticationProviders = updates.additionalAuthTypes.map(appSyncAuthTypeToAuthConfig);
    }

    if (!opts?.skipCompile) {
      await this.context.amplify.executeProviderUtils(this.context, 'awscloudformation', 'compileSchema', {
        resourceDir,
        parameters: this.getCfnParameters(apiName, authConfig, resourceDir),
        authConfig,
        previousAuthConfig,
      });
    }

    this.context.amplify.updateamplifyMetaAfterResourceUpdate(category, apiName, 'output', { authConfig });
    this.context.amplify.updateBackendConfigAfterResourceUpdate(category, apiName, 'output', { authConfig });
    printApiKeyWarnings(oldConfigHadApiKey, authConfigHasApiKey(authConfig));
  };

  private writeSchema = (resourceDir: string, schema: string) => {
    fs.writeFileSync(path.join(resourceDir, gqlSchemaFilename), schema);
  };

  private getResourceDir = (apiName: string) => pathManager.getResourceDirectoryPath(undefined, category, apiName);

  private createAmplifyMeta = authConfig => ({
    service: 'AppSync',
    providerPlugin: provider,
    output: {
      authConfig,
    },
  });

  private extractAuthConfig = (config: AppSyncServiceConfiguration) => ({
    defaultAuthentication: appSyncAuthTypeToAuthConfig(config.defaultAuthType),
    additionalAuthenticationProviders: (config.additionalAuthTypes || []).map(appSyncAuthTypeToAuthConfig),
  });

  private updateTransformerConfigVersion = async resourceDir => {
    const localTransformerConfig = await readTransformerConfiguration(resourceDir);
    localTransformerConfig.Version = TRANSFORM_CURRENT_VERSION;
    localTransformerConfig.ElasticsearchWarning = true;
    await writeTransformerConfiguration(resourceDir, localTransformerConfig);
  };

  private createResolverResources = async (conflictResolution: ConflictResolution = {}) => {
    const newConflictResolution = _.cloneDeep(conflictResolution);

    // if the strat is a new lambda, generate the lambda and update the strategy to reference the new lambda
    const generateLambdaIfNew = async (strat: ResolutionStrategy) => {
      if (strat && strat.type === 'LAMBDA' && strat.resolver.type === 'NEW') {
        strat.resolver = {
          type: 'EXISTING',
          name: await this.createSyncFunction(),
        };
      }
    };
    await generateLambdaIfNew(newConflictResolution.defaultResolutionStrategy);
    await Promise.all(
      (newConflictResolution.perModelResolutionStrategy || [])
        .map(perModelStrat => perModelStrat.resolutionStrategy)
        .map(generateLambdaIfNew),
    );
    return newConflictResolution;
  };

  private getCfnParameters = (apiName: string, authConfig, resourceDir: string) => {
    const cfnPath = path.join(resourceDir, cfnParametersFilename);
    const params = JSONUtilities.readJson<$TSAny>(cfnPath, { throwIfNotExist: false }) || defaultCfnParameters(apiName);
    const cognitoPool = this.getCognitoUserPool(authConfig);
    if (cognitoPool) {
      params.AuthCognitoUserPoolId = cognitoPool;
    } else {
      delete params.AuthCognitoUserPoolId;
    }
    return params;
  };

  private getCognitoUserPool = authConfig => {
    const additionalUserPoolProvider = (authConfig.additionalAuthenticationProviders || []).find(
      provider => provider.authenticationType === 'AMAZON_COGNITO_USER_POOLS',
    );
    const defaultAuth = authConfig.defaultAuthentication || {};
    if (defaultAuth.authenticationType === 'AMAZON_COGNITO_USER_POOLS' || additionalUserPoolProvider) {
      let userPoolId;
      const configuredUserPoolName = checkIfAuthExists();

      if (authConfig.userPoolConfig) {
        ({ userPoolId } = authConfig.userPoolConfig);
      } else if (additionalUserPoolProvider && additionalUserPoolProvider.userPoolConfig) {
        ({ userPoolId } = additionalUserPoolProvider.userPoolConfig);
      } else if (configuredUserPoolName) {
        userPoolId = `auth${configuredUserPoolName}`;
      } else {
        throw new Error('Cannot find a configured Cognito User Pool.');
      }

      return {
        'Fn::GetAtt': [userPoolId, 'Outputs.UserPoolId'],
      };
    }
  };

  private createSyncFunction = async () => {
    const targetDir = pathManager.getBackendDirPath();
    const assetDir = path.normalize(path.join(rootAssetDir, 'sync-conflict-handler'));
    const [shortId] = uuid().split('-');

    const functionName = `syncConflictHandler${shortId}`;

    const functionProps = {
      functionName: `${functionName}`,
      roleName: `${functionName}LambdaRole`,
    };

    const copyJobs = [
      {
        dir: assetDir,
        template: 'sync-conflict-handler-index.js.ejs',
        target: path.join(targetDir, 'function', functionName, 'src', 'index.js'),
      },
      {
        dir: assetDir,
        template: 'sync-conflict-handler-package.json.ejs',
        target: path.join(targetDir, 'function', functionName, 'src', 'package.json'),
      },
      {
        dir: assetDir,
        template: 'sync-conflict-handler-template.json.ejs',
        target: path.join(targetDir, 'function', functionName, `${functionName}-cloudformation-template.json`),
      },
    ];

    // copy over the files
    await this.context.amplify.copyBatch(this.context, copyJobs, functionProps, true);

    const backendConfigs = {
      service: FunctionServiceNameLambdaFunction,
      providerPlugin: provider,
      build: true,
    };

    await this.context.amplify.updateamplifyMetaAfterResourceAdd('function', functionName, backendConfigs);
    printer.success(`Successfully added ${functionName} function locally`);

    return functionName + '-${env}';
  };
}

/**
 * This function is defined outside of the class because REST API generation uses it outside of the class above
 * Long-term, the class above should be extended to also include REST API generation
 *
 * write to the transformer conf if the resolverConfig is valid
 */
export const writeResolverConfig = async (conflictResolution: ConflictResolution, resourceDir: string) => {
  const localTransformerConfig = await readTransformerConfiguration(resourceDir);
  localTransformerConfig.ResolverConfig = conflictResolutionToResolverConfig(conflictResolution);
  await writeTransformerConfiguration(resourceDir, localTransformerConfig);
};<|MERGE_RESOLUTION|>--- conflicted
+++ resolved
@@ -112,13 +112,9 @@
       updates.conflictResolution = await this.createResolverResources(updates.conflictResolution);
       await writeResolverConfig(updates.conflictResolution, resourceDir);
     }
-<<<<<<< HEAD
     const authConfig = getAppSyncAuthConfig(stateManager.getMeta());
-=======
-    const authConfig = getAppSyncAuthConfig(this.context.amplify.getProjectMeta());
     const previousAuthConfig = _.cloneDeep(authConfig);
 
->>>>>>> 44f6ad04
     const oldConfigHadApiKey = authConfigHasApiKey(authConfig);
     if (updates.defaultAuthType) {
       authConfig.defaultAuthentication = appSyncAuthTypeToAuthConfig(updates.defaultAuthType);
