import {
  $TSAny, $TSContext, isResourceNameUnique, JSONUtilities, pathManager, stateManager,
} from 'amplify-cli-core';
import {
  AddApiRequest,
  AppSyncServiceConfiguration,
  AppSyncServiceModification,
  ConflictResolution,
  ResolutionStrategy,
  UpdateApiRequest,
} from 'amplify-headless-interface';
import { printer } from 'amplify-prompts';
import * as fs from 'fs-extra';
import { readTransformerConfiguration, TRANSFORM_CURRENT_VERSION, writeTransformerConfiguration } from 'graphql-transformer-core';
import _ from 'lodash';
import * as path from 'path';
import { v4 as uuid } from 'uuid';
import { category } from '../../category-constants';
import { ApiArtifactHandler, ApiArtifactHandlerOptions } from '../api-artifact-handler';
import { AppsyncApiInputState } from './api-input-manager/appsync-api-input-state';
import {
  cfnParametersFilename, gqlSchemaFilename, provider, rootAssetDir,
} from './aws-constants';
import { AppSyncCLIInputs, AppSyncServiceConfig } from './service-walkthrough-types/appsync-user-input-types';
import {
  authConfigHasApiKey, checkIfAuthExists, getAppSyncAuthConfig, getAppSyncResourceName,
} from './utils/amplify-meta-utils';
import { appSyncAuthTypeToAuthConfig } from './utils/auth-config-to-app-sync-auth-type-bi-di-mapper';
import { printApiKeyWarnings } from './utils/print-api-key-warnings';
import { conflictResolutionToResolverConfig } from './utils/resolver-config-to-conflict-resolution-bi-di-mapper';

// keep in sync with ServiceName in amplify-category-function, but probably it will not change
const FunctionServiceNameLambdaFunction = 'Lambda';

/**
 * Factory function that returns an ApiArtifactHandler instance
 */
export const getCfnApiArtifactHandler = (context: $TSContext): ApiArtifactHandler => new CfnApiArtifactHandler(context);

const resolversDirName = 'resolvers';
const stacksDirName = 'stacks';
const defaultStackName = 'CustomResources.json';

// eslint-disable-next-line @typescript-eslint/explicit-function-return-type
const defaultCfnParameters = (apiName: string) => ({
  AppSyncApiName: apiName,
  DynamoDBBillingMode: 'PAY_PER_REQUEST',
  DynamoDBEnableServerSideEncryption: false,
});
class CfnApiArtifactHandler implements ApiArtifactHandler {
  private readonly context: $TSContext;

  constructor(context: $TSContext) {
    this.context = context;
  }

  // TODO once the AddApiRequest contains multiple services this class should depend on an ApiArtifactHandler
  // for each service and delegate to the correct one
  createArtifacts = async (request: AddApiRequest): Promise<string> => {
    const meta = stateManager.getMeta();
    const existingApiName = getAppSyncResourceName(meta);
    if (existingApiName) {
      throw new Error(`GraphQL API ${existingApiName} already exists in the project. Use 'amplify update api' to make modifications.`);
    }
    const serviceConfig = request.serviceConfiguration;

    isResourceNameUnique('api', serviceConfig.apiName);

    const resourceDir = this.getResourceDir(serviceConfig.apiName);

    // Ensure the project directory exists and create the stacks & resolvers directories.
    fs.ensureDirSync(resourceDir);
    const resolverDirectoryPath = path.join(resourceDir, resolversDirName);
    if (!fs.existsSync(resolverDirectoryPath)) {
      fs.mkdirSync(resolverDirectoryPath);
    }
    const stacksDirectoryPath = path.join(resourceDir, stacksDirName);
    if (!fs.existsSync(stacksDirectoryPath)) {
      fs.mkdirSync(stacksDirectoryPath);
      fs.copyFileSync(path.join(rootAssetDir, 'resolver-readme', 'RESOLVER_README.md'), path.join(resolverDirectoryPath, 'README.md'));
    }

    // During API add, make sure we're creating a transform.conf.json file with the latest version the CLI supports.
    await this.updateTransformerConfigVersion(resourceDir);

    serviceConfig.conflictResolution = await this.createResolverResources(serviceConfig.conflictResolution);
    await writeResolverConfig(serviceConfig.conflictResolution, resourceDir);

    const appsyncCLIInputs = await this.generateAppsyncCLIInputs(serviceConfig, resourceDir);

    // Write the default custom resources stack out to disk.
    fs.copyFileSync(
      path.join(rootAssetDir, 'cloudformation-templates', 'defaultCustomResources.json'),
      path.join(resourceDir, stacksDirName, defaultStackName),
    );

    // write the template buffer to the project folder
    this.writeSchema(appsyncCLIInputs.serviceConfiguration.gqlSchemaPath, serviceConfig.transformSchema);

    const authConfig = this.extractAuthConfig(appsyncCLIInputs.serviceConfiguration);

    await this.context.amplify.executeProviderUtils(this.context, 'awscloudformation', 'compileSchema', {
      resourceDir,
      parameters: this.getCfnParameters(serviceConfig.apiName, authConfig, resourceDir),
      authConfig,
    });

    const dependsOn = amendDependsOnForAuthConfig([], authConfig);

    this.context.amplify.updateamplifyMetaAfterResourceAdd(category, serviceConfig.apiName, this.createAmplifyMeta(authConfig, dependsOn));
    return serviceConfig.apiName;
  };

  // TODO once the AddApiRequest contains multiple services this class should depend on an ApiArtifactHandler
  // for each service and delegate to the correct one
  updateArtifacts = async (request: UpdateApiRequest, opts?: ApiArtifactHandlerOptions): Promise<void> => {
    const updates = request.serviceModification;
    const apiName = getAppSyncResourceName(stateManager.getMeta());
    if (!apiName) {
      throw new Error('No AppSync API configured in the project. Use \'amplify add api\' to create an API.');
    }
    const resourceDir = this.getResourceDir(apiName);
    // update appsync cli-inputs
    const gqlSchemaPath = await this.updateAppsyncCLIInputs(updates, apiName);
    if (updates.transformSchema) {
      this.writeSchema(gqlSchemaPath, updates.transformSchema);
    }
    if (updates.conflictResolution) {
      updates.conflictResolution = await this.createResolverResources(updates.conflictResolution);
      await writeResolverConfig(updates.conflictResolution, resourceDir);
    }

    const authConfig = getAppSyncAuthConfig(stateManager.getMeta());
    const previousAuthConfig = _.cloneDeep(authConfig);
    const oldConfigHadApiKey = authConfigHasApiKey(authConfig);
    if (updates.defaultAuthType) {
      authConfig.defaultAuthentication = appSyncAuthTypeToAuthConfig(updates.defaultAuthType);
    }
    if (updates.additionalAuthTypes) {
      authConfig.additionalAuthenticationProviders = updates.additionalAuthTypes.map(appSyncAuthTypeToAuthConfig);
    }

    if (!opts?.skipCompile) {
      await this.context.amplify.executeProviderUtils(this.context, 'awscloudformation', 'compileSchema', {
        resourceDir,
        parameters: this.getCfnParameters(apiName, authConfig, resourceDir),
        authConfig,
        previousAuthConfig,
      });
    }

    this.context.amplify.updateamplifyMetaAfterResourceUpdate(category, apiName, 'output', { authConfig });
    this.context.amplify.updateBackendConfigAfterResourceUpdate(category, apiName, 'output', { authConfig });

    const existingDependsOn = stateManager.getBackendConfig()?.[category]?.[apiName]?.dependsOn || [];
    const newDependsOn = amendDependsOnForAuthConfig(existingDependsOn, authConfig);
    this.context.amplify.updateBackendConfigAfterResourceUpdate(category, apiName, 'dependsOn', newDependsOn);
    this.context.amplify.updateamplifyMetaAfterResourceUpdate(category, apiName, 'dependsOn', newDependsOn);

    printApiKeyWarnings(oldConfigHadApiKey, authConfigHasApiKey(authConfig));
  };

  private writeSchema = (resourceDir: string, schema: string): void => {
    fs.writeFileSync(resourceDir, schema);
  };

  private getResourceDir = (apiName: string): string => pathManager.getResourceDirectoryPath(undefined, category, apiName);

<<<<<<< HEAD
  private getRelativeResourceDir = (apiName: string) => {
    const projectRoot = pathManager.findProjectRoot();
    const resourceDir = this.getResourceDir(apiName);
    return path.relative(projectRoot, resourceDir);
  };

  private createAmplifyMeta = authConfig => ({
=======
  // eslint-disable-next-line @typescript-eslint/explicit-function-return-type
  private createAmplifyMeta = (authConfig: AuthConfig, dependsOn?: DependsOnEntry[]) => ({
>>>>>>> 085f1acc
    service: 'AppSync',
    providerPlugin: provider,
    dependsOn,
    output: {
      authConfig,
    },
  });

  private extractAuthConfig = (config: AppSyncServiceConfig): AuthConfig => ({
    defaultAuthentication: appSyncAuthTypeToAuthConfig(config.defaultAuthType),
    additionalAuthenticationProviders: (config.additionalAuthTypes || []).map(appSyncAuthTypeToAuthConfig),
  });

  private updateTransformerConfigVersion = async (resourceDir: string): Promise<void> => {
    const localTransformerConfig = await readTransformerConfiguration(resourceDir);
    localTransformerConfig.Version = TRANSFORM_CURRENT_VERSION;
    localTransformerConfig.ElasticsearchWarning = true;
    await writeTransformerConfiguration(resourceDir, localTransformerConfig);
  };

  private createResolverResources = async (conflictResolution: ConflictResolution = {}): Promise<ConflictResolution> => {
    const newConflictResolution = _.cloneDeep(conflictResolution);

    // if the strategy is a new lambda, generate the lambda and update the strategy to reference the new lambda
    const generateLambdaIfNew = async (strategy: ResolutionStrategy): Promise<void> => {
      if (strategy && strategy.type === 'LAMBDA' && strategy.resolver.type === 'NEW') {
        // eslint-disable-next-line no-param-reassign
        strategy.resolver = {
          type: 'EXISTING',
          name: await this.createSyncFunction(),
        };
      }
    };
    await generateLambdaIfNew(newConflictResolution.defaultResolutionStrategy);
    await Promise.all(
      (newConflictResolution.perModelResolutionStrategy || [])
        .map(perModelStrategy => perModelStrategy.resolutionStrategy)
        .map(generateLambdaIfNew),
    );
    return newConflictResolution;
  };

  private getCfnParameters = (apiName: string, authConfig, resourceDir: string): Record<string, unknown> => {
    const cfnPath = path.join(resourceDir, cfnParametersFilename);
    const params = JSONUtilities.readJson<$TSAny>(cfnPath, { throwIfNotExist: false }) || defaultCfnParameters(apiName);
    const cognitoPool = this.getCognitoUserPool(authConfig);
    if (cognitoPool) {
      params.AuthCognitoUserPoolId = cognitoPool;
    } else {
      delete params.AuthCognitoUserPoolId;
    }
    return params;
  };

  private getCognitoUserPool = (authConfig: AuthConfig): Record<string, unknown> | undefined => {
    const additionalUserPoolProvider = (authConfig.additionalAuthenticationProviders || []).find(
      aap => aap.authenticationType === 'AMAZON_COGNITO_USER_POOLS',
    );
    const defaultAuth = authConfig.defaultAuthentication;
    if (!(defaultAuth?.authenticationType === 'AMAZON_COGNITO_USER_POOLS') && !additionalUserPoolProvider) {
      return undefined;
    }
    let userPoolId;
    const configuredUserPoolName = checkIfAuthExists();

    if (authConfig.userPoolConfig) {
      ({ userPoolId } = authConfig.userPoolConfig);
    } else if (additionalUserPoolProvider && additionalUserPoolProvider.userPoolConfig) {
      ({ userPoolId } = additionalUserPoolProvider.userPoolConfig);
    } else if (configuredUserPoolName) {
      userPoolId = `auth${configuredUserPoolName}`;
    } else {
      throw new Error('Cannot find a configured Cognito User Pool.');
    }

    return {
      'Fn::GetAtt': [userPoolId, 'Outputs.UserPoolId'],
    };
  };

  private createSyncFunction = async (): Promise<string> => {
    const targetDir = pathManager.getBackendDirPath();
    const assetDir = path.normalize(path.join(rootAssetDir, 'sync-conflict-handler'));
    const [shortId] = uuid().split('-');

    const functionName = `syncConflictHandler${shortId}`;

    const functionProps = {
      functionName: `${functionName}`,
      roleName: `${functionName}LambdaRole`,
    };

    const copyJobs = [
      {
        dir: assetDir,
        template: 'sync-conflict-handler-index.js.ejs',
        target: path.join(targetDir, 'function', functionName, 'src', 'index.js'),
      },
      {
        dir: assetDir,
        template: 'sync-conflict-handler-package.json.ejs',
        target: path.join(targetDir, 'function', functionName, 'src', 'package.json'),
      },
      {
        dir: assetDir,
        template: 'sync-conflict-handler-template.json.ejs',
        target: path.join(targetDir, 'function', functionName, `${functionName}-cloudformation-template.json`),
      },
    ];

    // copy over the files
    await this.context.amplify.copyBatch(this.context, copyJobs, functionProps, true);

    const backendConfigs = {
      service: FunctionServiceNameLambdaFunction,
      providerPlugin: provider,
      build: true,
    };

    await this.context.amplify.updateamplifyMetaAfterResourceAdd('function', functionName, backendConfigs);
    printer.success(`Successfully added ${functionName} function locally`);

    return `${functionName}-\${env}`;
  };

<<<<<<< HEAD
  private generateAppsyncCLIInputs = async (serviceConfig: AppSyncServiceConfiguration, resourceDir: string) => {
    const relativeResourceDir = path.isAbsolute(resourceDir) ? path.relative(pathManager.findProjectRoot(), resourceDir) : resourceDir;
=======
  private generateAppsyncCLIInputs = async (serviceConfig: AppSyncServiceConfiguration, resourceDir: string): Promise<AppSyncCLIInputs> => {
>>>>>>> 085f1acc
    const appsyncCLIInputs: AppSyncCLIInputs = {
      version: 1,
      serviceConfiguration: {
        apiName: serviceConfig.apiName,
        serviceName: serviceConfig.serviceName,
        gqlSchemaPath: path.join(relativeResourceDir, gqlSchemaFilename),
        defaultAuthType: serviceConfig.defaultAuthType,
      },
    };
    if (!_.isEmpty(serviceConfig.additionalAuthTypes)) {
      appsyncCLIInputs.serviceConfiguration.additionalAuthTypes = serviceConfig.additionalAuthTypes;
    }

    if (!_.isEmpty(serviceConfig.conflictResolution)) {
      appsyncCLIInputs.serviceConfiguration.conflictResolution = {
        defaultResolutionStrategy: serviceConfig.conflictResolution.defaultResolutionStrategy,
        perModelResolutionStrategy: serviceConfig.conflictResolution.perModelResolutionStrategy,
      };
    }
    // deploy appsync inputs
    const cliState = new AppsyncApiInputState(serviceConfig.apiName);
    await cliState.saveCLIInputPayload(appsyncCLIInputs);
    return appsyncCLIInputs;
  };

  /**
   * If the resource is migrated, updates cli-inputs.json with the specified updates
   * If not migrated, this method is a noop (but still returns the schema path)
   * @param updates The updates to apply
   * @param apiName The api name
   * @returns The gqlSchemaPath
   */
  private updateAppsyncCLIInputs = async (updates: AppSyncServiceModification, apiName: string): Promise<string> => {
    const cliState = new AppsyncApiInputState(apiName);
    const gqlSchemaPath = path.join(this.getRelativeResourceDir(apiName), gqlSchemaFilename);
    if (!cliState.cliInputFileExists()) {
      return gqlSchemaPath;
    }
    const prevAppsyncInputs = cliState.getCLIInputPayload();

    const appsyncInputs: AppSyncCLIInputs = prevAppsyncInputs;
    if (!_.isEmpty(appsyncInputs.serviceConfiguration)) {
      appsyncInputs.serviceConfiguration.gqlSchemaPath = gqlSchemaPath;
    }
    if (updates.conflictResolution) {
      appsyncInputs.serviceConfiguration.conflictResolution = updates.conflictResolution;
    }
    if (updates.defaultAuthType) {
      appsyncInputs.serviceConfiguration.defaultAuthType = updates.defaultAuthType;
    }
    if (updates.additionalAuthTypes) {
      appsyncInputs.serviceConfiguration.additionalAuthTypes = updates.additionalAuthTypes;
    }
    await cliState.saveCLIInputPayload(appsyncInputs);
    return gqlSchemaPath;
  };
}

/**
 * This function is defined outside of the class because REST API generation uses it outside of the class above
 * Long-term, the class above should be extended to also include REST API generation
 *
 * write to the transformer conf if the resolverConfig is valid
 */
export const writeResolverConfig = async (conflictResolution: ConflictResolution, resourceDir: string): Promise<void> => {
  const localTransformerConfig = await readTransformerConfiguration(resourceDir);
  localTransformerConfig.ResolverConfig = conflictResolutionToResolverConfig(conflictResolution);
  await writeTransformerConfiguration(resourceDir, localTransformerConfig);
};

const amendDependsOnForAuthConfig = (currentDependsOn: DependsOnEntry[], authConfig: AuthConfig): DependsOnEntry[] => {
  if (hasCognitoAuthMode(authConfig)) {
    return ensureDependsOnAuth(currentDependsOn);
  }
  return ensureNoDependsOnAuth(currentDependsOn);
};

const hasCognitoAuthMode = (authConfig: AuthConfig): boolean => (
  authConfig?.defaultAuthentication?.authenticationType === 'AMAZON_COGNITO_USER_POOLS'
    || authConfig?.additionalAuthenticationProviders?.find(aap => aap.authenticationType === 'AMAZON_COGNITO_USER_POOLS') !== undefined
);

// returns a new dependsOn array that has a single depends on auth block
const ensureDependsOnAuth = (currentDependsOn: DependsOnEntry[]): DependsOnEntry[] => {
  const authResourceName = checkIfAuthExists();
  if (!authResourceName) {
    return [];
  }
  // if dependency already exists, don't add it again
  if (currentDependsOn.find(dep => dep.category === 'auth' && dep.resourceName === authResourceName)) {
    return currentDependsOn;
  }
  return currentDependsOn.concat({
    category: 'auth',
    resourceName: authResourceName,
    attributes: ['UserPoolId'],
  });
};

// returns a new dependsOn array that does not have a depends on auth block
const ensureNoDependsOnAuth = (currentDependsOn: DependsOnEntry[]): DependsOnEntry[] => {
  const authResourceName = checkIfAuthExists();
  if (!authResourceName) {
    return currentDependsOn;
  }
  const authIdx = currentDependsOn.findIndex(dep => dep.category === 'auth' && dep.resourceName === authResourceName);
  if (authIdx < 0) {
    return currentDependsOn;
  }
  const newDependsOn = Array.from(currentDependsOn);
  newDependsOn.splice(authIdx, 1);
  return newDependsOn;
};

type DependsOnEntry = {
  category: string;
  resourceName: string;
  attributes: string[];
};

type AuthConfig = {
  defaultAuthentication?: AuthType;
  additionalAuthenticationProviders?: (AuthType & UserPoolConfig)[];
} & UserPoolConfig

type UserPoolConfig = {
  userPoolConfig?: {
    userPoolId: string
  }
}

type AuthType = {
  authenticationType: string;
}<|MERGE_RESOLUTION|>--- conflicted
+++ resolved
@@ -166,18 +166,14 @@
 
   private getResourceDir = (apiName: string): string => pathManager.getResourceDirectoryPath(undefined, category, apiName);
 
-<<<<<<< HEAD
   private getRelativeResourceDir = (apiName: string) => {
     const projectRoot = pathManager.findProjectRoot();
     const resourceDir = this.getResourceDir(apiName);
     return path.relative(projectRoot, resourceDir);
   };
 
-  private createAmplifyMeta = authConfig => ({
-=======
   // eslint-disable-next-line @typescript-eslint/explicit-function-return-type
   private createAmplifyMeta = (authConfig: AuthConfig, dependsOn?: DependsOnEntry[]) => ({
->>>>>>> 085f1acc
     service: 'AppSync',
     providerPlugin: provider,
     dependsOn,
@@ -303,12 +299,8 @@
     return `${functionName}-\${env}`;
   };
 
-<<<<<<< HEAD
-  private generateAppsyncCLIInputs = async (serviceConfig: AppSyncServiceConfiguration, resourceDir: string) => {
+  private generateAppsyncCLIInputs = async (serviceConfig: AppSyncServiceConfiguration, resourceDir: string): Promise<AppSyncCLIInputs> => {
     const relativeResourceDir = path.isAbsolute(resourceDir) ? path.relative(pathManager.findProjectRoot(), resourceDir) : resourceDir;
-=======
-  private generateAppsyncCLIInputs = async (serviceConfig: AppSyncServiceConfiguration, resourceDir: string): Promise<AppSyncCLIInputs> => {
->>>>>>> 085f1acc
     const appsyncCLIInputs: AppSyncCLIInputs = {
       version: 1,
       serviceConfiguration: {
