--- conflicted
+++ resolved
@@ -115,7 +115,6 @@
         if (schemaFileExists) {
           const typesToBeMerged = [rdsGraphQLSchemaDoc];
           const currGraphQLSchemaDoc = readSchema(graphqlSchemaFilePath);
-<<<<<<< HEAD
 
           if (currGraphQLSchemaDoc) {
             typesToBeMerged.unshift(currGraphQLSchemaDoc);
@@ -124,12 +123,8 @@
             context.print.info('');
           }
 
-          const concatGraphQLSchemaDoc = mergeTypes(typesToBeMerged, { all: true });
-          fs.writeFileSync(graphqlSchemaFilePath, concatGraphQLSchemaDoc, 'utf8');
-=======
-          const concatGraphQLSchemaDoc = mergeTypeDefs([currGraphQLSchemaDoc, rdsGraphQLSchemaDoc], { all: true });
+          const concatGraphQLSchemaDoc = mergeTypeDefs(typesToBeMerged, { all: true });
           fs.writeFileSync(graphqlSchemaFilePath, graphql.print(concatGraphQLSchemaDoc), 'utf8');
->>>>>>> bb06162b
         } else if (schemaDirectoryExists) {
           const rdsSchemaFilePath = path.join(schemaDirectoryPath, 'rds.graphql');
           fs.writeFileSync(rdsSchemaFilePath, graphql.print(rdsGraphQLSchemaDoc), 'utf8');
