const path = require('path');
const fs = require('fs-extra');
const RelationalDBSchemaTransformer = require('graphql-relational-schema-transformer').default.RelationalDBSchemaTransformer
const RelationalDBTemplateGenerator = require('graphql-relational-schema-transformer').default.RelationalDBTemplateGenerator
const MySQLRelationalDBReader = require('graphql-relational-schema-transformer').default.MySQLRelationalDBReader
const graphql = require('graphql')

const subcommand = 'add-graphql-datasource';
const category = 'api';
const serviceProvider = 'awscloudformation'
const servicesMetadata = JSON.parse(fs.readFileSync(`${__dirname}/../../provider-utils/supported-datasources.json`));

let options;

module.exports = {
  name: subcommand,
  run: async (context) => {
    const { amplify } = context;
    let resourceName;
    return amplify.datasourceSelectionPrompt(context, category, servicesMetadata)
      .then((result) => {
        options = {
          datasource: result.datasource,
          providerName: result.providerName
        }

        const providerController = 
          require(`../../provider-utils/${result.providerName}/index`);
        if (!providerController) {
          context.print.error('Provider not configured for this category')
          return;
        }

        return providerController.addDatasource(context, category, result.datasource, options)
      })
      .then((answers) => {
        resourceName = answers.resourceName
        /**
         * Write the new env specific datasource information into 
         * the team-provider-info file
         */
        const currEnv = amplify.getEnvInfo().envName;
        const teamProviderInfoFilePath = amplify.pathManager.getProviderInfoFilePath();
        const teamProviderInfo = JSON.parse(fs.readFileSync(teamProviderInfoFilePath))

        teamProviderInfo[currEnv]['rdsRegion'] = answers.region
        teamProviderInfo[currEnv]['rdsClusterIdentifier'] = answers.dbClusterArn
        teamProviderInfo[currEnv]['rdsSecretStoreArn'] = answers.secretStoreArn
        teamProviderInfo[currEnv]['rdsDatabaseName'] = answers.databaseName

<<<<<<< HEAD
        fs.writeFileSync(teamProviderInfoFilePath, JSON.stringify(teamProviderInfo, null, 4));
=======
        let results = relationalSchemaTransformer.introspectDatabaseSchema(new AuroraServerlessMySQLDatabaseReader(region, secretStoreArn, dbClusterArn, databaseName), databaseName)
>>>>>>> fe8035fd


        /**
         * Load the MySqlRelationalDBReader
         */
        const dbReader = new MySQLRelationalDBReader(answers.region, answers.secretStoreArn, answers.dbClusterArn, answers.databaseName)

        
        /**
         * Instantiate a new Relational Schema Transformer and perform 
         * the db instrospection to get the GraphQL Schema and Template Context
         */
        const relationalSchemaTransformer = new RelationalDBSchemaTransformer(dbReader, answers.databaseName)
        return relationalSchemaTransformer.introspectDatabaseSchema()
      }).then((graphqlSchemaContext) => {
        const projectBackendDirPath = amplify.pathManager.getBackendDirPath();

        /**
         * Merge the GraphQL Schema with the existing schema.graphql in the projects stack
         */
        const apiDirPath = `${projectBackendDirPath}/${category}/SomeAPI`
        fs.ensureDirSync(apiDirPath)
        const graphqlSchemaFilePath = `${apiDirPath}/schema.graphql`
        fs.ensureFileSync(graphqlSchemaFilePath)
        const graphqlSchemaRaw = fs.readFileSync(graphqlSchemaFilePath, 'utf8')

        /**
         * Instantiate a new Relational Template Generator and create
         * the template and relational resolvers
         */
        const templateGenerator = new RelationalDBTemplateGenerator(graphqlSchemaContext)
        let template = templateGenerator.createTemplate()
        template = templateGenerator.addRelationalResolvers(template)
        const cfn = templateGenerator.printCloudformationTemplate(template)

        /**
         * Add the generated the CFN to the appropriate nested stacks directory
         */
        const stacksDir = `${projectBackendDirPath}/${category}/${resourceName}/stacks`

        fs.ensureDirSync(stacksDir)
        const writeToPath = stacksDir + ""
        fs.writeFileSync(writeToPath, cfn, 'utf8')
      })
      .then((datasourceName) => {
        const { print } = context;
        print.success(`Successfully added datasource ${datasourceName} locally`);
        print.info('');
        print.success('Some next steps:');
        print.info('"amplify push" will build all your local backend resources and provision it in the cloud');
        print.info('"amplify publish" will build all your local backend and frontend resources (if you have hosting category added) and provision it in the cloud');
        print.info('');
      })
      .catch((err) => {
        context.print.info(err.stack);
        context.print.error('There was an error adding the API resource')
      })
  },
};<|MERGE_RESOLUTION|>--- conflicted
+++ resolved
@@ -48,12 +48,7 @@
         teamProviderInfo[currEnv]['rdsSecretStoreArn'] = answers.secretStoreArn
         teamProviderInfo[currEnv]['rdsDatabaseName'] = answers.databaseName
 
-<<<<<<< HEAD
         fs.writeFileSync(teamProviderInfoFilePath, JSON.stringify(teamProviderInfo, null, 4));
-=======
-        let results = relationalSchemaTransformer.introspectDatabaseSchema(new AuroraServerlessMySQLDatabaseReader(region, secretStoreArn, dbClusterArn, databaseName), databaseName)
->>>>>>> fe8035fd
-
 
         /**
          * Load the MySqlRelationalDBReader
