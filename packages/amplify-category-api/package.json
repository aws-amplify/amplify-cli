--- conflicted
+++ resolved
@@ -28,38 +28,27 @@
     "ora": "^4.0.3",
     "uuid": "^3.4.0"
   },
-<<<<<<< HEAD
+  "devDependencies": {
+    "rewire":"^4.0.1"
+  },
   "jest": {
     "testURL": "http://localhost",
     "transform": {
       "^.+\\.tsx?$": "ts-jest"
     },
-    "testRegex": "(__tests__/.*.test.(js|ts))$",
+    "testRegex": "(.*/__tests__/.*.test.(js|ts)$",
     "moduleFileExtensions": [
       "ts",
       "tsx",
-=======
-  "devDependencies": {
-    "rewire":"^4.0.1"
-  },
-  "jest": {
-    "testURL": "http://localhost",
-    "testRegex": "(.*/__tests__/.*.test.js)$",
-    "moduleFileExtensions": [
->>>>>>> aa391ef8
       "js",
       "jsx",
       "json",
       "node"
     ],
-<<<<<<< HEAD
-    "collectCoverage": true
-=======
     "collectCoverage": true,
     "coverageReporters": [
       "json",
       "html"
     ]
->>>>>>> aa391ef8
   }
 }