--- conflicted
+++ resolved
@@ -6,36 +6,17 @@
   "author": "Amazon Web Services",
   "license": "Apache-2.0",
   "dependencies": {
-<<<<<<< HEAD
-    "amplify-category-auth": "2.12.0",
-    "amplify-category-function": "2.12.0",
+    "amplify-category-auth": "2.13.0",
+    "amplify-category-function": "2.13.0",
     "chalk": "^3.0.0",
     "fs-extra": "^8.1.0",
     "graphql": "^14.5.8",
-    "graphql-relational-schema-transformer": "2.12.0",
-    "graphql-transformer-core": "6.12.0",
+    "graphql-relational-schema-transformer": "2.13.0",
+    "graphql-transformer-core": "6.13.0",
     "inquirer": "^7.0.3",
     "merge-graphql-schemas": "^1.7.6",
     "open": "^7.0.0",
     "ora": "^4.0.3",
     "uuid": "^3.4.0"
-=======
-    "amplify-category-auth": "2.13.0",
-    "amplify-category-function": "2.13.0",
-    "amplify-category-storage": "2.1.8",
-    "aws-sdk": "^2.580.0",
-    "chalk": "^2.4.2",
-    "fs-extra": "^8.1.0",
-    "graphql": "^14.5.8",
-    "graphql-relational-schema-transformer": "2.13.0",
-    "graphql-tag-pluck": "^0.8.4",
-    "graphql-transformer-core": "6.13.0",
-    "inquirer": "^6.5.1",
-    "merge-graphql-schemas": "^1.7.0",
-    "moment": "^2.24.0",
-    "open": "^6.4.0",
-    "ora": "^3.4.0",
-    "uuid": "^3.3.2"
->>>>>>> fabbe61d
   }
 }