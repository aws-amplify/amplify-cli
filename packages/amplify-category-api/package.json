--- conflicted
+++ resolved
@@ -1,10 +1,7 @@
 {
+
   "name": "amplify-category-api",
-<<<<<<< HEAD
   "version": "2.31.18-siwa-update.0",
-=======
-  "version": "2.31.18",
->>>>>>> 0489c7f8
   "description": "amplify-cli api plugin",
   "repository": {
     "type": "git",
@@ -66,24 +63,14 @@
     "@aws-cdk/cx-api": "~1.72.0",
     "@aws-cdk/region-info": "~1.72.0",
     "@graphql-tools/merge": "^6.0.18",
-<<<<<<< HEAD
     "amplify-cli-core": "1.26.0-siwa-update.0",
     "amplify-util-headless-input": "1.5.3-siwa-update.0",
-=======
-    "amplify-cli-core": "1.26.0",
-    "amplify-util-headless-input": "1.5.3",
->>>>>>> 0489c7f8
     "chalk": "^4.1.1",
     "constructs": "^3.2.0",
     "fs-extra": "^8.1.0",
     "graphql": "^14.5.8",
-<<<<<<< HEAD
     "graphql-relational-schema-transformer": "2.18.4-siwa-update.0",
     "graphql-transformer-core": "6.29.2-siwa-update.0",
-=======
-    "graphql-relational-schema-transformer": "2.18.4",
-    "graphql-transformer-core": "6.29.2",
->>>>>>> 0489c7f8
     "inquirer": "^7.3.3",
     "js-yaml": "^4.0.0",
     "ora": "^4.0.3",
