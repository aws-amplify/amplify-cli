--- conflicted
+++ resolved
@@ -10,16 +10,9 @@
     "lint-fix": "eslint . --fix"
   },
   "dependencies": {
-<<<<<<< HEAD
-    "amplify-category-auth": "^0.2.1-multienv.3",
-    "amplify-category-function": "^0.2.1-multienv.5",
-    "amplify-category-storage": "^0.2.1-multienv.5",
-    "graphql-relational-schema-transformer": "../graphql-relational-schema-transformer",
-=======
     "amplify-category-auth": "^1.0.6",
     "amplify-category-function": "^1.0.7",
     "amplify-category-storage": "^1.1.1",
->>>>>>> a259d9f8
     "eslint": "^4.9.0",
     "fs-extra": "^7.0.0",
     "inquirer": "^6.0.0",
