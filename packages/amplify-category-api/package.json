{
  "name": "amplify-category-api",
<<<<<<< HEAD
  "version": "2.20.4",
=======
  "version": "2.22.0",
>>>>>>> 46351a17
  "description": "amplify-cli api plugin",
  "repository": {
    "type": "git",
    "url": "https://github.com/aws-amplify/amplify-cli.git",
    "directory": "packages/amplify-category-api"
  },
  "author": "Amazon Web Services",
  "license": "Apache-2.0",
  "main": "lib/index.js",
  "scripts": {
    "build": "tsc",
    "clean": "rimraf lib tsconfig.tsbuildinfo",
    "test": "jest"
  },
  "dependencies": {
<<<<<<< HEAD
    "amplify-category-auth": "2.16.4",
    "amplify-category-function": "2.21.4",
    "chalk": "^3.0.0",
    "fs-extra": "^8.1.0",
    "graphql": "^14.5.8",
    "graphql-relational-schema-transformer": "2.15.9",
    "graphql-transformer-core": "6.19.4",
=======
    "amplify-category-auth": "2.18.0",
    "amplify-category-function": "2.23.0",
    "amplify-util-headless-input": "1.2.0",
    "chalk": "^3.0.0",
    "fs-extra": "^8.1.0",
    "graphql": "^14.5.8",
    "graphql-relational-schema-transformer": "2.15.12",
    "graphql-transformer-core": "6.21.0",
>>>>>>> 46351a17
    "inquirer": "^7.0.3",
    "merge-graphql-schemas": "^1.7.6",
    "open": "^7.0.0",
    "ora": "^4.0.3",
    "uuid": "^3.4.0"
  },
  "jest": {
    "testURL": "http://localhost",
    "transform": {
      "^.+\\.tsx?$": "ts-jest"
    },
    "testRegex": "(src/__tests__/.*.test.ts)$",
    "moduleFileExtensions": [
      "ts",
      "tsx",
      "js",
      "jsx",
      "json",
      "node"
    ],
    "collectCoverage": true,
    "coverageReporters": [
      "json",
      "html"
    ]
  }
}<|MERGE_RESOLUTION|>--- conflicted
+++ resolved
@@ -1,10 +1,6 @@
 {
   "name": "amplify-category-api",
-<<<<<<< HEAD
-  "version": "2.20.4",
-=======
   "version": "2.22.0",
->>>>>>> 46351a17
   "description": "amplify-cli api plugin",
   "repository": {
     "type": "git",
@@ -20,15 +16,6 @@
     "test": "jest"
   },
   "dependencies": {
-<<<<<<< HEAD
-    "amplify-category-auth": "2.16.4",
-    "amplify-category-function": "2.21.4",
-    "chalk": "^3.0.0",
-    "fs-extra": "^8.1.0",
-    "graphql": "^14.5.8",
-    "graphql-relational-schema-transformer": "2.15.9",
-    "graphql-transformer-core": "6.19.4",
-=======
     "amplify-category-auth": "2.18.0",
     "amplify-category-function": "2.23.0",
     "amplify-util-headless-input": "1.2.0",
@@ -37,7 +24,6 @@
     "graphql": "^14.5.8",
     "graphql-relational-schema-transformer": "2.15.12",
     "graphql-transformer-core": "6.21.0",
->>>>>>> 46351a17
     "inquirer": "^7.0.3",
     "merge-graphql-schemas": "^1.7.6",
     "open": "^7.0.0",
