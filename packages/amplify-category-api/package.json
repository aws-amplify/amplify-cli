{
  "name": "amplify-category-api",
  "version": "0.1.31",
  "description": "amplify-cli api plugin",
  "main": "index.js",
  "author": "Amazon Web Services",
  "license": "Apache-2.0",
  "scripts": {
    "lint": "eslint .",
    "lint-fix": "eslint . --fix"
  },
  "dependencies": {
    "amplify-category-auth": "^0.1.31",
    "amplify-category-function": "^0.1.31",
    "amplify-category-storage": "^0.1.31",
    "eslint": "^4.9.0",
<<<<<<< HEAD
    "fs-extra": "^7.0.0",
=======
    "fs-extra": "^6.0.1",
>>>>>>> 7b4a0c75
    "inquirer": "^6.0.0",
    "moment": "^2.22.2",
    "opn": "^5.3.0",
    "uuid": "^2.0.3"
  },
  "devDependencies": {
    "eslint-config-airbnb-base": "^12.1.0",
    "eslint-plugin-import": "^2.12.0"
  }
}<|MERGE_RESOLUTION|>--- conflicted
+++ resolved
@@ -14,11 +14,7 @@
     "amplify-category-function": "^0.1.31",
     "amplify-category-storage": "^0.1.31",
     "eslint": "^4.9.0",
-<<<<<<< HEAD
     "fs-extra": "^7.0.0",
-=======
-    "fs-extra": "^6.0.1",
->>>>>>> 7b4a0c75
     "inquirer": "^6.0.0",
     "moment": "^2.22.2",
     "opn": "^5.3.0",
