{
  "name": "amplify-category-api",
  "version": "2.25.4",
  "description": "amplify-cli api plugin",
  "repository": {
    "type": "git",
    "url": "https://github.com/aws-amplify/amplify-cli.git",
    "directory": "packages/amplify-category-api"
  },
  "author": "Amazon Web Services",
  "license": "Apache-2.0",
  "main": "lib/index.js",
  "scripts": {
    "build": "tsc",
    "clean": "rimraf lib tsconfig.tsbuildinfo",
    "test": "jest"
  },
  "dependencies": {
    "@graphql-tools/merge": "^6.0.18",
<<<<<<< HEAD
=======
    "amplify-category-auth": "2.22.1",
    "amplify-category-function": "2.25.8",
>>>>>>> 26f6a7ce
    "amplify-util-headless-input": "1.3.0",
    "chalk": "^3.0.0",
    "fs-extra": "^8.1.0",
    "graphql": "^14.5.8",
    "graphql-relational-schema-transformer": "2.15.19",
    "graphql-transformer-core": "6.22.0",
    "inquirer": "^7.3.3",
    "open": "^7.0.0",
    "ora": "^4.0.3",
    "uuid": "^3.4.0"
  },
  "jest": {
    "testURL": "http://localhost",
    "transform": {
      "^.+\\.tsx?$": "ts-jest"
    },
    "testRegex": "((\\.|/)(test|spec))\\.(jsx?|tsx?)$",
    "moduleFileExtensions": [
      "ts",
      "tsx",
      "js",
      "jsx",
      "json",
      "node"
    ],
    "collectCoverage": true,
    "coverageReporters": [
      "json",
      "html"
    ]
  }
}<|MERGE_RESOLUTION|>--- conflicted
+++ resolved
@@ -17,11 +17,6 @@
   },
   "dependencies": {
     "@graphql-tools/merge": "^6.0.18",
-<<<<<<< HEAD
-=======
-    "amplify-category-auth": "2.22.1",
-    "amplify-category-function": "2.25.8",
->>>>>>> 26f6a7ce
     "amplify-util-headless-input": "1.3.0",
     "chalk": "^3.0.0",
     "fs-extra": "^8.1.0",
