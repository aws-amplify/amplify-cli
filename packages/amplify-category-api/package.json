{
  "name": "amplify-category-api",
<<<<<<< HEAD
  "version": "0.2.1-multienv.0",
=======
  "version": "0.2.1-multienv.2",
>>>>>>> a9089924
  "description": "amplify-cli api plugin",
  "main": "index.js",
  "author": "Amazon Web Services",
  "license": "Apache-2.0",
  "scripts": {
    "lint": "eslint .",
    "lint-fix": "eslint . --fix"
  },
  "dependencies": {
<<<<<<< HEAD
    "amplify-category-auth": "^0.2.1-multienv.0",
    "amplify-category-function": "^0.2.1-multienv.0",
    "amplify-category-storage": "^0.2.1-multienv.0",
=======
    "amplify-category-auth": "^0.2.1-multienv.1",
    "amplify-category-function": "^0.2.1-multienv.2",
    "amplify-category-storage": "^0.2.1-multienv.2",
>>>>>>> a9089924
    "eslint": "^4.9.0",
    "fs-extra": "^7.0.0",
    "inquirer": "^6.0.0",
    "moment": "^2.22.2",
    "opn": "^5.3.0",
    "uuid": "^2.0.3"
  },
  "devDependencies": {
    "eslint-config-airbnb-base": "^12.1.0",
    "eslint-plugin-import": "^2.12.0"
  }
}<|MERGE_RESOLUTION|>--- conflicted
+++ resolved
@@ -1,10 +1,6 @@
 {
   "name": "amplify-category-api",
-<<<<<<< HEAD
-  "version": "0.2.1-multienv.0",
-=======
   "version": "0.2.1-multienv.2",
->>>>>>> a9089924
   "description": "amplify-cli api plugin",
   "main": "index.js",
   "author": "Amazon Web Services",
@@ -14,15 +10,9 @@
     "lint-fix": "eslint . --fix"
   },
   "dependencies": {
-<<<<<<< HEAD
-    "amplify-category-auth": "^0.2.1-multienv.0",
-    "amplify-category-function": "^0.2.1-multienv.0",
-    "amplify-category-storage": "^0.2.1-multienv.0",
-=======
     "amplify-category-auth": "^0.2.1-multienv.1",
     "amplify-category-function": "^0.2.1-multienv.2",
     "amplify-category-storage": "^0.2.1-multienv.2",
->>>>>>> a9089924
     "eslint": "^4.9.0",
     "fs-extra": "^7.0.0",
     "inquirer": "^6.0.0",
