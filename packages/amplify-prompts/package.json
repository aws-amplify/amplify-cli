{
  "name": "@aws-amplify/amplify-prompts",
<<<<<<< HEAD
  "version": "2.6.6",
=======
  "version": "2.6.8",
>>>>>>> b289cbc0
  "description": "Utility functions for Amplify CLI terminal I/O",
  "main": "lib/index.js",
  "types": "lib/index.d.ts",
  "publishConfig": {
    "access": "public"
  },
  "scripts": {
    "build": "tsc",
    "clean": "rimraf lib tsconfig.tsbuildinfo node_modules",
    "demo": "yarn build && node lib/demo/demo.js",
    "test": "jest --logHeapUsage --color",
    "watch": "tsc -w",
    "extract-api": "ts-node ../../scripts/extract-api.ts"
  },
  "repository": {
    "type": "git",
    "url": "git+https://github.com/aws-amplify/amplify-cli.git"
  },
  "keywords": [
    "amplify",
    "cli",
    "prompts"
  ],
  "author": "Amazon Web Services",
  "license": "Apache-2.0",
  "bugs": {
    "url": "https://github.com/aws-amplify/amplify-cli/issues"
  },
  "homepage": "https://github.com/aws-amplify/amplify-cli#readme",
  "dependencies": {
    "@aws-amplify/amplify-cli-shared-interfaces": "1.2.2",
    "chalk": "^4.1.1",
    "enquirer": "^2.3.6"
  },
  "devDependencies": {
    "rimraf": "^3.0.2"
  },
  "jest": {
    "collectCoverage": true,
    "testURL": "http://localhost",
    "roots": [
      "<rootDir>/src"
    ],
    "transform": {
      "^.+\\.(ts|tsx)$": "ts-jest"
    },
    "testRegex": "((\\.|/)(test|spec))\\.(jsx?|tsx?)$",
    "moduleFileExtensions": [
      "ts",
      "tsx",
      "js",
      "jsx",
      "json",
      "node"
    ]
  }
}<|MERGE_RESOLUTION|>--- conflicted
+++ resolved
@@ -1,10 +1,6 @@
 {
   "name": "@aws-amplify/amplify-prompts",
-<<<<<<< HEAD
-  "version": "2.6.6",
-=======
   "version": "2.6.8",
->>>>>>> b289cbc0
   "description": "Utility functions for Amplify CLI terminal I/O",
   "main": "lib/index.js",
   "types": "lib/index.d.ts",
