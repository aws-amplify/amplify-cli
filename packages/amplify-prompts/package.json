--- conflicted
+++ resolved
@@ -1,11 +1,6 @@
 {
-<<<<<<< HEAD
   "name": "@aws-amplify/amplify-prompts",
-  "version": "2.6.6",
-=======
-  "name": "amplify-prompts",
   "version": "2.6.8",
->>>>>>> 43bde186
   "description": "Utility functions for Amplify CLI terminal I/O",
   "main": "lib/index.js",
   "types": "lib/index.d.ts",
