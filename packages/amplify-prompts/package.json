--- conflicted
+++ resolved
@@ -1,10 +1,6 @@
 {
   "name": "amplify-prompts",
-<<<<<<< HEAD
   "version": "2.6.2-beta.3",
-=======
-  "version": "2.6.2",
->>>>>>> 9cdb89e1
   "description": "Utility functions for Amplify CLI terminal I/O",
   "main": "lib/index.js",
   "scripts": {
@@ -31,11 +27,7 @@
   },
   "homepage": "https://github.com/aws-amplify/amplify-cli#readme",
   "dependencies": {
-<<<<<<< HEAD
     "amplify-cli-shared-interfaces": "1.1.1-beta.2",
-=======
-    "amplify-cli-shared-interfaces": "1.1.1",
->>>>>>> 9cdb89e1
     "chalk": "^4.1.1",
     "enquirer": "^2.3.6"
   },
