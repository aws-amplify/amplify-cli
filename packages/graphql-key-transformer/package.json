{
  "name": "graphql-key-transformer",
<<<<<<< HEAD
  "version": "2.17.0",
=======
  "version": "2.19.7",
>>>>>>> 66b4815e
  "description": "Implements the @key directive.",
  "repository": {
    "type": "git",
    "url": "https://github.com/aws-amplify/amplify-cli.git",
    "directory": "packages/graphql-key-transformer"
  },
  "author": "Amazon Web Services",
  "license": "Apache-2.0",
  "main": "lib/index.js",
  "types": "lib/index.d.ts",
  "keywords": [
    "graphql",
    "appsync",
    "aws"
  ],
  "scripts": {
    "test": "jest",
    "build": "tsc",
    "clean": "rimraf ./lib"
  },
  "dependencies": {
    "cloudform-types": "^4.2.0",
    "graphql": "^14.5.8",
<<<<<<< HEAD
    "graphql-dynamodb-transformer": "6.18.0",
    "graphql-mapping-template": "4.13.4",
    "graphql-transformer-common": "4.15.0",
    "graphql-transformer-core": "6.18.0"
=======
    "graphql-dynamodb-transformer": "6.19.8",
    "graphql-mapping-template": "4.15.0",
    "graphql-transformer-common": "4.17.7",
    "graphql-transformer-core": "6.21.0"
>>>>>>> 66b4815e
  },
  "jest": {
    "testURL": "http://localhost",
    "transform": {
      "^.+\\.tsx?$": "ts-jest"
    },
    "testRegex": "(src/__tests__/.*.test.ts)$",
    "moduleFileExtensions": [
      "ts",
      "tsx",
      "js",
      "jsx",
      "json",
      "node"
    ],
    "collectCoverage": true
  }
}<|MERGE_RESOLUTION|>--- conflicted
+++ resolved
@@ -1,10 +1,6 @@
 {
   "name": "graphql-key-transformer",
-<<<<<<< HEAD
-  "version": "2.17.0",
-=======
   "version": "2.19.7",
->>>>>>> 66b4815e
   "description": "Implements the @key directive.",
   "repository": {
     "type": "git",
@@ -28,17 +24,10 @@
   "dependencies": {
     "cloudform-types": "^4.2.0",
     "graphql": "^14.5.8",
-<<<<<<< HEAD
-    "graphql-dynamodb-transformer": "6.18.0",
-    "graphql-mapping-template": "4.13.4",
-    "graphql-transformer-common": "4.15.0",
-    "graphql-transformer-core": "6.18.0"
-=======
     "graphql-dynamodb-transformer": "6.19.8",
     "graphql-mapping-template": "4.15.0",
     "graphql-transformer-common": "4.17.7",
     "graphql-transformer-core": "6.21.0"
->>>>>>> 66b4815e
   },
   "jest": {
     "testURL": "http://localhost",
