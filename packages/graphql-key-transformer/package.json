--- conflicted
+++ resolved
@@ -1,10 +1,6 @@
 {
   "name": "graphql-key-transformer",
-<<<<<<< HEAD
-  "version": "2.19.4",
-=======
   "version": "2.19.7",
->>>>>>> 46351a17
   "description": "Implements the @key directive.",
   "repository": {
     "type": "git",
@@ -28,17 +24,10 @@
   "dependencies": {
     "cloudform-types": "^4.2.0",
     "graphql": "^14.5.8",
-<<<<<<< HEAD
-    "graphql-dynamodb-transformer": "6.19.5",
-    "graphql-mapping-template": "4.13.4",
-    "graphql-transformer-common": "4.17.4",
-    "graphql-transformer-core": "6.19.4"
-=======
     "graphql-dynamodb-transformer": "6.19.8",
     "graphql-mapping-template": "4.15.0",
     "graphql-transformer-common": "4.17.7",
     "graphql-transformer-core": "6.21.0"
->>>>>>> 46351a17
   },
   "jest": {
     "testURL": "http://localhost",
