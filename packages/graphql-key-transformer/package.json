{
  "name": "graphql-key-transformer",
<<<<<<< HEAD
  "version": "2.13.2-beta.0",
=======
  "version": "2.13.2",
>>>>>>> 97c893c3
  "description": "Implements the @key directive.",
  "repository": {
    "type": "git",
    "url": "https://github.com/aws-amplify/amplify-cli.git",
    "directory": "packages/graphql-key-transformer"
  },
  "author": "Amazon Web Services",
  "license": "Apache-2.0",
  "main": "lib/index.js",
  "types": "lib/index.d.ts",
  "keywords": [
    "graphql",
    "appsync",
    "aws"
  ],
  "scripts": {
    "test": "jest",
    "build": "tsc",
    "clean": "rimraf ./lib"
  },
  "dependencies": {
    "cloudform-types": "^4.1.0",
    "graphql": "^14.5.8",
<<<<<<< HEAD
    "graphql-dynamodb-transformer": "6.13.2-beta.0",
    "graphql-mapping-template": "4.13.2-beta.0",
    "graphql-transformer-common": "4.13.2-beta.0",
    "graphql-transformer-core": "6.13.2-beta.0"
  },
  "devDependencies": {
    "@types/jest": "23.1.1",
    "jest": "^23.1.0",
    "ts-jest": "^22.4.6"
=======
    "graphql-dynamodb-transformer": "6.13.2",
    "graphql-mapping-template": "4.13.2",
    "graphql-transformer-common": "4.13.2",
    "graphql-transformer-core": "6.13.2"
>>>>>>> 97c893c3
  },
  "jest": {
    "transform": {
      "^.+\\.tsx?$": "ts-jest"
    },
    "testURL": "http://localhost",
    "testRegex": "(src/__tests__/.*.test.*)$",
    "moduleFileExtensions": [
      "ts",
      "tsx",
      "js",
      "jsx",
      "json",
      "node"
    ],
    "collectCoverage": true
  }
}<|MERGE_RESOLUTION|>--- conflicted
+++ resolved
@@ -1,10 +1,6 @@
 {
   "name": "graphql-key-transformer",
-<<<<<<< HEAD
   "version": "2.13.2-beta.0",
-=======
-  "version": "2.13.2",
->>>>>>> 97c893c3
   "description": "Implements the @key directive.",
   "repository": {
     "type": "git",
@@ -28,22 +24,10 @@
   "dependencies": {
     "cloudform-types": "^4.1.0",
     "graphql": "^14.5.8",
-<<<<<<< HEAD
     "graphql-dynamodb-transformer": "6.13.2-beta.0",
     "graphql-mapping-template": "4.13.2-beta.0",
     "graphql-transformer-common": "4.13.2-beta.0",
     "graphql-transformer-core": "6.13.2-beta.0"
-  },
-  "devDependencies": {
-    "@types/jest": "23.1.1",
-    "jest": "^23.1.0",
-    "ts-jest": "^22.4.6"
-=======
-    "graphql-dynamodb-transformer": "6.13.2",
-    "graphql-mapping-template": "4.13.2",
-    "graphql-transformer-common": "4.13.2",
-    "graphql-transformer-core": "6.13.2"
->>>>>>> 97c893c3
   },
   "jest": {
     "transform": {
