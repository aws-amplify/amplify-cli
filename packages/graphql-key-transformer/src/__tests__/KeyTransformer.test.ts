import { parse, InputObjectTypeDefinitionNode } from 'graphql';
import { GraphQLTransform, InvalidDirectiveError, SyncConfig, ConflictHandlerType } from 'graphql-transformer-core';
import { KeyTransformer } from '../KeyTransformer';
import { DynamoDBModelTransformer } from 'graphql-dynamodb-transformer';

test('Check KeyTransformer Resolver Code', () => {
  const validSchema = `
    type Item @model
        @key(fields: ["orderId", "status", "createdAt"])
        @key(name: "ByStatus", fields: ["status", "createdAt"], queryField: "itemsByStatus")
        @key(name: "ByCreatedAt", fields: ["createdAt", "status"], queryField: "itemsByCreatedAt")
    {
        orderId: ID!
        status: Status!
        createdAt: AWSDateTime!
        name: String!
    }
    enum Status {
      DELIVERED IN_TRANSIT PENDING UNKNOWN
    }`;
  const transformer = new GraphQLTransform({
    transformers: [new DynamoDBModelTransformer(), new KeyTransformer()],
  });
  const out = transformer.transform(validSchema);
  expect(out).toBeDefined();
  expect(out.resolvers).toMatchSnapshot();
});
test('KeyTransformer should fail if more than 1 @key is provided without a name.', () => {
  const invalidSchema = `
    type Test @key(fields: ["id"]) @key(fields: ["email"]) {
        id: ID!
        email: String
    }
    `;

  const transformer = new GraphQLTransform({
    transformers: [new KeyTransformer()],
  });

  expect(() => transformer.transform(invalidSchema)).toThrowError(InvalidDirectiveError);
});

test('KeyTransformer should fail if more than 1 @key is provided with the same name.', () => {
  const invalidSchema = `
    type Test @key(name: "Test", fields: ["id"]) @key(name: "Test", fields: ["email"]) {
        id: ID!
        email: String
    }
    `;

  const transformer = new GraphQLTransform({
    transformers: [new KeyTransformer()],
  });

  expect(() => transformer.transform(invalidSchema)).toThrowError(InvalidDirectiveError);
});

test('KeyTransformer should fail if referencing a field that does not exist.', () => {
  const invalidSchema = `
    type Test @key(fields: ["someWeirdId"]) {
        id: ID!
        email: String
    }
    `;

  const transformer = new GraphQLTransform({
    transformers: [new KeyTransformer()],
  });

  expect(() => transformer.transform(invalidSchema)).toThrowError(InvalidDirectiveError);
});

test('Test that a primary @key fails if pointing to nullable fields.', () => {
  const invalidSchema = `
    type Test @key(fields: ["email"]) {
        id: ID!
        email: String
    }
    `;

  const transformer = new GraphQLTransform({
    transformers: [new KeyTransformer()],
  });

  expect(() => transformer.transform(invalidSchema)).toThrowError(InvalidDirectiveError);
});

test('Test that model with an LSI but no primary sort key will fail.', () => {
  const invalidSchema = `
    type Test @key(fields: ["id"]) @key(name: "SomeLSI", fields: ["id", "email"]) {
        id: ID!
        email: String!
    }
    `;

  const transformer = new GraphQLTransform({
    transformers: [new KeyTransformer()],
  });
  expect(() => transformer.transform(invalidSchema)).toThrowError(InvalidDirectiveError);
});

test('KeyTransformer should fail if a non-existing type field is defined as key field.', () => {
  const invalidSchema = `
    type Test @key(name: "Test", fields: ["one"]) {
        id: ID!
        email: String
    }
    `;

  const transformer = new GraphQLTransform({
    transformers: [new KeyTransformer()],
  });

  expect(() => transformer.transform(invalidSchema)).toThrowError(InvalidDirectiveError);
});

test('Check sortDirection validation code present in list resolver code for simple keys', () => {
  const validSchema = `
    type Blog
      @model
      @key(fields: ["id"])
    {
      id: ID!
      title: String!
      createdAt: AWSDateTime!
    }
  `;

  const transformer = new GraphQLTransform({
    transformers: [new DynamoDBModelTransformer(), new KeyTransformer()],
  });
  const out = transformer.transform(validSchema);
  expect(out).toBeDefined();

  expect(out.resolvers['Query.listBlogs.req.vtl']).toMatchSnapshot();
});

test('Check sortDirection validation code present in list resolver code for compound keys', () => {
  const validSchema = `
    type Blog
      @model
      @key(fields: ["id", "createdAt"])
    {
      id: ID!
      title: String!
      createdAt: AWSDateTime!
    }
  `;

  const transformer = new GraphQLTransform({
    transformers: [new DynamoDBModelTransformer(), new KeyTransformer()],
  });
  const out = transformer.transform(validSchema);
  expect(out).toBeDefined();

  expect(out.resolvers['Query.listBlogs.req.vtl']).toMatchSnapshot();
<<<<<<< HEAD
=======
});

test('KeyTransformer should remove default primary key when primary key overidden', () => {
  const validSchema = /* GraphQL */ `
    type Blog @model @key(fields: ["blogId", "createdAt"]) {
      blogId: ID!
      title: String!
      createdAt: AWSDateTime!
    }
  `;

  const transformer = new GraphQLTransform({
    transformers: [new DynamoDBModelTransformer(), new KeyTransformer()],
  });
  const out = transformer.transform(validSchema);
  expect(out).toBeDefined();
  const schema = parse(out.schema);
  const createBlogInput: InputObjectTypeDefinitionNode = schema.definitions.find(
    d => d.kind === 'InputObjectTypeDefinition' && d.name.value === 'CreateBlogInput',
  ) as InputObjectTypeDefinitionNode | undefined;
  expect(createBlogInput).toBeDefined();
  const defaultIdField = createBlogInput.fields.find(f => f.name.value === 'id');
  expect(defaultIdField).toBeUndefined();
});

test('KeyTransformer should not remove default primary key when primary key not overidden', () => {
  const validSchema = /* GraphQL */ `
    type Blog @model @key(name: "btBlogIdAndCreatedAt", fields: ["blogId", "createdAt"]) {
      blogId: ID!
      title: String!
      createdAt: AWSDateTime!
    }
  `;
  const transformer = new GraphQLTransform({
    transformers: [new DynamoDBModelTransformer(), new KeyTransformer()],
  });
  const out = transformer.transform(validSchema);
  expect(out).toBeDefined();
  const schema = parse(out.schema);

  const createBlogInput: InputObjectTypeDefinitionNode = schema.definitions.find(
    d => d.kind === 'InputObjectTypeDefinition' && d.name.value === 'CreateBlogInput',
  ) as InputObjectTypeDefinitionNode | undefined;
  expect(createBlogInput).toBeDefined();
  const defaultIdField = createBlogInput.fields.find(f => f.name.value === 'id');
  expect(defaultIdField).toBeDefined();
});

test('Check KeyTransformer Resolver Code when sync enabled', () => {
  const validSchema = `
    type Item @model
        @key(fields: ["orderId", "status", "createdAt"])
        @key(name: "ByStatus", fields: ["status", "createdAt"], queryField: "itemsByStatus")
        @key(name: "ByCreatedAt", fields: ["createdAt", "status"], queryField: "itemsByCreatedAt")
    {
        orderId: ID!
        status: Status!
        createdAt: AWSDateTime!
        name: String!
    }
    enum Status {
      DELIVERED IN_TRANSIT PENDING UNKNOWN
    }`;
  const config: SyncConfig = {
    ConflictDetection: 'VERSION',
    ConflictHandler: ConflictHandlerType.AUTOMERGE,
  };
  const transformer = new GraphQLTransform({
    transformers: [new DynamoDBModelTransformer(), new KeyTransformer()],
    transformConfig: {
      ResolverConfig: {
        project: config,
      },
    },
  });
  const out = transformer.transform(validSchema);
  expect(out).toBeDefined();
  expect(out.resolvers).toMatchSnapshot();
>>>>>>> 68315350
});<|MERGE_RESOLUTION|>--- conflicted
+++ resolved
@@ -154,8 +154,6 @@
   expect(out).toBeDefined();
 
   expect(out.resolvers['Query.listBlogs.req.vtl']).toMatchSnapshot();
-<<<<<<< HEAD
-=======
 });
 
 test('KeyTransformer should remove default primary key when primary key overidden', () => {
@@ -234,5 +232,4 @@
   const out = transformer.transform(validSchema);
   expect(out).toBeDefined();
   expect(out.resolvers).toMatchSnapshot();
->>>>>>> 68315350
 });