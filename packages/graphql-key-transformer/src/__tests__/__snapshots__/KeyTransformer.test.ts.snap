// Jest Snapshot v1, https://goo.gl/fbAQLP

exports[`Check KeyTransformer Resolver Code 1`] = `
Object {
  "Mutation.createItem.req.vtl": "## [Start] Set default values. **
#set( $createdAt = $util.time.nowISO8601() )
## Automatically set the createdAt timestamp. **
$util.qr($context.args.input.put(\\"createdAt\\", $util.defaultIfNull($ctx.args.input.createdAt, $createdAt)))
## Automatically set the updatedAt timestamp. **
$util.qr($context.args.input.put(\\"updatedAt\\", $util.defaultIfNull($ctx.args.input.updatedAt, $createdAt)))
## [End] Set default values. **




## [Start] Set the primary @key. **
#set( $modelObjectKey = {
  \\"orderId\\": $util.dynamodb.toDynamoDB($ctx.args.input.orderId),
  \\"status#createdAt\\": $util.dynamodb.toDynamoDB(\\"\${ctx.args.input.status}#\${ctx.args.input.createdAt}\\")
} )
## [End] Set the primary @key. **
#if( $util.isNull($dynamodbNameOverrideMap) )
  #set( $dynamodbNameOverrideMap = {
  \\"status#createdAt\\": \\"statusCreatedAt\\"
} )
#else
  $util.qr($dynamodbNameOverrideMap.put(\\"status#createdAt\\", \\"statusCreatedAt\\"))
#end
$util.qr($ctx.args.input.put(\\"status#createdAt\\",\\"\${ctx.args.input.status}#\${ctx.args.input.createdAt}\\"))
## [Start] Prepare DynamoDB PutItem Request. **
$util.qr($context.args.input.put(\\"__typename\\", \\"Item\\"))
#set( $condition = {
  \\"expression\\": \\"attribute_not_exists(#id)\\",
  \\"expressionNames\\": {
      \\"#id\\": \\"id\\"
  }
} )
#if( $context.args.condition )
  #set( $condition.expressionValues = {} )
  #set( $conditionFilterExpressions = $util.parseJson($util.transform.toDynamoDBConditionExpression($context.args.condition)) )
  $util.qr($condition.put(\\"expression\\", \\"($condition.expression) AND $conditionFilterExpressions.expression\\"))
  $util.qr($condition.expressionNames.putAll($conditionFilterExpressions.expressionNames))
  $util.qr($condition.expressionValues.putAll($conditionFilterExpressions.expressionValues))
#end
#if( $condition.expressionValues && $condition.expressionValues.size() == 0 )
  #set( $condition = {
  \\"expression\\": $condition.expression,
  \\"expressionNames\\": $condition.expressionNames
} )
#end
{
  \\"version\\": \\"2018-05-29\\",
  \\"operation\\": \\"PutItem\\",
  \\"key\\": #if( $modelObjectKey ) $util.toJson($modelObjectKey) #else {
  \\"id\\":   $util.dynamodb.toDynamoDBJson($ctx.args.input.id)
} #end,
  \\"attributeValues\\": $util.dynamodb.toMapValuesJson($context.args.input),
  \\"condition\\": $util.toJson($condition)
}
## [End] Prepare DynamoDB PutItem Request. **",
  "Mutation.createItem.res.vtl": "#if( $ctx.error )
$util.error($ctx.error.message, $ctx.error.type)
#else
$util.toJson($ctx.result)
#end",
  "Mutation.deleteItem.req.vtl": "

## [Start] Set the primary @key. **
#set( $modelObjectKey = {
  \\"orderId\\": $util.dynamodb.toDynamoDB($ctx.args.input.orderId),
  \\"status#createdAt\\": $util.dynamodb.toDynamoDB(\\"\${ctx.args.input.status}#\${ctx.args.input.createdAt}\\")
} )
## [End] Set the primary @key. **
#if( $authCondition )
  #set( $condition = $authCondition )
  #if( $modelObjectKey )
    #foreach( $entry in $modelObjectKey.entrySet() )
      $util.qr($condition.put(\\"expression\\", \\"$condition.expression AND attribute_exists(#keyCondition$velocityCount)\\"))
      $util.qr($condition.expressionNames.put(\\"#keyCondition$velocityCount\\", \\"$entry.key\\"))
    #end
  #else
    $util.qr($condition.put(\\"expression\\", \\"$condition.expression AND attribute_exists(#id)\\"))
    $util.qr($condition.expressionNames.put(\\"#id\\", \\"id\\"))
  #end
#else
  #if( $modelObjectKey )
    #set( $condition = {
  \\"expression\\": \\"\\",
  \\"expressionNames\\": {}
} )
    #foreach( $entry in $modelObjectKey.entrySet() )
      #if( $velocityCount == 1 )
        $util.qr($condition.put(\\"expression\\", \\"attribute_exists(#keyCondition$velocityCount)\\"))
      #else
        $util.qr($condition.put(\\"expression\\", \\"$condition.expression AND attribute_exists(#keyCondition$velocityCount)\\"))
      #end
      $util.qr($condition.expressionNames.put(\\"#keyCondition$velocityCount\\", \\"$entry.key\\"))
    #end
  #else
    #set( $condition = {
  \\"expression\\": \\"attribute_exists(#id)\\",
  \\"expressionNames\\": {
      \\"#id\\": \\"id\\"
  }
} )
  #end
#end
#if( $versionedCondition )
  $util.qr($condition.put(\\"expression\\", \\"($condition.expression) AND $versionedCondition.expression\\"))
  $util.qr($condition.expressionNames.putAll($versionedCondition.expressionNames))
  #set( $expressionValues = $util.defaultIfNull($condition.expressionValues, {}) )
  $util.qr($expressionValues.putAll($versionedCondition.expressionValues))
  #set( $condition.expressionValues = $expressionValues )
#end
#if( $context.args.condition )
  #set( $conditionFilterExpressions = $util.parseJson($util.transform.toDynamoDBConditionExpression($context.args.condition)) )
  $util.qr($condition.put(\\"expression\\", \\"($condition.expression) AND $conditionFilterExpressions.expression\\"))
  $util.qr($condition.expressionNames.putAll($conditionFilterExpressions.expressionNames))
  #set( $conditionExpressionValues = $util.defaultIfNull($condition.expressionValues, {}) )
  $util.qr($conditionExpressionValues.putAll($conditionFilterExpressions.expressionValues))
  #set( $condition.expressionValues = $conditionExpressionValues )
  $util.qr($condition.expressionValues.putAll($conditionFilterExpressions.expressionValues))
#end
#if( $condition.expressionValues && $condition.expressionValues.size() == 0 )
  #set( $condition = {
  \\"expression\\": $condition.expression,
  \\"expressionNames\\": $condition.expressionNames
} )
#end
{
  \\"version\\": \\"2018-05-29\\",
  \\"operation\\": \\"DeleteItem\\",
  \\"key\\": #if( $modelObjectKey ) $util.toJson($modelObjectKey) #else {
  \\"id\\": $util.dynamodb.toDynamoDBJson($ctx.args.input.id)
} #end,
  \\"condition\\": $util.toJson($condition)
}",
  "Mutation.deleteItem.res.vtl": "#if( $ctx.error )
$util.error($ctx.error.message, $ctx.error.type)
#else
$util.toJson($ctx.result)
#end",
  "Mutation.updateItem.req.vtl": "



## [Start] Set the primary @key. **
#set( $modelObjectKey = {
  \\"orderId\\": $util.dynamodb.toDynamoDB($ctx.args.input.orderId),
  \\"status#createdAt\\": $util.dynamodb.toDynamoDB(\\"\${ctx.args.input.status}#\${ctx.args.input.createdAt}\\")
} )
## [End] Set the primary @key. **
#if( $util.isNull($dynamodbNameOverrideMap) )
  #set( $dynamodbNameOverrideMap = {
  \\"status#createdAt\\": \\"statusCreatedAt\\"
} )
#else
  $util.qr($dynamodbNameOverrideMap.put(\\"status#createdAt\\", \\"statusCreatedAt\\"))
#end
$util.qr($ctx.args.input.put(\\"status#createdAt\\",\\"\${ctx.args.input.status}#\${ctx.args.input.createdAt}\\"))
#if( $authCondition && $authCondition.expression != \\"\\" )
  #set( $condition = $authCondition )
  #if( $modelObjectKey )
    #foreach( $entry in $modelObjectKey.entrySet() )
      $util.qr($condition.put(\\"expression\\", \\"$condition.expression AND attribute_exists(#keyCondition$velocityCount)\\"))
      $util.qr($condition.expressionNames.put(\\"#keyCondition$velocityCount\\", \\"$entry.key\\"))
    #end
  #else
    $util.qr($condition.put(\\"expression\\", \\"$condition.expression AND attribute_exists(#id)\\"))
    $util.qr($condition.expressionNames.put(\\"#id\\", \\"id\\"))
  #end
#else
  #if( $modelObjectKey )
    #set( $condition = {
  \\"expression\\": \\"\\",
  \\"expressionNames\\": {},
  \\"expressionValues\\": {}
} )
    #foreach( $entry in $modelObjectKey.entrySet() )
      #if( $velocityCount == 1 )
        $util.qr($condition.put(\\"expression\\", \\"attribute_exists(#keyCondition$velocityCount)\\"))
      #else
        $util.qr($condition.put(\\"expression\\", \\"$condition.expression AND attribute_exists(#keyCondition$velocityCount)\\"))
      #end
      $util.qr($condition.expressionNames.put(\\"#keyCondition$velocityCount\\", \\"$entry.key\\"))
    #end
  #else
    #set( $condition = {
  \\"expression\\": \\"attribute_exists(#id)\\",
  \\"expressionNames\\": {
      \\"#id\\": \\"id\\"
  },
  \\"expressionValues\\": {}
} )
  #end
#end
## Automatically set the updatedAt timestamp. **
$util.qr($context.args.input.put(\\"updatedAt\\", $util.defaultIfNull($ctx.args.input.updatedAt, $util.time.nowISO8601())))
$util.qr($context.args.input.put(\\"__typename\\", \\"Item\\"))
## Update condition if type is @versioned **
#if( $versionedCondition )
  $util.qr($condition.put(\\"expression\\", \\"($condition.expression) AND $versionedCondition.expression\\"))
  $util.qr($condition.expressionNames.putAll($versionedCondition.expressionNames))
  $util.qr($condition.expressionValues.putAll($versionedCondition.expressionValues))
#end
#if( $context.args.condition )
  #set( $conditionFilterExpressions = $util.parseJson($util.transform.toDynamoDBConditionExpression($context.args.condition)) )
  $util.qr($condition.put(\\"expression\\", \\"($condition.expression) AND $conditionFilterExpressions.expression\\"))
  $util.qr($condition.expressionNames.putAll($conditionFilterExpressions.expressionNames))
  $util.qr($condition.expressionValues.putAll($conditionFilterExpressions.expressionValues))
#end
#if( $condition.expressionValues && $condition.expressionValues.size() == 0 )
  #set( $condition = {
  \\"expression\\": $condition.expression,
  \\"expressionNames\\": $condition.expressionNames
} )
#end
#set( $expNames = {} )
#set( $expValues = {} )
#set( $expSet = {} )
#set( $expAdd = {} )
#set( $expRemove = [] )
#if( $modelObjectKey )
  #set( $keyFields = [] )
  #foreach( $entry in $modelObjectKey.entrySet() )
    $util.qr($keyFields.add(\\"$entry.key\\"))
  #end
#else
  #set( $keyFields = [\\"id\\"] )
#end
#foreach( $entry in $util.map.copyAndRemoveAllKeys($context.args.input, $keyFields).entrySet() )
  #if( !$util.isNull($dynamodbNameOverrideMap) && $dynamodbNameOverrideMap.containsKey(\\"$entry.key\\") )
    #set( $entryKeyAttributeName = $dynamodbNameOverrideMap.get(\\"$entry.key\\") )
  #else
    #set( $entryKeyAttributeName = $entry.key )
  #end
  #if( $util.isNull($entry.value) )
    #set( $discard = $expRemove.add(\\"#$entryKeyAttributeName\\") )
    $util.qr($expNames.put(\\"#$entryKeyAttributeName\\", \\"$entry.key\\"))
  #else
    $util.qr($expSet.put(\\"#$entryKeyAttributeName\\", \\":$entryKeyAttributeName\\"))
    $util.qr($expNames.put(\\"#$entryKeyAttributeName\\", \\"$entry.key\\"))
    $util.qr($expValues.put(\\":$entryKeyAttributeName\\", $util.dynamodb.toDynamoDB($entry.value)))
  #end
#end
#set( $expression = \\"\\" )
#if( !$expSet.isEmpty() )
  #set( $expression = \\"SET\\" )
  #foreach( $entry in $expSet.entrySet() )
    #set( $expression = \\"$expression $entry.key = $entry.value\\" )
    #if( $foreach.hasNext() )
      #set( $expression = \\"$expression,\\" )
    #end
  #end
#end
#if( !$expAdd.isEmpty() )
  #set( $expression = \\"$expression ADD\\" )
  #foreach( $entry in $expAdd.entrySet() )
    #set( $expression = \\"$expression $entry.key $entry.value\\" )
    #if( $foreach.hasNext() )
      #set( $expression = \\"$expression,\\" )
    #end
  #end
#end
#if( !$expRemove.isEmpty() )
  #set( $expression = \\"$expression REMOVE\\" )
  #foreach( $entry in $expRemove )
    #set( $expression = \\"$expression $entry\\" )
    #if( $foreach.hasNext() )
      #set( $expression = \\"$expression,\\" )
    #end
  #end
#end
#set( $update = {} )
$util.qr($update.put(\\"expression\\", \\"$expression\\"))
#if( !$expNames.isEmpty() )
  $util.qr($update.put(\\"expressionNames\\", $expNames))
#end
#if( !$expValues.isEmpty() )
  $util.qr($update.put(\\"expressionValues\\", $expValues))
#end
{
  \\"version\\": \\"2018-05-29\\",
  \\"operation\\": \\"UpdateItem\\",
  \\"key\\": #if( $modelObjectKey ) $util.toJson($modelObjectKey) #else {
  \\"id\\": {
      \\"S\\": $util.toJson($context.args.input.id)
  }
} #end,
  \\"update\\": $util.toJson($update),
  \\"condition\\": $util.toJson($condition)
}",
  "Mutation.updateItem.res.vtl": "#if( $ctx.error )
$util.error($ctx.error.message, $ctx.error.type)
#else
$util.toJson($ctx.result)
#end",
  "Query.getItem.req.vtl": "## [Start] Set the primary @key. **
#set( $modelObjectKey = {
  \\"orderId\\": $util.dynamodb.toDynamoDB($ctx.args.orderId),
  \\"status#createdAt\\": $util.dynamodb.toDynamoDB(\\"\${ctx.args.status}#\${ctx.args.createdAt}\\")
} )
## [End] Set the primary @key. **
{
  \\"version\\": \\"2018-05-29\\",
  \\"operation\\": \\"GetItem\\",
  \\"key\\": #if( $modelObjectKey ) $util.toJson($modelObjectKey) #else {
  \\"id\\": $util.dynamodb.toDynamoDBJson($ctx.args.id)
} #end
}",
  "Query.getItem.res.vtl": "#if( $ctx.error )
$util.error($ctx.error.message, $ctx.error.type)
#else
$util.toJson($ctx.result)
#end",
  "Query.itemsByCreatedAt.req.vtl": "## [Start] Set query expression for @key **
#set( $modelQueryExpression = {} )
## [Start] Validate key arguments. **
#if( !$util.isNull($ctx.args.status) && $util.isNull($ctx.args.createdAt) )
  $util.error(\\"When providing argument 'status' you must also provide arguments createdAt\\", \\"InvalidArgumentsError\\")
#end
## [End] Validate key arguments. **
#if( !$util.isNull($ctx.args.createdAt) )
  #set( $modelQueryExpression.expression = \\"#createdAt = :createdAt\\" )
  #set( $modelQueryExpression.expressionNames = {
  \\"#createdAt\\": \\"createdAt\\"
} )
  #set( $modelQueryExpression.expressionValues = {
  \\":createdAt\\": {
      \\"S\\": \\"$ctx.args.createdAt\\"
  }
} )
#end
## [Start] Applying Key Condition **
#if( !$util.isNull($ctx.args.status) && !$util.isNull($ctx.args.status.beginsWith) )
  #set( $modelQueryExpression.expression = \\"$modelQueryExpression.expression AND begins_with(#sortKey, :sortKey)\\" )
  $util.qr($modelQueryExpression.expressionNames.put(\\"#sortKey\\", \\"status\\"))
  $util.qr($modelQueryExpression.expressionValues.put(\\":sortKey\\", { \\"S\\": \\"$ctx.args.status.beginsWith\\" }))
#end
#if( !$util.isNull($ctx.args.status) && !$util.isNull($ctx.args.status.between) )
  #set( $modelQueryExpression.expression = \\"$modelQueryExpression.expression AND #sortKey BETWEEN :sortKey0 AND :sortKey1\\" )
  $util.qr($modelQueryExpression.expressionNames.put(\\"#sortKey\\", \\"status\\"))
  $util.qr($modelQueryExpression.expressionValues.put(\\":sortKey0\\", { \\"S\\": \\"$ctx.args.status.between[0]\\" }))
  $util.qr($modelQueryExpression.expressionValues.put(\\":sortKey1\\", { \\"S\\": \\"$ctx.args.status.between[1]\\" }))
#end
#if( !$util.isNull($ctx.args.status) && !$util.isNull($ctx.args.status.eq) )
  #set( $modelQueryExpression.expression = \\"$modelQueryExpression.expression AND #sortKey = :sortKey\\" )
  $util.qr($modelQueryExpression.expressionNames.put(\\"#sortKey\\", \\"status\\"))
  $util.qr($modelQueryExpression.expressionValues.put(\\":sortKey\\", { \\"S\\": \\"$ctx.args.status.eq\\" }))
#end
#if( !$util.isNull($ctx.args.status) && !$util.isNull($ctx.args.status.lt) )
  #set( $modelQueryExpression.expression = \\"$modelQueryExpression.expression AND #sortKey < :sortKey\\" )
  $util.qr($modelQueryExpression.expressionNames.put(\\"#sortKey\\", \\"status\\"))
  $util.qr($modelQueryExpression.expressionValues.put(\\":sortKey\\", { \\"S\\": \\"$ctx.args.status.lt\\" }))
#end
#if( !$util.isNull($ctx.args.status) && !$util.isNull($ctx.args.status.le) )
  #set( $modelQueryExpression.expression = \\"$modelQueryExpression.expression AND #sortKey <= :sortKey\\" )
  $util.qr($modelQueryExpression.expressionNames.put(\\"#sortKey\\", \\"status\\"))
  $util.qr($modelQueryExpression.expressionValues.put(\\":sortKey\\", { \\"S\\": \\"$ctx.args.status.le\\" }))
#end
#if( !$util.isNull($ctx.args.status) && !$util.isNull($ctx.args.status.gt) )
  #set( $modelQueryExpression.expression = \\"$modelQueryExpression.expression AND #sortKey > :sortKey\\" )
  $util.qr($modelQueryExpression.expressionNames.put(\\"#sortKey\\", \\"status\\"))
  $util.qr($modelQueryExpression.expressionValues.put(\\":sortKey\\", { \\"S\\": \\"$ctx.args.status.gt\\" }))
#end
#if( !$util.isNull($ctx.args.status) && !$util.isNull($ctx.args.status.ge) )
  #set( $modelQueryExpression.expression = \\"$modelQueryExpression.expression AND #sortKey >= :sortKey\\" )
  $util.qr($modelQueryExpression.expressionNames.put(\\"#sortKey\\", \\"status\\"))
  $util.qr($modelQueryExpression.expressionValues.put(\\":sortKey\\", { \\"S\\": \\"$ctx.args.status.ge\\" }))
#end
## [End] Applying Key Condition **
## [End] Set query expression for @key **
#set( $limit = $util.defaultIfNull($context.args.limit, 100) )
#set( $QueryRequest = {
  \\"version\\": \\"2018-05-29\\",
  \\"operation\\": \\"Query\\",
  \\"limit\\": $limit,
  \\"query\\": $modelQueryExpression,
  \\"index\\": \\"ByCreatedAt\\"
} )
#if( !$util.isNull($ctx.args.sortDirection)
                    && $ctx.args.sortDirection == \\"DESC\\" )
  #set( $QueryRequest.scanIndexForward = false )
#else
  #set( $QueryRequest.scanIndexForward = true )
#end
#if( $context.args.nextToken ) #set( $QueryRequest.nextToken = $context.args.nextToken ) #end
#if( $context.args.filter ) #set( $QueryRequest.filter = $util.parseJson(\\"$util.transform.toDynamoDBFilterExpression($ctx.args.filter)\\") ) #end
$util.toJson($QueryRequest)",
  "Query.itemsByCreatedAt.res.vtl": "#if( $ctx.error )\n  $util.error($ctx.error.message, $ctx.error.type)\n#end\n$util.toJson($ctx.result)",
  "Query.itemsByStatus.req.vtl": "## [Start] Set query expression for @key **
#set( $modelQueryExpression = {} )
## [Start] Validate key arguments. **
#if( !$util.isNull($ctx.args.createdAt) && $util.isNull($ctx.args.status) )
  $util.error(\\"When providing argument 'createdAt' you must also provide arguments status\\", \\"InvalidArgumentsError\\")
#end
## [End] Validate key arguments. **
#if( !$util.isNull($ctx.args.status) )
  #set( $modelQueryExpression.expression = \\"#status = :status\\" )
  #set( $modelQueryExpression.expressionNames = {
  \\"#status\\": \\"status\\"
} )
  #set( $modelQueryExpression.expressionValues = {
  \\":status\\": {
      \\"S\\": \\"$ctx.args.status\\"
  }
} )
#end
## [Start] Applying Key Condition **
#if( !$util.isNull($ctx.args.createdAt) && !$util.isNull($ctx.args.createdAt.beginsWith) )
  #set( $modelQueryExpression.expression = \\"$modelQueryExpression.expression AND begins_with(#sortKey, :sortKey)\\" )
  $util.qr($modelQueryExpression.expressionNames.put(\\"#sortKey\\", \\"createdAt\\"))
  $util.qr($modelQueryExpression.expressionValues.put(\\":sortKey\\", { \\"S\\": \\"$ctx.args.createdAt.beginsWith\\" }))
#end
#if( !$util.isNull($ctx.args.createdAt) && !$util.isNull($ctx.args.createdAt.between) )
  #set( $modelQueryExpression.expression = \\"$modelQueryExpression.expression AND #sortKey BETWEEN :sortKey0 AND :sortKey1\\" )
  $util.qr($modelQueryExpression.expressionNames.put(\\"#sortKey\\", \\"createdAt\\"))
  $util.qr($modelQueryExpression.expressionValues.put(\\":sortKey0\\", { \\"S\\": \\"$ctx.args.createdAt.between[0]\\" }))
  $util.qr($modelQueryExpression.expressionValues.put(\\":sortKey1\\", { \\"S\\": \\"$ctx.args.createdAt.between[1]\\" }))
#end
#if( !$util.isNull($ctx.args.createdAt) && !$util.isNull($ctx.args.createdAt.eq) )
  #set( $modelQueryExpression.expression = \\"$modelQueryExpression.expression AND #sortKey = :sortKey\\" )
  $util.qr($modelQueryExpression.expressionNames.put(\\"#sortKey\\", \\"createdAt\\"))
  $util.qr($modelQueryExpression.expressionValues.put(\\":sortKey\\", { \\"S\\": \\"$ctx.args.createdAt.eq\\" }))
#end
#if( !$util.isNull($ctx.args.createdAt) && !$util.isNull($ctx.args.createdAt.lt) )
  #set( $modelQueryExpression.expression = \\"$modelQueryExpression.expression AND #sortKey < :sortKey\\" )
  $util.qr($modelQueryExpression.expressionNames.put(\\"#sortKey\\", \\"createdAt\\"))
  $util.qr($modelQueryExpression.expressionValues.put(\\":sortKey\\", { \\"S\\": \\"$ctx.args.createdAt.lt\\" }))
#end
#if( !$util.isNull($ctx.args.createdAt) && !$util.isNull($ctx.args.createdAt.le) )
  #set( $modelQueryExpression.expression = \\"$modelQueryExpression.expression AND #sortKey <= :sortKey\\" )
  $util.qr($modelQueryExpression.expressionNames.put(\\"#sortKey\\", \\"createdAt\\"))
  $util.qr($modelQueryExpression.expressionValues.put(\\":sortKey\\", { \\"S\\": \\"$ctx.args.createdAt.le\\" }))
#end
#if( !$util.isNull($ctx.args.createdAt) && !$util.isNull($ctx.args.createdAt.gt) )
  #set( $modelQueryExpression.expression = \\"$modelQueryExpression.expression AND #sortKey > :sortKey\\" )
  $util.qr($modelQueryExpression.expressionNames.put(\\"#sortKey\\", \\"createdAt\\"))
  $util.qr($modelQueryExpression.expressionValues.put(\\":sortKey\\", { \\"S\\": \\"$ctx.args.createdAt.gt\\" }))
#end
#if( !$util.isNull($ctx.args.createdAt) && !$util.isNull($ctx.args.createdAt.ge) )
  #set( $modelQueryExpression.expression = \\"$modelQueryExpression.expression AND #sortKey >= :sortKey\\" )
  $util.qr($modelQueryExpression.expressionNames.put(\\"#sortKey\\", \\"createdAt\\"))
  $util.qr($modelQueryExpression.expressionValues.put(\\":sortKey\\", { \\"S\\": \\"$ctx.args.createdAt.ge\\" }))
#end
## [End] Applying Key Condition **
## [End] Set query expression for @key **
#set( $limit = $util.defaultIfNull($context.args.limit, 100) )
#set( $QueryRequest = {
  \\"version\\": \\"2018-05-29\\",
  \\"operation\\": \\"Query\\",
  \\"limit\\": $limit,
  \\"query\\": $modelQueryExpression,
  \\"index\\": \\"ByStatus\\"
} )
#if( !$util.isNull($ctx.args.sortDirection)
                    && $ctx.args.sortDirection == \\"DESC\\" )
  #set( $QueryRequest.scanIndexForward = false )
#else
  #set( $QueryRequest.scanIndexForward = true )
#end
#if( $context.args.nextToken ) #set( $QueryRequest.nextToken = $context.args.nextToken ) #end
#if( $context.args.filter ) #set( $QueryRequest.filter = $util.parseJson(\\"$util.transform.toDynamoDBFilterExpression($ctx.args.filter)\\") ) #end
$util.toJson($QueryRequest)",
  "Query.itemsByStatus.res.vtl": "#if( $ctx.error )\n  $util.error($ctx.error.message, $ctx.error.type)\n#end\n$util.toJson($ctx.result)",
  "Query.listItems.req.vtl": "## [Start] Set query expression for @key **
#if( $util.isNull($ctx.args.orderId) && !$util.isNull($ctx.args.sortDirection) )
  $util.error(\\"When providing argument 'sortDirection' you must also provide argument 'orderId'.\\", \\"InvalidArgumentsError\\")
#end
#set( $modelQueryExpression = {} )
## [Start] Validate key arguments. **
#if( !$util.isNull($ctx.args.statusCreatedAt) && $util.isNullOrBlank($ctx.args.orderId) )
  $util.error(\\"When providing argument 'statusCreatedAt' you must also provide 'orderId'.\\", \\"InvalidArgumentsError\\")
#end
#if( !$util.isNull($ctx.args.statusCreatedAt) )
  #set( $sortKeyArgumentOperations = $ctx.args.statusCreatedAt.keySet() )
  #if( $sortKeyArgumentOperations.size() > 1 )
    $util.error(\\"Argument statusCreatedAt must specify at most one key condition operation.\\", \\"InvalidArgumentsError\\")
  #end
  #foreach( $operation in $sortKeyArgumentOperations )
    #if( $operation == \\"between\\" )
      #if( $ctx.args.statusCreatedAt.between.size() != 2 )
        $util.error(\\"Argument 'statusCreatedAt.between' expects exactly two elements.\\", \\"InvalidArgumentsError\\")
      #end
      #if( !$util.isNullOrBlank($ctx.args.statusCreatedAt.between[0].createdAt) && $util.isNullOrBlank($ctx.args.statusCreatedAt.between[0].status) )
        $util.error(\\"When providing argument 'statusCreatedAt.between[0].createdAt' you must also provide 'statusCreatedAt.between[0].status'.\\", \\"InvalidArgumentsError\\")
      #end
      #if( !$util.isNullOrBlank($ctx.args.statusCreatedAt.between[1].createdAt) && $util.isNullOrBlank($ctx.args.statusCreatedAt.between[1].status) )
        $util.error(\\"When providing argument 'statusCreatedAt.between[1].createdAt' you must also provide 'statusCreatedAt.between[1].status'.\\", \\"InvalidArgumentsError\\")
      #end
    #else
      #if( !$util.isNullOrBlank($ctx.args.statusCreatedAt.get(\\"$operation\\").createdAt) && $util.isNullOrBlank($ctx.args.statusCreatedAt.get(\\"$operation\\").status) )
        $util.error(\\"When providing argument 'statusCreatedAt.$operation.createdAt' you must also provide 'statusCreatedAt.$operation.status'.\\", \\"InvalidArgumentsError\\")
      #end
    #end
  #end
#end
## [End] Validate key arguments. **
#if( !$util.isNull($ctx.args.orderId) )
  #set( $modelQueryExpression.expression = \\"#orderId = :orderId\\" )
  #set( $modelQueryExpression.expressionNames = {
  \\"#orderId\\": \\"orderId\\"
} )
  #set( $modelQueryExpression.expressionValues = {
  \\":orderId\\": {
      \\"S\\": \\"$ctx.args.orderId\\"
  }
} )
#end
## [Start] Applying Key Condition **
#set( $sortKeyValue = \\"\\" )
#set( $sortKeyValue2 = \\"\\" )
#if( !$util.isNull($ctx.args.statusCreatedAt) && !$util.isNull($ctx.args.statusCreatedAt.beginsWith) )
#if( !$util.isNull($ctx.args.statusCreatedAt.beginsWith.status) ) #set( $sortKeyValue = \\"$ctx.args.statusCreatedAt.beginsWith.status\\" ) #end
#if( !$util.isNull($ctx.args.statusCreatedAt.beginsWith.createdAt) ) #set( $sortKeyValue = \\"$sortKeyValue#$ctx.args.statusCreatedAt.beginsWith.createdAt\\" ) #end
  #set( $modelQueryExpression.expression = \\"$modelQueryExpression.expression AND begins_with(#sortKey, :sortKey)\\" )
  $util.qr($modelQueryExpression.expressionNames.put(\\"#sortKey\\", \\"status#createdAt\\"))
  $util.qr($modelQueryExpression.expressionValues.put(\\":sortKey\\", { \\"S\\": \\"$sortKeyValue\\" }))
#end
#if( !$util.isNull($ctx.args.statusCreatedAt) && !$util.isNull($ctx.args.statusCreatedAt.between) )
  #if( $ctx.args.statusCreatedAt.between.size() != 2 )
    $util.error(\\"Argument statusCreatedAt.between expects exactly 2 elements.\\")
  #end
#if( !$util.isNull($ctx.args.statusCreatedAt.between[0].status) ) #set( $sortKeyValue = \\"$ctx.args.statusCreatedAt.between[0].status\\" ) #end
#if( !$util.isNull($ctx.args.statusCreatedAt.between[0].createdAt) ) #set( $sortKeyValue = \\"$sortKeyValue#$ctx.args.statusCreatedAt.between[0].createdAt\\" ) #end
#if( !$util.isNull($ctx.args.statusCreatedAt.between[1].status) ) #set( $sortKeyValue2 = \\"$ctx.args.statusCreatedAt.between[1].status\\" ) #end
#if( !$util.isNull($ctx.args.statusCreatedAt.between[1].createdAt) ) #set( $sortKeyValue2 = \\"$sortKeyValue2#$ctx.args.statusCreatedAt.between[1].createdAt\\" ) #end
  #set( $modelQueryExpression.expression = \\"$modelQueryExpression.expression AND #sortKey BETWEEN :sortKey0 AND :sortKey1\\" )
  $util.qr($modelQueryExpression.expressionNames.put(\\"#sortKey\\", \\"status#createdAt\\"))
  $util.qr($modelQueryExpression.expressionValues.put(\\":sortKey0\\", { \\"S\\": \\"$sortKeyValue\\" }))
  $util.qr($modelQueryExpression.expressionValues.put(\\":sortKey1\\", { \\"S\\": \\"$sortKeyValue2\\" }))
#end
#if( !$util.isNull($ctx.args.statusCreatedAt) && !$util.isNull($ctx.args.statusCreatedAt.eq) )
#if( !$util.isNull($ctx.args.statusCreatedAt.eq.status) ) #set( $sortKeyValue = \\"$ctx.args.statusCreatedAt.eq.status\\" ) #end
#if( !$util.isNull($ctx.args.statusCreatedAt.eq.createdAt) ) #set( $sortKeyValue = \\"$sortKeyValue#$ctx.args.statusCreatedAt.eq.createdAt\\" ) #end
  #set( $modelQueryExpression.expression = \\"$modelQueryExpression.expression AND #sortKey = :sortKey\\" )
  $util.qr($modelQueryExpression.expressionNames.put(\\"#sortKey\\", \\"status#createdAt\\"))
  $util.qr($modelQueryExpression.expressionValues.put(\\":sortKey\\", { \\"S\\": \\"$sortKeyValue\\" }))
#end
#if( !$util.isNull($ctx.args.statusCreatedAt) && !$util.isNull($ctx.args.statusCreatedAt.lt) )
#if( !$util.isNull($ctx.args.statusCreatedAt.lt.status) ) #set( $sortKeyValue = \\"$ctx.args.statusCreatedAt.lt.status\\" ) #end
#if( !$util.isNull($ctx.args.statusCreatedAt.lt.createdAt) ) #set( $sortKeyValue = \\"$sortKeyValue#$ctx.args.statusCreatedAt.lt.createdAt\\" ) #end
  #set( $modelQueryExpression.expression = \\"$modelQueryExpression.expression AND #sortKey < :sortKey\\" )
  $util.qr($modelQueryExpression.expressionNames.put(\\"#sortKey\\", \\"status#createdAt\\"))
  $util.qr($modelQueryExpression.expressionValues.put(\\":sortKey\\", { \\"S\\": \\"$sortKeyValue\\" }))
#end
#if( !$util.isNull($ctx.args.statusCreatedAt) && !$util.isNull($ctx.args.statusCreatedAt.le) )
#if( !$util.isNull($ctx.args.statusCreatedAt.le.status) ) #set( $sortKeyValue = \\"$ctx.args.statusCreatedAt.le.status\\" ) #end
#if( !$util.isNull($ctx.args.statusCreatedAt.le.createdAt) ) #set( $sortKeyValue = \\"$sortKeyValue#$ctx.args.statusCreatedAt.le.createdAt\\" ) #end
  #set( $modelQueryExpression.expression = \\"$modelQueryExpression.expression AND #sortKey <= :sortKey\\" )
  $util.qr($modelQueryExpression.expressionNames.put(\\"#sortKey\\", \\"status#createdAt\\"))
  $util.qr($modelQueryExpression.expressionValues.put(\\":sortKey\\", { \\"S\\": \\"$sortKeyValue\\" }))
#end
#if( !$util.isNull($ctx.args.statusCreatedAt) && !$util.isNull($ctx.args.statusCreatedAt.gt) )
#if( !$util.isNull($ctx.args.statusCreatedAt.gt.status) ) #set( $sortKeyValue = \\"$ctx.args.statusCreatedAt.gt.status\\" ) #end
#if( !$util.isNull($ctx.args.statusCreatedAt.gt.createdAt) ) #set( $sortKeyValue = \\"$sortKeyValue#$ctx.args.statusCreatedAt.gt.createdAt\\" ) #end
  #set( $modelQueryExpression.expression = \\"$modelQueryExpression.expression AND #sortKey > :sortKey\\" )
  $util.qr($modelQueryExpression.expressionNames.put(\\"#sortKey\\", \\"status#createdAt\\"))
  $util.qr($modelQueryExpression.expressionValues.put(\\":sortKey\\", { \\"S\\": \\"$sortKeyValue\\" }))
#end
#if( !$util.isNull($ctx.args.statusCreatedAt) && !$util.isNull($ctx.args.statusCreatedAt.ge) )
#if( !$util.isNull($ctx.args.statusCreatedAt.ge.status) ) #set( $sortKeyValue = \\"$ctx.args.statusCreatedAt.ge.status\\" ) #end
#if( !$util.isNull($ctx.args.statusCreatedAt.ge.createdAt) ) #set( $sortKeyValue = \\"$sortKeyValue#$ctx.args.statusCreatedAt.ge.createdAt\\" ) #end
  #set( $modelQueryExpression.expression = \\"$modelQueryExpression.expression AND #sortKey >= :sortKey\\" )
  $util.qr($modelQueryExpression.expressionNames.put(\\"#sortKey\\", \\"status#createdAt\\"))
  $util.qr($modelQueryExpression.expressionValues.put(\\":sortKey\\", { \\"S\\": \\"$sortKeyValue\\" }))
#end


## [End] Applying Key Condition **
## [End] Set query expression for @key **
#set( $limit = $util.defaultIfNull($context.args.limit, 100) )
#set( $ListRequest = {
  \\"version\\": \\"2018-05-29\\",
  \\"limit\\": $limit
} )
#if( $context.args.nextToken )
  #set( $ListRequest.nextToken = $context.args.nextToken )
#end
#if( $context.args.filter )
  #set( $ListRequest.filter = $util.parseJson(\\"$util.transform.toDynamoDBFilterExpression($ctx.args.filter)\\") )
#end
#if( !$util.isNull($modelQueryExpression)
                        && !$util.isNullOrEmpty($modelQueryExpression.expression) )
  $util.qr($ListRequest.put(\\"operation\\", \\"Query\\"))
  $util.qr($ListRequest.put(\\"query\\", $modelQueryExpression))
  #if( !$util.isNull($ctx.args.sortDirection) && $ctx.args.sortDirection == \\"DESC\\" )
    #set( $ListRequest.scanIndexForward = false )
  #else
    #set( $ListRequest.scanIndexForward = true )
  #end
#else
  $util.qr($ListRequest.put(\\"operation\\", \\"Scan\\"))
#end
$util.toJson($ListRequest)",
  "Query.listItems.res.vtl": "#if( $ctx.error )
$util.error($ctx.error.message, $ctx.error.type)
#else
$util.toJson($ctx.result)
#end",
}
`;

exports[`Check sortDirection validation code present in list resolver code for compound keys 1`] = `
"## [Start] Set query expression for @key **
#if( $util.isNull($ctx.args.id) && !$util.isNull($ctx.args.sortDirection) )
  $util.error(\\"When providing argument 'sortDirection' you must also provide argument 'id'.\\", \\"InvalidArgumentsError\\")
#end
#set( $modelQueryExpression = {} )
## [Start] Validate key arguments. **
#if( !$util.isNull($ctx.args.createdAt) && $util.isNull($ctx.args.id) )
  $util.error(\\"When providing argument 'createdAt' you must also provide arguments id\\", \\"InvalidArgumentsError\\")
#end
## [End] Validate key arguments. **
#if( !$util.isNull($ctx.args.id) )
  #set( $modelQueryExpression.expression = \\"#id = :id\\" )
  #set( $modelQueryExpression.expressionNames = {
  \\"#id\\": \\"id\\"
} )
  #set( $modelQueryExpression.expressionValues = {
  \\":id\\": {
      \\"S\\": \\"$ctx.args.id\\"
  }
} )
#end
## [Start] Applying Key Condition **
#if( !$util.isNull($ctx.args.createdAt) && !$util.isNull($ctx.args.createdAt.beginsWith) )
  #set( $modelQueryExpression.expression = \\"$modelQueryExpression.expression AND begins_with(#sortKey, :sortKey)\\" )
  $util.qr($modelQueryExpression.expressionNames.put(\\"#sortKey\\", \\"createdAt\\"))
  $util.qr($modelQueryExpression.expressionValues.put(\\":sortKey\\", { \\"S\\": \\"$ctx.args.createdAt.beginsWith\\" }))
#end
#if( !$util.isNull($ctx.args.createdAt) && !$util.isNull($ctx.args.createdAt.between) )
  #set( $modelQueryExpression.expression = \\"$modelQueryExpression.expression AND #sortKey BETWEEN :sortKey0 AND :sortKey1\\" )
  $util.qr($modelQueryExpression.expressionNames.put(\\"#sortKey\\", \\"createdAt\\"))
  $util.qr($modelQueryExpression.expressionValues.put(\\":sortKey0\\", { \\"S\\": \\"$ctx.args.createdAt.between[0]\\" }))
  $util.qr($modelQueryExpression.expressionValues.put(\\":sortKey1\\", { \\"S\\": \\"$ctx.args.createdAt.between[1]\\" }))
#end
#if( !$util.isNull($ctx.args.createdAt) && !$util.isNull($ctx.args.createdAt.eq) )
  #set( $modelQueryExpression.expression = \\"$modelQueryExpression.expression AND #sortKey = :sortKey\\" )
  $util.qr($modelQueryExpression.expressionNames.put(\\"#sortKey\\", \\"createdAt\\"))
  $util.qr($modelQueryExpression.expressionValues.put(\\":sortKey\\", { \\"S\\": \\"$ctx.args.createdAt.eq\\" }))
#end
#if( !$util.isNull($ctx.args.createdAt) && !$util.isNull($ctx.args.createdAt.lt) )
  #set( $modelQueryExpression.expression = \\"$modelQueryExpression.expression AND #sortKey < :sortKey\\" )
  $util.qr($modelQueryExpression.expressionNames.put(\\"#sortKey\\", \\"createdAt\\"))
  $util.qr($modelQueryExpression.expressionValues.put(\\":sortKey\\", { \\"S\\": \\"$ctx.args.createdAt.lt\\" }))
#end
#if( !$util.isNull($ctx.args.createdAt) && !$util.isNull($ctx.args.createdAt.le) )
  #set( $modelQueryExpression.expression = \\"$modelQueryExpression.expression AND #sortKey <= :sortKey\\" )
  $util.qr($modelQueryExpression.expressionNames.put(\\"#sortKey\\", \\"createdAt\\"))
  $util.qr($modelQueryExpression.expressionValues.put(\\":sortKey\\", { \\"S\\": \\"$ctx.args.createdAt.le\\" }))
#end
#if( !$util.isNull($ctx.args.createdAt) && !$util.isNull($ctx.args.createdAt.gt) )
  #set( $modelQueryExpression.expression = \\"$modelQueryExpression.expression AND #sortKey > :sortKey\\" )
  $util.qr($modelQueryExpression.expressionNames.put(\\"#sortKey\\", \\"createdAt\\"))
  $util.qr($modelQueryExpression.expressionValues.put(\\":sortKey\\", { \\"S\\": \\"$ctx.args.createdAt.gt\\" }))
#end
#if( !$util.isNull($ctx.args.createdAt) && !$util.isNull($ctx.args.createdAt.ge) )
  #set( $modelQueryExpression.expression = \\"$modelQueryExpression.expression AND #sortKey >= :sortKey\\" )
  $util.qr($modelQueryExpression.expressionNames.put(\\"#sortKey\\", \\"createdAt\\"))
  $util.qr($modelQueryExpression.expressionValues.put(\\":sortKey\\", { \\"S\\": \\"$ctx.args.createdAt.ge\\" }))
#end
## [End] Applying Key Condition **
## [End] Set query expression for @key **
#set( $limit = $util.defaultIfNull($context.args.limit, 100) )
#set( $ListRequest = {
<<<<<<< HEAD
  \\"version\\": \\"2017-02-28\\",
=======
  \\"version\\": \\"2018-05-29\\",
>>>>>>> 46351a17
  \\"limit\\": $limit
} )
#if( $context.args.nextToken )
  #set( $ListRequest.nextToken = $context.args.nextToken )
#end
#if( $context.args.filter )
  #set( $ListRequest.filter = $util.parseJson(\\"$util.transform.toDynamoDBFilterExpression($ctx.args.filter)\\") )
#end
#if( !$util.isNull($modelQueryExpression)
                        && !$util.isNullOrEmpty($modelQueryExpression.expression) )
  $util.qr($ListRequest.put(\\"operation\\", \\"Query\\"))
  $util.qr($ListRequest.put(\\"query\\", $modelQueryExpression))
  #if( !$util.isNull($ctx.args.sortDirection) && $ctx.args.sortDirection == \\"DESC\\" )
    #set( $ListRequest.scanIndexForward = false )
  #else
    #set( $ListRequest.scanIndexForward = true )
  #end
#else
  $util.qr($ListRequest.put(\\"operation\\", \\"Scan\\"))
#end
$util.toJson($ListRequest)"
`;

exports[`Check sortDirection validation code present in list resolver code for simple keys 1`] = `
"## [Start] Set query expression for @key **
#if( !$util.isNull($ctx.args.sortDirection) )
  $util.error(\\"sortDirection is not supported for List operations without a Sort key defined.\\", \\"InvalidArgumentsError\\")
#end
#set( $modelQueryExpression = {} )
#if( !$util.isNull($ctx.args.id) )
  #set( $modelQueryExpression.expression = \\"#id = :id\\" )
  #set( $modelQueryExpression.expressionNames = {
  \\"#id\\": \\"id\\"
} )
  #set( $modelQueryExpression.expressionValues = {
  \\":id\\": {
      \\"S\\": \\"$ctx.args.id\\"
  }
} )
#end
## [End] Set query expression for @key **
#set( $limit = $util.defaultIfNull($context.args.limit, 100) )
#set( $ListRequest = {
<<<<<<< HEAD
  \\"version\\": \\"2017-02-28\\",
=======
  \\"version\\": \\"2018-05-29\\",
>>>>>>> 46351a17
  \\"limit\\": $limit
} )
#if( $context.args.nextToken )
  #set( $ListRequest.nextToken = $context.args.nextToken )
#end
#if( $context.args.filter )
  #set( $ListRequest.filter = $util.parseJson(\\"$util.transform.toDynamoDBFilterExpression($ctx.args.filter)\\") )
#end
#if( !$util.isNull($modelQueryExpression)
                        && !$util.isNullOrEmpty($modelQueryExpression.expression) )
  $util.qr($ListRequest.put(\\"operation\\", \\"Query\\"))
  $util.qr($ListRequest.put(\\"query\\", $modelQueryExpression))
  #if( !$util.isNull($ctx.args.sortDirection) && $ctx.args.sortDirection == \\"DESC\\" )
    #set( $ListRequest.scanIndexForward = false )
  #else
    #set( $ListRequest.scanIndexForward = true )
  #end
#else
  $util.qr($ListRequest.put(\\"operation\\", \\"Scan\\"))
#end
$util.toJson($ListRequest)"
`;<|MERGE_RESOLUTION|>--- conflicted
+++ resolved
@@ -664,11 +664,7 @@
 ## [End] Set query expression for @key **
 #set( $limit = $util.defaultIfNull($context.args.limit, 100) )
 #set( $ListRequest = {
-<<<<<<< HEAD
-  \\"version\\": \\"2017-02-28\\",
-=======
-  \\"version\\": \\"2018-05-29\\",
->>>>>>> 46351a17
+  \\"version\\": \\"2018-05-29\\",
   \\"limit\\": $limit
 } )
 #if( $context.args.nextToken )
@@ -712,11 +708,7 @@
 ## [End] Set query expression for @key **
 #set( $limit = $util.defaultIfNull($context.args.limit, 100) )
 #set( $ListRequest = {
-<<<<<<< HEAD
-  \\"version\\": \\"2017-02-28\\",
-=======
-  \\"version\\": \\"2018-05-29\\",
->>>>>>> 46351a17
+  \\"version\\": \\"2018-05-29\\",
   \\"limit\\": $limit
 } )
 #if( $context.args.nextToken )
