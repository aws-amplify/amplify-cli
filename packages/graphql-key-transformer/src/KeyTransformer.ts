import { Transformer, gql, TransformerContext, getDirectiveArguments, InvalidDirectiveError } from 'graphql-transformer-core';
import {
  obj,
  str,
  ref,
  printBlock,
  compoundExpression,
  raw,
  qref,
  set,
  Expression,
  print,
  ifElse,
  iff,
  block,
  bool,
  forEach,
  list,
  and,
<<<<<<< HEAD
=======
  nul,
  RESOLVER_VERSION_ID,
  DynamoDBMappingTemplate,
>>>>>>> 68315350
} from 'graphql-mapping-template';
import {
  ResolverResourceIDs,
  ResourceConstants,
  isNonNullType,
  attributeTypeFromScalar,
  ModelResourceIDs,
  makeInputValueDefinition,
  wrapNonNull,
  withNamedNodeNamed,
  blankObject,
  makeNonNullType,
  makeNamedType,
  getBaseType,
  makeConnectionField,
  makeScalarKeyConditionForType,
  applyKeyExpressionForCompositeKey,
  makeCompositeKeyConditionInputForKey,
  makeCompositeKeyInputForKey,
  toCamelCase,
  graphqlName,
  toUpper,
  getDirectiveArgument,
} from 'graphql-transformer-common';
import { makeModelConnectionType } from 'graphql-dynamodb-transformer';
import {
  ObjectTypeDefinitionNode,
  FieldDefinitionNode,
  DirectiveNode,
  InputObjectTypeDefinitionNode,
  TypeNode,
  Kind,
  InputValueDefinitionNode,
  EnumTypeDefinitionNode,
} from 'graphql';
import { AppSync, Fn, Refs } from 'cloudform-types';
import { Projection, GlobalSecondaryIndex, LocalSecondaryIndex } from 'cloudform-types/types/dynamoDb/table';

interface KeyArguments {
  name?: string;
  fields: string[];
  queryField?: string;
}

export class KeyTransformer extends Transformer {
  constructor() {
    // TODO remove once prettier is upgraded
    // prettier-ignore
    super(
      'KeyTransformer',
      gql`
        directive @key(name: String, fields: [String!]!, queryField: String) repeatable on OBJECT
      `
    );
  }

  public before = (ctx: TransformerContext): void => {
    // generate a Map for the (resolver , VTLExpression)
    if (ctx.isProjectUsingDataStore()) {
      const resolverMap: Map<string, string> = new Map();
      ctx.metadata.set(ResourceConstants.SNIPPETS.SyncResolverKey, resolverMap);
    }
  };

  public after = (ctx: TransformerContext): void => {
    // construct sync VTL code
    if (ctx.isProjectUsingDataStore()) {
      const resolverMap = ctx.metadata.get(ResourceConstants.SNIPPETS.SyncResolverKey);
      if (resolverMap.size) {
        resolverMap.forEach((syncVTLContent, resource) => {
          if (syncVTLContent) {
            resource.Properties.RequestMappingTemplate = '';
            resource.Properties.RequestMappingTemplate = joinSnippets([
              print(generateSyncResolverInit()),
              syncVTLContent,
              print(setSyncQueryFilterSnippet()),
              print(setSyncKeyExpressionForHashKey(ResourceConstants.SNIPPETS.ModelQueryExpression)),
              print(setSyncKeyExpressionForRangeKey(ResourceConstants.SNIPPETS.ModelQueryExpression)),
              print(makeSyncQueryResolver()),
            ]);
          }
        });
      }
    }
  };
  /**
   * Augment the table key structures based on the @key.
   */
  object = (definition: ObjectTypeDefinitionNode, directive: DirectiveNode, ctx: TransformerContext) => {
    this.validate(definition, directive, ctx);
    this.updateIndexStructures(definition, directive, ctx);
    this.updateSchema(definition, directive, ctx);
    this.updateResolvers(definition, directive, ctx);
    this.addKeyConditionInputs(definition, directive, ctx);
    // Update ModelXConditionInput type
    this.updateMutationConditionInput(ctx, definition, directive);
  };

  /**
   * Update the existing @model table's index structures. Includes primary key, GSI, and LSIs.
   * @param definition The object type definition node.
   * @param directive The @key directive
   * @param ctx The transformer context
   */
  private updateIndexStructures = (definition: ObjectTypeDefinitionNode, directive: DirectiveNode, ctx: TransformerContext) => {
    if (this.isPrimaryKey(directive)) {
      // Set the table's primary key using the @key definition.
      this.replacePrimaryKey(definition, directive, ctx);
    } else {
      // Append a GSI/LSI to the table configuration.
      this.appendSecondaryIndex(definition, directive, ctx);
    }
  };

  /**
   * Update the structural components of the schema that are relevant to the new index structures.
   *
   * Updates:
   * 1. getX with new primary key information.
   * 2. listX with new primary key information.
   *
   * Creates:
   * 1. A query field for each secondary index.
   */
  private updateSchema = (definition: ObjectTypeDefinitionNode, directive: DirectiveNode, ctx: TransformerContext) => {
    this.updateQueryFields(definition, directive, ctx);
    this.updateInputObjects(definition, directive, ctx);
    const isPrimaryKey = this.isPrimaryKey(directive);
    if (isPrimaryKey) {
      this.removeAutoCreatedPrimaryKey(definition, directive, ctx);
    }
  };

  /**
   * Update the get, list, create, update, and delete resolvers with updated key information.
   */
  private updateResolvers = (definition: ObjectTypeDefinitionNode, directive: DirectiveNode, ctx: TransformerContext) => {
    const directiveArgs: KeyArguments = getDirectiveArguments(directive);
    const getResolver = ctx.getResource(ResolverResourceIDs.DynamoDBGetResolverResourceID(definition.name.value));
    const listResolver = ctx.getResource(ResolverResourceIDs.DynamoDBListResolverResourceID(definition.name.value));
    const createResolver = ctx.getResource(ResolverResourceIDs.DynamoDBCreateResolverResourceID(definition.name.value));
    const updateResolver = ctx.getResource(ResolverResourceIDs.DynamoDBUpdateResolverResourceID(definition.name.value));
    const deleteResolver = ctx.getResource(ResolverResourceIDs.DynamoDBDeleteResolverResourceID(definition.name.value));
    // update sync resolver if @key directive is present
    const syncResolver = ctx.getResource(ResolverResourceIDs.SyncResolverResourceID(definition.name.value));
    if (this.isPrimaryKey(directive)) {
      // When looking at a primary key we update the primary paths for writing/reading data.
      // and ensure any composite sort keys for the primary index.
      if (getResolver) {
        getResolver.Properties.RequestMappingTemplate = joinSnippets([
          this.setKeySnippet(directive),
          getResolver.Properties.RequestMappingTemplate,
        ]);
      }
      if (listResolver) {
        listResolver.Properties.RequestMappingTemplate = joinSnippets([
          print(setQuerySnippet(definition, directive, ctx, true)),
          listResolver.Properties.RequestMappingTemplate,
        ]);
      }
      if (createResolver) {
        createResolver.Properties.RequestMappingTemplate = joinSnippets([
          this.setKeySnippet(directive, true),
          ensureCompositeKeySnippet(directive),
          createResolver.Properties.RequestMappingTemplate,
        ]);
      }
      if (updateResolver) {
        updateResolver.Properties.RequestMappingTemplate = joinSnippets([
          this.setKeySnippet(directive, true),
          ensureCompositeKeySnippet(directive),
          updateResolver.Properties.RequestMappingTemplate,
        ]);
      }
      if (deleteResolver) {
        deleteResolver.Properties.RequestMappingTemplate = joinSnippets([
          this.setKeySnippet(directive, true),
          deleteResolver.Properties.RequestMappingTemplate,
        ]);
      }
      if (syncResolver) {
        // add table primary key
        // Currently composite key not supported
        constructSyncResolver(directive, ctx, syncResolver, true);
      }
    } else {
      // When looking at a secondary key we need to ensure any composite sort key values
      // and validate update operations to protect the integrity of composite sort keys.
      if (createResolver) {
        createResolver.Properties.RequestMappingTemplate = joinSnippets([
          this.validateKeyArgumentSnippet(directive, 'create'),
          ensureCompositeKeySnippet(directive),
          createResolver.Properties.RequestMappingTemplate,
        ]);
      }
      if (updateResolver) {
        updateResolver.Properties.RequestMappingTemplate = joinSnippets([
          this.validateKeyArgumentSnippet(directive, 'update'),
          ensureCompositeKeySnippet(directive),
          updateResolver.Properties.RequestMappingTemplate,
        ]);
      }
      if (deleteResolver) {
        deleteResolver.Properties.RequestMappingTemplate = joinSnippets([
          ensureCompositeKeySnippet(directive),
          deleteResolver.Properties.RequestMappingTemplate,
        ]);
      }
      if (syncResolver) {
        // Currently composite key not supported
        constructSyncResolver(directive, ctx, syncResolver, false);
      }

      if (directiveArgs.queryField) {
        const queryTypeName = ctx.getQueryTypeName();
        const queryResolverId = ResolverResourceIDs.ResolverResourceID(queryTypeName, directiveArgs.queryField);
        const queryResolver = makeQueryResolver(definition, directive, ctx);
        ctx.mapResourceToStack(definition.name.value, queryResolverId);
        ctx.setResource(queryResolverId, queryResolver);
      }
    }
  };

  private removeAutoCreatedPrimaryKey = (definition: ObjectTypeDefinitionNode, directive: DirectiveNode, ctx: TransformerContext): void => {
    const schemaHasIdField = definition.fields.find(f => f.name.value === 'id');
    if (!schemaHasIdField) {
      const obj = ctx.getObject(definition.name.value);
      const fields = obj.fields.filter(f => f.name.value !== 'id');
      const newObj: ObjectTypeDefinitionNode = {
        ...obj,
        fields,
      };
      ctx.updateObject(newObj);
    }
  };

  private addKeyConditionInputs = (definition: ObjectTypeDefinitionNode, directive: DirectiveNode, ctx: TransformerContext) => {
    const args: KeyArguments = getDirectiveArguments(directive);
    if (args.fields.length > 2) {
      const compositeKeyFieldNames = args.fields.slice(1);
      // To make sure we get the intended behavior and type conversion we have to keep the order of the fields
      // as it is in the key field list
      const compositeKeyFields = [];
      for (const compositeKeyFieldName of compositeKeyFieldNames) {
        const field = definition.fields.find(field => field.name.value === compositeKeyFieldName);
        if (!field) {
          throw new InvalidDirectiveError(
            `Can't find field: ${compositeKeyFieldName} in ${definition.name.value}, but it was specified in the @key definition.`,
          );
        } else {
          compositeKeyFields.push(field);
        }
      }
      const keyName = toUpper(args.name || 'Primary');
      const keyConditionInput = makeCompositeKeyConditionInputForKey(definition.name.value, keyName, compositeKeyFields);
      if (!ctx.getType(keyConditionInput.name.value)) {
        ctx.addInput(keyConditionInput);
      }
      const compositeKeyInput = makeCompositeKeyInputForKey(definition.name.value, keyName, compositeKeyFields);
      if (!ctx.getType(compositeKeyInput.name.value)) {
        ctx.addInput(compositeKeyInput);
      }
    } else if (args.fields.length === 2) {
      const finalSortKeyFieldName = args.fields[1];
      const finalSortKeyField = definition.fields.find(f => f.name.value === finalSortKeyFieldName);
      const typeResolver = (baseType: string) => {
        const resolvedEnumType = ctx.getType(baseType) as EnumTypeDefinitionNode;
        return resolvedEnumType ? 'String' : undefined;
      };
      const sortKeyConditionInput = makeScalarKeyConditionForType(finalSortKeyField.type, typeResolver);

      if (!sortKeyConditionInput) {
        const checkedKeyName = args.name ? args.name : '<unnamed>';
        throw new InvalidDirectiveError(
          `Cannot resolve type for field '${finalSortKeyFieldName}' in @key '${checkedKeyName}' on type '${definition.name.value}'.`,
        );
      }

      if (!ctx.getType(sortKeyConditionInput.name.value)) {
        ctx.addInput(sortKeyConditionInput);
      }
    }
  };

  /**
   * Updates query fields to include any arguments required by the key structures.
   * @param definition The object type definition node.
   * @param directive The @key directive
   * @param ctx The transformer context
   */
  private updateQueryFields = (definition: ObjectTypeDefinitionNode, directive: DirectiveNode, ctx: TransformerContext) => {
    this.updateGetField(definition, directive, ctx);
    this.updateListField(definition, directive, ctx);
    this.ensureQueryField(definition, directive, ctx);
  };

  // If the get field exists, update its arguments with primary key information.
  private updateGetField = (definition: ObjectTypeDefinitionNode, directive: DirectiveNode, ctx: TransformerContext) => {
    let query = ctx.getQuery();
    const getResourceID = ResolverResourceIDs.DynamoDBGetResolverResourceID(definition.name.value);
    const getResolverResource = ctx.getResource(getResourceID);
    if (getResolverResource && this.isPrimaryKey(directive)) {
      // By default takes a single argument named 'id'. Replace it with the updated primary key structure.
      let getField: FieldDefinitionNode = query.fields.find(
        field => field.name.value === getResolverResource.Properties.FieldName,
      ) as FieldDefinitionNode;
      const args: KeyArguments = getDirectiveArguments(directive);
      const getArguments = args.fields.map(keyAttributeName => {
        const keyField = definition.fields.find(field => field.name.value === keyAttributeName);
        const keyArgument = makeInputValueDefinition(keyAttributeName, makeNonNullType(makeNamedType(getBaseType(keyField.type))));
        return keyArgument;
      });
      getField = { ...getField, arguments: getArguments };
      query = { ...query, fields: query.fields.map(field => (field.name.value === getField.name.value ? getField : field)) };
      ctx.putType(query);
    }
  };

  // If the list field exists, update its arguments with primary key information.
  private updateListField = (definition: ObjectTypeDefinitionNode, directive: DirectiveNode, ctx: TransformerContext) => {
    const listResourceID = ResolverResourceIDs.DynamoDBListResolverResourceID(definition.name.value);
    const listResolverResource = ctx.getResource(listResourceID);
    if (listResolverResource && this.isPrimaryKey(directive)) {
      // By default takes a single argument named 'id'. Replace it with the updated primary key structure.
      let query = ctx.getQuery();
      let listField: FieldDefinitionNode = query.fields.find(
        field => field.name.value === listResolverResource.Properties.FieldName,
      ) as FieldDefinitionNode;
      let listArguments: InputValueDefinitionNode[] = [...listField.arguments];
      const args: KeyArguments = getDirectiveArguments(directive);
      if (args.fields.length > 2) {
        listArguments = addCompositeSortKey(definition, args, listArguments);
        listArguments = addHashField(definition, args, listArguments);
      } else if (args.fields.length === 2) {
        listArguments = addSimpleSortKey(ctx, definition, args, listArguments);
        listArguments = addHashField(definition, args, listArguments);
      } else {
        listArguments = addHashField(definition, args, listArguments);
      }
      listArguments.push(makeInputValueDefinition('sortDirection', makeNamedType('ModelSortDirection')));
      listField = { ...listField, arguments: listArguments };
      query = { ...query, fields: query.fields.map(field => (field.name.value === listField.name.value ? listField : field)) };
      ctx.putType(query);
    }
  };

  // If this is a secondary key and a queryField has been provided, create the query field.
  private ensureQueryField = (definition: ObjectTypeDefinitionNode, directive: DirectiveNode, ctx: TransformerContext) => {
    const args: KeyArguments = getDirectiveArguments(directive);
    if (args.queryField && !this.isPrimaryKey(directive)) {
      let queryType = ctx.getQuery();
      let queryArguments = [];
      if (args.fields.length > 2) {
        queryArguments = addCompositeSortKey(definition, args, queryArguments);
        queryArguments = addHashField(definition, args, queryArguments);
      } else if (args.fields.length === 2) {
        queryArguments = addSimpleSortKey(ctx, definition, args, queryArguments);
        queryArguments = addHashField(definition, args, queryArguments);
      } else {
        queryArguments = addHashField(definition, args, queryArguments);
      }
      queryArguments.push(makeInputValueDefinition('sortDirection', makeNamedType('ModelSortDirection')));
      const queryField = makeConnectionField(args.queryField, definition.name.value, queryArguments);
      queryType = {
        ...queryType,
        fields: [...queryType.fields, queryField],
      };
      ctx.putType(queryType);

      this.generateModelXConnectionType(ctx, definition);
    }
  };

  private generateModelXConnectionType(ctx: TransformerContext, def: ObjectTypeDefinitionNode): void {
    const tableXConnectionName = ModelResourceIDs.ModelConnectionTypeName(def.name.value);
    if (this.typeExist(tableXConnectionName, ctx)) {
      return;
    }

    // Create the ModelXConnection
    const connectionType = blankObject(tableXConnectionName);
    ctx.addObject(connectionType);

    ctx.addObjectExtension(makeModelConnectionType(def.name.value));
  }

  // Update the create, update, and delete input objects to account for any changes to the primary key.
  private updateInputObjects = (definition: ObjectTypeDefinitionNode, directive: DirectiveNode, ctx: TransformerContext) => {
    if (this.isPrimaryKey(directive)) {
      const directiveArgs: KeyArguments = getDirectiveArguments(directive);

<<<<<<< HEAD
      // There is no need to update the create Input as fields that can be in the index have to be non-nullable (which is enforece by
      // @key directive). The @model transformer generates the createXInput where non-nullable fields  are
      // also non-nullables in the input types as wekk. Only exception to this is when these fields can be automatically populated
      // like id, createdAt and updatedAt, which will automatically get default value
=======
      const hasIdField = definition.fields.find(f => f.name.value === 'id');
      if (!hasIdField) {
        const createInput = ctx.getType(
          ModelResourceIDs.ModelCreateInputObjectName(definition.name.value),
        ) as InputObjectTypeDefinitionNode;
        if (createInput) {
          ctx.putType(replaceCreateInput(definition, createInput, directiveArgs.fields));
        }
      }
>>>>>>> 68315350

      const updateInput = ctx.getType(ModelResourceIDs.ModelUpdateInputObjectName(definition.name.value)) as InputObjectTypeDefinitionNode;
      if (updateInput) {
        ctx.putType(replaceUpdateInput(definition, updateInput, directiveArgs.fields));
      }
      const deleteInput = ctx.getType(ModelResourceIDs.ModelDeleteInputObjectName(definition.name.value)) as InputObjectTypeDefinitionNode;
      if (deleteInput) {
        ctx.putType(replaceDeleteInput(definition, deleteInput, directiveArgs.fields));
      }
    }
  };

  // Return a VTL snippet that sets the key for key for get, update, and delete operations.
  private setKeySnippet = (directive: DirectiveNode, isMutation: boolean = false) => {
    const directiveArgs = getDirectiveArguments(directive);
    const cmds: Expression[] = [set(ref(ResourceConstants.SNIPPETS.ModelObjectKey), modelObjectKey(directiveArgs, isMutation))];
    return printBlock(`Set the primary @key`)(compoundExpression(cmds));
  };

  // When issuing an create/update mutation that creates/changes one part of a composite sort key,
  // you must supply the entire key so that the underlying composite key can be resaved
  // in a create/update operation. We only need to update for composite sort keys on secondary indexes.
  private validateKeyArgumentSnippet = (directive: DirectiveNode, keyOperation: 'create' | 'update'): string => {
    const directiveArgs: KeyArguments = getDirectiveArguments(directive);
    if (!this.isPrimaryKey(directive) && directiveArgs.fields.length > 2) {
      const sortKeyFields = directiveArgs.fields.slice(1);
      return printBlock(`Validate ${keyOperation} mutation for @key '${directiveArgs.name}'`)(
        compoundExpression([
          set(ref('hasSeenSomeKeyArg'), bool(false)),
          set(ref('keyFieldNames'), list(sortKeyFields.map(f => str(f)))),
          forEach(ref('keyFieldName'), ref('keyFieldNames'), [
            iff(raw(`$ctx.args.input.containsKey("$keyFieldName")`), set(ref('hasSeenSomeKeyArg'), bool(true)), true),
          ]),
          forEach(ref('keyFieldName'), ref('keyFieldNames'), [
            iff(
              raw(`$hasSeenSomeKeyArg && !$ctx.args.input.containsKey("$keyFieldName")`),
              raw(
                `$util.error("When ${keyOperation.replace(/.$/, 'ing')} any part of the composite sort key for @key '${
                  directiveArgs.name
                }',` + ` you must provide all fields for the key. Missing key: '$keyFieldName'.")`,
              ),
            ),
          ]),
        ]),
      );
    }
    return '';
  };

  /**
   * Validates the directive usage is semantically valid.
   *
   * 1. There may only be 1 @key without a name (specifying the primary key)
   * 2. There may only be 1 @key with a given name.
   * 3. @key must only reference existing scalar fields that map to DynamoDB S, N, or B.
   * 4. A primary key must not include a 'queryField'.
   * 5. If there is no primary sort key, make sure there are no more LSIs.
   * @param definition The object type definition node.
   * @param directive The @key directive
   * @param ctx The transformer context
   */
  private validate = (definition: ObjectTypeDefinitionNode, directive: DirectiveNode, ctx: TransformerContext) => {
    const directiveArgs = getDirectiveArguments(directive);
    if (!directiveArgs.name) {
      // 1. Make sure there are no more directives without a name.
      for (const otherDirective of definition.directives.filter(d => d.name.value === 'key')) {
        const otherArgs = getDirectiveArguments(otherDirective);
        if (otherDirective !== directive && !otherArgs.name) {
          throw new InvalidDirectiveError(`You may only supply one primary @key on type '${definition.name.value}'.`);
        }
        // 5. If there is no primary sort key, make sure there are no more LSIs.
        const hasPrimarySortKey = directiveArgs.fields.length > 1;
        const primaryHashField = directiveArgs.fields[0];
        const otherHashField = otherArgs.fields[0];
        if (
          otherDirective !== directive &&
          !hasPrimarySortKey &&
          // If the primary key and other key share the first field and are not the same directive it is an LSI.
          primaryHashField === otherHashField
        ) {
          throw new InvalidDirectiveError(
            `Invalid @key "${otherArgs.name}". You may not create a @key where the first field in 'fields' ` +
              `is the same as that of the primary @key unless the primary @key has multiple 'fields'. ` +
              `You cannot have a local secondary index without a sort key in the primary index.`,
          );
        }
      }
      // 4. Make sure that a 'queryField' is not included on a primary @key.
      if (directiveArgs.queryField) {
        throw new InvalidDirectiveError(`You cannot pass 'queryField' to the primary @key on type '${definition.name.value}'.`);
      }
    } else {
      // 2. Make sure there are no more directives with the same name.
      for (const otherDirective of definition.directives.filter(d => d.name.value === 'key')) {
        const otherArgs = getDirectiveArguments(otherDirective);
        if (otherDirective !== directive && otherArgs.name === directiveArgs.name) {
          throw new InvalidDirectiveError(
            `You may only supply one @key with the name '${directiveArgs.name}' on type '${definition.name.value}'.`,
          );
        }
      }
    }
    // 3. Check that fields exists and are valid key types.
    const fieldMap = new Map();
    for (const field of definition.fields) {
      fieldMap.set(field.name.value, field);
    }
    for (const fieldName of directiveArgs.fields) {
      if (!fieldMap.has(fieldName)) {
        const checkedKeyName = directiveArgs.name ? directiveArgs.name : '<unnamed>';
        throw new InvalidDirectiveError(
          `You cannot specify a nonexistent field '${fieldName}' in @key '${checkedKeyName}' on type '${definition.name.value}'.`,
        );
      } else {
        const existingField = fieldMap.get(fieldName);
        const ddbKeyType = attributeTypeFromType(existingField.type, ctx);
        if (this.isPrimaryKey(directive) && !isNonNullType(existingField.type)) {
          throw new InvalidDirectiveError(`The primary @key on type '${definition.name.value}' must reference non-null fields.`);
        } else if (ddbKeyType !== 'S' && ddbKeyType !== 'N' && ddbKeyType !== 'B') {
          throw new InvalidDirectiveError(`A @key on type '${definition.name.value}' cannot reference non-scalar field ${fieldName}.`);
        }
      }
    }
  };

  /**
   * Returns true if the directive specifies a primary key.
   * @param directive The directive node.
   */
  isPrimaryKey = (directive: DirectiveNode) => {
    const directiveArgs = getDirectiveArguments(directive);
    return !Boolean(directiveArgs.name);
  };

  /**
   * Replace the primary key schema with one defined by a @key.
   * @param definition The object type definition node.
   * @param directive The @key directive
   * @param ctx The transformer context
   */
  replacePrimaryKey = (definition: ObjectTypeDefinitionNode, directive: DirectiveNode, ctx: TransformerContext) => {
    const args: KeyArguments = getDirectiveArguments(directive);
    const ks = keySchema(args);
    const attrDefs = attributeDefinitions(args, definition, ctx);
    const tableLogicalID = ModelResourceIDs.ModelTableResourceID(definition.name.value);
    const tableResource = ctx.getResource(tableLogicalID);
    if (!tableResource) {
      throw new InvalidDirectiveError(`The @key directive may only be added to object definitions annotated with @model.`);
    } else {
      // First remove any attribute definitions in the current primary key.
      const existingAttrDefSet = new Set(tableResource.Properties.AttributeDefinitions.map(ad => ad.AttributeName));
      for (const existingKey of tableResource.Properties.KeySchema) {
        if (existingAttrDefSet.has(existingKey.AttributeName)) {
          tableResource.Properties.AttributeDefinitions = tableResource.Properties.AttributeDefinitions.filter(
            ad => ad.AttributeName !== existingKey.AttributeName,
          );
          existingAttrDefSet.delete(existingKey.AttributeName);
        }
      }
      // Then replace the KeySchema and add any new attribute definitions back.
      tableResource.Properties.KeySchema = ks;
      for (const attr of attrDefs) {
        if (!existingAttrDefSet.has(attr.AttributeName)) {
          tableResource.Properties.AttributeDefinitions.push(attr);
        }
      }
    }
  };

  /**
   * Add a LSI or GSI to the table as defined by a @key.
   * @param definition The object type definition node.
   * @param directive The @key directive
   * @param ctx The transformer context
   */
  appendSecondaryIndex = (definition: ObjectTypeDefinitionNode, directive: DirectiveNode, ctx: TransformerContext) => {
    const args: KeyArguments = getDirectiveArguments(directive);
    const ks = keySchema(args);
    const attrDefs = attributeDefinitions(args, definition, ctx);
    const tableLogicalID = ModelResourceIDs.ModelTableResourceID(definition.name.value);
    const tableResource = ctx.getResource(tableLogicalID);
    const primaryKeyDirective = getPrimaryKey(definition);
    const primaryPartitionKeyName = primaryKeyDirective ? getDirectiveArguments(primaryKeyDirective).fields[0] : 'id';
    if (!tableResource) {
      throw new InvalidDirectiveError(`The @key directive may only be added to object definitions annotated with @model.`);
    } else {
      const baseIndexProperties = {
        IndexName: args.name,
        KeySchema: ks,
        Projection: new Projection({
          ProjectionType: 'ALL',
        }),
      };
      if (primaryPartitionKeyName === ks[0].AttributeName) {
        // This is an LSI.
        // Add the new secondary index and update the table's attribute definitions.
        tableResource.Properties.LocalSecondaryIndexes = append(
          tableResource.Properties.LocalSecondaryIndexes,
          new LocalSecondaryIndex(baseIndexProperties),
        );
      } else {
        // This is a GSI.
        // Add the new secondary index and update the table's attribute definitions.
        tableResource.Properties.GlobalSecondaryIndexes = append(
          tableResource.Properties.GlobalSecondaryIndexes,
          new GlobalSecondaryIndex({
            ...baseIndexProperties,
            ProvisionedThroughput: Fn.If(ResourceConstants.CONDITIONS.ShouldUsePayPerRequestBilling, Refs.NoValue, {
              ReadCapacityUnits: Fn.Ref(ResourceConstants.PARAMETERS.DynamoDBModelTableReadIOPS),
              WriteCapacityUnits: Fn.Ref(ResourceConstants.PARAMETERS.DynamoDBModelTableWriteIOPS),
            }) as any,
          }),
        );
      }
      const existingAttrDefSet = new Set(tableResource.Properties.AttributeDefinitions.map(ad => ad.AttributeName));
      for (const attr of attrDefs) {
        if (!existingAttrDefSet.has(attr.AttributeName)) {
          tableResource.Properties.AttributeDefinitions.push(attr);
        }
      }
    }
  };

  private updateMutationConditionInput(ctx: TransformerContext, type: ObjectTypeDefinitionNode, directive: DirectiveNode): void {
    // Get the existing ModelXConditionInput
    const tableXMutationConditionInputName = ModelResourceIDs.ModelConditionInputTypeName(type.name.value);

    if (this.typeExist(tableXMutationConditionInputName, ctx)) {
      const tableXMutationConditionInput = <InputObjectTypeDefinitionNode>ctx.getType(tableXMutationConditionInputName);

      const fieldNames = new Set<String>();

      // Get PK for the type from @key directive or default to 'id'
      const getKeyFieldNames = (): void => {
        let fields: Array<FieldDefinitionNode>;

        if (getDirectiveArgument(directive, 'name') === undefined) {
          const fieldsArg = <Array<string>>getDirectiveArgument(directive, 'fields');

          if (fieldsArg && fieldsArg.length && fieldsArg.length > 0) {
            fields = type.fields.filter(f => fieldsArg.includes(f.name.value));
          }
        }

        fieldNames.add('id');

        if (fields && fields.length > 0) {
          fields.forEach(f => fieldNames.add(f.name.value));
        } else {
          // Add default named key for exclusion from input type
          fieldNames.add('id');
        }
      };

      getKeyFieldNames();

      if (fieldNames.size > 0) {
        const reducedFields = tableXMutationConditionInput.fields.filter(field => !fieldNames.has(field.name.value));

        const updatedInput = {
          ...tableXMutationConditionInput,
          fields: reducedFields,
        };

        ctx.putType(updatedInput);
      }
    }
  }
  private typeExist(type: string, ctx: TransformerContext): boolean {
    return Boolean(type in ctx.nodeMap);
  }
}

/**
 * Return a key schema given @key directive arguments.
 * @param args The arguments of the @key directive.
 */
function keySchema(args: KeyArguments) {
  if (args.fields.length > 1) {
    const condensedSortKey = condenseRangeKey(args.fields.slice(1));
    return [
      { AttributeName: args.fields[0], KeyType: 'HASH' },
      { AttributeName: condensedSortKey, KeyType: 'RANGE' },
    ];
  } else {
    return [{ AttributeName: args.fields[0], KeyType: 'HASH' }];
  }
}

function attributeTypeFromType(type: TypeNode, ctx: TransformerContext) {
  const baseTypeName = getBaseType(type);
  const ofType = ctx.getType(baseTypeName);
  if (ofType && ofType.kind === Kind.ENUM_TYPE_DEFINITION) {
    return 'S';
  }
  return attributeTypeFromScalar(type);
}

/**
 * Return a list of attribute definitions given a @key directive arguments and an object definition.
 * @param args The arguments passed to @key.
 * @param def The object type definition containing the @key.
 */
function attributeDefinitions(args: KeyArguments, def: ObjectTypeDefinitionNode, ctx: TransformerContext) {
  const fieldMap = new Map();
  for (const field of def.fields) {
    fieldMap.set(field.name.value, field);
  }
  if (args.fields.length > 2) {
    const hashName = args.fields[0];
    const condensedSortKey = condenseRangeKey(args.fields.slice(1));
    return [
      { AttributeName: hashName, AttributeType: attributeTypeFromType(fieldMap.get(hashName).type, ctx) },
      { AttributeName: condensedSortKey, AttributeType: 'S' },
    ];
  } else if (args.fields.length === 2) {
    const hashName = args.fields[0];
    const sortName = args.fields[1];
    return [
      { AttributeName: hashName, AttributeType: attributeTypeFromType(fieldMap.get(hashName).type, ctx) },
      { AttributeName: sortName, AttributeType: attributeTypeFromType(fieldMap.get(sortName).type, ctx) },
    ];
  } else {
    const fieldName = args.fields[0];
    return [{ AttributeName: fieldName, AttributeType: attributeTypeFromType(fieldMap.get(fieldName).type, ctx) }];
  }
}

function append<T>(maybeList: T[] | undefined, item: T) {
  if (maybeList) {
    return [...maybeList, item];
  }
  return [item];
}

function getPrimaryKey(obj: ObjectTypeDefinitionNode): DirectiveNode | undefined {
  for (const directive of obj.directives) {
    if (directive.name.value === 'key' && !getDirectiveArguments(directive).name) {
      return directive;
    }
  }
}

function primaryIdFields(definition: ObjectTypeDefinitionNode, keyFields: string[]): InputValueDefinitionNode[] {
  return keyFields.map(keyFieldName => {
    const keyField: FieldDefinitionNode = definition.fields.find(field => field.name.value === keyFieldName);
    return makeInputValueDefinition(keyFieldName, makeNonNullType(makeNamedType(getBaseType(keyField.type))));
  });
}

// Key fields are non-nullable, non-key fields are not non-nullable.
function replaceUpdateInput(
<<<<<<< HEAD
=======
  definition: ObjectTypeDefinitionNode,
  input: InputObjectTypeDefinitionNode,
  keyFields: string[],
): InputObjectTypeDefinitionNode {
  return {
    ...input,
    fields: input.fields.map(f => {
      if (keyFields.find(k => k === f.name.value)) {
        return makeInputValueDefinition(f.name.value, wrapNonNull(withNamedNodeNamed(f.type, getBaseType(f.type))));
      }

      return f;
    }),
  };
}

// Remove the id field added by @model transformer
function replaceCreateInput(
>>>>>>> 68315350
  definition: ObjectTypeDefinitionNode,
  input: InputObjectTypeDefinitionNode,
  keyFields: string[],
): InputObjectTypeDefinitionNode {
  return {
    ...input,
    fields: input.fields.filter(f => f.name.value !== 'id'),
  };
}

// Key fields are non-nullable, non-key fields are not non-nullable.
function replaceDeleteInput(
  definition: ObjectTypeDefinitionNode,
  input: InputObjectTypeDefinitionNode,
  keyFields: string[],
): InputObjectTypeDefinitionNode {
  const idFields = primaryIdFields(definition, keyFields);
  // Existing fields will contain extra fields in input type that was added/updated by other transformers
  // like @versioned adds expectedVersion.
  // field id of type ID is a special case that we need to filter as this is automatically inserted to input by dynamo db transformer
  // Todo: Find out a better way to handle input types
  const existingFields = input.fields.filter(
    f => !(idFields.find(pf => pf.name.value === f.name.value) || (getBaseType(f.type) === 'ID' && f.name.value === 'id')),
  );

  return {
    ...input,
    fields: [...idFields, ...existingFields],
  };
}

/**
 * Return a VTL object containing the compressed key information.
 * @param args The arguments of the @key directive.
 */
function modelObjectKey(args: KeyArguments, isMutation: boolean) {
  const argsPrefix = isMutation ? 'ctx.args.input' : 'ctx.args';
  if (args.fields.length > 2) {
    const rangeKeyFields = args.fields.slice(1);
    const condensedSortKey = condenseRangeKey(rangeKeyFields);
    const condensedSortKeyValue = condenseRangeKey(rangeKeyFields.map(keyField => `\${${argsPrefix}.${keyField}}`));
    return obj({
      [args.fields[0]]: ref(`util.dynamodb.toDynamoDB($${argsPrefix}.${args.fields[0]})`),
      [condensedSortKey]: ref(`util.dynamodb.toDynamoDB("${condensedSortKeyValue}")`),
    });
  } else if (args.fields.length === 2) {
    return obj({
      [args.fields[0]]: ref(`util.dynamodb.toDynamoDB($${argsPrefix}.${args.fields[0]})`),
      [args.fields[1]]: ref(`util.dynamodb.toDynamoDB($${argsPrefix}.${args.fields[1]})`),
    });
  } else if (args.fields.length === 1) {
    return obj({
      [args.fields[0]]: ref(`util.dynamodb.toDynamoDB($${argsPrefix}.${args.fields[0]})`),
    });
  }
  throw new InvalidDirectiveError('@key directives must include at least one field.');
}

function ensureCompositeKeySnippet(dir: DirectiveNode): string {
  const args: KeyArguments = getDirectiveArguments(dir);
  const argsPrefix = 'ctx.args.input';
  if (args.fields.length > 2) {
    const rangeKeyFields = args.fields.slice(1);
    const condensedSortKey = condenseRangeKey(rangeKeyFields);
    const dynamoDBFriendlySortKeyName = toCamelCase(rangeKeyFields.map(f => graphqlName(f)));
    const condensedSortKeyValue = condenseRangeKey(rangeKeyFields.map(keyField => `\${${argsPrefix}.${keyField}}`));
    return print(
      compoundExpression([
        ifElse(
          raw(`$util.isNull($${ResourceConstants.SNIPPETS.DynamoDBNameOverrideMap})`),
          set(
            ref(ResourceConstants.SNIPPETS.DynamoDBNameOverrideMap),
            obj({
              [condensedSortKey]: str(dynamoDBFriendlySortKeyName),
            }),
          ),
          qref(`$${ResourceConstants.SNIPPETS.DynamoDBNameOverrideMap}.put("${condensedSortKey}", "${dynamoDBFriendlySortKeyName}")`),
        ),
        qref(`$ctx.args.input.put("${condensedSortKey}","${condensedSortKeyValue}")`),
      ]),
    );
  }
  return '';
}

function condenseRangeKey(fields: string[]) {
  return fields.join(ModelResourceIDs.ModelCompositeKeySeparator());
}

function makeQueryResolver(definition: ObjectTypeDefinitionNode, directive: DirectiveNode, ctx: TransformerContext) {
  const type = definition.name.value;
  const directiveArgs: KeyArguments = getDirectiveArguments(directive);
  const index = directiveArgs.name;
  const fieldName = directiveArgs.queryField;
  const queryTypeName = ctx.getQueryTypeName();
  const requestVariable = 'QueryRequest';
  return new AppSync.Resolver({
    ApiId: Fn.GetAtt(ResourceConstants.RESOURCES.GraphQLAPILogicalID, 'ApiId'),
    DataSourceName: Fn.GetAtt(ModelResourceIDs.ModelTableDataSourceID(type), 'Name'),
    FieldName: fieldName,
    TypeName: queryTypeName,
    RequestMappingTemplate: print(
      compoundExpression([
        setQuerySnippet(definition, directive, ctx, false),
        set(ref('limit'), ref(`util.defaultIfNull($context.args.limit, ${ResourceConstants.DEFAULT_PAGE_LIMIT})`)),
        set(
          ref(requestVariable),
          obj({
            version: str(RESOLVER_VERSION_ID),
            operation: str('Query'),
            limit: ref('limit'),
            query: ref(ResourceConstants.SNIPPETS.ModelQueryExpression),
            index: str(index),
          }),
        ),
        ifElse(
          raw(`!$util.isNull($ctx.args.sortDirection)
                    && $ctx.args.sortDirection == "DESC"`),
          set(ref(`${requestVariable}.scanIndexForward`), bool(false)),
          set(ref(`${requestVariable}.scanIndexForward`), bool(true)),
        ),
        iff(ref('context.args.nextToken'), set(ref(`${requestVariable}.nextToken`), ref('context.args.nextToken')), true),
        iff(
          ref('context.args.filter'),
          set(ref(`${requestVariable}.filter`), ref('util.parseJson("$util.transform.toDynamoDBFilterExpression($ctx.args.filter)")')),
          true,
        ),
        raw(`$util.toJson($${requestVariable})`),
      ]),
    ),
    ResponseMappingTemplate: print(
      compoundExpression([
        iff(ref('ctx.error'), raw('$util.error($ctx.error.message, $ctx.error.type)')),
        raw('$util.toJson($ctx.result)'),
      ]),
    ),
  });
}

function setQuerySnippet(definition: ObjectTypeDefinitionNode, directive: DirectiveNode, ctx: TransformerContext, isListResolver: boolean) {
  const args: KeyArguments = getDirectiveArguments(directive);
  const keys = args.fields;
  const keyTypes = keys.map(k => {
    const field = definition.fields.find(f => f.name.value === k);
    return attributeTypeFromType(field.type, ctx);
  });

  const expressions: Expression[] = [];

  // if @key has only Hash key then we've to add sortDirection validation to the VTL as it will not work
  // TODO: when we will have featureflags we can fix it by not generating sortDirection parameter at all for these operations
  if (keys.length === 1) {
    const sortDirectionValidation = iff(
      raw(`!$util.isNull($ctx.args.sortDirection)`),
      raw(`$util.error("sortDirection is not supported for List operations without a Sort key defined.", "InvalidArgumentsError")`),
    );

    expressions.push(sortDirectionValidation);
  } else if (isListResolver === true && keys.length >= 1) {
    // We only need this check for List queries, and not for @key queries
    const sortDirectionValidation = iff(
      and([raw(`$util.isNull($ctx.args.${keys[0]})`), raw(`!$util.isNull($ctx.args.sortDirection)`)]),
      raw(`$util.error("When providing argument 'sortDirection' you must also provide argument '${keys[0]}'.", "InvalidArgumentsError")`),
    );

    expressions.push(sortDirectionValidation);
  }

  expressions.push(
    set(ref(ResourceConstants.SNIPPETS.ModelQueryExpression), obj({})),
    applyKeyExpressionForCompositeKey(keys, keyTypes, ResourceConstants.SNIPPETS.ModelQueryExpression),
  );

  return block(`Set query expression for @key`, expressions);
}

function addHashField(
  definition: ObjectTypeDefinitionNode,
  args: KeyArguments,
  elems: InputValueDefinitionNode[],
): InputValueDefinitionNode[] {
  let hashFieldName = args.fields[0];
  const hashField = definition.fields.find(field => field.name.value === hashFieldName);
  const hashKey = makeInputValueDefinition(hashFieldName, makeNamedType(getBaseType(hashField.type)));
  return [hashKey, ...elems];
}
function addSimpleSortKey(
  ctx: TransformerContext,
  definition: ObjectTypeDefinitionNode,
  args: KeyArguments,
  elems: InputValueDefinitionNode[],
): InputValueDefinitionNode[] {
  let sortKeyName = args.fields[1];
  const sortField = definition.fields.find(field => field.name.value === sortKeyName);
  const baseType = getBaseType(sortField.type);
  const resolvedTypeIfEnum = (ctx.getType(baseType) as EnumTypeDefinitionNode) ? 'String' : undefined;
  const resolvedType = resolvedTypeIfEnum ? resolvedTypeIfEnum : baseType;
  const hashKey = makeInputValueDefinition(sortKeyName, makeNamedType(ModelResourceIDs.ModelKeyConditionInputTypeName(resolvedType)));
  return [hashKey, ...elems];
}
function addCompositeSortKey(
  definition: ObjectTypeDefinitionNode,
  args: KeyArguments,
  elems: InputValueDefinitionNode[],
): InputValueDefinitionNode[] {
  let sortKeyNames = args.fields.slice(1);
  const compositeSortKeyName = toCamelCase(sortKeyNames);
  const hashKey = makeInputValueDefinition(
    compositeSortKeyName,
    makeNamedType(ModelResourceIDs.ModelCompositeKeyConditionInputTypeName(definition.name.value, toUpper(args.name || 'Primary'))),
  );
  return [hashKey, ...elems];
}
function joinSnippets(lines: string[]): string {
  return lines.join('\n');
}

// QueryMap doesnt Support Composite Keys
function setSyncQueryMapSnippet(directive: DirectiveNode, isTable: boolean) {
  const args: KeyArguments = getDirectiveArguments(directive);
  const keys = args.fields;
  const expressions: Expression[] = [];
  const index: String = isTable ? 'dbTable' : args.name;
  let key: String = '';
  if (keys.length === 1) {
    key = `${keys[0]}+null`;
  } else if (keys.length > 1) {
    key = keys.join('+');
  }
  expressions.push(raw(`$util.qr($QueryMap.put('${key}' , '${index}'))`), raw(`$util.qr($PkMap.put('${keys[0]}' , '${index}'))`));
  return block(`Set query expression for @key`, expressions);
}

function setSyncQueryFilterSnippet() {
  const expressions: Expression[] = [];
  expressions.push(
    compoundExpression([
      set(ref('filterArgsMap'), ref('ctx.args.filter.get("and")')),
      ifElse(
        raw(`!$util.isNullOrEmpty($filterArgsMap)`),
        compoundExpression([
          set(ref('json'), raw(`$filterArgsMap`)),
          forEach(ref('item'), ref(`json`), [
            set(ref('ind'), ref('foreach.index')),
            forEach(ref('entry'), ref('item.entrySet()'), [
              iff(
                raw(`$ind == 0 && !$util.isNullOrEmpty($entry.value.eq) && !$util.isNullOrEmpty($PkMap.get($entry.key))`),
                compoundExpression([
                  set(ref('pk'), ref('entry.key')),
                  set(ref('scan'), bool(false)),
                  raw('$util.qr($ctx.args.put($pk,$entry.value.eq))'),
                  set(ref('index'), ref('PkMap.get($pk)')),
                ]),
              ),
              ifElse(
                raw('$ind == 1 && !$util.isNullOrEmpty($pk) && !$util.isNullOrEmpty($QueryMap.get("${pk}+$entry.key"))'),
                compoundExpression([
                  set(ref('sk'), ref('entry.key')),
                  raw('$util.qr($ctx.args.put($sk,$entry.value))'),
                  set(ref('index'), ref('QueryMap.get("${pk}+$sk")')),
                ]),
                iff(raw('$ind > 0'), qref('$filterMap.put($entry.key,$entry.value)')),
              ),
            ]),
          ]),
        ]),
        set(ref(`filterMap`), raw(`$ctx.args.filter`)),
      ),
    ]),
  );
  return block(`Set query expression for @key`, expressions);
}

function generateSyncResolverInit() {
  const expressions: Expression[] = [];
  expressions.push(
    set(ref('index'), str('')),
    set(ref('scan'), bool(true)),
    set(ref('filterMap'), obj({})),
    set(ref('QueryMap'), obj({})),
    set(ref('PkMap'), obj({})),
    set(ref('filterArgsMap'), obj({})),
  );
  return block(`Set map initialization for @key`, expressions);
}

function setSyncKeyExpressionForHashKey(queryExprReference: string) {
  const expressions: Expression[] = [];
  expressions.push(
    set(ref(ResourceConstants.SNIPPETS.ModelQueryExpression), obj({})),
    iff(
      raw(`!$util.isNull($pk)`),
      compoundExpression([
        set(ref(`${queryExprReference}.expression`), str(`#pk = :pk`)),
        set(ref(`${queryExprReference}.expressionNames`), obj({ [`#pk`]: str('$pk') })),
        set(
          ref(`${queryExprReference}.expressionValues`),
          obj({ [`:pk`]: ref('util.parseJson($util.dynamodb.toDynamoDBJson($ctx.args.get($pk)))') }),
        ),
      ]),
    ),
  );
  return block(`Set Primary Key initialization @key`, expressions);
}

function setSyncKeyExpressionForRangeKey(queryExprReference: string) {
  return block('Applying Key Condition', [
    iff(
      raw(`!$util.isNull($ctx.args.get($sk)) && !$util.isNull($ctx.args.get($sk).beginsWith)`),
      compoundExpression([
        set(ref(`${queryExprReference}.expression`), raw(`"$${queryExprReference}.expression AND begins_with(#sortKey, :sortKey)"`)),
        qref(`$${queryExprReference}.expressionNames.put("#sortKey", $sk)`),
        qref(
          `$${queryExprReference}.expressionValues.put(":sortKey", $util.parseJson($util.dynamodb.toDynamoDBJson($ctx.args.get($sk).beginsWith)))`,
        ),
      ]),
    ),
    iff(
      raw(`!$util.isNull($ctx.args.get($sk)) && !$util.isNull($ctx.args.get($sk).between)`),
      compoundExpression([
        set(
          ref(`${queryExprReference}.expression`),
          raw(`"$${queryExprReference}.expression AND #sortKey BETWEEN :sortKey0 AND :sortKey1"`),
        ),
        qref(`$${queryExprReference}.expressionNames.put("#sortKey", $sk)`),
        qref(
          `$${queryExprReference}.expressionValues.put(":sortKey", $util.parseJson($util.dynamodb.toDynamoDBJson($ctx.args.get($sk).between[0])))`,
        ),
        qref(
          `$${queryExprReference}.expressionValues.put(":sortKey", $util.parseJson($util.dynamodb.toDynamoDBJson($ctx.args.get($sk).between[1])))`,
        ),
      ]),
    ),
    iff(
      raw(`!$util.isNull($ctx.args.get($sk)) && !$util.isNull($ctx.args.get($sk).eq)`),
      compoundExpression([
        set(ref(`${queryExprReference}.expression`), raw(`"$${queryExprReference}.expression AND #sortKey = :sortKey"`)),
        qref(`$${queryExprReference}.expressionNames.put("#sortKey", $sk)`),
        qref(
          `$${queryExprReference}.expressionValues.put(":sortKey", $util.parseJson($util.dynamodb.toDynamoDBJson($ctx.args.get($sk).eq)))`,
        ),
      ]),
    ),
    iff(
      raw(`!$util.isNull($ctx.args.get($sk)) && !$util.isNull($ctx.args.get($sk).lt)`),
      compoundExpression([
        set(ref(`${queryExprReference}.expression`), raw(`"$${queryExprReference}.expression AND #sortKey < :sortKey"`)),
        qref(`$${queryExprReference}.expressionNames.put("#sortKey", $sk)`),
        qref(
          `$${queryExprReference}.expressionValues.put(":sortKey", $util.parseJson($util.dynamodb.toDynamoDBJson($ctx.args.get($sk).lt)))`,
        ),
      ]),
    ),
    iff(
      raw(`!$util.isNull($ctx.args.get($sk)) && !$util.isNull($ctx.args.get($sk).le)`),
      compoundExpression([
        set(ref(`${queryExprReference}.expression`), raw(`"$${queryExprReference}.expression AND #sortKey <= :sortKey"`)),
        qref(`$${queryExprReference}.expressionNames.put("#sortKey", $sk)`),
        qref(
          `$${queryExprReference}.expressionValues.put(":sortKey", $util.parseJson($util.dynamodb.toDynamoDBJson($ctx.args.get($sk).le)))`,
        ),
      ]),
    ),
    iff(
      raw(`!$util.isNull($ctx.args.get($sk)) && !$util.isNull($ctx.args.get($sk).gt)`),
      compoundExpression([
        set(ref(`${queryExprReference}.expression`), raw(`"$${queryExprReference}.expression AND #sortKey > :sortKey"`)),
        qref(`$${queryExprReference}.expressionNames.put("#sortKey", $sk)`),
        qref(
          `$${queryExprReference}.expressionValues.put(":sortKey", $util.parseJson($util.dynamodb.toDynamoDBJson($ctx.args.get($sk).gt)))`,
        ),
      ]),
    ),
    iff(
      raw(`!$util.isNull($ctx.args.get($sk)) && !$util.isNull($ctx.args.get($sk).ge)`),
      compoundExpression([
        set(ref(`${queryExprReference}.expression`), raw(`"$${queryExprReference}.expression AND #sortKey >= :sortKey"`)),
        qref(`$${queryExprReference}.expressionNames.put("#sortKey", $sk)`),
        qref(
          `$${queryExprReference}.expressionValues.put(":sortKey", $util.parseJson($util.dynamodb.toDynamoDBJson($ctx.args.get($sk).ge)))`,
        ),
      ]),
    ),
  ]);
}

function makeSyncQueryResolver() {
  const requestVariable = 'QueryRequest';
  const expressions: Expression[] = [];
  expressions.push(
    ifElse(
      raw('!$scan'),
      compoundExpression([
        set(ref('limit'), ref(`util.defaultIfNull($context.args.limit, ${ResourceConstants.DEFAULT_PAGE_LIMIT})`)),
        set(
          ref(requestVariable),
          obj({
            version: str(RESOLVER_VERSION_ID),
            operation: str('Sync'),
            limit: ref('limit'),
            query: ref(ResourceConstants.SNIPPETS.ModelQueryExpression),
          }),
        ),
        ifElse(
          raw(`!$util.isNull($ctx.args.sortDirection)
                    && $ctx.args.sortDirection == "DESC"`),
          set(ref(`${requestVariable}.scanIndexForward`), bool(false)),
          set(ref(`${requestVariable}.scanIndexForward`), bool(true)),
        ),
        iff(ref('context.args.nextToken'), set(ref(`${requestVariable}.nextToken`), ref('context.args.nextToken')), true),
        iff(
          raw('!$util.isNullOrEmpty($filterMap)'),
          set(ref(`${requestVariable}.filter`), ref('util.parseJson($util.transform.toDynamoDBFilterExpression($filterMap))')),
        ),
        iff(raw(`$index != "dbTable"`), set(ref(`${requestVariable}.index`), ref('index'))),
        raw(`$util.toJson($${requestVariable})`),
      ]),
      DynamoDBMappingTemplate.syncItem({
        filter: ifElse(
          raw('!$util.isNullOrEmpty($ctx.args.filter)'),
          ref('util.transform.toDynamoDBFilterExpression($ctx.args.filter)'),
          nul(),
        ),
        limit: ref(`util.defaultIfNull($ctx.args.limit, ${ResourceConstants.DEFAULT_SYNC_QUERY_PAGE_LIMIT})`),
        lastSync: ref('util.toJson($util.defaultIfNull($ctx.args.lastSync, null))'),
        nextToken: ref('util.toJson($util.defaultIfNull($ctx.args.nextToken, null))'),
      }),
    ),
  );
  return block(` Set query expression for @key`, expressions);
}

function constructSyncResolver(directive: DirectiveNode, ctx: TransformerContext, syncResolver: any, isTable: boolean) {
  if (ctx.metadata.has(ResourceConstants.SNIPPETS.SyncResolverKey)) {
    const resolverMap = ctx.metadata.get(ResourceConstants.SNIPPETS.SyncResolverKey);
    if (resolverMap.has(syncResolver)) {
      const prevSnippet = resolverMap.get(syncResolver);
      resolverMap.set(syncResolver, joinSnippets([prevSnippet, print(setSyncQueryMapSnippet(directive, isTable))]));
    } else {
      resolverMap.set(syncResolver, print(setSyncQueryMapSnippet(directive, isTable)));
    }
  }
}<|MERGE_RESOLUTION|>--- conflicted
+++ resolved
@@ -17,12 +17,9 @@
   forEach,
   list,
   and,
-<<<<<<< HEAD
-=======
   nul,
   RESOLVER_VERSION_ID,
   DynamoDBMappingTemplate,
->>>>>>> 68315350
 } from 'graphql-mapping-template';
 import {
   ResolverResourceIDs,
@@ -414,12 +411,6 @@
     if (this.isPrimaryKey(directive)) {
       const directiveArgs: KeyArguments = getDirectiveArguments(directive);
 
-<<<<<<< HEAD
-      // There is no need to update the create Input as fields that can be in the index have to be non-nullable (which is enforece by
-      // @key directive). The @model transformer generates the createXInput where non-nullable fields  are
-      // also non-nullables in the input types as wekk. Only exception to this is when these fields can be automatically populated
-      // like id, createdAt and updatedAt, which will automatically get default value
-=======
       const hasIdField = definition.fields.find(f => f.name.value === 'id');
       if (!hasIdField) {
         const createInput = ctx.getType(
@@ -429,7 +420,6 @@
           ctx.putType(replaceCreateInput(definition, createInput, directiveArgs.fields));
         }
       }
->>>>>>> 68315350
 
       const updateInput = ctx.getType(ModelResourceIDs.ModelUpdateInputObjectName(definition.name.value)) as InputObjectTypeDefinitionNode;
       if (updateInput) {
@@ -782,8 +772,6 @@
 
 // Key fields are non-nullable, non-key fields are not non-nullable.
 function replaceUpdateInput(
-<<<<<<< HEAD
-=======
   definition: ObjectTypeDefinitionNode,
   input: InputObjectTypeDefinitionNode,
   keyFields: string[],
@@ -802,7 +790,6 @@
 
 // Remove the id field added by @model transformer
 function replaceCreateInput(
->>>>>>> 68315350
   definition: ObjectTypeDefinitionNode,
   input: InputObjectTypeDefinitionNode,
   keyFields: string[],
