--- conflicted
+++ resolved
@@ -32,11 +32,7 @@
   "dependencies": {
     "@graphql-tools/schema": "^8.3.1",
     "@graphql-tools/utils": "^8.5.1",
-<<<<<<< HEAD
     "amplify-cli-core": "4.0.0-beta.4",
-=======
-    "amplify-cli-core": "3.6.1",
->>>>>>> 9e4b33c7
     "amplify-prompts": "2.6.3",
     "amplify-velocity-template": "1.4.8",
     "aws-sdk": "^2.1233.0",
