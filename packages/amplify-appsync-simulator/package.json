--- conflicted
+++ resolved
@@ -27,12 +27,8 @@
   },
   "dependencies": {
     "@graphql-tools/schema": "^8.3.1",
-<<<<<<< HEAD
     "@graphql-tools/utils": "^8.5.1",
-    "amplify-velocity-template": "1.4.5",
-=======
     "amplify-velocity-template": "1.4.6",
->>>>>>> 7208a4a4
     "aws-sdk": "^2.963.0",
     "chalk": "^4.1.1",
     "cors": "^2.8.5",
