--- conflicted
+++ resolved
@@ -1,10 +1,6 @@
 {
   "name": "@aws-amplify/amplify-appsync-simulator",
-<<<<<<< HEAD
   "version": "2.7.0-cdkv2.0",
-=======
-  "version": "2.7.0",
->>>>>>> a8fad872
   "description": "An AppSync Simulator to test AppSync API.",
   "repository": {
     "type": "git",
@@ -33,7 +29,7 @@
     "test": "jest --logHeapUsage --forceExit"
   },
   "dependencies": {
-    "amplify-cli-core": "3.3.0",
+    "amplify-cli-core": "4.0.0-cdkv2.0",
     "amplify-prompts": "2.6.0",
     "@graphql-tools/schema": "^8.3.1",
     "@graphql-tools/utils": "^8.5.1",
