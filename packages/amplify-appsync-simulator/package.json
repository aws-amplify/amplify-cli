--- conflicted
+++ resolved
@@ -33,11 +33,7 @@
     "@aws-amplify/amplify-cli-core": "4.4.3",
     "@aws-amplify/amplify-prompts": "2.8.7",
     "@aws-sdk/client-dynamodb": "^3.919.0",
-<<<<<<< HEAD
-    "@aws-sdk/util-dynamodb": "^3.624.0",
-=======
     "@aws-sdk/util-dynamodb": "^3.919.0",
->>>>>>> faca7400
     "@graphql-tools/schema": "^8.3.1",
     "@graphql-tools/utils": "^8.5.1",
     "amplify-velocity-template": "1.4.17",
