{
  "name": "@aws-amplify/amplify-appsync-simulator",
<<<<<<< HEAD
  "version": "2.16.6-gen2-migration-test-alpha.0",
=======
  "version": "2.16.6",
>>>>>>> 265726dd
  "description": "An AppSync Simulator to test AppSync API.",
  "repository": {
    "type": "git",
    "url": "https://github.com/aws-amplify/amplify-cli.git",
    "directory": "packages/amplify-appsync-simulator"
  },
  "author": "Amazon Web Services",
  "license": "Apache-2.0",
  "main": "lib/index.js",
  "keywords": [
    "graphql",
    "appsync",
    "aws",
    "simulator"
  ],
  "publishConfig": {
    "access": "public"
  },
  "scripts": {
    "copy-assets": "rimraf ./public && copyfiles -u 3 \"../amplify-graphiql-explorer/build/**/*\" ./public",
    "build": "yarn copy-assets && tsc",
    "build-tests": "tsc --build tsconfig.tests.json",
    "clean": "rimraf ./lib tsconfig.tsbuildinfo tsconfig.tests.tsbuildinfo node_modules",
    "watch": "tsc -w",
    "start": "node ./lib/index.js",
    "test": "jest --logHeapUsage --forceExit",
    "extract-api": "ts-node ../../scripts/extract-api.ts"
  },
  "dependencies": {
    "@aws-amplify/amplify-cli-core": "4.4.0-gen2-migration-test-alpha.0",
    "@aws-amplify/amplify-prompts": "2.8.6",
    "@graphql-tools/schema": "^8.3.1",
    "@graphql-tools/utils": "^8.5.1",
    "amplify-velocity-template": "1.4.14",
    "aws-sdk": "^2.1464.0",
    "chalk": "^4.1.1",
    "cors": "^2.8.5",
    "dataloader": "^2.0.0",
    "express": "^4.21.1",
    "get-port": "^5.1.1",
    "graphql": "^15.5.0",
    "graphql-iso-date": "^3.6.1",
    "graphql-subscriptions": "^1.1.0",
    "js-string-escape": "^1.0.1",
    "jwt-decode": "^2.2.0",
    "libphonenumber-js": "1.9.47",
    "lodash": "^4.17.21",
    "moment": "^2.24.0",
    "moment-jdateformatparser": "^1.2.1",
    "moment-timezone": "0.5.35",
    "promise-toolbox": "^0.20.0",
    "slash": "^3.0.0",
    "ulid": "^2.3.0",
    "uuid": "^8.3.2",
    "ws": "^8.5.0"
  },
  "devDependencies": {
    "@aws-amplify/amplify-graphiql-explorer": "2.6.0",
    "@types/cors": "^2.8.6",
    "@types/express": "^4.17.3",
    "@types/node": "^12.12.6",
    "@types/ws": "^8.2.2",
    "jose": "^5.2.0"
  },
  "packageExtensions": {
    "graphql-iso-date": {
      "peerDependencies": {
        "graphql": "^15.8.0"
      }
    }
  },
  "jest": {
    "testRunner": "jest-circus/runner",
    "transform": {
      "^.+\\.tsx?$": "ts-jest"
    },
    "collectCoverage": true,
    "collectCoverageFrom": [
      "src/**/*.ts",
      "!**/*.d.ts"
    ],
    "testEnvironmentOptions": {
      "url": "http://localhost"
    },
    "testRegex": "(src/__tests__/.*.test.ts)$",
    "moduleFileExtensions": [
      "ts",
      "tsx",
      "js",
      "jsx",
      "json",
      "node"
    ]
  },
  "berry": {
    "plugins": [
      "@yarn/plugin-typescript"
    ]
  }
}<|MERGE_RESOLUTION|>--- conflicted
+++ resolved
@@ -1,10 +1,6 @@
 {
   "name": "@aws-amplify/amplify-appsync-simulator",
-<<<<<<< HEAD
-  "version": "2.16.6-gen2-migration-test-alpha.0",
-=======
   "version": "2.16.6",
->>>>>>> 265726dd
   "description": "An AppSync Simulator to test AppSync API.",
   "repository": {
     "type": "git",
