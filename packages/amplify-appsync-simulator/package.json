{
  "name": "@aws-amplify/amplify-appsync-simulator",
<<<<<<< HEAD
  "version": "2.12.0",
=======
  "version": "2.12.3",
>>>>>>> 65d11e93
  "description": "An AppSync Simulator to test AppSync API.",
  "repository": {
    "type": "git",
    "url": "https://github.com/aws-amplify/amplify-cli.git",
    "directory": "packages/amplify-appsync-simulator"
  },
  "author": "Amazon Web Services",
  "license": "Apache-2.0",
  "main": "lib/index.js",
  "keywords": [
    "graphql",
    "appsync",
    "aws",
    "simulator"
  ],
  "publishConfig": {
    "access": "public"
  },
  "scripts": {
    "copy-assets": "rimraf ./public && copyfiles -u 3 \"../amplify-graphiql-explorer/build/**/*\" ./public",
    "build": "yarn copy-assets && tsc",
    "build-tests": "tsc --build tsconfig.tests.json",
    "clean": "rimraf ./lib tsconfig.tsbuildinfo tsconfig.tests.tsbuildinfo node_modules",
    "watch": "tsc -w",
    "start": "node ./lib/index.js",
    "test": "jest --logHeapUsage --forceExit",
    "extract-api": "ts-node ../../scripts/extract-api.ts"
  },
  "dependencies": {
<<<<<<< HEAD
    "@aws-amplify/amplify-cli-core": "4.0.5",
=======
    "@aws-amplify/amplify-cli-core": "4.0.8",
>>>>>>> 65d11e93
    "@aws-amplify/amplify-prompts": "2.7.0",
    "@graphql-tools/schema": "^8.3.1",
    "@graphql-tools/utils": "^8.5.1",
    "amplify-velocity-template": "1.4.11",
    "aws-sdk": "^2.1354.0",
    "chalk": "^4.1.1",
    "cors": "^2.8.5",
    "dataloader": "^2.0.0",
    "express": "^4.17.3",
    "get-port": "^5.1.1",
    "graphql": "^15.5.0",
    "graphql-iso-date": "^3.6.1",
    "graphql-subscriptions": "^1.1.0",
    "ip": "^1.1.5",
    "js-string-escape": "^1.0.1",
    "jwt-decode": "^2.2.0",
    "libphonenumber-js": "1.9.47",
    "lodash": "^4.17.21",
    "moment": "^2.24.0",
    "moment-jdateformatparser": "^1.2.1",
    "moment-timezone": "0.5.35",
    "promise-toolbox": "^0.20.0",
    "slash": "^3.0.0",
    "ulid": "^2.3.0",
    "uuid": "^8.3.2",
    "ws": "^8.5.0"
  },
  "devDependencies": {
    "@aws-amplify/amplify-graphiql-explorer": "2.5.7",
    "@types/cors": "^2.8.6",
    "@types/express": "^4.17.3",
    "@types/node": "^12.12.6",
    "@types/ws": "^8.2.2",
    "jsonwebtoken": "^9.0.0"
  },
  "packageExtensions": {
    "graphql-iso-date": {
      "peerDependencies": {
        "graphql": "^15.8.0"
      }
    }
  },
  "jest": {
    "testRunner": "jest-circus/runner",
    "transform": {
      "^.+\\.tsx?$": "ts-jest"
    },
    "collectCoverage": true,
    "collectCoverageFrom": [
      "src/**/*.ts",
      "!**/*.d.ts"
    ],
    "testEnvironmentOptions": {
      "url": "http://localhost"
    },
    "testRegex": "(src/__tests__/.*.test.ts)$",
    "moduleFileExtensions": [
      "ts",
      "tsx",
      "js",
      "jsx",
      "json",
      "node"
    ]
  },
  "berry": {
    "plugins": [
      "@yarn/plugin-typescript"
    ]
  }
}<|MERGE_RESOLUTION|>--- conflicted
+++ resolved
@@ -1,10 +1,6 @@
 {
   "name": "@aws-amplify/amplify-appsync-simulator",
-<<<<<<< HEAD
-  "version": "2.12.0",
-=======
   "version": "2.12.3",
->>>>>>> 65d11e93
   "description": "An AppSync Simulator to test AppSync API.",
   "repository": {
     "type": "git",
@@ -34,11 +30,7 @@
     "extract-api": "ts-node ../../scripts/extract-api.ts"
   },
   "dependencies": {
-<<<<<<< HEAD
-    "@aws-amplify/amplify-cli-core": "4.0.5",
-=======
     "@aws-amplify/amplify-cli-core": "4.0.8",
->>>>>>> 65d11e93
     "@aws-amplify/amplify-prompts": "2.7.0",
     "@graphql-tools/schema": "^8.3.1",
     "@graphql-tools/utils": "^8.5.1",
