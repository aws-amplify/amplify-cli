{
  "name": "amplify-appsync-simulator",
  "version": "1.27.7",
  "description": "An AppSync Simulator to test AppSync API.",
  "repository": {
    "type": "git",
    "url": "https://github.com/aws-amplify/amplify-cli.git",
    "directory": "packages/amplify-appsync-simulator"
  },
  "author": "Amazon Web Services",
  "license": "Apache-2.0",
  "main": "lib/index.js",
  "keywords": [
    "graphql",
    "appsync",
    "aws",
    "simulator"
  ],
  "scripts": {
    "copy-assets": "yarn rimraf ./public && yarn copyfiles -u 3 \"../amplify-graphiql-explorer/build/**/*\" ./public",
    "build": "yarn copy-assets && tsc",
    "build-tests": "tsc --build tsconfig.tests.json",
    "clean": "rimraf ./lib",
    "watch": "tsc -w",
    "start": "node ./lib/index.js",
    "test": "jest"
  },
  "dependencies": {
    "amplify-velocity-template": "1.4.5",
<<<<<<< HEAD
    "aws-sdk": "^2.919.0",
    "axios": "^0.21.1",
=======
    "aws-sdk": "^2.963.0",
>>>>>>> 7b5de7b5
    "chalk": "^4.1.1",
    "cors": "^2.8.5",
    "dataloader": "^2.0.0",
    "event-to-promise": "^0.8.0",
    "express": "^4.17.1",
    "graphql": "^14.5.8",
    "graphql-iso-date": "^3.6.1",
    "graphql-subscriptions": "^1.1.0",
    "graphql-tools": "^4.0.6",
    "graphql-type-json": "^0.3.1",
    "ip": "^1.1.5",
    "js-string-escape": "^1.0.1",
    "jwt-decode": "^2.2.0",
    "libphonenumber-js": "^1.7.31",
    "lodash": "^4.17.21",
    "moment": "^2.24.0",
    "moment-jdateformatparser": "^1.2.1",
    "moment-timezone": "0.5.27",
    "mqtt-connection": "4.0.0",
    "nanoid": "2.1.10",
    "pino": "^6.13.0",
    "portfinder": "^1.0.25",
    "qlobber": "3.1.0",
    "retimer": "2.0.0",
    "slash": "^3.0.0",
    "steed": "^1.1.3",
    "uuid": "^3.4.0",
    "ws": "^7.4.6"
  },
  "devDependencies": {
    "@types/cors": "^2.8.6",
    "@types/express": "^4.17.2",
    "@types/moment-timezone": "0.5.12",
    "@types/node": "^12.12.6",
    "@types/pino": "^6.3.11",
    "@types/ws": "^7.4.4",
    "amplify-graphiql-explorer": "1.6.1"
  },
  "jest": {
    "testRunner": "jest-circus/runner",
    "transform": {
      "^.+\\.tsx?$": "ts-jest"
    },
    "collectCoverage": true,
    "collectCoverageFrom": [
      "src/**/*.ts",
      "!**/*.d.ts"
    ],
    "testURL": "http://localhost/",
    "testRegex": "(src/__tests__/.*.test.ts)$",
    "moduleFileExtensions": [
      "ts",
      "tsx",
      "js",
      "jsx",
      "json",
      "node"
    ]
  }
}<|MERGE_RESOLUTION|>--- conflicted
+++ resolved
@@ -27,12 +27,8 @@
   },
   "dependencies": {
     "amplify-velocity-template": "1.4.5",
-<<<<<<< HEAD
-    "aws-sdk": "^2.919.0",
+    "aws-sdk": "^2.963.0",
     "axios": "^0.21.1",
-=======
-    "aws-sdk": "^2.963.0",
->>>>>>> 7b5de7b5
     "chalk": "^4.1.1",
     "cors": "^2.8.5",
     "dataloader": "^2.0.0",
