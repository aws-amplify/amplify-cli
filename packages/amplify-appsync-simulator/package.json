{
  "name": "@aws-amplify/amplify-appsync-simulator",
  "version": "2.10.4",
  "description": "An AppSync Simulator to test AppSync API.",
  "repository": {
    "type": "git",
    "url": "https://github.com/aws-amplify/amplify-cli.git",
    "directory": "packages/amplify-appsync-simulator"
  },
  "author": "Amazon Web Services",
  "license": "Apache-2.0",
  "main": "lib/index.js",
  "keywords": [
    "graphql",
    "appsync",
    "aws",
    "simulator"
  ],
  "publishConfig": {
    "access": "public"
  },
  "scripts": {
    "copy-assets": "rimraf ./public && copyfiles -u 3 \"../amplify-graphiql-explorer/build/**/*\" ./public",
    "build": "yarn copy-assets && tsc",
    "build-tests": "tsc --build tsconfig.tests.json",
    "clean": "rimraf ./lib tsconfig.tsbuildinfo tsconfig.tests.tsbuildinfo node_modules",
    "watch": "tsc -w",
    "start": "node ./lib/index.js",
    "test": "jest --logHeapUsage --forceExit",
    "extract-api": "ts-node ../../scripts/extract-api.ts"
  },
  "dependencies": {
<<<<<<< HEAD
    "@aws-amplify/amplify-cli-core": "4.0.1",
    "@aws-amplify/amplify-prompts": "2.6.6",
    "@graphql-tools/schema": "^8.3.1",
    "@graphql-tools/utils": "^8.5.1",
=======
    "@aws-amplify/amplify-prompts": "2.6.7",
    "@graphql-tools/schema": "^8.3.1",
    "@graphql-tools/utils": "^8.5.1",
    "amplify-cli-core": "4.0.2",
>>>>>>> 9c7442b7
    "amplify-velocity-template": "1.4.9",
    "aws-sdk": "^2.1350.0",
    "chalk": "^4.1.1",
    "cors": "^2.8.5",
    "dataloader": "^2.0.0",
    "express": "^4.17.3",
    "get-port": "^5.1.1",
    "graphql": "^15.5.0",
    "graphql-iso-date": "^3.6.1",
    "graphql-subscriptions": "^1.1.0",
    "ip": "^1.1.5",
    "js-string-escape": "^1.0.1",
    "jwt-decode": "^2.2.0",
    "libphonenumber-js": "1.9.47",
    "lodash": "^4.17.21",
    "moment": "^2.24.0",
    "moment-jdateformatparser": "^1.2.1",
    "moment-timezone": "0.5.35",
    "promise-toolbox": "^0.20.0",
    "slash": "^3.0.0",
    "ulid": "^2.3.0",
    "uuid": "^8.3.2",
    "ws": "^8.5.0"
  },
  "devDependencies": {
    "@aws-amplify/amplify-graphiql-explorer": "2.5.5",
    "@types/cors": "^2.8.6",
    "@types/express": "^4.17.3",
    "@types/node": "^12.12.6",
    "@types/ws": "^8.2.2",
    "jsonwebtoken": "^9.0.0"
  },
  "jest": {
    "testRunner": "jest-circus/runner",
    "transform": {
      "^.+\\.tsx?$": "ts-jest"
    },
    "collectCoverage": true,
    "collectCoverageFrom": [
      "src/**/*.ts",
      "!**/*.d.ts"
    ],
    "testURL": "http://localhost/",
    "testRegex": "(src/__tests__/.*.test.ts)$",
    "moduleFileExtensions": [
      "ts",
      "tsx",
      "js",
      "jsx",
      "json",
      "node"
    ]
  }
}<|MERGE_RESOLUTION|>--- conflicted
+++ resolved
@@ -30,17 +30,10 @@
     "extract-api": "ts-node ../../scripts/extract-api.ts"
   },
   "dependencies": {
-<<<<<<< HEAD
-    "@aws-amplify/amplify-cli-core": "4.0.1",
-    "@aws-amplify/amplify-prompts": "2.6.6",
-    "@graphql-tools/schema": "^8.3.1",
-    "@graphql-tools/utils": "^8.5.1",
-=======
+    "@aws-amplify/amplify-cli-core": "4.0.2",
     "@aws-amplify/amplify-prompts": "2.6.7",
     "@graphql-tools/schema": "^8.3.1",
     "@graphql-tools/utils": "^8.5.1",
-    "amplify-cli-core": "4.0.2",
->>>>>>> 9c7442b7
     "amplify-velocity-template": "1.4.9",
     "aws-sdk": "^2.1350.0",
     "chalk": "^4.1.1",
