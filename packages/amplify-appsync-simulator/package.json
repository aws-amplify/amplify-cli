--- conflicted
+++ resolved
@@ -1,10 +1,6 @@
 {
   "name": "@aws-amplify/amplify-appsync-simulator",
-<<<<<<< HEAD
-  "version": "2.15.1",
-=======
   "version": "2.15.2",
->>>>>>> e1f81aaf
   "description": "An AppSync Simulator to test AppSync API.",
   "repository": {
     "type": "git",
