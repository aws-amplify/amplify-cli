{
  "name": "amplify-appsync-simulator",
  "version": "2.3.8",
  "description": "An AppSync Simulator to test AppSync API.",
  "repository": {
    "type": "git",
    "url": "https://github.com/aws-amplify/amplify-cli.git",
    "directory": "packages/amplify-appsync-simulator"
  },
  "author": "Amazon Web Services",
  "license": "Apache-2.0",
  "main": "lib/index.js",
  "keywords": [
    "graphql",
    "appsync",
    "aws",
    "simulator"
  ],
  "scripts": {
    "copy-assets": "yarn rimraf ./public && yarn copyfiles -u 3 \"../amplify-graphiql-explorer/build/**/*\" ./public",
    "build": "yarn copy-assets && tsc",
    "build-tests": "tsc --build tsconfig.tests.json",
    "clean": "rimraf ./lib",
    "watch": "tsc -w",
    "start": "node ./lib/index.js",
    "test": "jest"
  },
  "dependencies": {
    "@graphql-tools/schema": "^8.3.1",
    "@graphql-tools/utils": "^8.5.1",
    "amplify-velocity-template": "1.4.6",
    "aws-sdk": "^2.963.0",
    "chalk": "^4.1.1",
    "cors": "^2.8.5",
    "dataloader": "^2.0.0",
    "express": "^4.17.3",
    "graphql": "^14.5.8",
    "graphql-iso-date": "^3.6.1",
    "graphql-subscriptions": "^1.1.0",
    "ip": "^1.1.5",
    "js-string-escape": "^1.0.1",
    "jwt-decode": "^2.2.0",
    "libphonenumber-js": "1.9.47",
    "lodash": "^4.17.21",
    "moment": "^2.24.0",
    "moment-jdateformatparser": "^1.2.1",
    "moment-timezone": "0.5.27",
    "mqtt-connection": "4.0.0",
    "nanoid": "^3.3.1",
    "pino": "^6.13.0",
    "portfinder": "^1.0.25",
    "promise-toolbox": "^0.20.0",
    "qlobber": "3.1.0",
    "retimer": "2.0.0",
    "slash": "^3.0.0",
    "steed": "^1.1.3",
    "uuid": "^8.3.2",
    "ws": "^7.5.7"
  },
  "devDependencies": {
    "@types/cors": "^2.8.6",
    "@types/express": "^4.17.3",
    "@types/moment-timezone": "0.5.12",
    "@types/node": "^12.12.6",
    "@types/pino": "^6.3.11",
    "@types/ws": "^7.4.4",
<<<<<<< HEAD
    "amplify-graphiql-explorer": "2.4.4",
    "jsonwebtoken": "^8.5.1"
=======
    "amplify-graphiql-explorer": "2.4.5"
>>>>>>> c4b74879
  },
  "jest": {
    "testRunner": "jest-circus/runner",
    "transform": {
      "^.+\\.tsx?$": "ts-jest"
    },
    "collectCoverage": true,
    "collectCoverageFrom": [
      "src/**/*.ts",
      "!**/*.d.ts"
    ],
    "testURL": "http://localhost/",
    "testRegex": "(src/__tests__/.*.test.ts)$",
    "moduleFileExtensions": [
      "ts",
      "tsx",
      "js",
      "jsx",
      "json",
      "node"
    ]
  }
}<|MERGE_RESOLUTION|>--- conflicted
+++ resolved
@@ -64,12 +64,8 @@
     "@types/node": "^12.12.6",
     "@types/pino": "^6.3.11",
     "@types/ws": "^7.4.4",
-<<<<<<< HEAD
-    "amplify-graphiql-explorer": "2.4.4",
+    "amplify-graphiql-explorer": "2.4.5",
     "jsonwebtoken": "^8.5.1"
-=======
-    "amplify-graphiql-explorer": "2.4.5"
->>>>>>> c4b74879
   },
   "jest": {
     "testRunner": "jest-circus/runner",
