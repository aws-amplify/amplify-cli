{
  "name": "amplify-appsync-simulator",
  "version": "1.13.0",
  "description": "An AppSync Simulator to test AppSync API.",
  "main": "lib/index.js",
  "scripts": {
    "copy-assets": "rm -rf ./public && cp -R ../amplify-graphiql-explorer/build ./public",
    "build": "yarn copy-assets && tsc",
    "clean": "rm -rf ./lib",
    "watch": "tsc -w",
    "start": "node ./lib/index.js",
    "test": "jest",
    "test-ci": "jest"
  },
  "keywords": [
    "graphql",
    "appsync",
    "aws",
    "simulator"
  ],
  "author": "Amazon Web Services",
  "license": "Apache-2.0",
  "dependencies": {
<<<<<<< HEAD
    "amplify-velocity-template": "1.1.7",
    "aws-sdk": "^2.608.0",
=======
    "amplify-velocity-template": "1.1.8",
    "array-from": "^2.1.1",
>>>>>>> fabbe61d
    "cors": "^2.8.5",
    "event-to-promise": "^0.8.0",
    "express": "^4.17.1",
    "graphql": "^14.5.8",
    "graphql-iso-date": "^3.6.1",
    "graphql-scalars": "^1.0.6",
    "graphql-subscriptions": "^1.1.0",
    "graphql-tools": "^4.0.6",
    "graphql-type-json": "^0.3.1",
    "ip": "^1.1.5",
    "js-string-escape": "^1.0.1",
    "jwt-decode": "^2.2.0",
    "libphonenumber-js": "^1.7.31",
    "lodash": "^4.17.15",
    "moment": "^2.24.0",
    "moment-jdateformatparser": "^1.2.1",
    "moment-timezone": "0.5.27",
    "mqtt-connection": "4.0.0",
    "nanoid": "2.1.10",
    "pino": "5.16.0",
    "portfinder": "^1.0.25",
    "qlobber": "3.1.0",
    "retimer": "2.0.0",
    "slash": "^3.0.0",
    "steed": "^1.1.3",
    "uuid": "^3.4.0"
    ,
    "websocket-stream": "^5.5.0"
  },
  "devDependencies": {
    "amplify-graphiql-explorer": "1.1.7",
    "@types/cors": "^2.8.6",
    "@types/express": "^4.17.2",
    "@types/jest": "^24.0.16",
    "@types/moment-timezone": "0.5.12",
    "@types/node": "^10.17.13",
<<<<<<< HEAD
    "@types/pino": "5.15.3",
=======
    "@types/pino": "4.7.1",
    "amplify-graphiql-explorer": "1.1.8",
    "aws-sdk": "^2.580.0",
>>>>>>> fabbe61d
    "jest": "^24.8.0",
    "ts-jest": "^24.0.2",
    "typescript": "~3.6.4"
  },
  "jest": {
    "transform": {
      "^.+\\.tsx?$": "ts-jest"
    },
    "collectCoverage": true,
    "collectCoverageFrom": [
      "src/**/*.ts"
    ],
    "testURL": "http://localhost/",
    "testRegex": "(src/__tests__/.*.test.*)$",
    "moduleFileExtensions": [
      "ts",
      "tsx",
      "js",
      "jsx",
      "json",
      "node"
    ]
  }
}<|MERGE_RESOLUTION|>--- conflicted
+++ resolved
@@ -21,13 +21,8 @@
   "author": "Amazon Web Services",
   "license": "Apache-2.0",
   "dependencies": {
-<<<<<<< HEAD
-    "amplify-velocity-template": "1.1.7",
+    "amplify-velocity-template": "1.1.8",
     "aws-sdk": "^2.608.0",
-=======
-    "amplify-velocity-template": "1.1.8",
-    "array-from": "^2.1.1",
->>>>>>> fabbe61d
     "cors": "^2.8.5",
     "event-to-promise": "^0.8.0",
     "express": "^4.17.1",
@@ -58,19 +53,13 @@
     "websocket-stream": "^5.5.0"
   },
   "devDependencies": {
-    "amplify-graphiql-explorer": "1.1.7",
+    "amplify-graphiql-explorer": "1.1.8",
     "@types/cors": "^2.8.6",
     "@types/express": "^4.17.2",
     "@types/jest": "^24.0.16",
     "@types/moment-timezone": "0.5.12",
     "@types/node": "^10.17.13",
-<<<<<<< HEAD
     "@types/pino": "5.15.3",
-=======
-    "@types/pino": "4.7.1",
-    "amplify-graphiql-explorer": "1.1.8",
-    "aws-sdk": "^2.580.0",
->>>>>>> fabbe61d
     "jest": "^24.8.0",
     "ts-jest": "^24.0.2",
     "typescript": "~3.6.4"
