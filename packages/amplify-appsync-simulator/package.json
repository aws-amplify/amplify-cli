--- conflicted
+++ resolved
@@ -1,10 +1,6 @@
 {
   "name": "@aws-amplify/amplify-appsync-simulator",
-<<<<<<< HEAD
-  "version": "2.16.10-beta-latest.0",
-=======
   "version": "2.16.11",
->>>>>>> 9cd70227
   "description": "An AppSync Simulator to test AppSync API.",
   "repository": {
     "type": "git",
@@ -34,15 +30,11 @@
     "extract-api": "ts-node ../../scripts/extract-api.ts"
   },
   "dependencies": {
-<<<<<<< HEAD
-    "@aws-amplify/amplify-cli-core": "4.4.0-beta-latest.0",
-=======
     "@aws-amplify/amplify-cli-core": "4.4.0",
->>>>>>> 9cd70227
     "@aws-amplify/amplify-prompts": "2.8.6",
     "@graphql-tools/schema": "^8.3.1",
     "@graphql-tools/utils": "^8.5.1",
-    "amplify-velocity-template": "1.4.16-beta-latest.0",
+    "amplify-velocity-template": "1.4.15",
     "aws-sdk": "^2.1464.0",
     "chalk": "^4.1.1",
     "cors": "^2.8.5",
