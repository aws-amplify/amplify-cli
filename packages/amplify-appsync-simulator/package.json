{
  "name": "@aws-amplify/amplify-appsync-simulator",
<<<<<<< HEAD
  "version": "2.10.3",
=======
  "version": "2.10.5",
>>>>>>> b289cbc0
  "description": "An AppSync Simulator to test AppSync API.",
  "repository": {
    "type": "git",
    "url": "https://github.com/aws-amplify/amplify-cli.git",
    "directory": "packages/amplify-appsync-simulator"
  },
  "author": "Amazon Web Services",
  "license": "Apache-2.0",
  "main": "lib/index.js",
  "keywords": [
    "graphql",
    "appsync",
    "aws",
    "simulator"
  ],
  "publishConfig": {
    "access": "public"
  },
  "scripts": {
    "copy-assets": "rimraf ./public && copyfiles -u 3 \"../amplify-graphiql-explorer/build/**/*\" ./public",
    "build": "yarn copy-assets && tsc",
    "build-tests": "tsc --build tsconfig.tests.json",
    "clean": "rimraf ./lib tsconfig.tsbuildinfo tsconfig.tests.tsbuildinfo node_modules",
    "watch": "tsc -w",
    "start": "node ./lib/index.js",
    "test": "jest --logHeapUsage --forceExit",
    "extract-api": "ts-node ../../scripts/extract-api.ts"
  },
  "dependencies": {
<<<<<<< HEAD
    "@aws-amplify/amplify-prompts": "2.6.6",
    "@graphql-tools/schema": "^8.3.1",
    "@graphql-tools/utils": "^8.5.1",
    "amplify-cli-core": "4.0.1",
    "amplify-velocity-template": "1.4.9",
    "aws-sdk": "^2.1233.0",
=======
    "@aws-amplify/amplify-cli-core": "4.0.3",
    "@aws-amplify/amplify-prompts": "2.6.8",
    "@graphql-tools/schema": "^8.3.1",
    "@graphql-tools/utils": "^8.5.1",
    "amplify-velocity-template": "1.4.11",
    "aws-sdk": "^2.1354.0",
>>>>>>> b289cbc0
    "chalk": "^4.1.1",
    "cors": "^2.8.5",
    "dataloader": "^2.0.0",
    "express": "^4.17.3",
    "get-port": "^5.1.1",
    "graphql": "^15.5.0",
    "graphql-iso-date": "^3.6.1",
    "graphql-subscriptions": "^1.1.0",
    "ip": "^1.1.5",
    "js-string-escape": "^1.0.1",
    "jwt-decode": "^2.2.0",
    "libphonenumber-js": "1.9.47",
    "lodash": "^4.17.21",
    "moment": "^2.24.0",
    "moment-jdateformatparser": "^1.2.1",
    "moment-timezone": "0.5.35",
    "promise-toolbox": "^0.20.0",
    "slash": "^3.0.0",
    "ulid": "^2.3.0",
    "uuid": "^8.3.2",
    "ws": "^8.5.0"
  },
  "devDependencies": {
<<<<<<< HEAD
    "@aws-amplify/amplify-graphiql-explorer": "2.5.5",
=======
    "@aws-amplify/amplify-graphiql-explorer": "2.5.7",
>>>>>>> b289cbc0
    "@types/cors": "^2.8.6",
    "@types/express": "^4.17.3",
    "@types/node": "^12.12.6",
    "@types/ws": "^8.2.2",
    "jsonwebtoken": "^9.0.0"
  },
  "jest": {
    "testRunner": "jest-circus/runner",
    "transform": {
      "^.+\\.tsx?$": "ts-jest"
    },
    "collectCoverage": true,
    "collectCoverageFrom": [
      "src/**/*.ts",
      "!**/*.d.ts"
    ],
    "testURL": "http://localhost/",
    "testRegex": "(src/__tests__/.*.test.ts)$",
    "moduleFileExtensions": [
      "ts",
      "tsx",
      "js",
      "jsx",
      "json",
      "node"
    ]
  }
}<|MERGE_RESOLUTION|>--- conflicted
+++ resolved
@@ -1,10 +1,6 @@
 {
   "name": "@aws-amplify/amplify-appsync-simulator",
-<<<<<<< HEAD
-  "version": "2.10.3",
-=======
   "version": "2.10.5",
->>>>>>> b289cbc0
   "description": "An AppSync Simulator to test AppSync API.",
   "repository": {
     "type": "git",
@@ -34,21 +30,12 @@
     "extract-api": "ts-node ../../scripts/extract-api.ts"
   },
   "dependencies": {
-<<<<<<< HEAD
-    "@aws-amplify/amplify-prompts": "2.6.6",
-    "@graphql-tools/schema": "^8.3.1",
-    "@graphql-tools/utils": "^8.5.1",
-    "amplify-cli-core": "4.0.1",
-    "amplify-velocity-template": "1.4.9",
-    "aws-sdk": "^2.1233.0",
-=======
     "@aws-amplify/amplify-cli-core": "4.0.3",
     "@aws-amplify/amplify-prompts": "2.6.8",
     "@graphql-tools/schema": "^8.3.1",
     "@graphql-tools/utils": "^8.5.1",
     "amplify-velocity-template": "1.4.11",
     "aws-sdk": "^2.1354.0",
->>>>>>> b289cbc0
     "chalk": "^4.1.1",
     "cors": "^2.8.5",
     "dataloader": "^2.0.0",
@@ -72,11 +59,7 @@
     "ws": "^8.5.0"
   },
   "devDependencies": {
-<<<<<<< HEAD
-    "@aws-amplify/amplify-graphiql-explorer": "2.5.5",
-=======
     "@aws-amplify/amplify-graphiql-explorer": "2.5.7",
->>>>>>> b289cbc0
     "@types/cors": "^2.8.6",
     "@types/express": "^4.17.3",
     "@types/node": "^12.12.6",
