--- conflicted
+++ resolved
@@ -32,13 +32,8 @@
   "dependencies": {
     "@graphql-tools/schema": "^8.3.1",
     "@graphql-tools/utils": "^8.5.1",
-<<<<<<< HEAD
     "amplify-cli-core": "4.0.0-beta.4",
-    "amplify-prompts": "2.6.2-beta.3",
-=======
-    "amplify-cli-core": "3.6.0",
     "amplify-prompts": "2.6.3",
->>>>>>> 396c03fd
     "amplify-velocity-template": "1.4.8",
     "aws-sdk": "^2.1233.0",
     "chalk": "^4.1.1",
@@ -64,11 +59,7 @@
     "ws": "^8.5.0"
   },
   "devDependencies": {
-<<<<<<< HEAD
-    "@aws-amplify/amplify-graphiql-explorer": "2.5.2-beta.3",
-=======
     "@aws-amplify/amplify-graphiql-explorer": "2.5.3",
->>>>>>> 396c03fd
     "@types/cors": "^2.8.6",
     "@types/express": "^4.17.3",
     "@types/node": "^12.12.6",
