--- conflicted
+++ resolved
@@ -1,10 +1,6 @@
 {
   "name": "amplify-appsync-simulator",
-<<<<<<< HEAD
-  "version": "1.21.0",
-=======
   "version": "1.23.0",
->>>>>>> 46351a17
   "description": "An AppSync Simulator to test AppSync API.",
   "repository": {
     "type": "git",
