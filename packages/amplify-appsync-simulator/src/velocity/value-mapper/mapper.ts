import { JavaMap, createMapProxy } from './map';
import { JavaArray } from './array';
import { JavaDecimal } from './decimal';
import { JavaInteger } from './integer';
import { JavaString } from './string';
import { isPlainObject } from 'lodash';
import { JavaInteger } from './integer';

export function map(value: any, hint?: string) {
  if (value instanceof JavaMap) return value;
  if (value instanceof JavaArray) return value;
  if (Array.isArray(value)) {
    return new JavaArray(
      value.map(x => map(x)),
      map,
    );
  }
  if (isPlainObject(value)) {
    return createMapProxy(
      new JavaMap(
        Object.entries(value).reduce((sum, [k, v]) => {
          return {
            ...sum,
            [k]: map(v),
          };
        }, {}),
        map,
      ),
    );
  }

  // eslint-disable-next-line
  if (typeof value === 'string' && !((value as any) instanceof JavaString)) {
    // eslint-disable-next-line
    return new JavaString(value);
  }

<<<<<<< HEAD
  if (typeof value === 'number' && !((value as any) instanceof JavaInteger)) {
    return new JavaInteger(value);
=======
  if (typeof value === 'number') {
    // VTL treats integers differently from floats, but JavaScript number primitives are all doubles.
    // This means we can't really differentiate between 1 and 1.0 in mock. We can rely on hints from the
    // VTL parser though. If a hint was not provided, then we can try to guess using Math.trunc().
    if (hint === 'integer' || (hint !== 'decimal' && Math.trunc(value) === value)) {
      return new JavaInteger(value);
    }

    return new JavaDecimal(value);
>>>>>>> ec5967c7
  }

  return value;
}<|MERGE_RESOLUTION|>--- conflicted
+++ resolved
@@ -35,10 +35,6 @@
     return new JavaString(value);
   }
 
-<<<<<<< HEAD
-  if (typeof value === 'number' && !((value as any) instanceof JavaInteger)) {
-    return new JavaInteger(value);
-=======
   if (typeof value === 'number') {
     // VTL treats integers differently from floats, but JavaScript number primitives are all doubles.
     // This means we can't really differentiate between 1 and 1.0 in mock. We can rely on hints from the
@@ -48,7 +44,6 @@
     }
 
     return new JavaDecimal(value);
->>>>>>> ec5967c7
   }
 
   return value;
