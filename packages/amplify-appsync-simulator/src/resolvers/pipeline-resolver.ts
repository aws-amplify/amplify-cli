--- conflicted
+++ resolved
@@ -28,15 +28,12 @@
     let isReturn;
 
     // Pipeline request mapping template
-<<<<<<< HEAD
     ({ result, stash, errors: templateErrors, isReturn } = requestMappingTemplate.render(
       { source, arguments: args, stash },
       context,
       info
     ));
-=======
-    ({ result, stash, errors: templateErrors } = requestMappingTemplate.render({ source, arguments: args, stash }, context, info));
->>>>>>> e1d111d8
+
     context.appsyncErrors = [...context.appsyncErrors, ...templateErrors];
 
     if (isReturn) { //Request mapping template called #return, don't process further
