--- conflicted
+++ resolved
@@ -1,11 +1,6 @@
 {
-<<<<<<< HEAD
-  "name": "amplify-category-interactions",
+  "name": "@aws-amplify/amplify-category-interactions",
   "version": "4.3.2-beta.0",
-=======
-  "name": "@aws-amplify/amplify-category-interactions",
-  "version": "4.3.1",
->>>>>>> 05f1f94f
   "description": "amplify-cli interactions plugin",
   "repository": {
     "type": "git",
