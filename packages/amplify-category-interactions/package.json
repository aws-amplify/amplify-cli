{
  "name": "@aws-amplify/amplify-category-interactions",
<<<<<<< HEAD
  "version": "5.1.34-next-7.0",
=======
  "version": "5.1.34",
>>>>>>> ef7f5ebe
  "description": "amplify-cli interactions plugin",
  "repository": {
    "type": "git",
    "url": "https://github.com/aws-amplify/amplify-cli.git",
    "directory": "packages/amplify-category-interactions"
  },
  "author": "Amazon Web Services",
  "license": "Apache-2.0",
  "main": "lib/index.js",
  "keywords": [
    "amplify",
    "aws"
  ],
  "publishConfig": {
    "access": "public"
  },
  "scripts": {
    "build": "tsc && yarn copy-templates",
    "clean": "rimraf lib tsconfig.tsbuildinfo node_modules",
    "watch": "tsc --watch",
    "copy-templates": "copyfiles -u 4 src/provider-utils/awscloudformation/cloudformation-templates/* lib/provider-utils/awscloudformation/cloudformation-templates/ && copyfiles -u 4 src/provider-utils/awscloudformation/function-template-dir/*.ejs lib/provider-utils/awscloudformation/function-template-dir/",
    "extract-api": "ts-node ../../scripts/extract-api.ts"
  },
  "dependencies": {
<<<<<<< HEAD
    "@aws-amplify/amplify-cli-core": "4.4.1-next-7.0",
=======
    "@aws-amplify/amplify-cli-core": "4.4.1",
>>>>>>> ef7f5ebe
    "@aws-amplify/amplify-prompts": "2.8.6",
    "fs-extra": "^8.1.0",
    "fuzzy": "^0.1.3",
    "uuid": "^8.3.2"
  },
  "berry": {
    "plugins": [
      "@yarn/plugin-typescript"
    ]
  }
}<|MERGE_RESOLUTION|>--- conflicted
+++ resolved
@@ -1,10 +1,6 @@
 {
   "name": "@aws-amplify/amplify-category-interactions",
-<<<<<<< HEAD
-  "version": "5.1.34-next-7.0",
-=======
   "version": "5.1.34",
->>>>>>> ef7f5ebe
   "description": "amplify-cli interactions plugin",
   "repository": {
     "type": "git",
@@ -29,11 +25,7 @@
     "extract-api": "ts-node ../../scripts/extract-api.ts"
   },
   "dependencies": {
-<<<<<<< HEAD
-    "@aws-amplify/amplify-cli-core": "4.4.1-next-7.0",
-=======
     "@aws-amplify/amplify-cli-core": "4.4.1",
->>>>>>> ef7f5ebe
     "@aws-amplify/amplify-prompts": "2.8.6",
     "fs-extra": "^8.1.0",
     "fuzzy": "^0.1.3",
