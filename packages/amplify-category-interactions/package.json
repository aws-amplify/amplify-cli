--- conflicted
+++ resolved
@@ -1,10 +1,6 @@
 {
   "name": "amplify-category-interactions",
-<<<<<<< HEAD
   "version": "4.1.4-cdkv2.0",
-=======
-  "version": "4.1.4",
->>>>>>> a8fad872
   "description": "amplify-cli interactions plugin",
   "repository": {
     "type": "git",
@@ -25,11 +21,7 @@
     "copy-templates": "copyfiles -u 4 src/provider-utils/awscloudformation/cloudformation-templates/* lib/provider-utils/awscloudformation/cloudformation-templates/ && yarn copyfiles -u 4 src/provider-utils/awscloudformation/function-template-dir/*.ejs lib/provider-utils/awscloudformation/function-template-dir/"
   },
   "dependencies": {
-<<<<<<< HEAD
     "amplify-cli-core": "4.0.0-cdkv2.0",
-=======
-    "amplify-cli-core": "3.3.0",
->>>>>>> a8fad872
     "fs-extra": "^8.1.0",
     "fuzzy": "^0.1.3",
     "inquirer": "^7.3.3",
