--- conflicted
+++ resolved
@@ -1,10 +1,6 @@
 {
   "name": "amplify-category-interactions",
-<<<<<<< HEAD
-  "version": "2.4.4",
-=======
   "version": "2.4.7",
->>>>>>> 46351a17
   "description": "amplify-cli interactions plugin",
   "repository": {
     "type": "git",
@@ -19,11 +15,7 @@
     "aws"
   ],
   "dependencies": {
-<<<<<<< HEAD
-    "amplify-category-auth": "2.16.4",
-=======
     "amplify-category-auth": "2.18.0",
->>>>>>> 46351a17
     "fs-extra": "^8.1.0",
     "fuzzy": "^0.1.3",
     "inquirer": "^7.0.3",
