{
  "name": "@aws-amplify/amplify-category-interactions",
  "version": "5.0.5",
  "description": "amplify-cli interactions plugin",
  "repository": {
    "type": "git",
    "url": "https://github.com/aws-amplify/amplify-cli.git",
    "directory": "packages/amplify-category-interactions"
  },
  "author": "Amazon Web Services",
  "license": "Apache-2.0",
  "main": "lib/index.js",
  "keywords": [
    "amplify",
    "aws"
  ],
  "publishConfig": {
    "access": "public"
  },
  "scripts": {
    "build": "tsc && yarn copy-templates",
    "clean": "rimraf lib tsconfig.tsbuildinfo node_modules",
    "watch": "tsc --watch",
    "copy-templates": "copyfiles -u 4 src/provider-utils/awscloudformation/cloudformation-templates/* lib/provider-utils/awscloudformation/cloudformation-templates/ && copyfiles -u 4 src/provider-utils/awscloudformation/function-template-dir/*.ejs lib/provider-utils/awscloudformation/function-template-dir/",
    "extract-api": "ts-node ../../scripts/extract-api.ts"
  },
  "dependencies": {
<<<<<<< HEAD
    "@aws-amplify/amplify-cli-core": "4.0.1",
    "@aws-amplify/amplify-prompts": "2.6.6",
=======
    "@aws-amplify/amplify-prompts": "2.6.8",
    "amplify-cli-core": "4.0.3",
>>>>>>> 43bde186
    "fs-extra": "^8.1.0",
    "fuzzy": "^0.1.3",
    "uuid": "^8.3.2"
  }
}<|MERGE_RESOLUTION|>--- conflicted
+++ resolved
@@ -25,13 +25,8 @@
     "extract-api": "ts-node ../../scripts/extract-api.ts"
   },
   "dependencies": {
-<<<<<<< HEAD
-    "@aws-amplify/amplify-cli-core": "4.0.1",
-    "@aws-amplify/amplify-prompts": "2.6.6",
-=======
+    "@aws-amplify/amplify-cli-core": "4.0.3",
     "@aws-amplify/amplify-prompts": "2.6.8",
-    "amplify-cli-core": "4.0.3",
->>>>>>> 43bde186
     "fs-extra": "^8.1.0",
     "fuzzy": "^0.1.3",
     "uuid": "^8.3.2"
