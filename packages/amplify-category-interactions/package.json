--- conflicted
+++ resolved
@@ -25,12 +25,8 @@
     "extract-api": "ts-node ../../scripts/extract-api.ts"
   },
   "dependencies": {
-    "@aws-amplify/amplify-cli-core": "4.0.3",
+    "@aws-amplify/amplify-cli-core": "4.0.4",
     "@aws-amplify/amplify-prompts": "2.6.8",
-<<<<<<< HEAD
-=======
-    "amplify-cli-core": "4.0.4",
->>>>>>> b0093195
     "fs-extra": "^8.1.0",
     "fuzzy": "^0.1.3",
     "uuid": "^8.3.2"
