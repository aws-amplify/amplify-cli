--- conflicted
+++ resolved
@@ -1,10 +1,6 @@
 {
   "name": "@aws-amplify/amplify-category-interactions",
-<<<<<<< HEAD
-  "version": "5.0.3",
-=======
   "version": "5.0.5",
->>>>>>> b289cbc0
   "description": "amplify-cli interactions plugin",
   "repository": {
     "type": "git",
@@ -29,13 +25,8 @@
     "extract-api": "ts-node ../../scripts/extract-api.ts"
   },
   "dependencies": {
-<<<<<<< HEAD
-    "@aws-amplify/amplify-prompts": "2.6.6",
-    "amplify-cli-core": "4.0.1",
-=======
     "@aws-amplify/amplify-cli-core": "4.0.3",
     "@aws-amplify/amplify-prompts": "2.6.8",
->>>>>>> b289cbc0
     "fs-extra": "^8.1.0",
     "fuzzy": "^0.1.3",
     "uuid": "^8.3.2"
