{
  "name": "@aws-amplify/amplify-category-interactions",
<<<<<<< HEAD
  "version": "5.0.6",
=======
  "version": "5.1.0",
>>>>>>> a758c6b6
  "description": "amplify-cli interactions plugin",
  "repository": {
    "type": "git",
    "url": "https://github.com/aws-amplify/amplify-cli.git",
    "directory": "packages/amplify-category-interactions"
  },
  "author": "Amazon Web Services",
  "license": "Apache-2.0",
  "main": "lib/index.js",
  "keywords": [
    "amplify",
    "aws"
  ],
  "publishConfig": {
    "access": "public"
  },
  "scripts": {
    "build": "tsc && yarn copy-templates",
    "clean": "rimraf lib tsconfig.tsbuildinfo node_modules",
    "watch": "tsc --watch",
    "copy-templates": "copyfiles -u 4 src/provider-utils/awscloudformation/cloudformation-templates/* lib/provider-utils/awscloudformation/cloudformation-templates/ && copyfiles -u 4 src/provider-utils/awscloudformation/function-template-dir/*.ejs lib/provider-utils/awscloudformation/function-template-dir/",
    "extract-api": "ts-node ../../scripts/extract-api.ts"
  },
  "dependencies": {
<<<<<<< HEAD
    "@aws-amplify/amplify-cli-core": "4.0.4",
    "@aws-amplify/amplify-prompts": "2.6.8",
=======
    "@aws-amplify/amplify-cli-core": "4.0.5",
    "@aws-amplify/amplify-prompts": "2.7.0",
>>>>>>> a758c6b6
    "fs-extra": "^8.1.0",
    "fuzzy": "^0.1.3",
    "uuid": "^8.3.2"
  }
}<|MERGE_RESOLUTION|>--- conflicted
+++ resolved
@@ -1,10 +1,6 @@
 {
   "name": "@aws-amplify/amplify-category-interactions",
-<<<<<<< HEAD
-  "version": "5.0.6",
-=======
   "version": "5.1.0",
->>>>>>> a758c6b6
   "description": "amplify-cli interactions plugin",
   "repository": {
     "type": "git",
@@ -29,13 +25,8 @@
     "extract-api": "ts-node ../../scripts/extract-api.ts"
   },
   "dependencies": {
-<<<<<<< HEAD
-    "@aws-amplify/amplify-cli-core": "4.0.4",
-    "@aws-amplify/amplify-prompts": "2.6.8",
-=======
     "@aws-amplify/amplify-cli-core": "4.0.5",
     "@aws-amplify/amplify-prompts": "2.7.0",
->>>>>>> a758c6b6
     "fs-extra": "^8.1.0",
     "fuzzy": "^0.1.3",
     "uuid": "^8.3.2"
