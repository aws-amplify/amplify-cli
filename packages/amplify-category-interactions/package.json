--- conflicted
+++ resolved
@@ -1,10 +1,6 @@
 {
   "name": "@aws-amplify/amplify-category-interactions",
-<<<<<<< HEAD
-  "version": "5.1.31-beta-latest.0",
-=======
   "version": "5.1.32",
->>>>>>> 9cd70227
   "description": "amplify-cli interactions plugin",
   "repository": {
     "type": "git",
@@ -29,11 +25,7 @@
     "extract-api": "ts-node ../../scripts/extract-api.ts"
   },
   "dependencies": {
-<<<<<<< HEAD
-    "@aws-amplify/amplify-cli-core": "4.4.0-beta-latest.0",
-=======
     "@aws-amplify/amplify-cli-core": "4.4.0",
->>>>>>> 9cd70227
     "@aws-amplify/amplify-prompts": "2.8.6",
     "fs-extra": "^8.1.0",
     "fuzzy": "^0.1.3",
