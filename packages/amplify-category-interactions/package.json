{
  "name": "amplify-category-interactions",
  "version": "1.5.6",
  "main": "index.js",
  "description": "amplify-cli interactions plugin",
  "dependencies": {
<<<<<<< HEAD
    "amplify-category-auth": "1.6.3",
    "amplify-category-function": "1.6.0",
=======
    "amplify-category-auth": "1.5.6",
    "amplify-category-function": "1.4.6",
    "aws-sdk": "^2.475.0",
>>>>>>> c1052b00
    "fs-extra": "^7.0.0",
    "fuzzy": "^0.1.3",
    "inquirer": "6.3.1",
    "inquirer-autocomplete-prompt": "^1.0.1",
    "mime-types": "^2.1.24",
    "ora": "^3.4.0",
    "uuid": "^3.3.2"
  },
  "scripts": {
    "lint": "eslint .",
    "lint-fix": "eslint . --fix"
  },
  "license": "Apache-2.0",
  "devDependencies": {
    "eslint": "^4.19.1",
    "eslint-config-airbnb-base": "^12.1.0",
    "eslint-plugin-import": "^2.12.0"
  }
}<|MERGE_RESOLUTION|>--- conflicted
+++ resolved
@@ -4,14 +4,8 @@
   "main": "index.js",
   "description": "amplify-cli interactions plugin",
   "dependencies": {
-<<<<<<< HEAD
     "amplify-category-auth": "1.6.3",
     "amplify-category-function": "1.6.0",
-=======
-    "amplify-category-auth": "1.5.6",
-    "amplify-category-function": "1.4.6",
-    "aws-sdk": "^2.475.0",
->>>>>>> c1052b00
     "fs-extra": "^7.0.0",
     "fuzzy": "^0.1.3",
     "inquirer": "6.3.1",
