{
  "name": "@aws-amplify/amplify-category-interactions",
<<<<<<< HEAD
  "version": "5.0.0-beta.2",
=======
  "version": "5.0.1",
>>>>>>> c80c86e3
  "description": "amplify-cli interactions plugin",
  "repository": {
    "type": "git",
    "url": "https://github.com/aws-amplify/amplify-cli.git",
    "directory": "packages/amplify-category-interactions"
  },
  "author": "Amazon Web Services",
  "license": "Apache-2.0",
  "main": "lib/index.js",
  "keywords": [
    "amplify",
    "aws"
  ],
  "publishConfig": {
    "access": "public"
  },
  "scripts": {
    "build": "tsc && yarn copy-templates",
    "clean": "rimraf lib tsconfig.tsbuildinfo node_modules",
    "watch": "tsc --watch",
    "copy-templates": "copyfiles -u 4 src/provider-utils/awscloudformation/cloudformation-templates/* lib/provider-utils/awscloudformation/cloudformation-templates/ && copyfiles -u 4 src/provider-utils/awscloudformation/function-template-dir/*.ejs lib/provider-utils/awscloudformation/function-template-dir/",
    "extract-api": "ts-node ../../scripts/extract-api.ts"
  },
  "dependencies": {
<<<<<<< HEAD
    "amplify-cli-core": "4.0.0-beta.8",
    "amplify-prompts": "2.6.4-beta.3",
=======
    "amplify-cli-core": "3.7.1",
    "amplify-prompts": "2.6.4",
>>>>>>> c80c86e3
    "fs-extra": "^8.1.0",
    "fuzzy": "^0.1.3",
    "uuid": "^8.3.2"
  }
}<|MERGE_RESOLUTION|>--- conflicted
+++ resolved
@@ -1,10 +1,6 @@
 {
   "name": "@aws-amplify/amplify-category-interactions",
-<<<<<<< HEAD
-  "version": "5.0.0-beta.2",
-=======
   "version": "5.0.1",
->>>>>>> c80c86e3
   "description": "amplify-cli interactions plugin",
   "repository": {
     "type": "git",
@@ -29,13 +25,8 @@
     "extract-api": "ts-node ../../scripts/extract-api.ts"
   },
   "dependencies": {
-<<<<<<< HEAD
     "amplify-cli-core": "4.0.0-beta.8",
-    "amplify-prompts": "2.6.4-beta.3",
-=======
-    "amplify-cli-core": "3.7.1",
     "amplify-prompts": "2.6.4",
->>>>>>> c80c86e3
     "fs-extra": "^8.1.0",
     "fuzzy": "^0.1.3",
     "uuid": "^8.3.2"
