--- conflicted
+++ resolved
@@ -1,20 +1,11 @@
 {
   "name": "amplify-category-interactions",
-<<<<<<< HEAD
-  "version": "1.1.0",
-  "main": "index.js",
-  "description": "amplify-cli interactions plugin",
-  "dependencies": {
-    "amplify-category-auth": "^1.1.0",
-    "amplify-category-function": "^1.1.0",
-=======
   "version": "1.3.1",
   "main": "index.js",
   "description": "amplify-cli interactions plugin",
   "dependencies": {
     "amplify-category-auth": "^1.4.0",
     "amplify-category-function": "^1.3.1",
->>>>>>> fce6ff2f
     "fs-extra": "^7.0.0",
     "fuzzy": "^0.1.3",
     "inquirer": "^6.0.0",
