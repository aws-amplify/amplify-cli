--- conflicted
+++ resolved
@@ -1,10 +1,6 @@
 {
   "name": "amplify-category-interactions",
-<<<<<<< HEAD
   "version": "4.1.4-cdkv2.3",
-=======
-  "version": "4.1.4-beta.2",
->>>>>>> 37f08a67
   "description": "amplify-cli interactions plugin",
   "repository": {
     "type": "git",
@@ -26,11 +22,7 @@
     "extract-api": "ts-node ../../scripts/extract-api.ts"
   },
   "dependencies": {
-<<<<<<< HEAD
     "amplify-cli-core": "4.0.0-cdkv2.3",
-=======
-    "amplify-cli-core": "4.0.0-beta.2",
->>>>>>> 37f08a67
     "fs-extra": "^8.1.0",
     "fuzzy": "^0.1.3",
     "inquirer": "^7.3.3",
