--- conflicted
+++ resolved
@@ -1,10 +1,6 @@
 {
   "name": "amplify-java-function-template-provider",
-<<<<<<< HEAD
-  "version": "1.5.17",
-=======
   "version": "1.5.19",
->>>>>>> b289cbc0
   "description": "JAVA templates supplied by the Amplify Team",
   "repository": {
     "type": "git",
@@ -26,10 +22,6 @@
     "extract-api": "ts-node ../../scripts/extract-api.ts"
   },
   "dependencies": {
-<<<<<<< HEAD
-    "@aws-amplify/amplify-function-plugin-interface": "1.10.0"
-=======
     "@aws-amplify/amplify-function-plugin-interface": "1.10.2"
->>>>>>> b289cbc0
   }
 }