{
  "name": "amplify-java-function-template-provider",
<<<<<<< HEAD
  "version": "1.2.0",
=======
  "version": "1.4.0",
>>>>>>> 46351a17
  "description": "JAVA templates supplied by the Amplify Team",
  "repository": {
    "type": "git",
    "url": "https://github.com/aws-amplify/amplify-cli.git",
    "directory": "packages/amplify-java-function-template-provider"
  },
  "author": "Amazon Web Services",
  "license": "Apache-2.0",
  "main": "lib/index.js",
  "keywords": [
    "aws",
    "amplify",
    "lambda",
    "java"
  ],
  "scripts": {
    "build": "tsc",
    "clean": "rimraf lib tsconfig.tsbuildinfo"
  },
  "dependencies": {
    "amplify-function-plugin-interface": "1.4.0",
<<<<<<< HEAD
    "lodash": "^4.17.15"
=======
    "lodash": "^4.17.19"
>>>>>>> 46351a17
  },
  "devDependencies": {
    "@types/inquirer": "^6.5.0"
  }
}<|MERGE_RESOLUTION|>--- conflicted
+++ resolved
@@ -1,10 +1,6 @@
 {
   "name": "amplify-java-function-template-provider",
-<<<<<<< HEAD
-  "version": "1.2.0",
-=======
   "version": "1.4.0",
->>>>>>> 46351a17
   "description": "JAVA templates supplied by the Amplify Team",
   "repository": {
     "type": "git",
@@ -26,11 +22,7 @@
   },
   "dependencies": {
     "amplify-function-plugin-interface": "1.4.0",
-<<<<<<< HEAD
-    "lodash": "^4.17.15"
-=======
     "lodash": "^4.17.19"
->>>>>>> 46351a17
   },
   "devDependencies": {
     "@types/inquirer": "^6.5.0"
