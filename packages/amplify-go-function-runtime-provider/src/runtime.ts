--- conflicted
+++ resolved
@@ -14,11 +14,7 @@
 import path from 'path';
 import { SemVer, coerce, gte, lt } from 'semver';
 import { BIN_LOCAL, BIN, SRC, MAIN_BINARY, DIST, MAIN_BINARY_WIN } from './constants';
-<<<<<<< HEAD
-import { AmplifyError } from 'amplify-cli-core';
-=======
 import { AmplifyError } from '@aws-amplify/amplify-cli-core';
->>>>>>> b289cbc0
 
 const executableName = 'go';
 const minimumVersion = <SemVer>coerce('1.0');
