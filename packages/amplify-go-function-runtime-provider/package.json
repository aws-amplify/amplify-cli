{
  "name": "amplify-go-function-runtime-provider",
<<<<<<< HEAD
  "version": "2.3.4-beta.1",
=======
  "version": "2.3.5",
>>>>>>> 6eec17e7
  "description": "Provides functionality related to functions in Go 1.x on AWS",
  "repository": {
    "type": "git",
    "url": "https://github.com/aws-amplify/amplify-cli.git",
    "directory": "packages/amplify-go-function-runtime-provider"
  },
  "author": "Amazon Web Services",
  "license": "Apache-2.0",
  "main": "lib/index.js",
  "keywords": [
    "aws",
    "amplify",
    "lambda",
    "golang"
  ],
  "scripts": {
    "build": "tsc",
    "clean": "rimraf lib tsconfig.tsbuildinfo resources/localinvoke/go.sum resources/localinvoke/main resources/localinvoke/main.exe",
    "extract-api": "ts-node ../../scripts/extract-api.ts"
  },
  "dependencies": {
<<<<<<< HEAD
    "amplify-cli-core": "4.0.0-beta.1",
=======
    "amplify-cli-core": "3.4.0",
>>>>>>> 6eec17e7
    "amplify-function-plugin-interface": "1.9.5",
    "archiver": "^5.3.0",
    "execa": "^5.1.1",
    "fs-extra": "^8.1.0",
    "get-port": "^5.1.1",
    "glob": "^7.2.0",
    "semver": "^7.3.5",
    "which": "^2.0.2"
  },
  "devDependencies": {
    "@types/archiver": "^5.1.1",
    "@types/node": "^12.12.6",
    "@types/semver": "^7.1.0",
    "@types/which": "^1.3.2"
  }
}<|MERGE_RESOLUTION|>--- conflicted
+++ resolved
@@ -1,10 +1,6 @@
 {
   "name": "amplify-go-function-runtime-provider",
-<<<<<<< HEAD
   "version": "2.3.4-beta.1",
-=======
-  "version": "2.3.5",
->>>>>>> 6eec17e7
   "description": "Provides functionality related to functions in Go 1.x on AWS",
   "repository": {
     "type": "git",
@@ -26,11 +22,7 @@
     "extract-api": "ts-node ../../scripts/extract-api.ts"
   },
   "dependencies": {
-<<<<<<< HEAD
     "amplify-cli-core": "4.0.0-beta.1",
-=======
-    "amplify-cli-core": "3.4.0",
->>>>>>> 6eec17e7
     "amplify-function-plugin-interface": "1.9.5",
     "archiver": "^5.3.0",
     "execa": "^5.1.1",
