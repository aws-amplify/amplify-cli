--- conflicted
+++ resolved
@@ -1,10 +1,6 @@
 {
   "name": "amplify-go-function-runtime-provider",
-<<<<<<< HEAD
-  "version": "1.2.0",
-=======
   "version": "1.2.2",
->>>>>>> 46351a17
   "description": "Provides functionality related to functions in Go 1.x on AWS",
   "repository": {
     "type": "git",
