--- conflicted
+++ resolved
@@ -19,11 +19,7 @@
     "test-watch": "jest --watch"
   },
   "dependencies": {
-<<<<<<< HEAD
     "amplify-cli-core": "4.0.0-beta.4",
-=======
-    "amplify-cli-core": "3.6.1",
->>>>>>> 9e4b33c7
     "chalk": "^4.1.1",
     "fs-extra": "^8.1.0",
     "inquirer": "^7.3.3"
