import assert from 'node:assert';
import { BackendSynthesizer } from './synthesizer';
import { printNodeArray } from '../test_utils/ts_node_printer';
import { getImportRegex } from '../test_utils/import_regex';
import { PolicyOverrides } from '../auth/source_builder';

describe('BackendRenderer', () => {
  describe('overrides', () => {
    describe('user pool', () => {
      describe('no overrides present', () => {
        it('does not render cfnUserPool accessor', () => {
          const renderer = new BackendSynthesizer();
          const rendered = renderer.render({
            auth: {
              importFrom: './auth/resource.ts',
            },
          });
          const output = printNodeArray(rendered);
          assert(!output.includes('cfnUserPool'));
        });
      });
      const testCases: PolicyOverrides = {
        'Policies.PasswordPolicy.MinimumLength': 32,
        'Policies.PasswordPolicy.RequireNumbers': true,
        'Policies.PasswordPolicy.RequireSymbols': false,
        'Policies.PasswordPolicy.RequireLowercase': true,
        'Policies.PasswordPolicy.RequireUppercase': false,
        'Policies.PasswordPolicy.TemporaryPasswordValidityDays': 10,
        userPoolName: 'Test_Name-dev',
        userNameAttributes: undefined,
      };
      const mappedPolicyType: Record<string, string> = {
        MinimumLength: 'minimumLength',
        RequireUppercase: 'requireUppercase',
        RequireLowercase: 'requireLowercase',
        RequireNumbers: 'requireNumbers',
        RequireSymbols: 'requireSymbols',
        PasswordHistorySize: 'passwordHistorySize',
        TemporaryPasswordValidityDays: 'temporaryPasswordValidityDays',
      };
      for (const [key, value] of Object.entries(testCases)) {
        it(`renders override for ${key}`, () => {
          const renderer = new BackendSynthesizer();
          const rendered = renderer.render({
            auth: {
              importFrom: './auth/resource.ts',
              userPoolOverrides: {
                [key]: value,
              },
            },
          });
          const output = printNodeArray(rendered);
          if (key.includes('userPoolName')) {
            assert(value);
            assert(typeof value === 'string');
            assert(output.includes('cfnUserPool.userPoolName = `Test_Name-${AMPLIFY_GEN_1_ENV_NAME}`'));
          } else if (key.includes('PasswordPolicy')) {
            const policyKey = key.split('.')[2];
            if (value !== undefined && policyKey in mappedPolicyType) {
              if (typeof value === 'string') assert(output.includes(`cfnUserPool.policies = {passwordPolicy:{${policyKey}:"${value}"}}`));
            } else if (typeof value === 'number') {
              assert(output.includes(`cfnUserPool.policies = {passwordPolicy:{${policyKey}:${value}}}`));
            } else if (typeof value === 'boolean') {
              assert(output.includes(`cfnUserPool.policies = {passwordPolicy:{${policyKey}:${value}}}`));
            }
          } else if (value === undefined) {
            assert(output.includes(`cfnUserPool.${key} = ${value}`));
          } else {
            assert(output.includes(`cfnUserPool.${key} = "${value}"`));
          }
        });
      }
      it('renders multiple overrides', () => {
        const renderer = new BackendSynthesizer();
        const rendered = renderer.render({
          auth: {
            importFrom: './auth/resource.ts',
            userPoolOverrides: testCases,
          },
        });
        const output = printNodeArray(rendered);
        for (const [key, value] of Object.entries(testCases)) {
          if (key.includes('userPoolName')) {
            assert(value);
            assert(typeof value === 'string');
            assert(output.includes('cfnUserPool.userPoolName = `Test_Name-${AMPLIFY_GEN_1_ENV_NAME}`'));
          } else if (key.includes('PasswordPolicy')) {
            const policyKey = key.split('.')[2];
            if (value !== undefined && policyKey in mappedPolicyType) {
              if (typeof value === 'string') assert(output.includes(`cfnUserPool.policies = {passwordPolicy:{${policyKey}:"${value}"}}`));
            } else if (typeof value === 'number') {
              assert(output.includes(`cfnUserPool.policies = {passwordPolicy:{${policyKey}:${value}}}`));
            } else if (typeof value === 'boolean') {
              assert(output.includes(`cfnUserPool.policies = {passwordPolicy:{${policyKey}:${value}}}`));
            }
          } else if (value) {
            assert(output.includes(`cfnUserPool.${key} = "${value}"`));
          }
        }
      });
    });
  });
  describe('guestLogin', () => {
    it('Renders cfnIdentityPool accessor if guestLogin is false', () => {
      const renderer = new BackendSynthesizer();
      const rendered = renderer.render({
        auth: {
          importFrom: './auth/resource.ts',
          guestLogin: false,
        },
      });
      const output = printNodeArray(rendered);
      assert(output.includes('cfnIdentityPool'));
    });
    it('Does not render cfnIdentityPool accessor if guestLogin is true', () => {
      const renderer = new BackendSynthesizer();
      const rendered = renderer.render({
        auth: {
          importFrom: './auth/resource.ts',
          guestLogin: true,
        },
      });
      const output = printNodeArray(rendered);
      assert(!output.includes('cfnIdentityPool'));
    });
  });
  describe('Identity Pool Name', () => {
    it('Renders cfnIdentityPool accessor if identityPoolName is defined', () => {
      const renderer = new BackendSynthesizer();
      const rendered = renderer.render({
        auth: {
          importFrom: './auth/resource.ts',
          identityPoolName: 'Test_Name_dev',
          guestLogin: true,
        },
      });
      const output = printNodeArray(rendered);
      assert(output.includes('cfnIdentityPool.identityPoolName = `Test_Name_${AMPLIFY_GEN_1_ENV_NAME}`'));
    });
    it('Does not render cfnIdentityPool accessor if identityPoolName is undefined and guestLogin is true', () => {
      const renderer = new BackendSynthesizer();
      const rendered = renderer.render({
        auth: {
          importFrom: './auth/resource.ts',
          guestLogin: true,
        },
      });
      const output = printNodeArray(rendered);
      assert(!output.includes('cfnIdentityPool'));
    });
  });
  describe('OAuth Flows', () => {
    it('Renders cfnUserPoolClient accessor if oAuthFlows is defined', () => {
      const renderer = new BackendSynthesizer();
      const rendered = renderer.render({
        auth: {
          importFrom: './auth/resource.ts',
          oAuthFlows: ['code'],
        },
      });
      const output = printNodeArray(rendered);
      assert(output.includes('cfnUserPoolClient'));
    });
    it('Does not render cfnUserPoolClient accessor if oAuthFlows is undefined', () => {
      const renderer = new BackendSynthesizer();
      const rendered = renderer.render({
        auth: {
          importFrom: './auth/resource.ts',
        },
      });
      const output = printNodeArray(rendered);
      assert(!output.includes('cfnUserPoolClient'));
    });
  });
  describe('errors for unsupported categories', () => {
    it('Renders error statement if unsupported categories are present', () => {
      const renderer = new BackendSynthesizer();
      const rendered = renderer.render({
        unsupportedCategories: new Map([
          ['rest api', 'https://docs.amplify.aws/react/build-a-backend/add-aws-services/rest-api/'],
          ['geo', 'https://docs.amplify.aws/react/build-a-backend/add-aws-services/geo/'],
          ['predictions', 'https://docs.amplify.aws/react/build-a-backend/add-aws-services/predictions/'],
        ]),
      });
      const output = printNodeArray(rendered);
      assert(
        output.includes(
          'throw new Error("Category rest api is unsupported, please follow https://docs.amplify.aws/react/build-a-backend/add-aws-services/rest-api/")',
        ),
      );
      assert(
        output.includes(
          'throw new Error("Category geo is unsupported, please follow https://docs.amplify.aws/react/build-a-backend/add-aws-services/geo/")',
        ),
      );
      assert(
        output.includes(
          'throw new Error("Category predictions is unsupported, please follow https://docs.amplify.aws/react/build-a-backend/add-aws-services/predictions/")',
        ),
      );
    });
  });
  describe('imports', () => {
    for (const resource of ['storage', 'data', 'auth']) {
      describe(resource, () => {
        const importFrom = './my-test/path';
        const importRegex = new RegExp(`import \\{ ${resource} \\} from "${importFrom}"`);
        it(`does not import ${resource} if no ${resource} key is passed`, () => {
          const renderer = new BackendSynthesizer();
          const rendered = renderer.render({});
          const source = printNodeArray(rendered);
          assert.doesNotMatch(source, importRegex);
        });
        it(`imports ${resource}`, () => {
          const renderer = new BackendSynthesizer();
          const rendered = renderer.render({ [resource]: { importFrom, hasS3Bucket: 'bucket_name', bucketName: 'testBucket' } });
          const source = printNodeArray(rendered);
          assert.match(source, importRegex);
        });
      });
    }
  });
  describe('defineBackend invocation', () => {
    describe('storage', () => {
      it('does not define storage property if it is undefined', () => {
        const renderer = new BackendSynthesizer();
        const rendered = renderer.render({});
        const output = printNodeArray(rendered);
        assert(!output.includes('storage: storage'));
      });
      it('adds property assignment when defined', () => {
        const renderer = new BackendSynthesizer();
        const rendered = renderer.render({
          storage: {
            importFrom: 'my-storage',
            hasS3Bucket: 'bucket_name',
            bucketName: 'testBucket',
          },
        });
        const output = printNodeArray(rendered);
        assert(output.includes('storage'));
      });
    });
    describe('auth', () => {
      it('does not define auth property if it is undefined', () => {
        const renderer = new BackendSynthesizer();
        const rendered = renderer.render({});
        const output = printNodeArray(rendered);
        assert(!output.includes('storage'));
      });
      it('adds property assignment when defined', () => {
        const renderer = new BackendSynthesizer();
        const rendered = renderer.render({
          auth: {
            importFrom: 'my-auth',
          },
        });
        const output = printNodeArray(rendered);
        assert(output.includes('auth'));
      });
    });
  });
  describe('imports', () => {
    describe('defineBackend', () => {
      it('imports defineBackend from "@aws-amplify/backend"', () => {
        const renderer = new BackendSynthesizer();
        const rendered = renderer.render({});
        const output = printNodeArray(rendered);
        const regex = getImportRegex('defineBackend', '@aws-amplify/backend');
        assert.match(output, regex);
      });
    });
    describe('storage', () => {
      it('imports storage from the specified import path', () => {
        const storageImportLocation = 'storage/resource.ts';
        const renderer = new BackendSynthesizer();
        const rendered = renderer.render({
          storage: {
            importFrom: storageImportLocation,
            hasS3Bucket: 'bucket_name',
            bucketName: 'testBucket',
          },
        });
        const output = printNodeArray(rendered);
        const regex = getImportRegex('storage', storageImportLocation);
        assert.match(output, regex);
      });
    });
    describe('auth', () => {
      it('imports auth from the specified import path', () => {
        const authImportLocation = 'auth/resource.ts';
        const renderer = new BackendSynthesizer();
        const rendered = renderer.render({
          auth: { importFrom: authImportLocation },
        });
        const output = printNodeArray(rendered);
        const regex = getImportRegex('auth', authImportLocation);
        assert.match(output, regex);
      });
    });
    describe('data', () => {
      it('imports data from the specified import path', () => {
        const dataImportLocation = 'data/resource.ts';
        const renderer = new BackendSynthesizer();
        const rendered = renderer.render({
          data: { importFrom: dataImportLocation },
        });
        const output = printNodeArray(rendered);
        const regex = getImportRegex('data', dataImportLocation);
        assert.match(output, regex);
        expect(output).not.toContain('// Tags.of(backend.stack).add("gen1-migrated-app", "true")');
      });
    });
  });
  describe('renders storage overrides', () => {
    it('renders s3 bucket name', () => {
      const renderer = new BackendSynthesizer();
      const rendered = renderer.render({
        storage: {
          importFrom: 'my-storage',
          bucketName: 'testBucket',
          hasS3Bucket: 'bucket-name',
        },
      });
      const output = printNodeArray(rendered);
      assert(output.includes('bucketName'));
    });
    it('renders s3 bucket encryption algorithm', () => {
      const renderer = new BackendSynthesizer();
      const rendered = renderer.render({
        storage: {
          importFrom: 'my-storage',
          bucketName: 'testBucket',
          hasS3Bucket: 'bucket-name',
          bucketEncryptionAlgorithm: {
            serverSideEncryptionByDefault: {
              SSEAlgorithm: 'AES256',
              KMSMasterKeyID: 'key-id',
            },
            bucketKeyEnabled: true,
          },
        },
      });
      const output = printNodeArray(rendered);
      assert(output.includes('bucketEncryption'));
      assert(output.includes('sseAlgorithm'));
    });
    it('renders s3 deletion policy', () => {
      const renderer = new BackendSynthesizer();
      const rendered = renderer.render({
        storage: {
          importFrom: 'my-storage',
          bucketName: 'testBucket',
          hasS3Bucket: 'bucket-name',
        },
      });
      const output = printNodeArray(rendered);
      assert(output.includes('// s3Bucket.applyRemovalPolicy'));
      assert(output.includes('import { RemovalPolicy, Tags } from "aws-cdk-lib";'));
      assert(output.includes('// Tags.of(backend.stack).add("gen1-migrated-app", "true")'));
    });
  });
  describe('UserPoolClient Configuration using render()', () => {
    it('renders complete user pool client configuration', () => {
      const renderer = new BackendSynthesizer();
      const rendered = renderer.render({
        auth: {
          importFrom: './auth/resource.ts',
          userPoolClient: {
            UserPoolId: 'us-west-2_aaaaaaaaa',
            ClientName: 'MyApp',
            ClientId: '38fjsnc484p94kpqsnet7mpld0',
            ClientSecret: 'CLIENT_SECRET',
            RefreshTokenValidity: 30,
            AccessTokenValidity: 79,
            ReadAttributes: [
              'address',
              'birthdate',
              'custom:CustomAttr1',
              'custom:CustomAttr2',
              'email',
              'email_verified',
              'family_name',
              'gender',
              'given_name',
              'locale',
              'middle_name',
              'name',
              'nickname',
              'phone_number',
              'phone_number_verified',
              'picture',
              'preferred_username',
              'profile',
              'updated_at',
              'website',
              'zoneinfo',
            ],
            WriteAttributes: [
              'address',
              'birthdate',
              'custom:CustomAttr1',
              'custom:CustomAttr2',
              'email',
              'family_name',
              'gender',
              'given_name',
              'locale',
              'middle_name',
              'name',
              'nickname',
              'phone_number',
              'picture',
              'preferred_username',
              'profile',
              'updated_at',
              'website',
              'zoneinfo',
            ],
            ExplicitAuthFlows: ['ADMIN_NO_SRP_AUTH', 'USER_PASSWORD_AUTH'],
            AllowedOAuthFlowsUserPoolClient: true,
            AllowedOAuthFlows: ['code', 'implicit'],
            AllowedOAuthScopes: [
              'phone',
              'email',
              'openid',
              'profile',
              'aws.cognito.signin.user.admin',
              'custom:CustomScope1',
              'custom:CustomScope2',
            ],
            CallbackURLs: ['XXXXXXXXXXXXXXXXXX', 'XXXXXXXXXXXXXXXXXXXXXX'],
            LogoutURLs: ['XXXXXXXXXXXXXXXXXX', 'XXXXXXXXXXXXXXXXXXXXXX'],
            DefaultRedirectURI: 'XXXXXXXXXXXXXXXXXX',
            SupportedIdentityProviders: ['COGNITO', 'Facebook', 'LoginWithAmazon'],
            AuthSessionValidity: 3,
            EnableTokenRevocation: true,
            EnablePropagateAdditionalUserContextData: true,
            TokenValidityUnits: {
              RefreshToken: 'hours',
              AccessToken: 'minutes',
              IdToken: 'minutes',
            },
          },
        },
      });

      const output = printNodeArray(rendered);

      // Basic configuration
      expect(output).toContain('NativeAppClient');
      expect(output).toContain('userPoolClientName: "MyApp"');

      // Token validity settings
      expect(output).toContain('refreshTokenValidity: Duration.hours(30),');
      expect(output).toContain('accessTokenValidity: Duration.minutes(79)');

      // Attributes
      expect(output).toContain('readAttributes: new ClientAttributes().withStandardAttributes');
      expect(output).toContain('writeAttributes: new ClientAttributes().withStandardAttributes');
      expect(output).toContain('custom:CustomAttr1');

      // OAuth configuration
      expect(output).toContain('flows: { authorizationCodeGrant: true, implicitCodeGrant: true, clientCredentials: false }');

      // OAuth scopes
      expect(output).toContain('OAuthScope.PHONE');
      expect(output).toContain('OAuthScope.EMAIL');
      expect(output).toContain('OAuthScope.OPENID');

      // URLs
      expect(output).toContain('callbackUrls');
      expect(output).toContain('logoutUrls');
      expect(output).toContain('defaultRedirectUri');

      // Auth flows
      expect(output).toContain('authFlows: { adminUserPassword: false, custom: false, userPassword: false, userSrp: false }');

      // Additional settings
      expect(output).toContain(`supportedIdentityProviders`);
      expect(output).toContain(`UserPoolClientIdentityProvider.COGNITO`);
      expect(output).toContain(`UserPoolClientIdentityProvider.FACEBOOK`);
      expect(output).toContain(`UserPoolClientIdentityProvider.AMAZON`);
      expect(output).toContain('authSessionValidity: Duration.minutes(3)');
      expect(output).toContain('enableTokenRevocation: true');
      expect(output).toContain('enablePropagateAdditionalUserContextData: true');
      expect(output).toContain('generateSecret: true');

      expect(output).toContain(
        'const providerSetupResult = (backend.auth.stack.node.children.find(child => child.node.id === "amplifyAuth") as any).providerSetupResult;',
      );
      expect(output).toContain('Object.keys(providerSetupResult).forEach(provider => {');
      expect(output).toContain('userPoolClient.node.addDependency(providerSetupPropertyValue)');
<<<<<<< HEAD
      expect(output).toContain('// backend.auth.resources.userPool.node.tryRemoveChild("UserPoolDomain");');
=======
    });
    it('renders userpool and identitypool deletion policy', () => {
      const renderer = new BackendSynthesizer();
      const rendered = renderer.render({
        auth: {
          importFrom: 'auth/resource.ts',
          identityPoolName: 'testIdentityPool',
          userPoolOverrides: {},
        },
      });
      const output = printNodeArray(rendered);
      assert(output.includes('// cfnUserPool.applyRemovalPolicy'));
      assert(output.includes('// cfnIdentityPool.applyRemovalPolicy'));
      assert(output.includes('import { RemovalPolicy, Tags } from "aws-cdk-lib";'));
>>>>>>> bf8a71d5
    });
    it('renders user pool client configuration with default value for generateSecrets', () => {
      const renderer = new BackendSynthesizer();
      const rendered = renderer.render({
        auth: {
          importFrom: './auth/resource.ts',
          userPoolClient: {
            UserPoolId: 'us-west-2_aaaaaaaaa',
            ClientName: 'MyApp',
            ClientId: '38fjsnc484p94kpqsnet7mpld0',
          },
        },
      });

      const output = printNodeArray(rendered);

      // Basic configuration
      expect(output).toContain('NativeAppClient');
      expect(output).toContain('userPoolClientName: "MyApp"');

      // Additional settings
      expect(output).toContain(`generateSecret: false\n});`);
    });
  });
  describe('environment variables', () => {
    it('renders dynamic environment variables', () => {
      const renderer = new BackendSynthesizer();
      const rendered = renderer.render({
        auth: {
          importFrom: './auth/resource.ts',
        },
      });
      const output = printNodeArray(rendered);
      assert(output.includes('process.env.AMPLIFY_GEN_1_ENV_NAME'));
      assert(output.includes('ci.isCI && !AMPLIFY_GEN_1_ENV_NAME'));
      assert(output.includes('throw new Error("AMPLIFY_GEN_1_ENV_NAME is required in CI environment")'));
      assert(output.includes('AMPLIFY_GEN_1_ENV_NAME = "sandbox"'));
    });
  });
});<|MERGE_RESOLUTION|>--- conflicted
+++ resolved
@@ -491,9 +491,6 @@
       );
       expect(output).toContain('Object.keys(providerSetupResult).forEach(provider => {');
       expect(output).toContain('userPoolClient.node.addDependency(providerSetupPropertyValue)');
-<<<<<<< HEAD
-      expect(output).toContain('// backend.auth.resources.userPool.node.tryRemoveChild("UserPoolDomain");');
-=======
     });
     it('renders userpool and identitypool deletion policy', () => {
       const renderer = new BackendSynthesizer();
@@ -508,7 +505,6 @@
       assert(output.includes('// cfnUserPool.applyRemovalPolicy'));
       assert(output.includes('// cfnIdentityPool.applyRemovalPolicy'));
       assert(output.includes('import { RemovalPolicy, Tags } from "aws-cdk-lib";'));
->>>>>>> bf8a71d5
     });
     it('renders user pool client configuration with default value for generateSecrets', () => {
       const renderer = new BackendSynthesizer();
