import { AccessType, DataProvider, ResourceParameters } from '../service-utils/resourceParams';
import { apiDocs, ServiceName } from '../service-utils/constants';
import { prompter, printer, byValue, byValues } from '@aws-amplify/amplify-prompts';
<<<<<<< HEAD
import { $TSContext } from 'amplify-cli-core';
=======
import { $TSContext } from '@aws-amplify/amplify-cli-core';
>>>>>>> e927af26

export async function resourceAccessWalkthrough<T extends ResourceParameters & { groupPermissions: string[] }>(
  context: $TSContext,
  parameters: Partial<T>,
  service: ServiceName,
): Promise<Partial<T>> {
  let permissionSelected = 'Auth/Guest Users';
  const LearnMore = 'Learn more';
  const userPoolGroupList = context.amplify.getUserPoolGroupList();

  if (userPoolGroupList.length > 0) {
    let defaultPermission = 'Auth/Guest Users';
    if (parameters.accessType === AccessType.CognitoGroups) {
      defaultPermission = 'Individual Groups';
    } else if (
      parameters.groupPermissions &&
      parameters.groupPermissions.length > 0 &&
      parameters.accessType !== AccessType.CognitoGroups
    ) {
      defaultPermission = 'Both';
    }

    do {
      if (permissionSelected === LearnMore) {
        printer.blankLine();
        printer.info(
          "You can restrict access using CRUD policies for Authenticated Users, Guest Users, or on individual Groups in a User Pool. If a user logs into your application and is not a member of any group they will have the permissions set for “Authenticated Users”. However if they belong to a group they will ONLY get the policy associated with that specific group. They will NOT get the union of 'Authenticated Users' and that group's policy.",
        );
        printer.blankLine();
      }
      permissionSelected = await prompter.pick<'one', string>(
        `Restrict access by?`,
        ['Auth/Guest Users', 'Individual Groups', 'Both', LearnMore],
        { initial: byValue(defaultPermission) },
      );
    } while (permissionSelected === 'Learn more');
  }

  if (permissionSelected === 'Both' || permissionSelected === 'Auth/Guest Users') {
    const accessChoices = [
      { name: 'Authorized users only', value: AccessType.AuthorizedUsers },
      { name: 'Authorized and Guest users', value: AccessType.AuthorizedAndGuestUsers },
    ];
    let accessTypeDefaultIndex = 0;
    if (parameters.accessType === AccessType.AuthorizedAndGuestUsers) {
      accessTypeDefaultIndex = 1;
    }

    parameters.accessType = (await prompter.pick<'one', string>(`Who can access this ${getServiceFriendlyName(service)}?`, accessChoices, {
      initial: accessTypeDefaultIndex,
    })) as AccessType;

    if (permissionSelected === 'Auth/Guest Users') {
      parameters.groupPermissions = [];
    }
  }

  if (permissionSelected === 'Both' || permissionSelected === 'Individual Groups') {
    let defaultSelectedGroups: string[] = [];
    if (parameters.groupPermissions) {
      defaultSelectedGroups = parameters.groupPermissions;
    }

    const selectedUserPoolGroups = await prompter.pick<'many', string>(
      'Select one or more cognito groups to give access:',
      userPoolGroupList,
      { returnSize: 'many', initial: byValues(defaultSelectedGroups), pickAtLeast: 1 },
    );

    parameters.groupPermissions = selectedUserPoolGroups;

    if (permissionSelected === 'Individual Groups') {
      parameters.accessType = AccessType.CognitoGroups;
    }
  }
  return parameters;
}

export async function dataProviderWalkthrough<T extends ResourceParameters>(
  parameters: Partial<T>,
  service: ServiceName,
): Promise<Partial<T>> {
  let dataProviderPrompt = `Specify the data provider of geospatial data for this ${getServiceFriendlyName(service)}:`;
  if (service === ServiceName.GeofenceCollection) {
    dataProviderPrompt = `Specify the data provider for ${getServiceFriendlyName(service)}. This will be only used to calculate billing.`;
  }
  const dataProviderInput = await prompter.pick<'one', string>(dataProviderPrompt, Object.values(DataProvider), {
    initial: parameters.dataProvider === DataProvider.Esri ? 0 : 1,
  });
  const provider = Object.keys(DataProvider).find(
    (key) => DataProvider[key as keyof typeof DataProvider] === dataProviderInput,
  ) as DataProvider;
  if (provider === DataProvider.Esri) {
    printer.warn(`${DataProvider.Esri} does not support tracking and routing commercial assets. Refer to ${apiDocs.pricingPlan} `);
  }
  parameters.dataProvider = provider;
  return parameters;
}

export const getServiceFriendlyName = (service: ServiceName): string => {
  switch (service) {
    case ServiceName.PlaceIndex:
      return 'search index';
    case ServiceName.GeofenceCollection:
      return 'geofence collection';
    default:
      return service;
  }
};

export const defaultResourceQuestion = (service: ServiceName): string => {
  const friendlyServiceName = getServiceFriendlyName(service);
  return `Set this ${friendlyServiceName} as the default? It will be used in Amplify ${friendlyServiceName} API calls if no explicit reference is provided.`;
};<|MERGE_RESOLUTION|>--- conflicted
+++ resolved
@@ -1,11 +1,7 @@
 import { AccessType, DataProvider, ResourceParameters } from '../service-utils/resourceParams';
 import { apiDocs, ServiceName } from '../service-utils/constants';
 import { prompter, printer, byValue, byValues } from '@aws-amplify/amplify-prompts';
-<<<<<<< HEAD
-import { $TSContext } from 'amplify-cli-core';
-=======
 import { $TSContext } from '@aws-amplify/amplify-cli-core';
->>>>>>> e927af26
 
 export async function resourceAccessWalkthrough<T extends ResourceParameters & { groupPermissions: string[] }>(
   context: $TSContext,
