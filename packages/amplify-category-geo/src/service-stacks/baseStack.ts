--- conflicted
+++ resolved
@@ -45,7 +45,6 @@
    * This replaces private prepareApp (from CDK v1) and this._toCloudFormation() (the latter does not function properly without the former).
    */
   toCloudFormation = (): $TSAny => {
-<<<<<<< HEAD
     const root = this.node.root as cdk.Stage;
     const assembly = root.synth();
     if (!this.nestedStackParent) {
@@ -54,14 +53,7 @@
     // if this is a nested stack ( i.e. it has a parent), then just read the template as a string
     const template = fs.readFileSync(path.join(assembly.directory, this.templateFile));
     return JSON.parse(template.toString('utf-8'));
-  }
+  };
 }
 
-// force major version bump for cdk v2
-=======
-    prepareApp(this);
-    const cfn = this._toCloudFormation();
-    return cfn;
-  };
-}
->>>>>>> 7fb5d63e
+// force major version bump for cdk v2