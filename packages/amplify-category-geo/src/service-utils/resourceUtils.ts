import { JSONUtilities, pathManager, $TSObject, stateManager, $TSContext } from 'amplify-cli-core';
import { category, supportedRegions } from '../constants';
import path from 'path';
import _ from 'lodash';
import { BaseStack } from '../service-stacks/baseStack';
import { parametersFileName, ServiceName, provider } from './constants';
import { PricingPlan, ResourceParameters, AccessType } from './resourceParams';
import os from 'os';
import { getMapIamPolicies } from './mapUtils';
import { getPlaceIndexIamPolicies } from './placeIndexUtils';
import { printer } from 'amplify-prompts';

// Merges other with existing in a non-destructive way.
// Specifically, scalar values will not be overwritten
// Objects will have field added but not removed or modified
// Arrays will be appended to, duplicates are removed
export function merge<T>(existing: Partial<T>, other?: Partial<T>): Partial<T> {
  const mergeFunc = (oldVal: any, newVal: any) => {
    if (!_.isObject(oldVal)) {
      return oldVal;
    }
    if (_.isArray(oldVal)) {
      return _.uniqWith(oldVal.concat(newVal), _.isEqual);
    }
  };
  if (!other) return existing;
  return _.mergeWith(existing, other, mergeFunc);
}

/**
 * Generates the CFN template for Geo resource
 */
export const generateTemplateFile = (stack: BaseStack, resourceName: string) => {
  const cfnFileName = `${resourceName}-cloudformation-template.json`;
  const resourceDir = path.join(pathManager.getBackendDirPath(), category, resourceName);
  JSONUtilities.writeJson(path.normalize(path.join(resourceDir, cfnFileName)), stack.toCloudFormation());
};

/**
 * Update the CFN input parameters for given Geo resource
 */
export const updateParametersFile = (parameters: $TSObject, resourceName: string, parametersFileName: string) => {
  const parametersFilePath = path.join(pathManager.getBackendDirPath(), category, resourceName, parametersFileName);
  const currentParameters: $TSObject = JSONUtilities.readJson(parametersFilePath, { throwIfNotExist: false }) || {};
  JSONUtilities.writeJson(parametersFilePath, { ...currentParameters, ...parameters });
};

/**
 * Get the information stored in Amplify Meta for resources belonging to given type/service
 * @param service The type of the resource
 * @returns resource information available in Amplify Meta file
 */
export const getGeoServiceMeta = async (service: ServiceName): Promise<$TSObject> =>
  _.pickBy(stateManager.getMeta()?.[category], val => val.service === service);

/**
 * Get the Geo resource configurations stored in Amplify Meta file
 */
export const readResourceMetaParameters = async (service: ServiceName, resourceName: string): Promise<$TSObject> => {
  const serviceResources = await getGeoServiceMeta(service);
  const resourceMetaParameters = serviceResources?.[resourceName];
  if (!resourceMetaParameters) {
    throw new Error(`Error reading Meta Parameters for ${resourceName}`);
  } else return resourceMetaParameters;
};

/**
 * Update the default resource for given Geo service
 */
export const updateDefaultResource = async (context: $TSContext, service: ServiceName, defaultResource?: string) => {
  const serviceResources = await getGeoServiceMeta(service);
  Object.keys(serviceResources).forEach(resource => {
    context.amplify.updateamplifyMetaAfterResourceUpdate(category, resource, 'isDefault', defaultResource === resource);

    updateParametersFile({ isDefault: defaultResource === resource }, resource, parametersFileName);
  });
};

/**
 * Check if any resource of given type exists
 */
export const geoServiceExists = async (service: ServiceName): Promise<boolean> => {
  const serviceMeta = await getGeoServiceMeta(service);
  return serviceMeta && Object.keys(serviceMeta).length > 0;
};

/**
 * Get the pricing plan for Geo resources
 */
export const getGeoPricingPlan = async (): Promise<PricingPlan> => {
  // search Map resources
  const mapServiceMeta = await getGeoServiceMeta(ServiceName.Map);
  const placeIndexServiceMeta = await getGeoServiceMeta(ServiceName.PlaceIndex);
  if (mapServiceMeta && Object.keys(mapServiceMeta).length > 0) {
    return mapServiceMeta[Object.keys(mapServiceMeta)[0]].pricingPlan;
  } else if (placeIndexServiceMeta && Object.keys(placeIndexServiceMeta).length > 0) {
    return placeIndexServiceMeta[Object.keys(placeIndexServiceMeta)[0]].pricingPlan;
  }
  return PricingPlan.RequestBasedUsage; // default
};

/**
 * Update Geo pricing plan
 */
export const updateGeoPricingPlan = async (context: $TSContext, pricingPlan: PricingPlan) => {
  const geoMeta = stateManager.getMeta()?.[category];
  if (geoMeta !== undefined) {
    Object.keys(geoMeta).forEach(resource => {
      // update pricing plan in meta for all Geo resources
      context.amplify.updateamplifyMetaAfterResourceUpdate(category, resource, 'pricingPlan', pricingPlan);

      // update CFN parameters for all Geo resources
      updateParametersFile({ pricingPlan: pricingPlan }, resource, parametersFileName);
    });
  }
};

/**
 * Check and ensure if unauth access needs to be enabled for identity pool
 */
export const checkAuthConfig = async (
  context: $TSContext,
  parameters: Pick<ResourceParameters, 'name' | 'accessType'>,
  service: ServiceName,
) => {
  if (parameters.accessType === AccessType.AuthorizedAndGuestUsers) {
    const authRequirements = { authSelections: 'identityPoolOnly', allowUnauthenticatedIdentities: true };

    const checkResult: $TSObject = await context.amplify.invokePluginMethod(context, 'auth', undefined, 'checkRequirements', [
      authRequirements,
      context,
      category,
      parameters.name,
    ]);

    // If auth is imported and configured, we have to throw the error instead of printing since there is no way to adjust the auth
    // configuration.
    if (checkResult.authImported === true && checkResult.errors && checkResult.errors.length > 0) {
      throw new Error(checkResult.errors.join(os.EOL));
    }

    if (checkResult.errors && checkResult.errors.length > 0) {
      printer.warn(checkResult.errors.join(os.EOL));
    }

    // If auth is not imported and there were errors, adjust or enable auth configuration
    if (!checkResult.authEnabled || !checkResult.requirementsMet) {
      printer.warn(`Adding ${service} to your project requires the Auth category for managing authentication rules.`);

      try {
        await context.amplify.invokePluginMethod(context, 'auth', undefined, 'externalAuthEnable', [
          context,
          category,
          service,
          authRequirements,
        ]);
      } catch (error) {
        printer.error(error as string);
        throw error;
      }
    }
  }
};

/**
 * Check if the Geo resource already exists
 */
export const checkGeoResourceExists = async (resourceName: string): Promise<boolean> => {
  const geoMeta = stateManager.getMeta()?.[category];
  return geoMeta && Object.keys(geoMeta) && Object.keys(geoMeta).includes(resourceName);
};

/**
 * Get permission policies for Geo supported services
 */
export const getServicePermissionPolicies = (
  context: $TSContext,
  service: ServiceName,
  resourceName: string,
  crudOptions: string[],
): { policy: $TSObject[]; attributes: string[] } => {
  switch (service) {
    case ServiceName.Map:
      return getMapIamPolicies(resourceName, crudOptions);
    case ServiceName.PlaceIndex:
      return getPlaceIndexIamPolicies(resourceName, crudOptions);
    default:
      printer.warn(`${service} not supported in category ${category}`);
  }
  return { policy: [], attributes: [] };
};

export const verifySupportedRegion = (): boolean => {
  const currentRegion = stateManager.getMeta()?.providers[provider]?.Region;
<<<<<<< HEAD
  if (!supportedRegions.includes(currentRegion)) {
    printer.error(`Geo category is not supported in your region: ${currentRegion}`);
=======
  if(!supportedRegions.includes(currentRegion)) {
    printer.error(`Geo category is not supported in the region: [${currentRegion}]`);
>>>>>>> 6e33684d
    return false;
  }
  return true;
};

/**
 * Check if any Geo resource exists
 */
 export const checkAnyGeoResourceExists = async (): Promise<boolean> => {
  const geoMeta = stateManager.getMeta()?.[category];
  return geoMeta && Object.keys(geoMeta) && Object.keys(geoMeta).length > 0;
}<|MERGE_RESOLUTION|>--- conflicted
+++ resolved
@@ -192,13 +192,8 @@
 
 export const verifySupportedRegion = (): boolean => {
   const currentRegion = stateManager.getMeta()?.providers[provider]?.Region;
-<<<<<<< HEAD
   if (!supportedRegions.includes(currentRegion)) {
-    printer.error(`Geo category is not supported in your region: ${currentRegion}`);
-=======
-  if(!supportedRegions.includes(currentRegion)) {
     printer.error(`Geo category is not supported in the region: [${currentRegion}]`);
->>>>>>> 6e33684d
     return false;
   }
   return true;
@@ -207,7 +202,7 @@
 /**
  * Check if any Geo resource exists
  */
- export const checkAnyGeoResourceExists = async (): Promise<boolean> => {
+export const checkAnyGeoResourceExists = async (): Promise<boolean> => {
   const geoMeta = stateManager.getMeta()?.[category];
   return geoMeta && Object.keys(geoMeta) && Object.keys(geoMeta).length > 0;
-}+};