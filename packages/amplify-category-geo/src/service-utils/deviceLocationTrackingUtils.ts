--- conflicted
+++ resolved
@@ -55,11 +55,6 @@
   printer.success('Created device location tracking resources');
 };
 
-<<<<<<< HEAD
-const saveCFNParameters = (
-  parameters: Pick<DeviceLocationTrackingParameters, 'name' | 'dataProvider' | 'isDefault' | 'positionFiltering' | 'linkedGeofenceCollections'>,
-): void => {
-=======
 /**
  * modify amplify device tracking resource
  */
@@ -98,8 +93,9 @@
   });
 };
 
-const saveCFNParameters = (parameters: Pick<DeviceLocationTrackingParameters, 'name' | 'dataProvider' | 'isDefault'>): void => {
->>>>>>> 92e24fcd
+const saveCFNParameters = (
+  parameters: Pick<DeviceLocationTrackingParameters, 'name' | 'dataProvider' | 'isDefault' | 'positionFiltering' | 'linkedGeofenceCollections'>,
+): void => {
   const params = {
     authRoleName: {
       Ref: 'AuthRoleName',
