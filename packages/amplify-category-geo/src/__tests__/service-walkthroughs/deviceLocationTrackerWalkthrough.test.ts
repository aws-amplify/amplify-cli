import {
  $TSContext, $TSObject, stateManager, pathManager, JSONUtilities,
} from 'amplify-cli-core';
import { printer, prompter } from 'amplify-prompts';
import { GeofenceCollectionParameters } from '../../service-utils/geofenceCollectionParams';
import { AccessType, DataProvider } from '../../service-utils/resourceParams';
import { provider, ServiceName } from '../../service-utils/constants';
import { category } from '../../constants';
import { DeviceLocationTrackingParameters } from '../../service-utils/deviceLocationTrackingParams';
<<<<<<< HEAD
import { deviceLocationTrackerAdvancedWalkthrough } from '../../service-walkthroughs/deviceLocationTrackingWalkthrough';
import { deviceLocationTrackingAdvancedSettings } from '../../service-utils/deviceLocationTrackingConstants';
=======
import { updateDeviceLocationTrackerWalkthrough } from '../../service-walkthroughs/deviceLocationTrackingWalkthrough';
>>>>>>> 92e24fcd

const { updateGeofenceCollectionWalkthrough } = require('../../service-walkthroughs/geofenceCollectionWalkthrough');
const { removeWalkthrough } = require('../../service-walkthroughs/removeWalkthrough');

jest.mock('amplify-cli-core');
jest.mock('amplify-prompts');

describe('Device Location Tracker walkthrough works as expected', () => {
  const projectName = 'mockProject';
  const service = ServiceName.DeviceLocationTracking;
  const mockDeviceTrackerName = 'mockDeviceTracker12345';
  const secondaryDeviceTrackerName = 'secondaryDeviceTracker12345';
  const mockUserPoolGroup = 'mockCognitoGroup';
  const mockDeviceTrackerResource = {
    resourceName: mockDeviceTrackerName,
    service,
  };
  const secondaryDeviceTrackerResource = {
    resourceName: secondaryDeviceTrackerName,
    service,
    isDefault: false,
  };
  const mockPlaceIndexResource = {
    resourceName: 'placeIndex12345',
    service: ServiceName.PlaceIndex,
  };

  const mockGroupPermissions: string[] = [mockUserPoolGroup];
  const mockRoleAndGroupPermissionsMap: Record<string, string[]> = {};
  mockRoleAndGroupPermissionsMap[mockUserPoolGroup] = [
    'List device positions',
  ];

  const mockDeviceTrackerParameters: DeviceLocationTrackingParameters = {
    providerContext: {
      provider,
      service,
      projectName,
    },
    name: mockDeviceTrackerName,
    dataProvider: DataProvider.Esri,
    accessType: AccessType.AuthorizedAndGuestUsers,
    isDefault: false,
    groupPermissions: mockGroupPermissions,
    roleAndGroupPermissionsMap: mockRoleAndGroupPermissionsMap,
  };

  const mockContext = ({
    amplify: {
      serviceSelectionPrompt: async () => ({ service, providerName: provider }),
      inputValidation: jest.fn(),
      getProjectMeta: jest.fn(),
      updateamplifyMetaAfterResourceUpdate: jest.fn(),
      updateBackendConfigAfterResourceAdd: jest.fn(),
      updateBackendConfigAfterResourceUpdate: jest.fn(),
      updateBackendConfigAfterResourceRemove: jest.fn(),
    },
    usageData: { emitError: jest.fn() },
  } as unknown) as $TSContext;

  // construct mock amplify meta
  const mockAmplifyMeta: $TSObject = {
    geo: {},
  };

  beforeEach(() => {
    jest.clearAllMocks();

    mockAmplifyMeta.geo[mockDeviceTrackerName] = { ...mockDeviceTrackerParameters, ...mockDeviceTrackerResource };
    mockAmplifyMeta.geo[secondaryDeviceTrackerName] = { ...mockDeviceTrackerParameters, ...secondaryDeviceTrackerResource };
    mockAmplifyMeta.geo[mockPlaceIndexResource.resourceName] = mockPlaceIndexResource;

    mockContext.amplify.getUserPoolGroupList = jest.fn().mockReturnValue([mockUserPoolGroup]);

    pathManager.getBackendDirPath = jest.fn().mockReturnValue('');
    // mock reading the role group permissions
    const mockTrackerRoleAndGroupPermissionsMap: Record<string, $TSObject> = {};
    // eslint-disable-next-line max-len
    mockTrackerRoleAndGroupPermissionsMap[mockDeviceTrackerName] = { roleAndGroupPermissionsMap: mockDeviceTrackerParameters.roleAndGroupPermissionsMap };
    stateManager.getResourceInputsJson = jest.fn().mockReturnValue(mockTrackerRoleAndGroupPermissionsMap);
    JSONUtilities.writeJson = jest.fn().mockReturnValue('');

    stateManager.getMeta = jest.fn().mockReturnValue(mockAmplifyMeta);
    printer.warn = jest.fn();
    printer.error = jest.fn();
    printer.success = jest.fn();
    printer.info = jest.fn();
    prompter.input = jest.fn().mockImplementation((message: string): Promise<any> => {
      let mockUserInput = 'mock';
      if (message === 'Provide a name for the device location tracker:') {
        mockUserInput = mockDeviceTrackerParameters.name;
      }
      return Promise.resolve(mockUserInput);
    });
    prompter.pick = jest.fn().mockImplementation((message: string): Promise<any> => {
      let mockUserInput: string | string[] = 'mock';
      if (message === 'Restrict access by?') {
        mockUserInput = 'Both';
      } else if (message === 'Who can access this device tracker?') {
        mockUserInput = AccessType.AuthorizedAndGuestUsers;
      } else if (message === 'Select one or more cognito groups to give access:') {
        mockUserInput = mockDeviceTrackerParameters.groupPermissions;
      } else if (message === `What kind of access do you want for ${mockUserPoolGroup} users? Select ALL that apply:`) {
        mockUserInput = mockDeviceTrackerParameters.roleAndGroupPermissionsMap[mockUserPoolGroup];
      } else if (message === 'Select the device tracker you want to update') {
        mockUserInput = mockDeviceTrackerParameters.name;
      } else if (message === 'Select the device tracker you want to set as default:') {
        mockUserInput = secondaryDeviceTrackerName;
      } else if (message === 'Select the device tracker you want to remove') {
        mockUserInput = mockDeviceTrackerName;
      } else if (message === 'Specify the data provider for device tracker. This will be only used to calculate billing.') {
        mockUserInput = mockDeviceTrackerParameters.dataProvider;
      }
      return Promise.resolve(mockUserInput);
    });
    prompter.yesOrNo = jest.fn().mockResolvedValue(mockDeviceTrackerParameters.isDefault);
  });

  it('sets the first device tracker added as default automatically', async () => {
    prompter.yesOrNo = jest.fn().mockImplementation((message: string): Promise<boolean> => {
      let mockUserInput = false;
      if (message === 'Do you want to update advanced settings?') {
        mockUserInput = true;
      } else if (message === 'Set this device tracker as the default? It will be used in Amplify device tracker API calls if no explicit reference is provided.') {
        mockUserInput = false;
      }
      return Promise.resolve(mockUserInput);
    });
    let trackerParams: Partial<DeviceLocationTrackingParameters> = {
      providerContext: mockDeviceTrackerParameters.providerContext,
      dataProvider: mockDeviceTrackerParameters.dataProvider,
    };
    mockAmplifyMeta.geo = {};
    stateManager.getMeta = jest.fn().mockReturnValue(mockAmplifyMeta);

    const { createDeviceLocationTrackingWalkthrough } = await import('../../service-walkthroughs/deviceLocationTrackingWalkthrough');
    trackerParams = await createDeviceLocationTrackingWalkthrough(mockContext, trackerParams);

    expect(trackerParams).toMatchObject({ ...mockDeviceTrackerParameters, isDefault: true });
    expect(prompter.yesOrNo).not.toBeCalledWith('Set this geofence collection as the default? It will be used in Amplify geofence collection API calls if no explicit reference is provided.', true);
  });

<<<<<<< HEAD
  it('sets parameter to grant access to other devices based on user input for advanced device tracker walkthrough', async () => {
    stateManager.getMeta = jest.fn().mockReturnValue(mockAmplifyMeta);
    prompter.yesOrNo = jest.fn().mockImplementation((message: string): Promise<boolean> => {
      let mockUserInput = false;
      if (message === 'Do you want to configure advanced settings?') {
        mockUserInput = true;
=======
  it('sets parameters based on user input for update device tracker walkthrough', async () => {
    // set initial device tracker parameters before update
    mockAmplifyMeta.geo[mockDeviceTrackerName].isDefault = true;
    stateManager.getMeta = jest.fn().mockReturnValue(mockAmplifyMeta);

    // update the collection's default settings to false; should set the secondary collection as default
    prompter.yesOrNo = jest.fn().mockImplementation((message: string): Promise<boolean> => {
      let mockUserInput = false;
      if (message === 'Do you want to update advanced settings?') {
        mockUserInput = false;
>>>>>>> 92e24fcd
      } else if (message === 'Set this device tracker as the default? It will be used in Amplify geofence collection API calls if no explicit reference is provided.') {
        mockUserInput = false;
      }
      return Promise.resolve(mockUserInput);
    });
<<<<<<< HEAD
    prompter.pick = jest.fn().mockImplementation((message: string): Promise<any> => {
      let mockUserInput: string | string[] = 'mock';
      if (message === 'Here are the default advanced settings. Select a setting to edit or continue (Use arrow keys)') {
        mockUserInput = deviceLocationTrackingAdvancedSettings.grantOtherAccess;
      } else if (message === 'Select one or more users groups to give full access to:') {
        mockUserInput = 'authenticated';
      }
      return Promise.resolve(mockUserInput);
    });

    let trackerParams: Partial<DeviceLocationTrackingParameters> = mockDeviceTrackerParameters;

    trackerParams = await deviceLocationTrackerAdvancedWalkthrough(mockContext, trackerParams);
    expect(trackerParams).toMatchObject({ ...mockDeviceTrackerParameters, selectedUserGroups: 'authenticated' });
  });

  it('sets position filtering parameter based on user input for advanced device tracker walkthrough', async () => {
    stateManager.getMeta = jest.fn().mockReturnValue(mockAmplifyMeta);
    prompter.yesOrNo = jest.fn().mockImplementation((message: string): Promise<boolean> => {
      let mockUserInput = false;
      if (message === 'Do you want to configure advanced settings?') {
        mockUserInput = true;
      } else if (message === 'Set this device tracker as the default? It will be used in Amplify geofence collection API calls if no explicit reference is provided.') {
        mockUserInput = false;
      } else if (message === 'Do you want to set the position filtering method for this tracker?') {
        mockUserInput = true;
      }
      return Promise.resolve(mockUserInput);
    });
    prompter.pick = jest.fn().mockImplementation((message: string): Promise<any> => {
      let mockUserInput: string | string[] = 'mock';
      if (message === 'Here are the default advanced settings. Select a setting to edit or continue (Use arrow keys)') {
        mockUserInput = deviceLocationTrackingAdvancedSettings.setPositionFilteringMethod;
      } else if (message === 'Specify the position filtering method for this device tracker') {
        mockUserInput = 'Accuracy-based';
      }
      return Promise.resolve(mockUserInput);
    });

    let trackerParams: Partial<DeviceLocationTrackingParameters> = mockDeviceTrackerParameters;

    trackerParams = await deviceLocationTrackerAdvancedWalkthrough(mockContext, trackerParams);
    expect(trackerParams).toMatchObject({ ...mockDeviceTrackerParameters, positionFiltering: 'AccuracyBased' });
  });

  it('sets linked geofence collections parameter based on user input for advanced device tracker walkthrough', async () => {
    const mockAmplifyMetaWithGeofenceCollection: $TSObject = {
      geo: {
        geofenceCollection1: {
          service: 'GeofenceCollection',
        },
        geofenceCollection2: {
          service: 'GeofenceCollection',
        },
      },
    };
    stateManager.getMeta = jest.fn().mockReturnValue(mockAmplifyMetaWithGeofenceCollection);
    prompter.yesOrNo = jest.fn().mockImplementation((message: string): Promise<boolean> => {
      let mockUserInput = false;
      if (message === 'Do you want to configure advanced settings?') {
        mockUserInput = true;
      } else if (message === 'Set this device tracker as the default? It will be used in Amplify geofence collection API calls if no explicit reference is provided.') {
        mockUserInput = false;
      } else if (message === 'Do you want to link geofence collection(s) to this tracker?') {
        mockUserInput = true;
      }
      return Promise.resolve(mockUserInput);
    });
    prompter.pick = jest.fn().mockImplementation((message: string): Promise<any> => {
      let mockUserInput: string | string[] = 'mock';
      if (message === 'Here are the default advanced settings. Select a setting to edit or continue (Use arrow keys)') {
        mockUserInput = deviceLocationTrackingAdvancedSettings.linkGeofenceCollection;
      } else if (message === 'Select the geofence collection(s) you want to link to this tracker') {
        mockUserInput = [
          'geofenceCollection1',
          'geofenceCollection2',
        ];
      }
      return Promise.resolve(mockUserInput);
    });

    let trackerParams: Partial<DeviceLocationTrackingParameters> = mockDeviceTrackerParameters;

    trackerParams = await deviceLocationTrackerAdvancedWalkthrough(mockContext, trackerParams);
    expect(trackerParams).toMatchObject({ ...mockDeviceTrackerParameters, linkedGeofenceCollections: ['geofenceCollection1', 'geofenceCollection2'] });
=======

    let trackerParams: Partial<DeviceLocationTrackingParameters> = {
      providerContext: mockDeviceTrackerParameters.providerContext,
      dataProvider: mockDeviceTrackerParameters.dataProvider,
    };

    trackerParams = await updateDeviceLocationTrackerWalkthrough(mockContext, trackerParams, mockDeviceTrackerName);

    // The default geofence collection is now changed to secondary geofence collection
    expect(mockContext.amplify.updateamplifyMetaAfterResourceUpdate).toBeCalledTimes(2);
    expect(mockContext.amplify.updateamplifyMetaAfterResourceUpdate)
      .toBeCalledWith(category, mockDeviceTrackerName, 'isDefault', false);
    expect(mockContext.amplify.updateamplifyMetaAfterResourceUpdate)
      .toBeCalledWith(category, secondaryDeviceTrackerName, 'isDefault', true);

    // The geofence collection parameters are updated
    expect(trackerParams).toMatchObject(mockDeviceTrackerParameters);
  });

  it('early returns and prints error if no geofence collection resource to update', async () => {
    mockAmplifyMeta.geo = {};
    stateManager.getMeta = jest.fn().mockReturnValue(mockAmplifyMeta);

    const trackerParams: Partial<DeviceLocationTrackingParameters> = {
      providerContext: mockDeviceTrackerParameters.providerContext,
      dataProvider: mockDeviceTrackerParameters.dataProvider,
    };

    await updateDeviceLocationTrackerWalkthrough(mockContext, trackerParams, mockDeviceTrackerName);

    expect(printer.error).toBeCalledWith('No device tracker resource to update. Use "amplify add geo" to create a new device tracker.');
  });

  it('sets the resource to remove correctly', async () => {
    expect(await removeWalkthrough(service)).toEqual(mockDeviceTrackerName);
  });

  it('early returns and prints error if no device tracker resource to remove', async () => {
    mockAmplifyMeta.geo = {};
    stateManager.getMeta = jest.fn().mockReturnValue(mockAmplifyMeta);

    await removeWalkthrough(service);

    expect(printer.error).toBeCalledWith(`No device tracker exists in the project.`);
  });

  it('updates default device tracker to another if it is removed', async () => {
    mockContext.amplify.removeResource = jest.fn().mockReturnValue({
      service: ServiceName.DeviceLocationTracking,
      resourceName: mockDeviceTrackerName,
    });

    // given the geofence collection to be removed is default
    mockAmplifyMeta.geo[mockDeviceTrackerName].isDefault = true;
    stateManager.getMeta = jest.fn().mockReturnValue(mockAmplifyMeta);

    const { removeDeviceLocationTrackingResource } = await import('../../provider-controllers/deviceLocationTracking');

    expect(await removeDeviceLocationTrackingResource(mockContext)).toEqual(mockDeviceTrackerName);
    // The default geofence collection is now changed to secondary collection
    expect(mockContext.amplify.updateamplifyMetaAfterResourceUpdate).toBeCalledTimes(2);
    expect(mockContext.amplify.updateamplifyMetaAfterResourceUpdate)
      .toBeCalledWith(category, mockDeviceTrackerName, 'isDefault', false);
    expect(mockContext.amplify.updateamplifyMetaAfterResourceUpdate)
      .toBeCalledWith(category, secondaryDeviceTrackerName, 'isDefault', true);
>>>>>>> 92e24fcd
  });
});<|MERGE_RESOLUTION|>--- conflicted
+++ resolved
@@ -7,12 +7,9 @@
 import { provider, ServiceName } from '../../service-utils/constants';
 import { category } from '../../constants';
 import { DeviceLocationTrackingParameters } from '../../service-utils/deviceLocationTrackingParams';
-<<<<<<< HEAD
 import { deviceLocationTrackerAdvancedWalkthrough } from '../../service-walkthroughs/deviceLocationTrackingWalkthrough';
 import { deviceLocationTrackingAdvancedSettings } from '../../service-utils/deviceLocationTrackingConstants';
-=======
 import { updateDeviceLocationTrackerWalkthrough } from '../../service-walkthroughs/deviceLocationTrackingWalkthrough';
->>>>>>> 92e24fcd
 
 const { updateGeofenceCollectionWalkthrough } = require('../../service-walkthroughs/geofenceCollectionWalkthrough');
 const { removeWalkthrough } = require('../../service-walkthroughs/removeWalkthrough');
@@ -131,55 +128,99 @@
     prompter.yesOrNo = jest.fn().mockResolvedValue(mockDeviceTrackerParameters.isDefault);
   });
 
-  it('sets the first device tracker added as default automatically', async () => {
+  it('sets parameters based on user input for update device tracker walkthrough', async () => {
+    // set initial device tracker parameters before update
+    mockAmplifyMeta.geo[mockDeviceTrackerName].isDefault = true;
+    stateManager.getMeta = jest.fn().mockReturnValue(mockAmplifyMeta);
+
+    // update the collection's default settings to false; should set the secondary collection as default
     prompter.yesOrNo = jest.fn().mockImplementation((message: string): Promise<boolean> => {
       let mockUserInput = false;
       if (message === 'Do you want to update advanced settings?') {
-        mockUserInput = true;
-      } else if (message === 'Set this device tracker as the default? It will be used in Amplify device tracker API calls if no explicit reference is provided.') {
-        mockUserInput = false;
-      }
-      return Promise.resolve(mockUserInput);
-    });
+        mockUserInput = false;
+      } else if (message === 'Set this device tracker as the default? It will be used in Amplify geofence collection API calls if no explicit reference is provided.') {
+        mockUserInput = false;
+      }
+      return Promise.resolve(mockUserInput);
+    });
+
     let trackerParams: Partial<DeviceLocationTrackingParameters> = {
       providerContext: mockDeviceTrackerParameters.providerContext,
       dataProvider: mockDeviceTrackerParameters.dataProvider,
     };
+
+    trackerParams = await updateDeviceLocationTrackerWalkthrough(mockContext, trackerParams, mockDeviceTrackerName);
+
+    // The default geofence collection is now changed to secondary geofence collection
+    expect(mockContext.amplify.updateamplifyMetaAfterResourceUpdate).toBeCalledTimes(2);
+    expect(mockContext.amplify.updateamplifyMetaAfterResourceUpdate)
+      .toBeCalledWith(category, mockDeviceTrackerName, 'isDefault', false);
+    expect(mockContext.amplify.updateamplifyMetaAfterResourceUpdate)
+      .toBeCalledWith(category, secondaryDeviceTrackerName, 'isDefault', true);
+
+    // The geofence collection parameters are updated
+    expect(trackerParams).toMatchObject(mockDeviceTrackerParameters);
+  });
+
+  it('early returns and prints error if no geofence collection resource to update', async () => {
     mockAmplifyMeta.geo = {};
     stateManager.getMeta = jest.fn().mockReturnValue(mockAmplifyMeta);
 
-    const { createDeviceLocationTrackingWalkthrough } = await import('../../service-walkthroughs/deviceLocationTrackingWalkthrough');
-    trackerParams = await createDeviceLocationTrackingWalkthrough(mockContext, trackerParams);
-
-    expect(trackerParams).toMatchObject({ ...mockDeviceTrackerParameters, isDefault: true });
-    expect(prompter.yesOrNo).not.toBeCalledWith('Set this geofence collection as the default? It will be used in Amplify geofence collection API calls if no explicit reference is provided.', true);
-  });
-
-<<<<<<< HEAD
+    const trackerParams: Partial<DeviceLocationTrackingParameters> = {
+      providerContext: mockDeviceTrackerParameters.providerContext,
+      dataProvider: mockDeviceTrackerParameters.dataProvider,
+    };
+
+    await updateDeviceLocationTrackerWalkthrough(mockContext, trackerParams, mockDeviceTrackerName);
+
+    expect(printer.error).toBeCalledWith('No device tracker resource to update. Use "amplify add geo" to create a new device tracker.');
+  });
+
+  it('sets the resource to remove correctly', async () => {
+    expect(await removeWalkthrough(service)).toEqual(mockDeviceTrackerName);
+  });
+
+  it('early returns and prints error if no device tracker resource to remove', async () => {
+    mockAmplifyMeta.geo = {};
+    stateManager.getMeta = jest.fn().mockReturnValue(mockAmplifyMeta);
+
+    await removeWalkthrough(service);
+
+    expect(printer.error).toBeCalledWith(`No device tracker exists in the project.`);
+  });
+
+  it('updates default device tracker to another if it is removed', async () => {
+    mockContext.amplify.removeResource = jest.fn().mockReturnValue({
+      service: ServiceName.DeviceLocationTracking,
+      resourceName: mockDeviceTrackerName,
+    });
+
+    // given the geofence collection to be removed is default
+    mockAmplifyMeta.geo[mockDeviceTrackerName].isDefault = true;
+    stateManager.getMeta = jest.fn().mockReturnValue(mockAmplifyMeta);
+
+    const { removeDeviceLocationTrackingResource } = await import('../../provider-controllers/deviceLocationTracking');
+
+    expect(await removeDeviceLocationTrackingResource(mockContext)).toEqual(mockDeviceTrackerName);
+    // The default geofence collection is now changed to secondary collection
+    expect(mockContext.amplify.updateamplifyMetaAfterResourceUpdate).toBeCalledTimes(2);
+    expect(mockContext.amplify.updateamplifyMetaAfterResourceUpdate)
+      .toBeCalledWith(category, mockDeviceTrackerName, 'isDefault', false);
+    expect(mockContext.amplify.updateamplifyMetaAfterResourceUpdate)
+      .toBeCalledWith(category, secondaryDeviceTrackerName, 'isDefault', true);
+  });
+
   it('sets parameter to grant access to other devices based on user input for advanced device tracker walkthrough', async () => {
     stateManager.getMeta = jest.fn().mockReturnValue(mockAmplifyMeta);
     prompter.yesOrNo = jest.fn().mockImplementation((message: string): Promise<boolean> => {
       let mockUserInput = false;
       if (message === 'Do you want to configure advanced settings?') {
         mockUserInput = true;
-=======
-  it('sets parameters based on user input for update device tracker walkthrough', async () => {
-    // set initial device tracker parameters before update
-    mockAmplifyMeta.geo[mockDeviceTrackerName].isDefault = true;
-    stateManager.getMeta = jest.fn().mockReturnValue(mockAmplifyMeta);
-
-    // update the collection's default settings to false; should set the secondary collection as default
-    prompter.yesOrNo = jest.fn().mockImplementation((message: string): Promise<boolean> => {
-      let mockUserInput = false;
-      if (message === 'Do you want to update advanced settings?') {
-        mockUserInput = false;
->>>>>>> 92e24fcd
       } else if (message === 'Set this device tracker as the default? It will be used in Amplify geofence collection API calls if no explicit reference is provided.') {
         mockUserInput = false;
       }
       return Promise.resolve(mockUserInput);
     });
-<<<<<<< HEAD
     prompter.pick = jest.fn().mockImplementation((message: string): Promise<any> => {
       let mockUserInput: string | string[] = 'mock';
       if (message === 'Here are the default advanced settings. Select a setting to edit or continue (Use arrow keys)') {
@@ -265,72 +306,5 @@
 
     trackerParams = await deviceLocationTrackerAdvancedWalkthrough(mockContext, trackerParams);
     expect(trackerParams).toMatchObject({ ...mockDeviceTrackerParameters, linkedGeofenceCollections: ['geofenceCollection1', 'geofenceCollection2'] });
-=======
-
-    let trackerParams: Partial<DeviceLocationTrackingParameters> = {
-      providerContext: mockDeviceTrackerParameters.providerContext,
-      dataProvider: mockDeviceTrackerParameters.dataProvider,
-    };
-
-    trackerParams = await updateDeviceLocationTrackerWalkthrough(mockContext, trackerParams, mockDeviceTrackerName);
-
-    // The default geofence collection is now changed to secondary geofence collection
-    expect(mockContext.amplify.updateamplifyMetaAfterResourceUpdate).toBeCalledTimes(2);
-    expect(mockContext.amplify.updateamplifyMetaAfterResourceUpdate)
-      .toBeCalledWith(category, mockDeviceTrackerName, 'isDefault', false);
-    expect(mockContext.amplify.updateamplifyMetaAfterResourceUpdate)
-      .toBeCalledWith(category, secondaryDeviceTrackerName, 'isDefault', true);
-
-    // The geofence collection parameters are updated
-    expect(trackerParams).toMatchObject(mockDeviceTrackerParameters);
-  });
-
-  it('early returns and prints error if no geofence collection resource to update', async () => {
-    mockAmplifyMeta.geo = {};
-    stateManager.getMeta = jest.fn().mockReturnValue(mockAmplifyMeta);
-
-    const trackerParams: Partial<DeviceLocationTrackingParameters> = {
-      providerContext: mockDeviceTrackerParameters.providerContext,
-      dataProvider: mockDeviceTrackerParameters.dataProvider,
-    };
-
-    await updateDeviceLocationTrackerWalkthrough(mockContext, trackerParams, mockDeviceTrackerName);
-
-    expect(printer.error).toBeCalledWith('No device tracker resource to update. Use "amplify add geo" to create a new device tracker.');
-  });
-
-  it('sets the resource to remove correctly', async () => {
-    expect(await removeWalkthrough(service)).toEqual(mockDeviceTrackerName);
-  });
-
-  it('early returns and prints error if no device tracker resource to remove', async () => {
-    mockAmplifyMeta.geo = {};
-    stateManager.getMeta = jest.fn().mockReturnValue(mockAmplifyMeta);
-
-    await removeWalkthrough(service);
-
-    expect(printer.error).toBeCalledWith(`No device tracker exists in the project.`);
-  });
-
-  it('updates default device tracker to another if it is removed', async () => {
-    mockContext.amplify.removeResource = jest.fn().mockReturnValue({
-      service: ServiceName.DeviceLocationTracking,
-      resourceName: mockDeviceTrackerName,
-    });
-
-    // given the geofence collection to be removed is default
-    mockAmplifyMeta.geo[mockDeviceTrackerName].isDefault = true;
-    stateManager.getMeta = jest.fn().mockReturnValue(mockAmplifyMeta);
-
-    const { removeDeviceLocationTrackingResource } = await import('../../provider-controllers/deviceLocationTracking');
-
-    expect(await removeDeviceLocationTrackingResource(mockContext)).toEqual(mockDeviceTrackerName);
-    // The default geofence collection is now changed to secondary collection
-    expect(mockContext.amplify.updateamplifyMetaAfterResourceUpdate).toBeCalledTimes(2);
-    expect(mockContext.amplify.updateamplifyMetaAfterResourceUpdate)
-      .toBeCalledWith(category, mockDeviceTrackerName, 'isDefault', false);
-    expect(mockContext.amplify.updateamplifyMetaAfterResourceUpdate)
-      .toBeCalledWith(category, secondaryDeviceTrackerName, 'isDefault', true);
->>>>>>> 92e24fcd
   });
 });