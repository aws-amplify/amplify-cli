import { $TSContext, stateManager, $TSObject } from 'amplify-cli-core';
import { removeResource } from '../../../provider-controllers';
import { ServiceName } from '../../../service-utils/constants';
import { run } from '../../../commands/geo/remove';

const mockRemoveResource = removeResource as jest.MockedFunction<typeof removeResource>;
const mockResource = 'resource12345';
mockRemoveResource.mockImplementation((context: $TSContext, service: string): Promise<string> => {
  return new Promise<string>(resolve => {
    resolve(mockResource);
  });
});

jest.mock('amplify-cli-core');
jest.mock('../../../provider-controllers');

describe('remove command tests', () => {
<<<<<<< HEAD
  const provider = 'awscloudformation';
  let mockContext: $TSContext;

  beforeEach(() => {
    jest.clearAllMocks();
    mockContext = {
      print: {
        info: jest.fn(),
        warning: jest.fn(),
      },
      amplify: {},
    } as unknown as $TSContext;
  });

  it('remove resource workflow is invoked for map service', async () => {
    const service = ServiceName.Map;
    mockContext.amplify.serviceSelectionPrompt = jest.fn().mockImplementation(async () => {
      return { service: service, providerName: provider };
=======
    const provider = 'awscloudformation';
    let mockContext: $TSContext;
    // construct mock amplify meta
    const mockAmplifyMeta: $TSObject = {
        providers: {}
    };
    
    beforeEach(() => {
        jest.clearAllMocks();
        mockContext = ({
            print: {
                info: jest.fn(),
                warning: jest.fn()
            },
            amplify: {}
        } as unknown) as $TSContext;
        mockAmplifyMeta.providers[provider] = {
            Region: 'us-west-2'
        };
        stateManager.getMeta = jest.fn().mockReturnValue(mockAmplifyMeta);
>>>>>>> cf2a56d1
    });

    await run(mockContext);

    expect(mockRemoveResource).toHaveBeenCalledWith(mockContext, service);
  });

  it('remove resource workflow is invoked for place index service', async () => {
    const service = ServiceName.PlaceIndex;
    mockContext.amplify.serviceSelectionPrompt = jest.fn().mockImplementation(async () => {
      return { service: service, providerName: provider };
    });

    await run(mockContext);

<<<<<<< HEAD
    expect(mockRemoveResource).toHaveBeenCalledWith(mockContext, service);
  });
=======
        expect(mockRemoveResource).toHaveBeenCalledWith(mockContext, service);
    });

    it('remove resource workflow is not invoked for unsupported region', async() => {
        mockAmplifyMeta.providers[provider] = {
            Region: 'eu-west-2'
        };
        stateManager.getMeta = jest.fn().mockReturnValue(mockAmplifyMeta);

        await run(mockContext);

        expect(mockRemoveResource).toBeCalledTimes(0);
    });
>>>>>>> cf2a56d1
});<|MERGE_RESOLUTION|>--- conflicted
+++ resolved
@@ -15,9 +15,12 @@
 jest.mock('../../../provider-controllers');
 
 describe('remove command tests', () => {
-<<<<<<< HEAD
   const provider = 'awscloudformation';
   let mockContext: $TSContext;
+  // construct mock amplify meta
+  const mockAmplifyMeta: $TSObject = {
+    providers: {},
+  };
 
   beforeEach(() => {
     jest.clearAllMocks();
@@ -28,34 +31,16 @@
       },
       amplify: {},
     } as unknown as $TSContext;
+    mockAmplifyMeta.providers[provider] = {
+      Region: 'us-west-2',
+    };
+    stateManager.getMeta = jest.fn().mockReturnValue(mockAmplifyMeta);
   });
 
   it('remove resource workflow is invoked for map service', async () => {
     const service = ServiceName.Map;
     mockContext.amplify.serviceSelectionPrompt = jest.fn().mockImplementation(async () => {
       return { service: service, providerName: provider };
-=======
-    const provider = 'awscloudformation';
-    let mockContext: $TSContext;
-    // construct mock amplify meta
-    const mockAmplifyMeta: $TSObject = {
-        providers: {}
-    };
-    
-    beforeEach(() => {
-        jest.clearAllMocks();
-        mockContext = ({
-            print: {
-                info: jest.fn(),
-                warning: jest.fn()
-            },
-            amplify: {}
-        } as unknown) as $TSContext;
-        mockAmplifyMeta.providers[provider] = {
-            Region: 'us-west-2'
-        };
-        stateManager.getMeta = jest.fn().mockReturnValue(mockAmplifyMeta);
->>>>>>> cf2a56d1
     });
 
     await run(mockContext);
@@ -71,22 +56,17 @@
 
     await run(mockContext);
 
-<<<<<<< HEAD
     expect(mockRemoveResource).toHaveBeenCalledWith(mockContext, service);
   });
-=======
-        expect(mockRemoveResource).toHaveBeenCalledWith(mockContext, service);
-    });
 
-    it('remove resource workflow is not invoked for unsupported region', async() => {
-        mockAmplifyMeta.providers[provider] = {
-            Region: 'eu-west-2'
-        };
-        stateManager.getMeta = jest.fn().mockReturnValue(mockAmplifyMeta);
+  it('remove resource workflow is not invoked for unsupported region', async () => {
+    mockAmplifyMeta.providers[provider] = {
+      Region: 'eu-west-2',
+    };
+    stateManager.getMeta = jest.fn().mockReturnValue(mockAmplifyMeta);
 
-        await run(mockContext);
+    await run(mockContext);
 
-        expect(mockRemoveResource).toBeCalledTimes(0);
-    });
->>>>>>> cf2a56d1
+    expect(mockRemoveResource).toBeCalledTimes(0);
+  });
 });