--- conflicted
+++ resolved
@@ -58,20 +58,4 @@
 
     expect(mockRemoveResource).toHaveBeenCalledWith(mockContext, service);
   });
-
-<<<<<<< HEAD
-  it('remove resource workflow is not invoked for unsupported region', async () => {
-    mockAmplifyMeta.providers[provider] = {
-      Region: 'eu-west-2',
-    };
-    stateManager.getMeta = jest.fn().mockReturnValue(mockAmplifyMeta);
-
-    await run(mockContext);
-
-    expect(mockRemoveResource).toBeCalledTimes(0);
-  });
-=======
-        expect(mockRemoveResource).toHaveBeenCalledWith(mockContext, service);
-    });
->>>>>>> 6e33684d
 });