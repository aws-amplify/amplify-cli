--- conflicted
+++ resolved
@@ -11,20 +11,16 @@
 export const run = async (context: $TSContext) => {
   const { amplify } = context;
   try {
-<<<<<<< HEAD
+    if (!verifySupportedRegion()) {
+      return;
+    }
+
     const result: { service: string; providerName: string } = await amplify.serviceSelectionPrompt(
       context,
       category,
       supportedServices,
       chooseServiceMessageUpdate,
     );
-=======
-    if(!verifySupportedRegion()) {
-      return;
-    }
-
-    const result: {service: string, providerName: string} = await amplify.serviceSelectionPrompt(context, category, supportedServices, chooseServiceMessageUpdate);
->>>>>>> cf2a56d1
 
     if (result.providerName !== provider) {
       printer.error(`Provider ${result.providerName} not configured for this category`);
