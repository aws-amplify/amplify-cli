--- conflicted
+++ resolved
@@ -10,15 +10,11 @@
 
 export const run = async (context: $TSContext) => {
   const { amplify } = context;
-<<<<<<< HEAD
-  const result: { service: string; providerName: string } = await amplify.serviceSelectionPrompt(context, category, supportedServices);
-=======
-  if(!verifySupportedRegion()) {
+  if (!verifySupportedRegion()) {
     return;
   }
 
-  const result: {service: string, providerName: string} = await amplify.serviceSelectionPrompt(context, category, supportedServices);
->>>>>>> cf2a56d1
+  const result: { service: string; providerName: string } = await amplify.serviceSelectionPrompt(context, category, supportedServices);
 
   if (result.providerName !== provider) {
     printer.error(`Provider ${result.providerName} not configured for this category`);
