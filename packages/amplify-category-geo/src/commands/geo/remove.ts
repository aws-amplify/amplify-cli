--- conflicted
+++ resolved
@@ -1,11 +1,7 @@
 import { chooseServiceMessageRemove, provider } from '../../service-utils/constants';
 import { category } from '../../constants';
 import { supportedServices } from '../../supportedServices';
-<<<<<<< HEAD
-import { $TSContext } from 'amplify-cli-core';
-=======
 import { $TSContext } from '@aws-amplify/amplify-cli-core';
->>>>>>> e927af26
 import { removeResource } from '../../provider-controllers';
 import { printer } from '@aws-amplify/amplify-prompts';
 
