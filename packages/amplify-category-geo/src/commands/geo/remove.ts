import { chooseServiceMessageRemove, provider } from '../../service-utils/constants';
import { category } from '../../constants';
import { supportedServices } from '../../supportedServices';
import { $TSAny, $TSContext } from 'amplify-cli-core';
import { removeResource } from '../../provider-controllers';
import { printer } from 'amplify-prompts';

export const name = 'remove';

export const run = async (context: $TSContext) => {
  const { amplify } = context;
  try {
<<<<<<< HEAD
    if (!verifySupportedRegion()) {
      return;
    }

    const result: { service: string; providerName: string } = await amplify.serviceSelectionPrompt(
      context,
      category,
      supportedServices,
      chooseServiceMessageRemove,
    );
=======
    const result: {service: string, providerName: string} = await amplify.serviceSelectionPrompt(context, category, supportedServices, chooseServiceMessageRemove);
>>>>>>> 6e33684d

    if (result.providerName !== provider) {
      printer.error(`Provider ${result.providerName} not configured for this category`);
      return;
    }

    return await removeResource(context, result.service);
  } catch (error: $TSAny) {
    if (error.message) {
      printer.error(error.message);
    }
    printer.blankLine();
    if (error.stack) {
      printer.info(error.stack);
    }
    printer.error('There was an error removing the geo resource');
    context.usageData.emitError(error);
    process.exitCode = 1;
  }
};<|MERGE_RESOLUTION|>--- conflicted
+++ resolved
@@ -10,20 +10,12 @@
 export const run = async (context: $TSContext) => {
   const { amplify } = context;
   try {
-<<<<<<< HEAD
-    if (!verifySupportedRegion()) {
-      return;
-    }
-
     const result: { service: string; providerName: string } = await amplify.serviceSelectionPrompt(
       context,
       category,
       supportedServices,
       chooseServiceMessageRemove,
     );
-=======
-    const result: {service: string, providerName: string} = await amplify.serviceSelectionPrompt(context, category, supportedServices, chooseServiceMessageRemove);
->>>>>>> 6e33684d
 
     if (result.providerName !== provider) {
       printer.error(`Provider ${result.providerName} not configured for this category`);
