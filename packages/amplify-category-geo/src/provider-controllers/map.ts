import { createMapResource, modifyMapResource, getCurrentMapParameters } from '../service-utils/mapUtils';
import { removeWalkthrough } from '../service-walkthroughs/removeWalkthrough';
import { category } from '../constants';
import { updateDefaultMapWalkthrough, createMapWalkthrough, updateMapWalkthrough } from '../service-walkthroughs/mapWalkthrough';
import { convertToCompleteMapParams, MapParameters } from '../service-utils/mapParams';
import { $TSAny, $TSContext } from 'amplify-cli-core';
import { printNextStepsSuccessMessage, setProviderContext, insufficientInfoForUpdateError } from './index';
import { ServiceName } from '../service-utils/constants';
import { printer } from 'amplify-prompts';
import { getMapStyleComponents } from '../service-utils/mapParams';
<<<<<<< HEAD
import { MapConfiguration, MapModification } from 'amplify-headless-interface';
=======
import { GeoServiceConfiguration, GeoServiceModification } from 'amplify-headless-interface';
>>>>>>> 223fc632

export const addMapResource = async (
  context: $TSContext
): Promise<string> => {
  // initialize the Map parameters
  let mapParams: Partial<MapParameters> = {
      providerContext: setProviderContext(context, ServiceName.Map)
  };
  // populate the parameters for the resource
  await createMapWalkthrough(context, mapParams);
  return await addMapResourceWithParams(context, mapParams)
};

export const updateMapResource = async (
  context: $TSContext
): Promise<string> => {
  // initialize the Map parameters
  let mapParams: Partial<MapParameters> = {
    providerContext: setProviderContext(context, ServiceName.Map)
  };
  // populate the parameters for the resource
  await updateMapWalkthrough(context, mapParams);
  return await updateMapResourceWithParams(context, mapParams);
};

export const removeMapResource = async (
  context: any
): Promise<string | undefined> => {
  const { amplify } = context;
  const resourceToRemove = await removeWalkthrough(context, ServiceName.Map);
  if (!resourceToRemove) return;

  const resourceParameters = await getCurrentMapParameters(resourceToRemove);

  try {
    const resource = await amplify.removeResource(context, category, resourceToRemove);
    if (resource?.service === ServiceName.Map && resourceParameters.isDefault) {
      // choose another default if removing a default map
      await updateDefaultMapWalkthrough(context, resource?.resourceName);
    }
  } catch (err: $TSAny) {
    if (err.stack) {
      printer.error(err.stack);
      printer.error(err.message);
      printer.error(`An error occurred when removing the geo resource ${resourceToRemove}`);
    }

    context.usageData.emitError(err);
    process.exitCode = 1;
  }

  printNextStepsSuccessMessage(context);
  return resourceToRemove;
};

export const addMapResourceHeadless = async (
  context: $TSContext,
  config: GeoServiceConfiguration
): Promise<string> => {
  // initialize the Map parameters
  let mapParams: Partial<MapParameters> = {
    providerContext: setProviderContext(context, ServiceName.Map),
    name: config.name,
    accessType: config.accessType,
    isDefault: config.setAsDefault,
    ...getMapStyleComponents(config.mapStyle)
  };

  return await addMapResourceWithParams(context, mapParams);
}

export const updateMapResourceHeadless = async (
  context: $TSContext,
  config: GeoServiceModification
): Promise<string> => {
  // initialize the Map parameters
  let mapParams: Partial<MapParameters> = {
    providerContext: setProviderContext(context, ServiceName.Map),
    name: config.name,
    accessType: config.accessType,
    isDefault: config.setAsDefault,
  };
  return await updateMapResourceWithParams(context, mapParams);
}

export const addMapResourceWithParams = async (
  context: $TSContext,
  mapParams: Partial<MapParameters>
): Promise<string> => {
  const completeParameters: MapParameters = convertToCompleteMapParams(mapParams);
  await createMapResource(context, completeParameters);
  printer.success(`Successfully added resource ${completeParameters.name} locally.`);
  printNextStepsSuccessMessage(context);
  return completeParameters.name;
}

export const updateMapResourceWithParams = async (
  context: $TSContext,
  mapParams: Partial<MapParameters>
): Promise<string> => {
  const completeParameters: MapParameters = convertToCompleteMapParams(mapParams);

  await modifyMapResource(context, completeParameters);

  printer.success(`Successfully updated resource ${mapParams.name} locally.`);
  printNextStepsSuccessMessage(context);
  return completeParameters.name;
}<|MERGE_RESOLUTION|>--- conflicted
+++ resolved
@@ -8,11 +8,7 @@
 import { ServiceName } from '../service-utils/constants';
 import { printer } from 'amplify-prompts';
 import { getMapStyleComponents } from '../service-utils/mapParams';
-<<<<<<< HEAD
-import { MapConfiguration, MapModification } from 'amplify-headless-interface';
-=======
 import { GeoServiceConfiguration, GeoServiceModification } from 'amplify-headless-interface';
->>>>>>> 223fc632
 
 export const addMapResource = async (
   context: $TSContext
