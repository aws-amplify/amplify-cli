{
  "name": "amplify-category-geo",
  "version": "3.0.0-cdkv2.6",
  "description": "Amplify CLI plugin to manage the Geo resources for the project",
  "repository": {
    "type": "git",
    "url": "https://github.com/aws-amplify/amplify-cli.git",
    "directory": "packages/amplify-category-geo"
  },
  "author": "Amazon Web Services",
  "license": "Apache-2.0",
  "main": "lib/index.js",
  "types": "lib/index.d.ts",
  "scripts": {
    "build": "tsc",
    "clean": "rimraf lib tsconfig.tsbuildinfo node_modules",
    "test": "jest --logHeapUsage",
    "watch": "tsc -w",
    "extract-api": "ts-node ../../scripts/extract-api.ts"
  },
  "keywords": [
    "amplify",
    "aws"
  ],
  "dependencies": {
    "ajv": "^6.12.6",
<<<<<<< HEAD
    "amplify-cli-core": "4.0.0-cdkv2.5",
    "amplify-headless-interface": "1.16.0-cdkv2.2",
    "amplify-prompts": "2.6.2-cdkv2.2",
    "amplify-util-headless-input": "1.9.6",
=======
    "amplify-cli-core": "4.0.0-beta.4",
    "amplify-headless-interface": "1.17.0",
    "amplify-prompts": "2.6.3",
    "amplify-util-headless-input": "1.9.9",
>>>>>>> bf023e66
    "aws-cdk-lib": "~2.53.0",
    "aws-sdk": "^2.1233.0",
    "constructs": "^10.0.5",
    "fs-extra": "^8.1.0",
    "lodash": "^4.17.21",
    "uuid": "^8.3.2"
  },
  "jest": {
    "collectCoverage": true,
    "collectCoverageFrom": [
      "src/**/*.{ts,tsx,js,jsx}",
      "!src/__tests__/"
    ],
    "transform": {
      "^.+\\.tsx?$": "ts-jest"
    },
    "testURL": "http://localhost",
    "testRegex": "((\\.|/)(test|spec))\\.(jsx?|tsx?)$",
    "moduleFileExtensions": [
      "ts",
      "tsx",
      "js",
      "jsx",
      "json",
      "node"
    ]
  }
}<|MERGE_RESOLUTION|>--- conflicted
+++ resolved
@@ -24,17 +24,10 @@
   ],
   "dependencies": {
     "ajv": "^6.12.6",
-<<<<<<< HEAD
     "amplify-cli-core": "4.0.0-cdkv2.5",
-    "amplify-headless-interface": "1.16.0-cdkv2.2",
-    "amplify-prompts": "2.6.2-cdkv2.2",
-    "amplify-util-headless-input": "1.9.6",
-=======
-    "amplify-cli-core": "4.0.0-beta.4",
     "amplify-headless-interface": "1.17.0",
     "amplify-prompts": "2.6.3",
     "amplify-util-headless-input": "1.9.9",
->>>>>>> bf023e66
     "aws-cdk-lib": "~2.53.0",
     "aws-sdk": "^2.1233.0",
     "constructs": "^10.0.5",
