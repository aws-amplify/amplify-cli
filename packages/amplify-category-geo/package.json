--- conflicted
+++ resolved
@@ -32,11 +32,7 @@
     "amplify-headless-interface": "1.17.3",
     "amplify-util-headless-input": "1.9.12",
     "aws-cdk-lib": "~2.68.0",
-<<<<<<< HEAD
     "aws-sdk": "^2.1354.0",
-=======
-    "aws-sdk": "^2.1350.0",
->>>>>>> b0093195
     "constructs": "^10.0.5",
     "fs-extra": "^8.1.0",
     "lodash": "^4.17.21",
