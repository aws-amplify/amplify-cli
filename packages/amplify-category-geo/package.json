{
  "name": "@aws-amplify/amplify-category-geo",
<<<<<<< HEAD
  "version": "3.5.21-next-7.0",
=======
  "version": "3.5.21",
>>>>>>> ef7f5ebe
  "description": "Amplify CLI plugin to manage the Geo resources for the project",
  "repository": {
    "type": "git",
    "url": "https://github.com/aws-amplify/amplify-cli.git",
    "directory": "packages/amplify-category-geo"
  },
  "author": "Amazon Web Services",
  "license": "Apache-2.0",
  "main": "lib/index.js",
  "types": "lib/index.d.ts",
  "scripts": {
    "build": "tsc",
    "clean": "rimraf lib tsconfig.tsbuildinfo node_modules",
    "test": "jest --logHeapUsage",
    "watch": "tsc -w",
    "extract-api": "ts-node ../../scripts/extract-api.ts"
  },
  "keywords": [
    "amplify",
    "aws"
  ],
  "publishConfig": {
    "access": "public"
  },
  "dependencies": {
<<<<<<< HEAD
    "@aws-amplify/amplify-cli-core": "4.4.1-next-7.0",
=======
    "@aws-amplify/amplify-cli-core": "4.4.1",
>>>>>>> ef7f5ebe
    "@aws-amplify/amplify-prompts": "2.8.6",
    "ajv": "^6.12.6",
    "amplify-headless-interface": "1.17.7",
    "amplify-util-headless-input": "1.9.18",
    "aws-cdk-lib": "~2.189.1",
    "aws-sdk": "^2.1464.0",
    "constructs": "^10.0.5",
    "fs-extra": "^8.1.0",
    "lodash": "^4.17.21",
    "uuid": "^8.3.2"
  },
  "devDependencies": {
    "@aws-sdk/client-location": "3.624.0"
  },
  "jest": {
    "collectCoverage": true,
    "collectCoverageFrom": [
      "src/**/*.{ts,tsx,js,jsx}",
      "!src/__tests__/"
    ],
    "transform": {
      "^.+\\.tsx?$": "ts-jest"
    },
    "testEnvironmentOptions": {
      "url": "http://localhost"
    },
    "testRegex": "((\\.|/)(test|spec))\\.(jsx?|tsx?)$",
    "moduleFileExtensions": [
      "ts",
      "tsx",
      "js",
      "jsx",
      "json",
      "node"
    ]
  },
  "berry": {
    "plugins": [
      "@yarn/plugin-typescript"
    ]
  }
}<|MERGE_RESOLUTION|>--- conflicted
+++ resolved
@@ -1,10 +1,6 @@
 {
   "name": "@aws-amplify/amplify-category-geo",
-<<<<<<< HEAD
-  "version": "3.5.21-next-7.0",
-=======
   "version": "3.5.21",
->>>>>>> ef7f5ebe
   "description": "Amplify CLI plugin to manage the Geo resources for the project",
   "repository": {
     "type": "git",
@@ -30,11 +26,7 @@
     "access": "public"
   },
   "dependencies": {
-<<<<<<< HEAD
-    "@aws-amplify/amplify-cli-core": "4.4.1-next-7.0",
-=======
     "@aws-amplify/amplify-cli-core": "4.4.1",
->>>>>>> ef7f5ebe
     "@aws-amplify/amplify-prompts": "2.8.6",
     "ajv": "^6.12.6",
     "amplify-headless-interface": "1.17.7",
