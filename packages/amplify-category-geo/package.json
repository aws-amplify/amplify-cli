{
<<<<<<< HEAD
  "name": "amplify-category-geo",
  "version": "3.0.0-cdkv2.7",
=======
  "name": "@aws-amplify/amplify-category-geo",
  "version": "3.0.0-beta.5",
>>>>>>> b9b00d04
  "description": "Amplify CLI plugin to manage the Geo resources for the project",
  "repository": {
    "type": "git",
    "url": "https://github.com/aws-amplify/amplify-cli.git",
    "directory": "packages/amplify-category-geo"
  },
  "author": "Amazon Web Services",
  "license": "Apache-2.0",
  "main": "lib/index.js",
  "types": "lib/index.d.ts",
  "scripts": {
    "build": "tsc",
    "clean": "rimraf lib tsconfig.tsbuildinfo node_modules",
    "test": "jest --logHeapUsage",
    "watch": "tsc -w",
    "extract-api": "ts-node ../../scripts/extract-api.ts"
  },
  "keywords": [
    "amplify",
    "aws"
  ],
  "publishConfig": {
    "access": "public"
  },
  "dependencies": {
    "ajv": "^6.12.6",
<<<<<<< HEAD
    "amplify-cli-core": "4.0.0-cdkv2.6",
    "amplify-headless-interface": "1.17.1-cdkv2.0",
    "amplify-prompts": "2.6.4-cdkv2.0",
    "amplify-util-headless-input": "1.9.10-cdkv2.0",
=======
    "amplify-cli-core": "4.0.0-beta.5",
    "amplify-headless-interface": "1.17.1-beta.0",
    "amplify-prompts": "2.6.4-beta.0",
    "amplify-util-headless-input": "1.9.10-beta.0",
>>>>>>> b9b00d04
    "aws-cdk-lib": "~2.53.0",
    "aws-sdk": "^2.1233.0",
    "constructs": "^10.0.5",
    "fs-extra": "^8.1.0",
    "lodash": "^4.17.21",
    "uuid": "^8.3.2"
  },
  "jest": {
    "collectCoverage": true,
    "collectCoverageFrom": [
      "src/**/*.{ts,tsx,js,jsx}",
      "!src/__tests__/"
    ],
    "transform": {
      "^.+\\.tsx?$": "ts-jest"
    },
    "testURL": "http://localhost",
    "testRegex": "((\\.|/)(test|spec))\\.(jsx?|tsx?)$",
    "moduleFileExtensions": [
      "ts",
      "tsx",
      "js",
      "jsx",
      "json",
      "node"
    ]
  }
}<|MERGE_RESOLUTION|>--- conflicted
+++ resolved
@@ -1,11 +1,6 @@
 {
-<<<<<<< HEAD
-  "name": "amplify-category-geo",
+  "name": "@aws-amplify/amplify-category-geo",
   "version": "3.0.0-cdkv2.7",
-=======
-  "name": "@aws-amplify/amplify-category-geo",
-  "version": "3.0.0-beta.5",
->>>>>>> b9b00d04
   "description": "Amplify CLI plugin to manage the Geo resources for the project",
   "repository": {
     "type": "git",
@@ -32,17 +27,10 @@
   },
   "dependencies": {
     "ajv": "^6.12.6",
-<<<<<<< HEAD
     "amplify-cli-core": "4.0.0-cdkv2.6",
     "amplify-headless-interface": "1.17.1-cdkv2.0",
     "amplify-prompts": "2.6.4-cdkv2.0",
     "amplify-util-headless-input": "1.9.10-cdkv2.0",
-=======
-    "amplify-cli-core": "4.0.0-beta.5",
-    "amplify-headless-interface": "1.17.1-beta.0",
-    "amplify-prompts": "2.6.4-beta.0",
-    "amplify-util-headless-input": "1.9.10-beta.0",
->>>>>>> b9b00d04
     "aws-cdk-lib": "~2.53.0",
     "aws-sdk": "^2.1233.0",
     "constructs": "^10.0.5",
