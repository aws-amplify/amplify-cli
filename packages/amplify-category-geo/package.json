--- conflicted
+++ resolved
@@ -1,11 +1,6 @@
 {
-<<<<<<< HEAD
   "name": "@aws-amplify/amplify-category-geo",
-  "version": "2.11.1",
-=======
-  "name": "amplify-category-geo",
   "version": "2.11.2",
->>>>>>> 0340048d
   "description": "Amplify CLI plugin to manage the Geo resources for the project",
   "repository": {
     "type": "git",
