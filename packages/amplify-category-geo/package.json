{
  "name": "amplify-category-geo",
  "version": "3.0.0-cdkv2.3",
  "description": "Amplify CLI plugin to manage the Geo resources for the project",
  "repository": {
    "type": "git",
    "url": "https://github.com/aws-amplify/amplify-cli.git",
    "directory": "packages/amplify-category-geo"
  },
  "author": "Amazon Web Services",
  "license": "Apache-2.0",
  "main": "lib/index.js",
  "types": "lib/index.d.ts",
  "scripts": {
    "build": "tsc",
    "clean": "rimraf lib tsconfig.tsbuildinfo node_modules",
    "test": "jest --logHeapUsage",
    "watch": "tsc -w"
  },
  "keywords": [
    "amplify",
    "aws"
  ],
  "dependencies": {
<<<<<<< HEAD
=======
    "@aws-cdk/aws-iam": "~1.172.0",
    "@aws-cdk/aws-lambda": "~1.172.0",
    "@aws-cdk/core": "~1.172.0",
>>>>>>> 6e02691a
    "ajv": "^6.12.6",
    "amplify-cli-core": "4.0.0-cdkv2.2",
    "amplify-headless-interface": "1.15.0",
    "amplify-prompts": "2.6.2-cdkv2.0",
    "amplify-util-headless-input": "1.9.6",
    "aws-cdk-lib": "~2.44.0",
    "aws-sdk": "^2.1233.0",
    "constructs": "^10.0.5",
    "fs-extra": "^8.1.0",
    "lodash": "^4.17.21",
    "uuid": "^8.3.2"
  },
  "jest": {
    "collectCoverage": true,
    "transform": {
      "^.+\\.tsx?$": "ts-jest"
    },
    "testURL": "http://localhost",
    "testRegex": "((\\.|/)(test|spec))\\.(jsx?|tsx?)$",
    "moduleFileExtensions": [
      "ts",
      "tsx",
      "js",
      "jsx",
      "json",
      "node"
    ]
  }
}<|MERGE_RESOLUTION|>--- conflicted
+++ resolved
@@ -22,12 +22,6 @@
     "aws"
   ],
   "dependencies": {
-<<<<<<< HEAD
-=======
-    "@aws-cdk/aws-iam": "~1.172.0",
-    "@aws-cdk/aws-lambda": "~1.172.0",
-    "@aws-cdk/core": "~1.172.0",
->>>>>>> 6e02691a
     "ajv": "^6.12.6",
     "amplify-cli-core": "4.0.0-cdkv2.2",
     "amplify-headless-interface": "1.15.0",
