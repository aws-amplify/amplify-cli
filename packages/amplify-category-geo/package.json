--- conflicted
+++ resolved
@@ -26,10 +26,7 @@
     "access": "public"
   },
   "dependencies": {
-<<<<<<< HEAD
-=======
     "@aws-amplify/amplify-cli-core": "4.0.0",
->>>>>>> e927af26
     "@aws-amplify/amplify-prompts": "2.6.5",
     "ajv": "^6.12.6",
     "amplify-headless-interface": "1.17.1",
