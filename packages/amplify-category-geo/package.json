--- conflicted
+++ resolved
@@ -1,11 +1,6 @@
 {
-<<<<<<< HEAD
-  "name": "amplify-category-geo",
+  "name": "@aws-amplify/amplify-category-geo",
   "version": "3.0.0-beta.5",
-=======
-  "name": "@aws-amplify/amplify-category-geo",
-  "version": "2.11.1",
->>>>>>> 05f1f94f
   "description": "Amplify CLI plugin to manage the Geo resources for the project",
   "repository": {
     "type": "git",
