--- conflicted
+++ resolved
@@ -1,10 +1,6 @@
 {
   "name": "amplify-category-geo",
-<<<<<<< HEAD
   "version": "3.0.0-cdkv2.1",
-=======
-  "version": "2.9.0",
->>>>>>> a8fad872
   "description": "Amplify CLI plugin to manage the Geo resources for the project",
   "repository": {
     "type": "git",
@@ -27,11 +23,7 @@
   ],
   "dependencies": {
     "ajv": "^6.12.6",
-<<<<<<< HEAD
     "amplify-cli-core": "4.0.0-cdkv2.0",
-=======
-    "amplify-cli-core": "3.3.0",
->>>>>>> a8fad872
     "amplify-headless-interface": "1.15.0",
     "amplify-prompts": "2.6.0",
     "amplify-util-headless-input": "1.9.6",
