--- conflicted
+++ resolved
@@ -1,10 +1,6 @@
 {
   "name": "amplify-category-geo",
-<<<<<<< HEAD
   "version": "3.0.0-cdkv2.4",
-=======
-  "version": "3.0.0-beta.2",
->>>>>>> 37f08a67
   "description": "Amplify CLI plugin to manage the Geo resources for the project",
   "repository": {
     "type": "git",
@@ -28,19 +24,11 @@
   ],
   "dependencies": {
     "ajv": "^6.12.6",
-<<<<<<< HEAD
     "amplify-cli-core": "4.0.0-cdkv2.3",
     "amplify-headless-interface": "1.16.0-cdkv2.0",
     "amplify-prompts": "2.6.2-cdkv2.1",
     "amplify-util-headless-input": "1.9.6",
-    "aws-cdk-lib": "~2.44.0",
-=======
-    "amplify-cli-core": "4.0.0-beta.2",
-    "amplify-headless-interface": "1.16.0-beta.1",
-    "amplify-prompts": "2.6.2-beta.1",
-    "amplify-util-headless-input": "1.9.7-beta.1",
     "aws-cdk-lib": "~2.53.0",
->>>>>>> 37f08a67
     "aws-sdk": "^2.1233.0",
     "constructs": "^10.0.5",
     "fs-extra": "^8.1.0",
