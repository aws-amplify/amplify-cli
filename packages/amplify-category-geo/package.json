--- conflicted
+++ resolved
@@ -1,10 +1,6 @@
 {
   "name": "@aws-amplify/amplify-category-geo",
-<<<<<<< HEAD
-  "version": "3.0.1",
-=======
   "version": "3.0.3",
->>>>>>> b289cbc0
   "description": "Amplify CLI plugin to manage the Geo resources for the project",
   "repository": {
     "type": "git",
@@ -30,13 +26,8 @@
     "access": "public"
   },
   "dependencies": {
-<<<<<<< HEAD
-    "@aws-amplify/amplify-cli-core": "4.0.1",
-    "@aws-amplify/amplify-prompts": "2.6.6",
-=======
     "@aws-amplify/amplify-cli-core": "4.0.3",
     "@aws-amplify/amplify-prompts": "2.6.8",
->>>>>>> b289cbc0
     "ajv": "^6.12.6",
     "amplify-headless-interface": "1.17.3",
     "amplify-util-headless-input": "1.9.12",
