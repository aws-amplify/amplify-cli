--- conflicted
+++ resolved
@@ -1,10 +1,6 @@
 {
   "name": "amplify-category-geo",
-<<<<<<< HEAD
   "version": "3.0.0-cdkv2.3",
-=======
-  "version": "3.0.0-beta.1",
->>>>>>> bd3cd4b7
   "description": "Amplify CLI plugin to manage the Geo resources for the project",
   "repository": {
     "type": "git",
@@ -28,17 +24,10 @@
   ],
   "dependencies": {
     "ajv": "^6.12.6",
-<<<<<<< HEAD
     "amplify-cli-core": "4.0.0-cdkv2.2",
-    "amplify-headless-interface": "1.15.0",
+    "amplify-headless-interface": "1.16.0-beta.0",
     "amplify-prompts": "2.6.2-cdkv2.0",
     "amplify-util-headless-input": "1.9.6",
-=======
-    "amplify-cli-core": "4.0.0-beta.1",
-    "amplify-headless-interface": "1.16.0-beta.0",
-    "amplify-prompts": "2.6.2-beta.0",
-    "amplify-util-headless-input": "1.9.7-beta.0",
->>>>>>> bd3cd4b7
     "aws-cdk-lib": "~2.44.0",
     "aws-sdk": "^2.1233.0",
     "constructs": "^10.0.5",
