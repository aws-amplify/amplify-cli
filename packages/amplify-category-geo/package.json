--- conflicted
+++ resolved
@@ -1,10 +1,6 @@
 {
   "name": "@aws-amplify/amplify-category-geo",
-<<<<<<< HEAD
   "version": "3.0.0-beta.8",
-=======
-  "version": "2.12.1",
->>>>>>> c80c86e3
   "description": "Amplify CLI plugin to manage the Geo resources for the project",
   "repository": {
     "type": "git",
@@ -31,18 +27,11 @@
   },
   "dependencies": {
     "ajv": "^6.12.6",
-<<<<<<< HEAD
     "amplify-cli-core": "4.0.0-beta.8",
-    "amplify-headless-interface": "1.17.1-beta.3",
-    "amplify-prompts": "2.6.4-beta.3",
-    "amplify-util-headless-input": "1.9.10-beta.3",
-    "aws-cdk-lib": "~2.53.0",
-=======
-    "amplify-cli-core": "3.7.1",
     "amplify-headless-interface": "1.17.1",
     "amplify-prompts": "2.6.4",
     "amplify-util-headless-input": "1.9.10",
->>>>>>> c80c86e3
+    "aws-cdk-lib": "~2.53.0",
     "aws-sdk": "^2.1233.0",
     "constructs": "^10.0.5",
     "fs-extra": "^8.1.0",
