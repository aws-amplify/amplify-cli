{
  "name": "@aws-amplify/amplify-category-geo",
<<<<<<< HEAD
  "version": "3.5.20-next-4.0",
=======
  "version": "3.5.20",
>>>>>>> e936bfd8
  "description": "Amplify CLI plugin to manage the Geo resources for the project",
  "repository": {
    "type": "git",
    "url": "https://github.com/aws-amplify/amplify-cli.git",
    "directory": "packages/amplify-category-geo"
  },
  "author": "Amazon Web Services",
  "license": "Apache-2.0",
  "main": "lib/index.js",
  "types": "lib/index.d.ts",
  "scripts": {
    "build": "tsc",
    "clean": "rimraf lib tsconfig.tsbuildinfo node_modules",
    "test": "jest --logHeapUsage",
    "watch": "tsc -w",
    "extract-api": "ts-node ../../scripts/extract-api.ts"
  },
  "keywords": [
    "amplify",
    "aws"
  ],
  "publishConfig": {
    "access": "public"
  },
  "dependencies": {
    "@aws-amplify/amplify-cli-core": "4.4.1-next-4.0",
    "@aws-amplify/amplify-prompts": "2.8.6",
    "ajv": "^6.12.6",
    "amplify-headless-interface": "1.17.7",
    "amplify-util-headless-input": "1.9.18",
    "aws-cdk-lib": "~2.187.0",
    "aws-sdk": "^2.1464.0",
    "constructs": "^10.0.5",
    "fs-extra": "^8.1.0",
    "lodash": "^4.17.21",
    "uuid": "^8.3.2"
  },
  "devDependencies": {
    "@aws-sdk/client-location": "3.624.0"
  },
  "jest": {
    "collectCoverage": true,
    "collectCoverageFrom": [
      "src/**/*.{ts,tsx,js,jsx}",
      "!src/__tests__/"
    ],
    "transform": {
      "^.+\\.tsx?$": "ts-jest"
    },
    "testEnvironmentOptions": {
      "url": "http://localhost"
    },
    "testRegex": "((\\.|/)(test|spec))\\.(jsx?|tsx?)$",
    "moduleFileExtensions": [
      "ts",
      "tsx",
      "js",
      "jsx",
      "json",
      "node"
    ]
  },
  "berry": {
    "plugins": [
      "@yarn/plugin-typescript"
    ]
  }
}<|MERGE_RESOLUTION|>--- conflicted
+++ resolved
@@ -1,10 +1,6 @@
 {
   "name": "@aws-amplify/amplify-category-geo",
-<<<<<<< HEAD
-  "version": "3.5.20-next-4.0",
-=======
   "version": "3.5.20",
->>>>>>> e936bfd8
   "description": "Amplify CLI plugin to manage the Geo resources for the project",
   "repository": {
     "type": "git",
@@ -30,7 +26,7 @@
     "access": "public"
   },
   "dependencies": {
-    "@aws-amplify/amplify-cli-core": "4.4.1-next-4.0",
+    "@aws-amplify/amplify-cli-core": "4.4.0",
     "@aws-amplify/amplify-prompts": "2.8.6",
     "ajv": "^6.12.6",
     "amplify-headless-interface": "1.17.7",
