--- conflicted
+++ resolved
@@ -1,10 +1,6 @@
 {
   "name": "amplify-category-geo",
-<<<<<<< HEAD
   "version": "3.0.0-beta.4",
-=======
-  "version": "2.10.2",
->>>>>>> 9cdb89e1
   "description": "Amplify CLI plugin to manage the Geo resources for the project",
   "repository": {
     "type": "git",
@@ -28,18 +24,11 @@
   ],
   "dependencies": {
     "ajv": "^6.12.6",
-<<<<<<< HEAD
     "amplify-cli-core": "4.0.0-beta.4",
     "amplify-headless-interface": "1.16.1",
     "amplify-prompts": "2.6.2-beta.3",
     "amplify-util-headless-input": "1.9.8",
     "aws-cdk-lib": "~2.53.0",
-=======
-    "amplify-cli-core": "3.5.1",
-    "amplify-headless-interface": "1.16.1",
-    "amplify-prompts": "2.6.2",
-    "amplify-util-headless-input": "1.9.8",
->>>>>>> 9cdb89e1
     "aws-sdk": "^2.1233.0",
     "constructs": "^10.0.5",
     "fs-extra": "^8.1.0",
