--- conflicted
+++ resolved
@@ -26,20 +26,11 @@
     "access": "public"
   },
   "dependencies": {
-<<<<<<< HEAD
+    "@aws-amplify/amplify-cli-core": "4.0.0",
     "@aws-amplify/amplify-headless-interface": "1.17.1",
-=======
-    "@aws-amplify/amplify-cli-core": "4.0.0",
->>>>>>> e927af26
     "@aws-amplify/amplify-prompts": "2.6.5",
     "@aws-amplify/amplify-util-headless-input": "1.9.10",
     "ajv": "^6.12.6",
-<<<<<<< HEAD
-    "amplify-cli-core": "4.0.0",
-=======
-    "amplify-headless-interface": "1.17.1",
-    "amplify-util-headless-input": "1.9.10",
->>>>>>> e927af26
     "aws-cdk-lib": "~2.68.0",
     "aws-sdk": "^2.1233.0",
     "constructs": "^10.0.5",
