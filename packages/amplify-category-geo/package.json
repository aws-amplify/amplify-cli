--- conflicted
+++ resolved
@@ -1,10 +1,6 @@
 {
   "name": "@aws-amplify/amplify-category-geo",
-<<<<<<< HEAD
-  "version": "3.1.0",
-=======
   "version": "3.2.0",
->>>>>>> a758c6b6
   "description": "Amplify CLI plugin to manage the Geo resources for the project",
   "repository": {
     "type": "git",
@@ -30,13 +26,8 @@
     "access": "public"
   },
   "dependencies": {
-<<<<<<< HEAD
-    "@aws-amplify/amplify-cli-core": "4.0.4",
-    "@aws-amplify/amplify-prompts": "2.6.8",
-=======
     "@aws-amplify/amplify-cli-core": "4.0.5",
     "@aws-amplify/amplify-prompts": "2.7.0",
->>>>>>> a758c6b6
     "ajv": "^6.12.6",
     "amplify-headless-interface": "1.17.3",
     "amplify-util-headless-input": "1.9.12",
