--- conflicted
+++ resolved
@@ -26,14 +26,9 @@
     "access": "public"
   },
   "dependencies": {
-<<<<<<< HEAD
     "@aws-amplify/amplify-cli-core": "4.0.1",
     "@aws-amplify/amplify-headless-interface": "1.17.1",
     "@aws-amplify/amplify-prompts": "2.6.6",
-=======
-    "@aws-amplify/amplify-cli-core": "4.0.2",
-    "@aws-amplify/amplify-prompts": "2.6.7",
->>>>>>> e02e23c4
     "ajv": "^6.12.6",
     "amplify-util-headless-input": "1.9.10",
     "aws-cdk-lib": "~2.68.0",
