import {
  $TSAny, $TSContext, stateManager, AmplifyCategories, AmplifySupportedService, IAnalyticsResource, $TSMeta, AmplifyError,
} from 'amplify-cli-core';
import _ from 'lodash';
import { printer } from 'amplify-prompts';
import * as authHelper from './auth-helper';
import {
  ensurePinpointApp,
  getPinpointAppFromAnalyticsOutput,
  getPinpointAppStatus,
  getPinpointClient,
  isPinpointAppDeployed,
  isPinpointDeploymentRequired,
  pushAuthAndAnalyticsPinpointResources,
  scanCategoryMetaForPinpoint,
} from './pinpoint-helper';
import * as notificationManager from './notifications-manager';
import { IChannelAPIResponse } from './channel-types';
import { generateMetaFromConfig } from './notifications-api';
import { ICategoryMeta } from './notifications-amplify-meta-types';
import { PinpointName } from './pinpoint-name';
import { writeData } from './multi-env-manager-utils';
import { viewShowInlineModeInstructionsFail, viewShowInlineModeInstructionsStart, viewShowInlineModeInstructionsStop } from './display-utils';
import { getAvailableChannels, isChannelDeploymentDeferred } from './notifications-backend-cfg-channel-api';

/**
 * Create Pinpoint resource in Analytics, Create Pinpoint Meta for Notifications category and
 * update configuration for enabling/disabling channels.
 * note:- If Pinpoint resource does not exist, it will run the analytics walkthrough to allocate
 * a new Pinpoint resource.
 * @param context amplify cli context
 * @returns Pinpoint notifications metadata
 */
export const initEnv = async (context: $TSContext): Promise<$TSAny> => {
  const pinpointNotificationsMeta = await constructPinpointNotificationsMeta(context);
  if (pinpointNotificationsMeta) {
    // remove this line after init and init-push are separated.
    const channelAPIResponseList = await pushChanges(context, pinpointNotificationsMeta);
    if (channelAPIResponseList && channelAPIResponseList.length > 0) {
      for (const channelAPIResponse of channelAPIResponseList) {
        await writeData(context, channelAPIResponse);
      }
    } else {
      // looks like channels are enabled but also deployed hence no need to deploy again.
      // Only update notifications (amplifyMeta and backendConfig) with current pinpoint meta
      if (pinpointNotificationsMeta.output?.Id) {
        const { envName } = context.exeInfo.localEnvInfo;
        const regulatedResourceName = PinpointName.extractResourceName(pinpointNotificationsMeta.Name, envName);
        // update amplifyMeta.notifications from current pinpoint meta
        context.exeInfo.amplifyMeta.notifications = {
          [regulatedResourceName]: {
            Id: pinpointNotificationsMeta.output.Id,
            ResourceName: regulatedResourceName,
            Name: pinpointNotificationsMeta.Name,
            Region: pinpointNotificationsMeta.Region,
            service: pinpointNotificationsMeta.service,
            output: pinpointNotificationsMeta.output,
            lastPushTimeStamp: pinpointNotificationsMeta.lastPushTimeStamp,
          },
        };
        // update backendConfig with current pinpoint meta
        const availableChannels = getAvailableChannels();
        const enabledChannels = availableChannels.filter(channelName => channelName in pinpointNotificationsMeta.output);
        context.exeInfo.backendConfig.notifications = (context.exeInfo.backendConfig.notifications) || {};
        context.exeInfo.backendConfig.notifications = {
          [regulatedResourceName]: {
            service: pinpointNotificationsMeta.service,
            channels: enabledChannels,
          },
        };
      }
      // only save the state for pull
      await writeData(context, undefined);
    }
  }
  return pinpointNotificationsMeta;
};

const getAnalyticsResourcesFromMeta = (amplifyMeta: $TSMeta, supportedServiceName: string): IAnalyticsResource[] => {
  const resourceList: IAnalyticsResource[] = [];
  if (amplifyMeta[AmplifyCategories.ANALYTICS]) {
    const categoryResources = amplifyMeta[AmplifyCategories.ANALYTICS];
    Object.keys(categoryResources).forEach(resource => {
      // if resourceProviderService is provided, then only return resources provided by that service
      // else return all resources. e.g. Pinpoint, Kinesis
      if (!supportedServiceName || categoryResources[resource].service === supportedServiceName) {
        resourceList.push({
          category: AmplifyCategories.ANALYTICS,
          resourceName: resource,
          service: categoryResources[resource].service,
          region: categoryResources[resource]?.output?.Region,
          id: categoryResources[resource]?.output?.Id,
          output: categoryResources[resource]?.output,
        });
      }
    });
  }
  return resourceList;
};

/**
 * Get Pinpoint resource metadata from Analytics category metadata
 * Currently we only support one Pinpoint resource in Analytics
 * @param amplifyMeta amplify metadata
 * @returns Pinpoint App metadata from Analytics or undefined if no Pinpoint resource found.
 */
const getPinpointAppFromAnalyticsMeta = (amplifyMeta: $TSMeta): Partial<ICategoryMeta>|undefined => {
  // Get PinpointApp from Analytics
  const resources: IAnalyticsResource[] = getAnalyticsResourcesFromMeta(amplifyMeta, AmplifySupportedService.PINPOINT);
  if (resources.length <= 0) {
    return undefined;
  }
  const pinpointAppMeta: Partial<ICategoryMeta> = getPinpointAppFromAnalyticsOutput(resources[0]);
  return pinpointAppMeta;
};

const constructPinpointNotificationsMeta = async (context: $TSContext) : Promise<$TSAny> => {
  let pinpointApp: $TSAny;
  let serviceBackendConfig: $TSAny;
  let pinpointNotificationsMeta: $TSAny;

  // For pull we have to get the pinpoint application for notifications category
  // from cloud meta and as no new resources are created during pull, we should not look for
  // Pinpoint app in analytics category.
  const isPulling = context.input.command === 'pull' || (context.input.command === 'env' && context.input.subCommands[0] === 'pull');

  if (isPulling) {
    const currentAmplifyMeta = stateManager.getCurrentMeta(undefined, {
      throwIfNotExist: false,
    });

    if (currentAmplifyMeta) {
      const currentNotificationsMeta = currentAmplifyMeta[AmplifyCategories.NOTIFICATIONS];

      // We only support single Pinpoint across notifications and analytics categories
      if (currentNotificationsMeta && Object.keys(currentNotificationsMeta).length > 0) {
        const pinpointResource = _.get(currentNotificationsMeta, Object.keys(currentNotificationsMeta)[0], undefined);
        // if pinpoint resource ID is not found in Notifications, we will ge it from the Analytics category
        if (!(pinpointResource.output.Id)) {
          const analyticsPinpointApp: Partial<ICategoryMeta>|undefined = getPinpointAppFromAnalyticsMeta(currentAmplifyMeta);
          // eslint-disable-next-line max-depth
          if (analyticsPinpointApp) {
            pinpointResource.output.Id = analyticsPinpointApp.Id;
            pinpointResource.output.Region = analyticsPinpointApp.Region;
            pinpointResource.output.Name = analyticsPinpointApp.Name;
            pinpointResource.ResourceName = analyticsPinpointApp.regulatedResourceName;
          }
        }

        if (!pinpointResource.output.Id) {
          throw new AmplifyError('ResourceNotReadyError', {
            message: 'Pinpoint resource ID not found.',
            resolution: 'Run "amplify add analytics" to create a new Pinpoint resource.',
          });
        }

        pinpointApp = {
          Id: pinpointResource.output.Id,
        };
        pinpointApp.Name = pinpointResource.output.Name || pinpointResource.output.appName;
        pinpointApp.Region = pinpointResource.output.Region;
        pinpointApp.lastPushTimeStamp = pinpointResource.lastPushTimeStamp;
      }
    }
  }

  const {
    teamProviderInfo, localEnvInfo, amplifyMeta, backendConfig,
  } = context.exeInfo;

  const { envName } = localEnvInfo;

  if (
    teamProviderInfo?.[envName]?.categories?.[AmplifyCategories.NOTIFICATIONS]?.[AmplifySupportedService.PINPOINT]?.Id
  ) {
    pinpointApp = teamProviderInfo[envName].categories[AmplifyCategories.NOTIFICATIONS][AmplifySupportedService.PINPOINT];
  }

  let isMobileHubMigrated = false;

  if (!pinpointApp) {
    const analyticsMeta = amplifyMeta[AmplifyCategories.ANALYTICS];

    // Check if meta contains a resource without provider, so it is a migrated one.
    if (analyticsMeta) {
      for (const resourceName of Object.keys(analyticsMeta)) {
        const resource = analyticsMeta[resourceName];

        if (resource.mobileHubMigrated === true) {
          isMobileHubMigrated = true;
          break;
        }
      }
    }

    if (!isMobileHubMigrated) {
      pinpointApp = scanCategoryMetaForPinpoint(analyticsMeta, undefined);
    }
  }

  // Special case, in case of mobile hub migrated projects there is no backend config, so skipping the next parts
  // as all data is present in the service, no need for any updates.

  if (!isMobileHubMigrated) {
    if (backendConfig[AmplifyCategories.NOTIFICATIONS]) {
      const categoryConfig = backendConfig[AmplifyCategories.NOTIFICATIONS];
      const resources = Object.keys(categoryConfig);
      for (const resource of resources) {
        serviceBackendConfig = categoryConfig[resource];
        if (serviceBackendConfig.service === AmplifySupportedService.PINPOINT) {
          serviceBackendConfig.resourceName = resource;
          break;
        }
      }
    }

    if (pinpointApp) {
      await notificationManager.pullAllChannels(context, pinpointApp);
      pinpointNotificationsMeta = {
        Name: pinpointApp.Name,
        service: AmplifySupportedService.PINPOINT,
        output: pinpointApp,
        lastPushTimeStamp: pinpointApp.lastPushTimeStamp,
      };
      // output must not contain the lastPushTimeStamp of the Pinpoint resource.
      delete pinpointNotificationsMeta.output.lastPushTimeStamp;
    }

    if (serviceBackendConfig) {
      if (pinpointNotificationsMeta) {
        pinpointNotificationsMeta.channels = serviceBackendConfig.channels;
      } else {
        return generateMetaFromConfig(envName, serviceBackendConfig);
      }
    }
    return pinpointNotificationsMeta;
  }

  return pinpointNotificationsMeta;
};

/**
 * Remove all Notifications resources from Pinpoint app for the given env
 * @param context amplify cli context
 * @param envName environment in which amplify cli is executed
 * @returns Pinpoint Client response
 */
<<<<<<< HEAD
 export const deletePinpointAppForEnv = async (context: $TSContext, envName: string): Promise<$TSAny> => {
  const paramManager = (await ensureEnvParamManager(envName)).instance;
  let pinpointApp: $TSAny = undefined;
  if (paramManager.hasResourceParamManager(AmplifyCategories.NOTIFICATIONS, AmplifySupportedService.PINPOINT)) {
    pinpointApp = paramManager.getResourceParamManager(AmplifyCategories.NOTIFICATIONS, AmplifySupportedService.PINPOINT).getAllParams();
=======
export const deletePinpointAppForEnv = async (context: $TSContext, envName: string) : Promise<$TSAny> => {
  let pinpointApp: $TSAny;
  const teamProviderInfo = context.amplify.getEnvDetails();

  if (
    teamProviderInfo?.[envName]?.categories?.[AmplifyCategories.NOTIFICATIONS]?.[AmplifySupportedService.PINPOINT]
  ) {
    pinpointApp = teamProviderInfo[envName].categories[AmplifyCategories.NOTIFICATIONS][AmplifySupportedService.PINPOINT];
>>>>>>> b1fdc863
  }

  if (pinpointApp) {
    const params = {
      ApplicationId: pinpointApp.Id,
    };
    const pinpointClient = await getPinpointClient(context, 'delete', envName);

    await authHelper.deleteRolePolicy(context);
    return pinpointClient
      .deleteApp(params)
      .promise()
      .then(() => {
        printer.success(`Successfully deleted Pinpoint project: ${pinpointApp.Id}`);
      })
      .catch((err : $TSAny) => {
        // awscloudformation might have already removed the pinpoint project
        if (err.code === 'NotFoundException') {
          printer.warn(`${pinpointApp.Id}: not found`);
        } else {
          printer.error(`Failed to delete Pinpoint project: ${pinpointApp.Id}`);
          throw err;
        }
      });
  }
  return undefined;
};

const buildPinpointInputParameters = (context : $TSContext): $TSAny => {
  const { backendConfig } = context.exeInfo;

  // for pull and env add the backend-config may not be configured yet
  if (!backendConfig) {
    return buildPinpointInputParametersFromAmplifyMeta(context);
  }

  return buildPinpointInputParametersFromBackendConfig(context);
};

/**
 * A channel needs to be enabled if config state is enabled and meta state is not enabled.
 * This function needs to handle pull, push and env add.
 * @param pinpointInputParams Channel configuration parameters acquired through command-line , config or meta (only for env-add)
 * @param pinpointNotificationsMeta amplifyMeta for the channel
 * @returns array of channels to be enabled/disabled in the Pinpoint app.
 */
const getEnabledDisabledChannelsFromConfigAndMeta = (
  pinpointInputParams: $TSAny,
  pinpointNotificationsMeta: $TSAny,
): {channelsToEnable: string[], channelsToDisable: string[]} => {
  const channelsToEnable : Array<string> = [];
  const channelsToDisable : Array<string> = [];
  // const channelsToUpdate = [];
  const availableChannels = getAvailableChannels();

  availableChannels.forEach(channel => {
    let isCurrentlyEnabled = false;
    let needToBeEnabled = false;
    if (pinpointNotificationsMeta.output?.Id && pinpointNotificationsMeta.output[channel]?.Enabled) {
      isCurrentlyEnabled = true;
    }

    if (pinpointNotificationsMeta.channels?.includes(channel)) {
      needToBeEnabled = true;
    }
    if (
      pinpointInputParams?.[channel]
      && Object.prototype.hasOwnProperty.call(pinpointInputParams[channel], 'Enabled')
    ) {
      needToBeEnabled = pinpointInputParams[channel].Enabled;
    }

    if (isCurrentlyEnabled && !needToBeEnabled) {
      channelsToDisable.push(channel);
    } else if (!isCurrentlyEnabled && needToBeEnabled) {
      channelsToEnable.push(channel);
    }
  });
  return { channelsToEnable, channelsToDisable };
};

/**
 * Check if the enabled channel requires a Pinpoint resource.
 * Invoke Analytics flow if resource is not available.
 * @param context amplify cli context
 * @param channelName channel to be enabled
 * @param pinpointAppStatus Deployment status of the Pinpoint resource
 */
export const checkAndCreatePinpointApp = async (context: $TSContext, channelName: string, pinpointAppStatus: $TSAny) : Promise<$TSAny> => {
  if (isPinpointDeploymentRequired(channelName, pinpointAppStatus)) {
    await viewShowInlineModeInstructionsStart(channelName);
    try {
      // updates the pinpoint app status
      // eslint-disable-next-line no-param-reassign
      pinpointAppStatus = await pushAuthAndAnalyticsPinpointResources(context, pinpointAppStatus);
      // eslint-disable-next-line no-param-reassign
      pinpointAppStatus = await ensurePinpointApp(context, pinpointAppStatus);
      await viewShowInlineModeInstructionsStop(channelName);
    } catch (err) {
      // if the push fails, the user will be prompted to deploy the resource manually
      await viewShowInlineModeInstructionsFail(channelName, err);
      throw new AmplifyError('DeploymentError', {
        message: 'Failed to deploy Auth and Pinpoint resources.',
        details: err.message,
        resolution: 'Deploy the Auth and Pinpoint resources manually.',
      });
    }
    // eslint-disable-next-line no-param-reassign
    context = pinpointAppStatus.context;
  }

  if (isPinpointAppDeployed(pinpointAppStatus.status) || isChannelDeploymentDeferred(channelName)) {
    const channelAPIResponse = await notificationManager.enableChannel(context, channelName);
    await writeData(context, channelAPIResponse);
  }
};

const pushChanges = async (context: $TSContext, pinpointNotificationsMeta: $TSAny):Promise<Array<IChannelAPIResponse|undefined>> => {
  let pinpointInputParams : $TSAny;

  if (context?.exeInfo?.inputParams?.categories?.[AmplifyCategories.NOTIFICATIONS]?.[AmplifySupportedService.PINPOINT]
  ) {
    pinpointInputParams = context.exeInfo.inputParams.categories[AmplifyCategories.NOTIFICATIONS][AmplifySupportedService.PINPOINT];
    context.exeInfo.pinpointInputParams = pinpointInputParams;
  }

  const pinpointAppStatus = await getPinpointAppStatus(
    context,
    context.exeInfo.amplifyMeta,
    pinpointNotificationsMeta,
    context.exeInfo.localEnvInfo.envName,
  );

  await ensurePinpointApp(context, pinpointNotificationsMeta, pinpointAppStatus, context.exeInfo.localEnvInfo.envName);
  const results: Array<IChannelAPIResponse | undefined> = [];

  /**
   * per current understanding, the following code is only executed when the user is in pull and env add states.
   * In the Pull/Env add case input params are empty and need to be initialized from the context.exeInfo.backendConfig
   */
  if (!pinpointInputParams && context.exeInfo.amplifyMeta[AmplifyCategories.NOTIFICATIONS]) {
    pinpointInputParams = buildPinpointInputParameters(context);
  }

  const { channelsToEnable, channelsToDisable } = getEnabledDisabledChannelsFromConfigAndMeta(
    pinpointInputParams,
    pinpointNotificationsMeta,
  );

  for (const channel of channelsToEnable) {
    results.push(await notificationManager.enableChannel(context, channel));
  }

  for (const channel of channelsToDisable) {
    results.push(await notificationManager.disableChannel(context, channel));
  }

  return results;
};

/**
 *  migrate Pinpoint resource for older CLI versions
 * @param context amplify cli context
 */
export const migrate = async (context: $TSContext) : Promise<void> => {
  const migrationInfo = extractMigrationInfo(context);
  fillBackendConfig(context, migrationInfo);
  fillTeamProviderInfo(context, migrationInfo);
};

const extractMigrationInfo = (context: $TSContext): $TSAny => {
  let migrationInfo : $TSAny;
  const { amplifyMeta, localEnvInfo } = context.migrationInfo;
  if (amplifyMeta[AmplifyCategories.NOTIFICATIONS]) {
    const categoryMeta = amplifyMeta[AmplifyCategories.NOTIFICATIONS];
    const resources = Object.keys(categoryMeta);
    for (const service of resources) {
      const serviceMeta = amplifyMeta[AmplifyCategories.NOTIFICATIONS][service];
      if (serviceMeta.service === AmplifySupportedService.PINPOINT) {
        migrationInfo = {};
        migrationInfo.envName = localEnvInfo.envName;
        migrationInfo.serviceName = service;
        migrationInfo.service = serviceMeta.service;
        migrationInfo.output = serviceMeta.output;
        break;
      }
    }
  }

  if (migrationInfo?.output?.Id) {
    migrationInfo.Id = migrationInfo.output.Id;
    migrationInfo.Name = migrationInfo.output.Name;
    migrationInfo.Region = migrationInfo.output.Region;
    migrationInfo.channels = [];
    const availableChannels = getAvailableChannels();
    availableChannels.forEach(channel => {
      if (migrationInfo.output[channel]?.Enabled) {
        migrationInfo.channels.push(channel);
      }
    });
  }

  return migrationInfo;
};

const fillBackendConfig = (context:$TSContext, migrationInfo: $TSAny): void => {
  if (migrationInfo) {
    const backendConfig: $TSAny = {};
    backendConfig[migrationInfo.serviceName] = {
      service: migrationInfo.service,
      channels: migrationInfo.channels,
    };
    Object.assign(context.migrationInfo.backendConfig[AmplifyCategories.NOTIFICATIONS], backendConfig);
  }
};

const fillTeamProviderInfo = (context: $TSContext, migrationInfo: $TSAny): void => {
  if (migrationInfo?.Id) {
    const categoryTeamInfo: $TSAny = {};
    categoryTeamInfo[AmplifyCategories.NOTIFICATIONS] = {};
    categoryTeamInfo[AmplifyCategories.NOTIFICATIONS][AmplifySupportedService.PINPOINT] = {
      Name: migrationInfo.Name,
      Id: migrationInfo.Id,
      Region: migrationInfo.Region,
    };

    const { teamProviderInfo } = context.migrationInfo;
    teamProviderInfo[migrationInfo.envName] = teamProviderInfo[migrationInfo.envName] || {};

    teamProviderInfo[migrationInfo.envName].categories = teamProviderInfo[migrationInfo.envName].categories || {};

    Object.assign(teamProviderInfo[migrationInfo.envName].categories, categoryTeamInfo);
  }
};

const buildPinpointInputParametersFromAmplifyMeta = (context: $TSContext): Record<string, $TSAny> => {
  const { envName } = context.exeInfo.localEnvInfo;
  const { amplifyMeta } = context.exeInfo;
  const pinpointInputParameters: Record<string, $TSAny> = { envName };
  const categoryMeta = amplifyMeta[AmplifyCategories.NOTIFICATIONS];
  const availableChannels = getAvailableChannels();
  if (!categoryMeta) {
    return pinpointInputParameters;
  }

  const pinpointResourceName = Object.keys(categoryMeta).find(k => categoryMeta[k].service === AmplifySupportedService.PINPOINT);
  if (pinpointResourceName) {
    pinpointInputParameters.service = AmplifySupportedService.PINPOINT;
    if (categoryMeta[pinpointResourceName].output) {
      for (const channelName of availableChannels) {
        if (channelName in categoryMeta[pinpointResourceName].output) {
          pinpointInputParameters[channelName] = categoryMeta[pinpointResourceName][channelName];
        }
      }
    }
  }

  return pinpointInputParameters;
};

const buildPinpointInputParametersFromBackendConfig = (context: $TSContext): Record<string, $TSAny> => {
  const { backendConfig } = context.exeInfo;
  const { envName } = context.exeInfo.localEnvInfo;
  const pinpointInputParameters: Record<string, $TSAny> = { envName };
  const categoryConfig = backendConfig[AmplifyCategories.NOTIFICATIONS];
  const resourceNames = Object.keys(categoryConfig);
  const availableChannels = getAvailableChannels();
  for (const resourceName of resourceNames) {
    const resource = categoryConfig[resourceName];
    if (resource.service === AmplifySupportedService.PINPOINT) {
      for (const channelName of availableChannels) {
        if (resource.channels.includes(channelName)) {
          pinpointInputParameters[channelName] = { Enabled: true };
        }
      }
      return pinpointInputParameters;
    }
  }
  return pinpointInputParameters;
};<|MERGE_RESOLUTION|>--- conflicted
+++ resolved
@@ -245,22 +245,11 @@
  * @param envName environment in which amplify cli is executed
  * @returns Pinpoint Client response
  */
-<<<<<<< HEAD
- export const deletePinpointAppForEnv = async (context: $TSContext, envName: string): Promise<$TSAny> => {
+export const deletePinpointAppForEnv = async (context: $TSContext, envName: string): Promise<$TSAny> => {
   const paramManager = (await ensureEnvParamManager(envName)).instance;
-  let pinpointApp: $TSAny = undefined;
+  let pinpointApp: $TSAny;
   if (paramManager.hasResourceParamManager(AmplifyCategories.NOTIFICATIONS, AmplifySupportedService.PINPOINT)) {
     pinpointApp = paramManager.getResourceParamManager(AmplifyCategories.NOTIFICATIONS, AmplifySupportedService.PINPOINT).getAllParams();
-=======
-export const deletePinpointAppForEnv = async (context: $TSContext, envName: string) : Promise<$TSAny> => {
-  let pinpointApp: $TSAny;
-  const teamProviderInfo = context.amplify.getEnvDetails();
-
-  if (
-    teamProviderInfo?.[envName]?.categories?.[AmplifyCategories.NOTIFICATIONS]?.[AmplifySupportedService.PINPOINT]
-  ) {
-    pinpointApp = teamProviderInfo[envName].categories[AmplifyCategories.NOTIFICATIONS][AmplifySupportedService.PINPOINT];
->>>>>>> b1fdc863
   }
 
   if (pinpointApp) {
