--- conflicted
+++ resolved
@@ -1,18 +1,10 @@
 {
   "name": "amplify-category-notifications",
-<<<<<<< HEAD
-  "version": "1.1.0",
-  "description": "amplify-cli notifications plugin",
-  "main": "index.js",
-  "dependencies": {
-    "amplify-category-auth": "^1.1.0",
-=======
   "version": "1.3.1",
   "description": "amplify-cli notifications plugin",
   "main": "index.js",
   "dependencies": {
     "amplify-category-auth": "^1.4.0",
->>>>>>> fce6ff2f
     "eslint": "^4.19.1",
     "fs-extra": "^7.0.0",
     "inquirer": "^6.0.0",
