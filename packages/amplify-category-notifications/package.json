--- conflicted
+++ resolved
@@ -29,15 +29,10 @@
     "@aws-amplify/amplify-cli-core": "4.4.3",
     "@aws-amplify/amplify-environment-parameters": "1.9.21",
     "@aws-amplify/amplify-prompts": "2.8.7",
-<<<<<<< HEAD
-    "@aws-amplify/amplify-provider-awscloudformation": "8.11.10",
+    "@aws-amplify/amplify-provider-awscloudformation": "8.11.12",
     "@aws-sdk/client-iam": "^3.901.0",
     "@aws-sdk/client-pinpoint": "^3.901.0",
     "@smithy/node-http-handler": "^4.3.0",
-=======
-    "@aws-amplify/amplify-provider-awscloudformation": "8.11.12",
-    "aws-sdk": "^2.1464.0",
->>>>>>> 900b9380
     "chalk": "^4.1.1",
     "fs-extra": "^8.1.0",
     "lodash": "^4.17.21",
