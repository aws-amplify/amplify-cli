{
  "name": "@aws-amplify/amplify-category-notifications",
<<<<<<< HEAD
  "version": "2.26.31-next-7.0",
=======
  "version": "2.26.31",
>>>>>>> ef7f5ebe
  "description": "amplify-cli notifications plugin",
  "repository": {
    "type": "git",
    "url": "https://github.com/aws-amplify/amplify-cli.git",
    "directory": "packages/amplify-category-notifications"
  },
  "author": "Amazon Web Services",
  "license": "Apache-2.0",
  "main": "lib/index.js",
  "types": "lib/index.d.ts",
  "keywords": [
    "amplify",
    "aws"
  ],
  "publishConfig": {
    "access": "public"
  },
  "scripts": {
    "build": "tsc",
    "clean": "rimraf lib tsconfig.tsbuildinfo node_modules",
    "test": "jest --logHeapUsage",
    "watch": "tsc --watch",
    "extract-api": "ts-node ../../scripts/extract-api.ts"
  },
  "dependencies": {
<<<<<<< HEAD
    "@aws-amplify/amplify-cli-core": "4.4.1-next-7.0",
    "@aws-amplify/amplify-environment-parameters": "1.9.19-next-7.0",
    "@aws-amplify/amplify-prompts": "2.8.6",
    "@aws-amplify/amplify-provider-awscloudformation": "8.11.7-next-7.0",
=======
    "@aws-amplify/amplify-cli-core": "4.4.1",
    "@aws-amplify/amplify-environment-parameters": "1.9.19",
    "@aws-amplify/amplify-prompts": "2.8.6",
    "@aws-amplify/amplify-provider-awscloudformation": "8.11.7",
>>>>>>> ef7f5ebe
    "aws-sdk": "^2.1464.0",
    "chalk": "^4.1.1",
    "fs-extra": "^8.1.0",
    "lodash": "^4.17.21",
    "ora": "^4.0.3",
    "promise-sequential": "^1.1.1",
    "proxy-agent": "^6.3.0"
  },
  "jest": {
    "testEnvironmentOptions": {
      "url": "http://localhost"
    },
    "collectCoverageFrom": [
      "src/**/*.{ts,tsx,js,jsx}",
      "!src/__tests__/"
    ],
    "transform": {
      "^.+\\.tsx?$": "ts-jest"
    },
    "testRegex": "((\\.|/)(test|spec))\\.(jsx?|tsx?)$",
    "moduleFileExtensions": [
      "ts",
      "tsx",
      "js",
      "jsx",
      "json",
      "node"
    ],
    "collectCoverage": true,
    "coverageReporters": [
      "json",
      "html"
    ]
  },
  "berry": {
    "plugins": [
      "@yarn/plugin-typescript"
    ]
  }
}<|MERGE_RESOLUTION|>--- conflicted
+++ resolved
@@ -1,10 +1,6 @@
 {
   "name": "@aws-amplify/amplify-category-notifications",
-<<<<<<< HEAD
-  "version": "2.26.31-next-7.0",
-=======
   "version": "2.26.31",
->>>>>>> ef7f5ebe
   "description": "amplify-cli notifications plugin",
   "repository": {
     "type": "git",
@@ -30,17 +26,10 @@
     "extract-api": "ts-node ../../scripts/extract-api.ts"
   },
   "dependencies": {
-<<<<<<< HEAD
-    "@aws-amplify/amplify-cli-core": "4.4.1-next-7.0",
-    "@aws-amplify/amplify-environment-parameters": "1.9.19-next-7.0",
-    "@aws-amplify/amplify-prompts": "2.8.6",
-    "@aws-amplify/amplify-provider-awscloudformation": "8.11.7-next-7.0",
-=======
     "@aws-amplify/amplify-cli-core": "4.4.1",
     "@aws-amplify/amplify-environment-parameters": "1.9.19",
     "@aws-amplify/amplify-prompts": "2.8.6",
     "@aws-amplify/amplify-provider-awscloudformation": "8.11.7",
->>>>>>> ef7f5ebe
     "aws-sdk": "^2.1464.0",
     "chalk": "^4.1.1",
     "fs-extra": "^8.1.0",
