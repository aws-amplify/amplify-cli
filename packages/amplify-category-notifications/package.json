{
<<<<<<< HEAD
  "name": "@aws-amplify/amplify-category-notifications",
  "version": "2.23.1",
=======
  "name": "amplify-category-notifications",
  "version": "2.23.2",
>>>>>>> 0340048d
  "description": "amplify-cli notifications plugin",
  "repository": {
    "type": "git",
    "url": "https://github.com/aws-amplify/amplify-cli.git",
    "directory": "packages/amplify-category-notifications"
  },
  "author": "Amazon Web Services",
  "license": "Apache-2.0",
  "main": "lib/index.js",
  "types": "lib/index.d.ts",
  "keywords": [
    "amplify",
    "aws"
  ],
  "publishConfig": {
    "access": "public"
  },
  "scripts": {
    "build": "tsc",
    "clean": "rimraf lib tsconfig.tsbuildinfo node_modules",
    "test": "jest --logHeapUsage",
    "watch": "tsc --watch",
    "extract-api": "ts-node ../../scripts/extract-api.ts"
  },
  "dependencies": {
    "@aws-amplify/amplify-environment-parameters": "1.3.4",
    "amplify-cli-core": "3.6.2",
    "amplify-prompts": "2.6.3",
    "chalk": "^4.1.1",
    "fs-extra": "^8.1.0",
    "lodash": "^4.17.21",
    "ora": "^4.0.3",
    "promise-sequential": "^1.1.1"
  },
  "jest": {
    "testURL": "http://localhost",
    "collectCoverageFrom": [
      "src/**/*.{ts,tsx,js,jsx}",
      "!src/__tests__/"
    ],
    "transform": {
      "^.+\\.tsx?$": "ts-jest"
    },
    "testRegex": "((\\.|/)(test|spec))\\.(jsx?|tsx?)$",
    "moduleFileExtensions": [
      "ts",
      "tsx",
      "js",
      "jsx",
      "json",
      "node"
    ],
    "collectCoverage": true,
    "coverageReporters": [
      "json",
      "html"
    ]
  }
}<|MERGE_RESOLUTION|>--- conflicted
+++ resolved
@@ -1,11 +1,6 @@
 {
-<<<<<<< HEAD
   "name": "@aws-amplify/amplify-category-notifications",
-  "version": "2.23.1",
-=======
-  "name": "amplify-category-notifications",
   "version": "2.23.2",
->>>>>>> 0340048d
   "description": "amplify-cli notifications plugin",
   "repository": {
     "type": "git",
