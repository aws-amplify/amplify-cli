--- conflicted
+++ resolved
@@ -4,12 +4,7 @@
   "description": "amplify-cli notifications plugin",
   "main": "index.js",
   "dependencies": {
-<<<<<<< HEAD
-    "amplify-category-auth": "1.10.0",
-=======
     "amplify-category-auth": "1.11.0",
-    "eslint": "^4.19.1",
->>>>>>> d126a576
     "fs-extra": "^7.0.0",
     "inquirer": "6.3.1",
     "opn": "^5.3.0",
