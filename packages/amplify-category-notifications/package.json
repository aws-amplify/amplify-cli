{
  "name": "amplify-category-notifications",
  "version": "2.23.0",
  "description": "amplify-cli notifications plugin",
  "repository": {
    "type": "git",
    "url": "https://github.com/aws-amplify/amplify-cli.git",
    "directory": "packages/amplify-category-notifications"
  },
  "author": "Amazon Web Services",
  "license": "Apache-2.0",
  "main": "lib/index.js",
  "types": "lib/index.d.ts",
  "keywords": [
    "amplify",
    "aws"
  ],
  "scripts": {
    "build": "tsc",
    "clean": "rimraf lib tsconfig.tsbuildinfo node_modules",
    "test": "jest --logHeapUsage",
    "watch": "tsc --watch",
    "extract-api": "ts-node ../../scripts/extract-api.ts"
  },
  "dependencies": {
<<<<<<< HEAD
    "@aws-amplify/amplify-environment-parameters": "1.3.1",
    "amplify-cli-core": "4.0.0-beta.4",
    "amplify-prompts": "2.6.2-beta.3",
=======
    "@aws-amplify/amplify-environment-parameters": "1.3.2",
    "amplify-cli-core": "3.6.0",
    "amplify-prompts": "2.6.3",
>>>>>>> 396c03fd
    "chalk": "^4.1.1",
    "fs-extra": "^8.1.0",
    "lodash": "^4.17.21",
    "ora": "^4.0.3",
    "promise-sequential": "^1.1.1"
  },
  "jest": {
    "testURL": "http://localhost",
    "collectCoverageFrom": [
      "src/**/*.{ts,tsx,js,jsx}",
      "!src/__tests__/"
    ],
    "transform": {
      "^.+\\.tsx?$": "ts-jest"
    },
    "testRegex": "((\\.|/)(test|spec))\\.(jsx?|tsx?)$",
    "moduleFileExtensions": [
      "ts",
      "tsx",
      "js",
      "jsx",
      "json",
      "node"
    ],
    "collectCoverage": true,
    "coverageReporters": [
      "json",
      "html"
    ]
  }
}<|MERGE_RESOLUTION|>--- conflicted
+++ resolved
@@ -23,15 +23,9 @@
     "extract-api": "ts-node ../../scripts/extract-api.ts"
   },
   "dependencies": {
-<<<<<<< HEAD
-    "@aws-amplify/amplify-environment-parameters": "1.3.1",
+    "@aws-amplify/amplify-environment-parameters": "1.3.2",
     "amplify-cli-core": "4.0.0-beta.4",
-    "amplify-prompts": "2.6.2-beta.3",
-=======
-    "@aws-amplify/amplify-environment-parameters": "1.3.2",
-    "amplify-cli-core": "3.6.0",
     "amplify-prompts": "2.6.3",
->>>>>>> 396c03fd
     "chalk": "^4.1.1",
     "fs-extra": "^8.1.0",
     "lodash": "^4.17.21",
