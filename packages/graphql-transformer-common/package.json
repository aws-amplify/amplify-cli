{
  "name": "graphql-transformer-common",
  "version": "3.0.5",
  "description": "Common code and constants for AppSync Transformers",
  "main": "lib/index.js",
  "scripts": {
    "test": "jest",
    "test-ci": "jest --ci -i",
    "build": "tsc",
    "clean": "rm -rf ./lib"
  },
  "keywords": [
    "graphql",
    "appsync",
    "aws"
  ],
  "author": "Amazon Web Services",
  "license": "Apache-2.0",
  "dependencies": {
    "cloudform": "^2.2.1",
    "graphql": "^0.13.2",
<<<<<<< HEAD
    "graphql-mapping-template": "^2.0.1-multienv.0"
=======
    "graphql-mapping-template": "^3.0.5"
>>>>>>> a259d9f8
  },
  "devDependencies": {
    "@types/graphql": "^0.13.1",
    "@types/jest": "23.1.1",
    "@types/node": "^10.3.4",
    "aws-sdk": "^2.259.1",
    "jest": "^23.1.0",
    "ts-jest": "^22.4.6",
    "tslint": "^5.10.0",
    "typescript": "^2.8.3"
  },
  "jest": {
    "transform": {
      "^.+\\.tsx?$": "ts-jest"
    },
    "testURL": "http://localhost",
    "testRegex": "(src/__tests__/.*.test.*)$",
    "moduleFileExtensions": [
      "ts",
      "tsx",
      "js",
      "jsx",
      "json",
      "node"
    ]
  }
}<|MERGE_RESOLUTION|>--- conflicted
+++ resolved
@@ -19,11 +19,7 @@
   "dependencies": {
     "cloudform": "^2.2.1",
     "graphql": "^0.13.2",
-<<<<<<< HEAD
-    "graphql-mapping-template": "^2.0.1-multienv.0"
-=======
     "graphql-mapping-template": "^3.0.5"
->>>>>>> a259d9f8
   },
   "devDependencies": {
     "@types/graphql": "^0.13.1",
