{
  "name": "graphql-transformer-common",
<<<<<<< HEAD
  "version": "4.17.4",
=======
  "version": "4.17.7",
>>>>>>> 46351a17
  "description": "Common code and constants for AppSync Transformers",
  "repository": {
    "type": "git",
    "url": "https://github.com/aws-amplify/amplify-cli.git",
    "directory": "packages/graphql-transformer-common"
  },
  "author": "Amazon Web Services",
  "license": "Apache-2.0",
  "main": "lib/index.js",
  "types": "lib/index.d.ts",
  "keywords": [
    "graphql",
    "appsync",
    "aws"
  ],
  "scripts": {
    "test": "jest",
    "build": "tsc",
    "watch": "tsc -w",
    "clean": "rimraf ./lib"
  },
  "dependencies": {
    "graphql": "^14.5.8",
    "graphql-mapping-template": "4.15.0",
    "md5": "^2.2.1"
  },
  "devDependencies": {
    "@types/md5": "^2.1.33",
    "@types/node": "^10.17.13"
  },
  "jest": {
    "transform": {
      "^.+\\.tsx?$": "ts-jest"
    },
    "testURL": "http://localhost",
    "testRegex": "(src/__tests__/.*.test.*)$",
    "moduleFileExtensions": [
      "ts",
      "tsx",
      "js",
      "jsx",
      "json",
      "node"
    ]
  }
}<|MERGE_RESOLUTION|>--- conflicted
+++ resolved
@@ -1,10 +1,6 @@
 {
   "name": "graphql-transformer-common",
-<<<<<<< HEAD
-  "version": "4.17.4",
-=======
   "version": "4.17.7",
->>>>>>> 46351a17
   "description": "Common code and constants for AppSync Transformers",
   "repository": {
     "type": "git",
