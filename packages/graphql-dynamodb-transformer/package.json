--- conflicted
+++ resolved
@@ -22,17 +22,9 @@
     "cloudform": "^3.5.0",
     "cloudform-types": "^3.7.0",
     "graphql": "^0.13.2",
-<<<<<<< HEAD
     "graphql-mapping-template": "3.1.1",
     "graphql-transformer-common": "3.8.2",
     "graphql-transformer-core": "3.7.2"
-=======
-    "graphql-mapping-template": "3.0.6",
-    "graphql-transformer-common": "3.7.0",
-    "graphql-transformer-core": "3.6.3",
-    "mime-types": "^2.1.24",
-    "ora": "^3.4.0"
->>>>>>> c1052b00
   },
   "devDependencies": {
     "@types/graphql": "^0.13.1",
