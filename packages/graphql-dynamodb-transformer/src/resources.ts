--- conflicted
+++ resolved
@@ -167,20 +167,13 @@
     };
   }
 
-<<<<<<< HEAD
-    public makeOutputFromNestedStack(resourceId: string, stackName: string): Output {
-        return {
-            Description: `Your ${stackName} nested stack ${resourceId} output.`,
-            Value: Fn.GetAtt(stackName, `Outputs.${resourceId}`)
-        }
+  public makeOutputFromNestedStack(resourceId: string, stackName: string): Output {
+    return {
+      Description: `Your ${stackName} nested stack ${resourceId} output.`,
+      Value: Fn.GetAtt(stackName, `Outputs.${resourceId}`)
     }
-
-    /**
-     * Create a DynamoDB table for a specific type.
-     */
-    public makeModelTable(typeName: string, hashKey: string = 'id', rangeKey?: string, deletionPolicy: DeletionPolicy = DeletionPolicy.Delete) {
-        const keySchema = hashKey && rangeKey ? [
-=======
+  }
+
   /**
    * Create a DynamoDB table for a specific type.
    */
@@ -193,7 +186,6 @@
     const keySchema =
       hashKey && rangeKey
         ? [
->>>>>>> 54b49582
             {
               AttributeName: hashKey,
               KeyType: 'HASH',
