<<<<<<< HEAD
import { DynamoDB, AppSync, IAM, Template, Fn, StringParameter, NumberParameter, Refs } from 'cloudform-types'
=======
import { DynamoDB, AppSync, IAM, Template, Fn, StringParameter, NumberParameter, Refs, IntrinsicFunction } from 'cloudform-types'
>>>>>>> a259d9f8
import Output from 'cloudform-types/types/output';
import {
    DynamoDBMappingTemplate, printBlock, str, print,
    ref, obj, set, nul,
    ifElse, compoundExpression, qref, bool, equals, iff, raw, comment
} from 'graphql-mapping-template'
import { ResourceConstants, plurality, graphqlName, toUpper, ModelResourceIDs } from 'graphql-transformer-common'

export class ResourceFactory {

    public makeParams() {
        return {
            [ResourceConstants.PARAMETERS.AppSyncApiName]: new StringParameter({
                Description: 'The name of the AppSync API',
                Default: 'AppSyncSimpleTransform'
<<<<<<< HEAD
=======
            }),
            [ResourceConstants.PARAMETERS.APIKeyExpirationEpoch]: new NumberParameter({
                Description: 'The epoch time in seconds when the API Key should expire.' +
                    ' Setting this to 0 will default to 1 week from the deployment date.' +
                    ' Setting this to -1 will not create an API Key.',
                Default: 0
            }),
            [ResourceConstants.PARAMETERS.DynamoDBModelTableReadIOPS]: new NumberParameter({
                Description: 'The number of read IOPS the table should support.',
                Default: 5
            }),
            [ResourceConstants.PARAMETERS.DynamoDBModelTableWriteIOPS]: new NumberParameter({
                Description: 'The number of write IOPS the table should support.',
                Default: 5
            }),
            [ResourceConstants.PARAMETERS.DynamoDBBillingMode]: new StringParameter({
                Description: 'Configure @model types to create DynamoDB tables with PAY_PER_REQUEST or PROVISIONED billing modes.',
                Default: 'PAY_PER_REQUEST',
                AllowedValues: [
                    'PAY_PER_REQUEST',
                    'PROVISIONED'
                ]
>>>>>>> a259d9f8
            })
        }
    }

    /**
     * Creates the barebones template for an application.
     */
    public initTemplate(): Template {
        return {
            Parameters: this.makeParams(),
            Resources: {
                [ResourceConstants.RESOURCES.GraphQLAPILogicalID]: this.makeAppSyncAPI(),
                [ResourceConstants.RESOURCES.APIKeyLogicalID]: this.makeAppSyncApiKey()
            },
            Outputs: {
                [ResourceConstants.OUTPUTS.GraphQLAPIIdOutput]: this.makeAPIIDOutput(),
                [ResourceConstants.OUTPUTS.GraphQLAPIEndpointOutput]: this.makeAPIEndpointOutput(),
                [ResourceConstants.OUTPUTS.GraphQLAPIApiKeyOutput]: this.makeApiKeyOutput()
            },
            Conditions: {
                [ResourceConstants.CONDITIONS.APIKeyExpirationEpochIsNotNegOne]:
                    Fn.Not(Fn.Equals(Fn.Ref(ResourceConstants.PARAMETERS.APIKeyExpirationEpoch), -1)),
                [ResourceConstants.CONDITIONS.APIKeyExpirationEpochIsPositive]:
                    Fn.And([
                        Fn.Not(Fn.Equals(Fn.Ref(ResourceConstants.PARAMETERS.APIKeyExpirationEpoch), -1)),
                        Fn.Not(Fn.Equals(Fn.Ref(ResourceConstants.PARAMETERS.APIKeyExpirationEpoch), 0))
                    ]),
                [ResourceConstants.CONDITIONS.ShouldUsePayPerRequestBilling]:
                    Fn.Equals(Fn.Ref(ResourceConstants.PARAMETERS.DynamoDBBillingMode), 'PAY_PER_REQUEST')
            }
        }
    }

    /**
     * Create the AppSync API.
     */
    public makeAppSyncAPI() {
        return new AppSync.GraphQLApi({
            Name: Fn.If(
                ResourceConstants.CONDITIONS.HasEnvironmentParameter,
                Fn.Join('-', [Fn.Ref(ResourceConstants.PARAMETERS.AppSyncApiName), Fn.Ref(ResourceConstants.PARAMETERS.Env)]),
                Fn.Ref(ResourceConstants.PARAMETERS.AppSyncApiName)
            ),
            AuthenticationType: 'API_KEY'
        })
    }

    public makeAppSyncSchema(schema: string) {
        return new AppSync.GraphQLSchema({
            ApiId: Fn.GetAtt(ResourceConstants.RESOURCES.GraphQLAPILogicalID, 'ApiId'),
            Definition: schema
        })
    }

    public makeAppSyncApiKey() {
        const oneWeekFromNowInSeconds = 60 /* s */ * 60 /* m */ * 24 /* h */ * 7 /* d */
        const nowEpochTime = Math.floor(Date.now() / 1000)
        return new AppSync.ApiKey({
            ApiId: Fn.GetAtt(ResourceConstants.RESOURCES.GraphQLAPILogicalID, 'ApiId'),
            Expires: Fn.If(
                ResourceConstants.CONDITIONS.APIKeyExpirationEpochIsPositive,
                Fn.Ref(ResourceConstants.PARAMETERS.APIKeyExpirationEpoch),
                nowEpochTime + oneWeekFromNowInSeconds
            ),
        }).condition(ResourceConstants.CONDITIONS.APIKeyExpirationEpochIsNotNegOne)
    }

    /**
     * Outputs
     */
    public makeAPIIDOutput(): Output {
        return {
            Description: "Your GraphQL API ID.",
            Value: Fn.GetAtt(ResourceConstants.RESOURCES.GraphQLAPILogicalID, 'ApiId'),
            Export: {
                Name: Fn.Join(':', [Refs.StackName, "GraphQLApiId"])
            }
        }
    }

    public makeAPIEndpointOutput(): Output {
        return {
            Description: "Your GraphQL API endpoint.",
            Value: Fn.GetAtt(ResourceConstants.RESOURCES.GraphQLAPILogicalID, 'GraphQLUrl'),
            Export: {
                Name: Fn.Join(':', [Refs.StackName, "GraphQLApiEndpoint"])
            }
        }
    }

    public makeApiKeyOutput(): any {
        return {
            Description: "Your GraphQL API key. Provide via 'x-api-key' header.",
            Value: Fn.GetAtt(ResourceConstants.RESOURCES.APIKeyLogicalID, 'ApiKey'),
            Export: {
                Name: Fn.Join(':', [Refs.StackName, "GraphQLApiKey"])
            },
            Condition: ResourceConstants.CONDITIONS.APIKeyExpirationEpochIsNotNegOne
        }
    }

    /**
     * Create a DynamoDB table for a specific type.
     */
    public makeModelTable(typeName: string, hashKey: string = 'id', rangeKey?: string) {
        const keySchema = hashKey && rangeKey ? [
            {
                AttributeName: hashKey,
                KeyType: 'HASH'
            }, {
                AttributeName: rangeKey,
                KeyType: 'RANGE'
            }] : [{ AttributeName: hashKey, KeyType: 'HASH' }]
        const attributeDefinitions = hashKey && rangeKey ? [
            {
                AttributeName: hashKey,
                AttributeType: 'S'
            }, {
                AttributeName: rangeKey,
                AttributeType: 'S'
            }] : [{ AttributeName: hashKey, AttributeType: 'S' }]
        return new DynamoDB.Table({
            TableName: this.dynamoDBTableName(typeName),
            KeySchema: keySchema,
            AttributeDefinitions: attributeDefinitions,
            StreamSpecification: {
                StreamViewType: 'NEW_AND_OLD_IMAGES'
            },
<<<<<<< HEAD
            BillingMode: 'PAY_PER_REQUEST',
=======
            BillingMode: Fn.If(
                ResourceConstants.CONDITIONS.ShouldUsePayPerRequestBilling,
                'PAY_PER_REQUEST',
                Refs.NoValue
            ),
            ProvisionedThroughput: Fn.If(
                ResourceConstants.CONDITIONS.ShouldUsePayPerRequestBilling,
                Refs.NoValue,
                {
                    ReadCapacityUnits: Fn.Ref(ResourceConstants.PARAMETERS.DynamoDBModelTableReadIOPS),
                    WriteCapacityUnits: Fn.Ref(ResourceConstants.PARAMETERS.DynamoDBModelTableWriteIOPS)
                }
            ) as any,
>>>>>>> a259d9f8
            SSESpecification: {
                SSEEnabled: true
            },
        })
    }

    private dynamoDBTableName(typeName: string): IntrinsicFunction {
        return Fn.If(
            ResourceConstants.CONDITIONS.HasEnvironmentParameter,
            Fn.Join('-', [
                typeName,
                Fn.GetAtt(ResourceConstants.RESOURCES.GraphQLAPILogicalID, 'ApiId'),
                Fn.Ref(ResourceConstants.PARAMETERS.Env)
            ]),
            Fn.Join('-', [typeName, Fn.GetAtt(ResourceConstants.RESOURCES.GraphQLAPILogicalID, 'ApiId')])
        )
    }

    /**
     * Create a single role that has access to all the resources created by the
     * transform.
     * @param name  The name of the IAM role to create.
     */
    public makeIAMRole(typeName: string) {
        return new IAM.Role({
            RoleName: Fn.If(
                ResourceConstants.CONDITIONS.HasEnvironmentParameter,
                Fn.Join('-', [
                    typeName.slice(0, 21), // max of 64. 64-10-26-4-3 = 21
                    'role', // 4
                    Fn.GetAtt(ResourceConstants.RESOURCES.GraphQLAPILogicalID, 'ApiId'), // 26
                    Fn.Ref(ResourceConstants.PARAMETERS.Env) // 10
                ]),
                Fn.Join('-', [
                    typeName.slice(0, 31), // max of 64. 64-26-4-3 = 31
                    'role',
                    Fn.GetAtt(ResourceConstants.RESOURCES.GraphQLAPILogicalID, 'ApiId')
                ])
            ),
            AssumeRolePolicyDocument: {
                Version: '2012-10-17',
                Statement: [
                    {
                        Effect: 'Allow',
                        Principal: {
                            Service: 'appsync.amazonaws.com'
                        },
                        Action: 'sts:AssumeRole'
                    }
                ]
            },
            Policies: [
                new IAM.Role.Policy({
                    PolicyName: 'DynamoDBAccess',
                    PolicyDocument: {
                        Version: '2012-10-17',
                        Statement: [
                            {
                                Effect: 'Allow',
                                Action: [
                                    'dynamodb:BatchGetItem',
                                    'dynamodb:BatchWriteItem',
                                    'dynamodb:PutItem',
                                    'dynamodb:DeleteItem',
                                    'dynamodb:GetItem',
                                    'dynamodb:Scan',
                                    'dynamodb:Query',
                                    'dynamodb:UpdateItem'
                                ],
                                Resource: [
                                    Fn.Sub(
                                        'arn:aws:dynamodb:${AWS::Region}:${AWS::AccountId}:table/${tablename}',
                                        {
                                            tablename: this.dynamoDBTableName(typeName)
                                        }
                                    ),
                                    Fn.Sub(
                                        'arn:aws:dynamodb:${AWS::Region}:${AWS::AccountId}:table/${tablename}/*',
                                        {
                                            tablename: this.dynamoDBTableName(typeName)
                                        }
                                    )
                                ]
                            }
                        ]
                    }
                })
            ]
        })
    }

    /**
     * Given the name of a data source and optional logical id return a CF
     * spec for a data source pointing to the dynamodb table.
     */
    public makeDynamoDBDataSource(tableId: string, iamRoleLogicalID: string, typeName: string) {
        return new AppSync.DataSource({
            ApiId: Fn.GetAtt(ResourceConstants.RESOURCES.GraphQLAPILogicalID, 'ApiId'),
            Name: tableId,
            Type: 'AMAZON_DYNAMODB',
            ServiceRoleArn: Fn.GetAtt(iamRoleLogicalID, 'Arn'),
            DynamoDBConfig: {
                AwsRegion: Refs.Region,
                TableName: this.dynamoDBTableName(typeName)
            }
        }).dependsOn([iamRoleLogicalID])
    }

    /**
     * Create a resolver that creates an item in DynamoDB.
     * @param type
     */
    public makeCreateResolver(type: string, nameOverride?: string, mutationTypeName: string = 'Mutation') {
        const fieldName = nameOverride ? nameOverride : graphqlName('create' + toUpper(type))
        return new AppSync.Resolver({
            ApiId: Fn.GetAtt(ResourceConstants.RESOURCES.GraphQLAPILogicalID, 'ApiId'),
            DataSourceName: Fn.GetAtt(ModelResourceIDs.ModelTableDataSourceID(type), 'Name'),
            FieldName: fieldName,
            TypeName: mutationTypeName,
            RequestMappingTemplate: printBlock('Prepare DynamoDB PutItem Request')(
                compoundExpression([
                    qref('$context.args.input.put("createdAt", $util.time.nowISO8601())'),
                    qref('$context.args.input.put("updatedAt", $util.time.nowISO8601())'),
                    qref(`$context.args.input.put("__typename", "${type}")`),
                    DynamoDBMappingTemplate.putItem({
                        key: obj({
                            id: raw(`$util.dynamodb.toDynamoDBJson($util.defaultIfNullOrBlank($ctx.args.input.id, $util.autoId()))`)
                        }),
                        attributeValues: ref('util.dynamodb.toMapValuesJson($context.args.input)'),
                        condition: obj({
                            expression: str(`attribute_not_exists(#id)`),
                            expressionNames: obj({
                                "#id": str('id')
                            })
                        })
                    }),
                ])
            ),
            ResponseMappingTemplate: print(
                ref('util.toJson($context.result)')
            )
        })
    }

    public makeUpdateResolver(type: string, nameOverride?: string, mutationTypeName: string = 'Mutation') {
        const fieldName = nameOverride ? nameOverride : graphqlName(`update` + toUpper(type))
        return new AppSync.Resolver({
            ApiId: Fn.GetAtt(ResourceConstants.RESOURCES.GraphQLAPILogicalID, 'ApiId'),
            DataSourceName: Fn.GetAtt(ModelResourceIDs.ModelTableDataSourceID(type), 'Name'),
            FieldName: fieldName,
            TypeName: mutationTypeName,
            RequestMappingTemplate: print(
                compoundExpression([
                    ifElse(
                        raw(`$${ResourceConstants.SNIPPETS.AuthCondition} && $${ResourceConstants.SNIPPETS.AuthCondition}.expression != ""`),
                        compoundExpression([
                            set(ref('condition'), ref(ResourceConstants.SNIPPETS.AuthCondition)),
                            qref('$condition.put("expression", "$condition.expression AND attribute_exists(#id)")'),
                            qref('$condition.expressionNames.put("#id", "id")')
                        ]),
                        set(ref('condition'), obj({
                            expression: str("attribute_exists(#id)"),
                            expressionNames: obj({
                                "#id": str("id")
                            }),
                            expressionValues: obj({}),
                        }))
                    ),
                    comment('Automatically set the updatedAt timestamp.'),
                    qref('$context.args.input.put("updatedAt", $util.time.nowISO8601())'),
                    qref(`$context.args.input.put("__typename", "${type}")`),
                    comment('Update condition if type is @versioned'),
                    iff(
                        ref(ResourceConstants.SNIPPETS.VersionedCondition),
                        compoundExpression([
                            // tslint:disable-next-line
                            qref(`$condition.put("expression", "($condition.expression) AND $${ResourceConstants.SNIPPETS.VersionedCondition}.expression")`),
                            qref(`$condition.expressionNames.putAll($${ResourceConstants.SNIPPETS.VersionedCondition}.expressionNames)`),
                            qref(`$condition.expressionValues.putAll($${ResourceConstants.SNIPPETS.VersionedCondition}.expressionValues)`)
                        ])
                    ),
                    DynamoDBMappingTemplate.updateItem({
                        key: obj({
                            id: obj({ S: str('$context.args.input.id') })
                        }),
                        condition: ref('util.toJson($condition)')
                    })
                ])
            ),
            ResponseMappingTemplate: print(
                ref('util.toJson($context.result)')
            )
        })
    }

    /**
     * Create a resolver that creates an item in DynamoDB.
     * @param type
     */
    public makeGetResolver(type: string, nameOverride?: string, queryTypeName: string = 'Query') {
        const fieldName = nameOverride ? nameOverride : graphqlName('get' + toUpper(type))
        return new AppSync.Resolver({
            ApiId: Fn.GetAtt(ResourceConstants.RESOURCES.GraphQLAPILogicalID, 'ApiId'),
            DataSourceName: Fn.GetAtt(ModelResourceIDs.ModelTableDataSourceID(type), 'Name'),
            FieldName: fieldName,
            TypeName: queryTypeName,
            RequestMappingTemplate: print(
                DynamoDBMappingTemplate.getItem({
                    key: obj({
                        id: ref('util.dynamodb.toDynamoDBJson($ctx.args.id)')
                    })
                })
            ),
            ResponseMappingTemplate: print(
                ref('util.toJson($context.result)')
            )
        })
    }

    /**
     * Create a resolver that queries an item in DynamoDB.
     * @param type
     */
    public makeQueryResolver(type: string, nameOverride?: string, queryTypeName: string = 'Query') {
        const fieldName = nameOverride ? nameOverride : graphqlName(`query${toUpper(type)}`)
        const defaultPageLimit = 10
        return new AppSync.Resolver({
            ApiId: Fn.GetAtt(ResourceConstants.RESOURCES.GraphQLAPILogicalID, 'ApiId'),
            DataSourceName: Fn.GetAtt(ModelResourceIDs.ModelTableDataSourceID(type), 'Name'),
            FieldName: fieldName,
            TypeName: queryTypeName,
            RequestMappingTemplate: print(
                compoundExpression([
                    set(ref('limit'), ref(`util.defaultIfNull($context.args.limit, ${defaultPageLimit})`)),
                    DynamoDBMappingTemplate.query({
                        query: obj({
                            'expression': str('#typename = :typename'),
                            'expressionNames': obj({
                                '#typename': str('__typename')
                            }),
                            'expressionValues': obj({
                                ':typename': obj({
                                    'S': str(type)
                                })
                            })
                        }),
                        scanIndexForward: ifElse(
                            ref('context.args.sortDirection'),
                            ifElse(
                                equals(ref('context.args.sortDirection'), str('ASC')),
                                bool(true),
                                bool(false)
                            ),
                            bool(true)
                        ),
                        filter: ifElse(
                            ref('context.args.filter'),
                            ref('util.transform.toDynamoDBFilterExpression($ctx.args.filter)'),
                            nul()
                        ),
                        limit: ref('limit'),
                        nextToken: ifElse(
                            ref('context.args.nextToken'),
                            str('$context.args.nextToken'),
                            nul()
                        )
                    })
                ])
            ),
            ResponseMappingTemplate: print(
                compoundExpression([
                    iff(raw('!$result'), set(ref('result'), ref('ctx.result'))),
                    raw('$util.toJson($result)')
                ])
            )
        })
    }


    /**
     * Create a resolver that lists items in DynamoDB.
     * TODO: actually fill out the right filter expression. This is a placeholder only.
     * @param type
     */
    public makeListResolver(type: string, nameOverride?: string, queryTypeName: string = 'Query') {
        const fieldName = nameOverride ? nameOverride : graphqlName('list' + plurality(toUpper(type)))
        const defaultPageLimit = 10

        return new AppSync.Resolver({
            ApiId: Fn.GetAtt(ResourceConstants.RESOURCES.GraphQLAPILogicalID, 'ApiId'),
            DataSourceName: Fn.GetAtt(ModelResourceIDs.ModelTableDataSourceID(type), 'Name'),
            FieldName: fieldName,
            TypeName: queryTypeName,
            RequestMappingTemplate: print(
                compoundExpression([
                    set(ref('limit'), ref(`util.defaultIfNull($context.args.limit, ${defaultPageLimit})`)),
                    DynamoDBMappingTemplate.listItem({
                        filter: ifElse(
                            ref('context.args.filter'),
                            ref('util.transform.toDynamoDBFilterExpression($ctx.args.filter)'),
                            nul()
                        ),
                        limit: ref('limit'),
                        nextToken: ifElse(
                            ref('context.args.nextToken'),
                            str('$context.args.nextToken'),
                            nul()
                        )
                    })
                ])
            ),
            ResponseMappingTemplate: print(
                raw('$util.toJson($ctx.result)')
            )
        })
    }

    /**
     * Create a resolver that deletes an item from DynamoDB.
     * @param type The name of the type to delete an item of.
     * @param nameOverride A user provided override for the field name.
     */
    public makeDeleteResolver(type: string, nameOverride?: string, mutationTypeName: string = 'Mutation') {
        const fieldName = nameOverride ? nameOverride : graphqlName('delete' + toUpper(type))
        return new AppSync.Resolver({
            ApiId: Fn.GetAtt(ResourceConstants.RESOURCES.GraphQLAPILogicalID, 'ApiId'),
            DataSourceName: Fn.GetAtt(ModelResourceIDs.ModelTableDataSourceID(type), 'Name'),
            FieldName: fieldName,
            TypeName: mutationTypeName,
            RequestMappingTemplate: print(
                compoundExpression([
                    ifElse(
                        ref(ResourceConstants.SNIPPETS.AuthCondition),
                        compoundExpression([
                            set(ref('condition'), ref(ResourceConstants.SNIPPETS.AuthCondition)),
                            qref('$condition.put("expression", "$condition.expression AND attribute_exists(#id)")'),
                            qref('$condition.expressionNames.put("#id", "id")')
                        ]),
                        set(ref('condition'), obj({
                            expression: str("attribute_exists(#id)"),
                            expressionNames: obj({
                                "#id": str("id")
                            })
                        }))
                    ),
                    iff(
                        ref(ResourceConstants.SNIPPETS.VersionedCondition),
                        compoundExpression([
                            // tslint:disable-next-line
                            qref(`$condition.put("expression", "($condition.expression) AND $${ResourceConstants.SNIPPETS.VersionedCondition}.expression")`),
                            qref(`$condition.expressionNames.putAll($${ResourceConstants.SNIPPETS.VersionedCondition}.expressionNames)`),
                            set(ref('expressionValues'), raw('$util.defaultIfNull($condition.expressionValues, {})')),
                            qref(`$expressionValues.putAll($${ResourceConstants.SNIPPETS.VersionedCondition}.expressionValues)`),
                            set(ref('condition.expressionValues'), ref('expressionValues'))
                        ])
                    ),
                    DynamoDBMappingTemplate.deleteItem({
                        key: obj({
                            id: ref('util.dynamodb.toDynamoDBJson($ctx.args.input.id)')
                        }),
                        condition: ref('util.toJson($condition)')
                    })
                ])
            ),
            ResponseMappingTemplate: print(
                ref('util.toJson($context.result)')
            )
        })
    }
}<|MERGE_RESOLUTION|>--- conflicted
+++ resolved
@@ -1,8 +1,4 @@
-<<<<<<< HEAD
-import { DynamoDB, AppSync, IAM, Template, Fn, StringParameter, NumberParameter, Refs } from 'cloudform-types'
-=======
 import { DynamoDB, AppSync, IAM, Template, Fn, StringParameter, NumberParameter, Refs, IntrinsicFunction } from 'cloudform-types'
->>>>>>> a259d9f8
 import Output from 'cloudform-types/types/output';
 import {
     DynamoDBMappingTemplate, printBlock, str, print,
@@ -18,8 +14,6 @@
             [ResourceConstants.PARAMETERS.AppSyncApiName]: new StringParameter({
                 Description: 'The name of the AppSync API',
                 Default: 'AppSyncSimpleTransform'
-<<<<<<< HEAD
-=======
             }),
             [ResourceConstants.PARAMETERS.APIKeyExpirationEpoch]: new NumberParameter({
                 Description: 'The epoch time in seconds when the API Key should expire.' +
@@ -42,7 +36,6 @@
                     'PAY_PER_REQUEST',
                     'PROVISIONED'
                 ]
->>>>>>> a259d9f8
             })
         }
     }
@@ -171,9 +164,6 @@
             StreamSpecification: {
                 StreamViewType: 'NEW_AND_OLD_IMAGES'
             },
-<<<<<<< HEAD
-            BillingMode: 'PAY_PER_REQUEST',
-=======
             BillingMode: Fn.If(
                 ResourceConstants.CONDITIONS.ShouldUsePayPerRequestBilling,
                 'PAY_PER_REQUEST',
@@ -187,7 +177,6 @@
                     WriteCapacityUnits: Fn.Ref(ResourceConstants.PARAMETERS.DynamoDBModelTableWriteIOPS)
                 }
             ) as any,
->>>>>>> a259d9f8
             SSESpecification: {
                 SSEEnabled: true
             },
