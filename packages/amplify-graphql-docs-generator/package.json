--- conflicted
+++ resolved
@@ -1,10 +1,6 @@
 {
   "name": "amplify-graphql-docs-generator",
-<<<<<<< HEAD
-  "version": "1.1.0",
-=======
   "version": "1.3.1",
->>>>>>> fce6ff2f
   "main": "lib/index.js",
   "author": "Amazon Web Services",
   "license": "Apache-2.0",
