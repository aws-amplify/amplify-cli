--- conflicted
+++ resolved
@@ -1,10 +1,6 @@
 import { resolve } from 'path';
 import * as fs from 'fs';
-<<<<<<< HEAD
-import generate from '../src';
-=======
 import { generate } from '../src';
->>>>>>> fc7afa21
 
 describe('end 2 end tests', () => {
   const schemaPath = resolve(__dirname, '../fixtures/schema.json');
