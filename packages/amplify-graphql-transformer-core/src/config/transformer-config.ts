--- conflicted
+++ resolved
@@ -79,7 +79,7 @@
       [option: string]: any;
     };
   };
-<<<<<<< HEAD
+
   /**
    * Object which states info about a resolver's configuration
    * Such as sync configuration for appsync local support
@@ -87,9 +87,7 @@
   ResolverConfig?: ResolverConfig;
 
   logConfig?: LogConfig;
-=======
 
   // Custom transformer plugins
   transformers?: string[];
->>>>>>> ef51f09f
 }