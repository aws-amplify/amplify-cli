--- conflicted
+++ resolved
@@ -1,26 +1,2 @@
 export { TransformerProjectConfig } from './project-config';
-<<<<<<< HEAD
-export {
-  TransformConfig,
-  ConflictDetectionType,
-  ConflictHandlerType,
-  ResolverConfig,
-  SyncConfig,
-  SyncConfigLambda,
-  SyncConfigOptimistic,
-  SyncConfigServer,
-  LambdaConflictHandler,
-  AppSyncAuthConfiguration,
-  AppSyncAuthConfigurationAPIKeyEntry,
-  AppSyncAuthConfigurationEntry,
-  AppSyncAuthConfigurationIAMEntry,
-  ApiKeyConfig,
-  AppSyncAuthConfigurationOIDCEntry,
-  AppSyncAuthConfigurationUserPoolEntry,
-  AppSyncAuthMode,
-  UserPoolConfig,
-  LogConfig,
-} from './transformer-config';
-=======
-export * from './transformer-config';
->>>>>>> 0584918f
+export * from './transformer-config';