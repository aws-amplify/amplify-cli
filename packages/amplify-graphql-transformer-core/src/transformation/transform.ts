--- conflicted
+++ resolved
@@ -5,11 +5,7 @@
   TransformerPluginProvider,
   TransformHostProvider,
 } from '@aws-amplify/graphql-transformer-interfaces';
-<<<<<<< HEAD
 import { AuthorizationMode, AuthorizationType, LogConfig } from '@aws-cdk/aws-appsync';
-=======
-import { AuthorizationMode, AuthorizationType } from '@aws-cdk/aws-appsync';
->>>>>>> 18c206c0
 import { App, Aws, CfnOutput, Fn } from '@aws-cdk/core';
 import assert from 'assert';
 import {
@@ -266,10 +262,7 @@
       name: `${apiName}-${envName.valueAsString}`,
       authorizationConfig,
       host: this.options.host,
-<<<<<<< HEAD
       logConfig: this.logConfig,
-=======
->>>>>>> 18c206c0
     });
     const authModes = [authorizationConfig.defaultAuthorization, ...(authorizationConfig.additionalAuthorizationModes || [])].map(
       mode => mode?.authorizationType,
