{
<<<<<<< HEAD
  "name": "amplify-app",
  "version": "4.3.10-beta.3",
=======
  "name": "@aws-amplify/amplify-app",
  "version": "4.3.10",
>>>>>>> f03d170a
  "description": "Amplify CLI",
  "repository": {
    "type": "git",
    "url": "https://github.com/aws-amplify/amplify-cli.git",
    "directory": "packages/amplify-app"
  },
  "author": "Amazon Web Services",
  "license": "Apache-2.0",
  "main": "src/index.js",
  "keywords": [
    "amplify",
    "aws"
  ],
  "bin": {
    "amplify-app": "bin/amplify-app"
  },
  "publishConfig": {
    "access": "public"
  },
  "scripts": {
    "clean": "rimraf ./lib node_modules"
  },
  "engines": {
    "node": ">=12.0.0",
    "@aws-amplify/cli": ">=5.0.0"
  },
  "dependencies": {
<<<<<<< HEAD
    "@aws-amplify/amplify-frontend-android": "3.5.0-beta.3",
    "@aws-amplify/amplify-frontend-flutter": "1.4.0-beta.3",
    "@aws-amplify/amplify-frontend-ios": "3.6.0-beta.3",
    "@aws-amplify/amplify-frontend-javascript": "3.8.0-beta.3",
=======
    "@aws-amplify/amplify-frontend-android": "3.4.1",
    "@aws-amplify/amplify-frontend-flutter": "1.3.5",
    "@aws-amplify/amplify-frontend-ios": "3.5.10",
    "@aws-amplify/amplify-frontend-javascript": "3.7.6",
>>>>>>> f03d170a
    "chalk": "^4.1.1",
    "execa": "^5.1.1",
    "fs-extra": "^8.1.0",
    "ini": "^1.3.5",
    "inquirer": "^7.3.3",
    "node-emoji": "^1.10.0",
    "ora": "^4.0.3",
    "rimraf": "^3.0.0",
    "semver": "^7.3.5",
    "xcode": "^2.1.0",
    "yargs": "^15.1.0"
  }
}<|MERGE_RESOLUTION|>--- conflicted
+++ resolved
@@ -1,11 +1,6 @@
 {
-<<<<<<< HEAD
-  "name": "amplify-app",
-  "version": "4.3.10-beta.3",
-=======
   "name": "@aws-amplify/amplify-app",
   "version": "4.3.10",
->>>>>>> f03d170a
   "description": "Amplify CLI",
   "repository": {
     "type": "git",
@@ -33,17 +28,10 @@
     "@aws-amplify/cli": ">=5.0.0"
   },
   "dependencies": {
-<<<<<<< HEAD
     "@aws-amplify/amplify-frontend-android": "3.5.0-beta.3",
     "@aws-amplify/amplify-frontend-flutter": "1.4.0-beta.3",
     "@aws-amplify/amplify-frontend-ios": "3.6.0-beta.3",
     "@aws-amplify/amplify-frontend-javascript": "3.8.0-beta.3",
-=======
-    "@aws-amplify/amplify-frontend-android": "3.4.1",
-    "@aws-amplify/amplify-frontend-flutter": "1.3.5",
-    "@aws-amplify/amplify-frontend-ios": "3.5.10",
-    "@aws-amplify/amplify-frontend-javascript": "3.7.6",
->>>>>>> f03d170a
     "chalk": "^4.1.1",
     "execa": "^5.1.1",
     "fs-extra": "^8.1.0",
