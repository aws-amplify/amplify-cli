{
<<<<<<< HEAD
  "name": "@aws-amplify/amplify-app",
  "version": "4.3.10",
=======
  "name": "amplify-app",
  "version": "4.3.11",
>>>>>>> db41d4d4
  "description": "Amplify CLI",
  "repository": {
    "type": "git",
    "url": "https://github.com/aws-amplify/amplify-cli.git",
    "directory": "packages/amplify-app"
  },
  "author": "Amazon Web Services",
  "license": "Apache-2.0",
  "main": "src/index.js",
  "keywords": [
    "amplify",
    "aws"
  ],
  "bin": {
    "amplify-app": "bin/amplify-app"
  },
  "publishConfig": {
    "access": "public"
  },
  "scripts": {
    "clean": "rimraf ./lib node_modules"
  },
  "engines": {
    "node": ">=12.0.0",
    "@aws-amplify/cli": ">=5.0.0"
  },
  "dependencies": {
    "@aws-amplify/amplify-frontend-android": "3.5.0",
    "@aws-amplify/amplify-frontend-flutter": "1.4.0",
    "@aws-amplify/amplify-frontend-ios": "3.6.0",
    "@aws-amplify/amplify-frontend-javascript": "3.8.0",
    "chalk": "^4.1.1",
    "execa": "^5.1.1",
    "fs-extra": "^8.1.0",
    "ini": "^1.3.5",
    "inquirer": "^7.3.3",
    "node-emoji": "^1.10.0",
    "ora": "^4.0.3",
    "rimraf": "^3.0.0",
    "semver": "^7.3.5",
    "xcode": "^2.1.0",
    "yargs": "^15.1.0"
  }
}<|MERGE_RESOLUTION|>--- conflicted
+++ resolved
@@ -1,11 +1,6 @@
 {
-<<<<<<< HEAD
   "name": "@aws-amplify/amplify-app",
-  "version": "4.3.10",
-=======
-  "name": "amplify-app",
   "version": "4.3.11",
->>>>>>> db41d4d4
   "description": "Amplify CLI",
   "repository": {
     "type": "git",
