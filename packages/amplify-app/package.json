{
  "name": "@aws-amplify/amplify-app",
<<<<<<< HEAD
  "version": "5.0.1",
=======
  "version": "5.0.3",
>>>>>>> b289cbc0
  "description": "Amplify CLI",
  "repository": {
    "type": "git",
    "url": "https://github.com/aws-amplify/amplify-cli.git",
    "directory": "packages/amplify-app"
  },
  "author": "Amazon Web Services",
  "license": "Apache-2.0",
  "main": "src/index.js",
  "keywords": [
    "amplify",
    "aws"
  ],
  "bin": {
    "amplify-app": "bin/amplify-app"
  },
  "publishConfig": {
    "access": "public"
  },
  "scripts": {
    "clean": "rimraf ./lib node_modules"
  },
  "engines": {
    "node": ">=12.0.0",
    "@aws-amplify/cli": ">=5.0.0"
  },
  "dependencies": {
<<<<<<< HEAD
    "@aws-amplify/amplify-frontend-android": "3.5.1",
    "@aws-amplify/amplify-frontend-flutter": "1.4.0",
    "@aws-amplify/amplify-frontend-ios": "3.6.3",
    "@aws-amplify/amplify-frontend-javascript": "3.9.1",
=======
    "@aws-amplify/amplify-frontend-android": "3.5.3",
    "@aws-amplify/amplify-frontend-flutter": "1.4.2",
    "@aws-amplify/amplify-frontend-ios": "3.6.5",
    "@aws-amplify/amplify-frontend-javascript": "3.9.3",
>>>>>>> b289cbc0
    "chalk": "^4.1.1",
    "execa": "^5.1.1",
    "fs-extra": "^8.1.0",
    "ini": "^1.3.5",
    "inquirer": "^7.3.3",
    "node-emoji": "^1.10.0",
    "ora": "^4.0.3",
    "rimraf": "^3.0.0",
    "semver": "^7.3.5",
    "xcode": "^2.1.0",
    "yargs": "^15.1.0"
  },
  "devDependencies": {
    "@types/glob": "^7.1.1"
  }
}<|MERGE_RESOLUTION|>--- conflicted
+++ resolved
@@ -1,10 +1,6 @@
 {
   "name": "@aws-amplify/amplify-app",
-<<<<<<< HEAD
-  "version": "5.0.1",
-=======
   "version": "5.0.3",
->>>>>>> b289cbc0
   "description": "Amplify CLI",
   "repository": {
     "type": "git",
@@ -32,17 +28,10 @@
     "@aws-amplify/cli": ">=5.0.0"
   },
   "dependencies": {
-<<<<<<< HEAD
-    "@aws-amplify/amplify-frontend-android": "3.5.1",
-    "@aws-amplify/amplify-frontend-flutter": "1.4.0",
-    "@aws-amplify/amplify-frontend-ios": "3.6.3",
-    "@aws-amplify/amplify-frontend-javascript": "3.9.1",
-=======
     "@aws-amplify/amplify-frontend-android": "3.5.3",
     "@aws-amplify/amplify-frontend-flutter": "1.4.2",
     "@aws-amplify/amplify-frontend-ios": "3.6.5",
     "@aws-amplify/amplify-frontend-javascript": "3.9.3",
->>>>>>> b289cbc0
     "chalk": "^4.1.1",
     "execa": "^5.1.1",
     "fs-extra": "^8.1.0",
