--- conflicted
+++ resolved
@@ -1,11 +1,6 @@
 {
-<<<<<<< HEAD
   "name": "@aws-amplify/amplify-app",
-  "version": "4.3.9",
-=======
-  "name": "amplify-app",
   "version": "4.3.10",
->>>>>>> b8057174
   "description": "Amplify CLI",
   "repository": {
     "type": "git",
