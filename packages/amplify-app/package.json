--- conflicted
+++ resolved
@@ -1,10 +1,6 @@
 {
   "name": "amplify-app",
-<<<<<<< HEAD
   "version": "4.3.4-cdkv2.0",
-=======
-  "version": "4.3.4",
->>>>>>> a8fad872
   "description": "Amplify CLI",
   "repository": {
     "type": "git",
@@ -34,13 +30,8 @@
   "dependencies": {
     "amplify-frontend-android": "3.4.0",
     "amplify-frontend-flutter": "1.3.5",
-<<<<<<< HEAD
     "amplify-frontend-ios": "3.5.4-cdkv2.0",
     "amplify-frontend-javascript": "3.7.0-cdkv2.0",
-=======
-    "amplify-frontend-ios": "3.5.4",
-    "amplify-frontend-javascript": "3.7.0",
->>>>>>> a8fad872
     "chalk": "^4.1.1",
     "execa": "^5.1.1",
     "fs-extra": "^8.1.0",
