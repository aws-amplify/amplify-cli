{
  "name": "amplify-app",
  "version": "4.3.10",
  "description": "Amplify CLI",
  "repository": {
    "type": "git",
    "url": "https://github.com/aws-amplify/amplify-cli.git",
    "directory": "packages/amplify-app"
  },
  "author": "Amazon Web Services",
  "license": "Apache-2.0",
  "main": "src/index.js",
  "keywords": [
    "amplify",
    "aws"
  ],
  "bin": {
    "amplify-app": "bin/amplify-app"
  },
  "publishConfig": {
    "access": "public"
  },
  "scripts": {
    "clean": "rimraf ./lib node_modules"
  },
  "engines": {
    "node": ">=12.0.0",
    "@aws-amplify/cli": ">=5.0.0"
  },
  "dependencies": {
<<<<<<< HEAD
    "@aws-amplify/amplify-frontend-android": "3.4.1",
    "@aws-amplify/amplify-frontend-flutter": "1.3.5",
    "@aws-amplify/amplify-frontend-ios": "3.5.9",
    "@aws-amplify/amplify-frontend-javascript": "3.7.5",
=======
    "amplify-frontend-android": "3.4.1",
    "amplify-frontend-flutter": "1.3.5",
    "amplify-frontend-ios": "3.5.10",
    "amplify-frontend-javascript": "3.7.6",
>>>>>>> 0340048d
    "chalk": "^4.1.1",
    "execa": "^5.1.1",
    "fs-extra": "^8.1.0",
    "ini": "^1.3.5",
    "inquirer": "^7.3.3",
    "node-emoji": "^1.10.0",
    "ora": "^4.0.3",
    "rimraf": "^3.0.0",
    "semver": "^7.3.5",
    "xcode": "^2.1.0",
    "yargs": "^15.1.0"
  }
}<|MERGE_RESOLUTION|>--- conflicted
+++ resolved
@@ -28,17 +28,10 @@
     "@aws-amplify/cli": ">=5.0.0"
   },
   "dependencies": {
-<<<<<<< HEAD
     "@aws-amplify/amplify-frontend-android": "3.4.1",
     "@aws-amplify/amplify-frontend-flutter": "1.3.5",
-    "@aws-amplify/amplify-frontend-ios": "3.5.9",
-    "@aws-amplify/amplify-frontend-javascript": "3.7.5",
-=======
-    "amplify-frontend-android": "3.4.1",
-    "amplify-frontend-flutter": "1.3.5",
-    "amplify-frontend-ios": "3.5.10",
-    "amplify-frontend-javascript": "3.7.6",
->>>>>>> 0340048d
+    "@aws-amplify/amplify-frontend-ios": "3.5.10",
+    "@aws-amplify/amplify-frontend-javascript": "3.7.6",
     "chalk": "^4.1.1",
     "execa": "^5.1.1",
     "fs-extra": "^8.1.0",
