--- conflicted
+++ resolved
@@ -1,11 +1,6 @@
 {
-<<<<<<< HEAD
   "name": "@aws-amplify/amplify-app",
-  "version": "4.3.11",
-=======
-  "name": "amplify-app",
   "version": "4.3.12",
->>>>>>> 8ba6c959
   "description": "Amplify CLI",
   "repository": {
     "type": "git",
