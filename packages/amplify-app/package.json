--- conflicted
+++ resolved
@@ -1,10 +1,6 @@
 {
   "name": "amplify-app",
-<<<<<<< HEAD
-  "version": "2.17.3",
-=======
   "version": "2.17.17",
->>>>>>> 68315350
   "description": "Amplify CLI",
   "repository": {
     "type": "git",
@@ -29,21 +25,12 @@
   },
   "engines": {
     "node": ">=10.0.0",
-<<<<<<< HEAD
-    "@aws-amplify/cli": ">=4.21.0"
-  },
-  "dependencies": {
-    "amplify-frontend-android": "2.13.4",
-    "amplify-frontend-ios": "2.13.5",
-    "amplify-frontend-javascript": "2.15.3",
-=======
     "@aws-amplify/cli": ">=4.27.2"
   },
   "dependencies": {
     "amplify-frontend-android": "2.13.5",
     "amplify-frontend-ios": "2.13.8",
     "amplify-frontend-javascript": "2.17.2",
->>>>>>> 68315350
     "chalk": "^3.0.0",
     "fs-extra": "^8.1.0",
     "graphql": "^14.5.8",
