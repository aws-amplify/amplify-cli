{
  "name": "@aws-amplify/amplify-app",
<<<<<<< HEAD
  "version": "5.0.4",
=======
  "version": "5.0.5",
>>>>>>> a758c6b6
  "description": "Amplify CLI",
  "repository": {
    "type": "git",
    "url": "https://github.com/aws-amplify/amplify-cli.git",
    "directory": "packages/amplify-app"
  },
  "author": "Amazon Web Services",
  "license": "Apache-2.0",
  "main": "src/index.js",
  "keywords": [
    "amplify",
    "aws"
  ],
  "bin": {
    "amplify-app": "bin/amplify-app"
  },
  "publishConfig": {
    "access": "public"
  },
  "scripts": {
    "clean": "rimraf ./lib node_modules"
  },
  "engines": {
    "node": ">=12.0.0",
    "@aws-amplify/cli": ">=5.0.0"
  },
  "dependencies": {
    "@aws-amplify/amplify-frontend-android": "3.5.4",
    "@aws-amplify/amplify-frontend-flutter": "1.4.2",
<<<<<<< HEAD
    "@aws-amplify/amplify-frontend-ios": "3.6.6",
    "@aws-amplify/amplify-frontend-javascript": "3.9.4",
=======
    "@aws-amplify/amplify-frontend-ios": "3.6.7",
    "@aws-amplify/amplify-frontend-javascript": "3.9.5",
>>>>>>> a758c6b6
    "chalk": "^4.1.1",
    "execa": "^5.1.1",
    "fs-extra": "^8.1.0",
    "ini": "^1.3.5",
    "inquirer": "^7.3.3",
    "node-emoji": "^1.10.0",
    "ora": "^4.0.3",
    "rimraf": "^3.0.0",
    "semver": "^7.3.5",
    "xcode": "^2.1.0",
    "yargs": "^15.1.0"
  },
  "devDependencies": {
    "@types/glob": "^7.1.1"
  }
}<|MERGE_RESOLUTION|>--- conflicted
+++ resolved
@@ -1,10 +1,6 @@
 {
   "name": "@aws-amplify/amplify-app",
-<<<<<<< HEAD
-  "version": "5.0.4",
-=======
   "version": "5.0.5",
->>>>>>> a758c6b6
   "description": "Amplify CLI",
   "repository": {
     "type": "git",
@@ -34,13 +30,8 @@
   "dependencies": {
     "@aws-amplify/amplify-frontend-android": "3.5.4",
     "@aws-amplify/amplify-frontend-flutter": "1.4.2",
-<<<<<<< HEAD
-    "@aws-amplify/amplify-frontend-ios": "3.6.6",
-    "@aws-amplify/amplify-frontend-javascript": "3.9.4",
-=======
     "@aws-amplify/amplify-frontend-ios": "3.6.7",
     "@aws-amplify/amplify-frontend-javascript": "3.9.5",
->>>>>>> a758c6b6
     "chalk": "^4.1.1",
     "execa": "^5.1.1",
     "fs-extra": "^8.1.0",
