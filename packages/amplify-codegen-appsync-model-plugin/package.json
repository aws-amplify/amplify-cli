{
  "name": "amplify-codegen-appsync-model-plugin",
<<<<<<< HEAD
  "version": "1.19.2",
=======
  "version": "1.20.9",
>>>>>>> 68315350
  "repository": {
    "type": "git",
    "url": "https://github.com/aws-amplify/amplify-cli.git",
    "directory": "packages/amplify-codegen-appsync-model-plugin"
  },
  "author": "Amazon Web Services",
  "license": "Apache-2.0",
  "main": "lib/index.js",
  "types": "lib/index.d.ts",
  "keywords": [
    "graphql",
    "appsync",
    "aws"
  ],
  "scripts": {
    "build": "tsc",
    "watch": "tsc -w",
    "test-watch": "jest --watch",
    "test": "jest"
  },
  "dependencies": {
    "@graphql-codegen/plugin-helpers": "^1.12.2",
    "@graphql-codegen/visitor-plugin-common": "1.12.2",
    "@graphql-tools/utils": "^6.0.18",
    "chalk": "^3.0.0",
    "change-case": "^4.1.1",
    "lower-case-first": "^2.0.1",
    "pluralize": "^8.0.0",
    "strip-indent": "^3.0.0",
    "ts-dedent": "^1.1.0"
  },
  "devDependencies": {
    "@graphql-codegen/testing": "^1.13.1",
    "graphql": "^14.5.8",
    "java-ast": "^0.1.0"
  },
  "peerDependencies": {
    "graphql": "^14.5.8"
  },
  "typescript": {
    "definition": "lib/index.d.ts"
  },
  "jest": {
    "transform": {
      "^.+\\.tsx?$": "ts-jest"
    },
    "collectCoverage": true,
    "collectCoverageFrom": [
      "src/**/*.ts"
    ],
    "testRegex": "(src/__tests__/.*.test.ts)$",
    "globals": {
      "ts-jest": {
        "diagnostics": false
      }
    },
    "moduleFileExtensions": [
      "ts",
      "js"
    ]
  }
}<|MERGE_RESOLUTION|>--- conflicted
+++ resolved
@@ -1,10 +1,6 @@
 {
   "name": "amplify-codegen-appsync-model-plugin",
-<<<<<<< HEAD
-  "version": "1.19.2",
-=======
   "version": "1.20.9",
->>>>>>> 68315350
   "repository": {
     "type": "git",
     "url": "https://github.com/aws-amplify/amplify-cli.git",
