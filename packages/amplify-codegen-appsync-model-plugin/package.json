--- conflicted
+++ resolved
@@ -1,10 +1,6 @@
 {
   "name": "amplify-codegen-appsync-model-plugin",
-<<<<<<< HEAD
   "version": "1.13.2-beta.0",
-=======
-  "version": "1.13.2",
->>>>>>> 97c893c3
   "repository": {
     "type": "git",
     "url": "https://github.com/aws-amplify/amplify-cli.git",
