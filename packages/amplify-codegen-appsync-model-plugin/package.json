--- conflicted
+++ resolved
@@ -1,10 +1,6 @@
 {
   "name": "amplify-codegen-appsync-model-plugin",
-<<<<<<< HEAD
-  "version": "1.18.0",
-=======
   "version": "1.20.3",
->>>>>>> 66b4815e
   "repository": {
     "type": "git",
     "url": "https://github.com/aws-amplify/amplify-cli.git",
