import { buildSchema, parse, visit } from 'graphql';
import { directives } from '../../scalars/supported-directives';
import { CodeGenConnectionType, CodeGenFieldConnectionBelongsTo, CodeGenFieldConnectionHasMany } from '../../utils/process-connections';
import { AppSyncModelVisitor, CodeGenGenerateEnum } from '../../visitors/appsync-visitor';

const buildSchemaWithDirectives = (schema: String) => {
  return buildSchema([schema, directives].join('\n'));
};
describe('AppSyncModelVisitor', () => {
  it('should support schema without id', () => {
    const schema = /* GraphQL */ `
      enum Status {
        draft
        inReview
        published
      }
      type Post @model {
        title: String!
        content: String
        comments: [Comment] @connection
        status: Status!
      }

      type Comment @model {
        comment: String!
        post: Post @connection
      }
    `;
    const ast = parse(schema);
    const builtSchema = buildSchemaWithDirectives(schema);
    const visitor = new AppSyncModelVisitor(builtSchema, { directives, target: 'android', generate: CodeGenGenerateEnum.code }, {});
    visit(ast, { leave: visitor });
    expect(visitor.models.Post).toBeDefined();
    const postFields = visitor.models.Post.fields;
    // ID
    expect(postFields[0].name).toEqual('id');
    expect(postFields[0].type).toEqual('ID');
    expect(postFields[0].isNullable).toEqual(false);
    expect(postFields[0].isList).toEqual(false);

    // title
    expect(postFields[1].name).toEqual('title');
    expect(postFields[1].type).toEqual('String');
    expect(postFields[1].isNullable).toEqual(false);
    expect(postFields[1].isList).toEqual(false);

    // content
    expect(postFields[2].name).toEqual('content');
    expect(postFields[2].type).toEqual('String');
    expect(postFields[2].isNullable).toEqual(true);
    expect(postFields[2].isList).toEqual(false);
    // comments
    expect(postFields[3].name).toEqual('comments');
    expect(postFields[3].type).toEqual('Comment');
    expect(postFields[3].isNullable).toEqual(true);
    expect(postFields[3].isList).toEqual(true);

    // Status
    expect(postFields[4].name).toEqual('status');
    expect(postFields[4].type).toEqual('Status');
    expect(postFields[4].isNullable).toEqual(false);
    expect(postFields[4].isList).toEqual(false);

    // Enums
    expect(visitor.enums.Status).toBeDefined();
    expect(visitor.enums.Status.values).toEqual({ DRAFT: 'draft', IN_REVIEW: 'inReview', PUBLISHED: 'published' });
  });

  it('should support schema with id', () => {
    const schema = /* GraphQL */ `
      type Post @model {
        id: ID!
        title: String!
        content: String!
      }
    `;
    const ast = parse(schema);
    const builtSchema = buildSchemaWithDirectives(schema);
    const visitor = new AppSyncModelVisitor(builtSchema, { directives, target: 'android', generate: CodeGenGenerateEnum.code }, {});
    visit(ast, { leave: visitor });
    expect(visitor.models.Post).toBeDefined();

    const postFields = visitor.models.Post.fields;
    expect(postFields[0].name).toEqual('id');
    expect(postFields[0].type).toEqual('ID');
    expect(postFields[0].isNullable).toEqual(false);
    expect(postFields[0].isList).toEqual(false);
  });

  it('should throw error when schema has id of Non ID type', () => {
    const schema = /* GraphQL */ `
      type Post @model {
        id: String!
        title: String!
        content: String!
      }
    `;
    const ast = parse(schema);
    const builtSchema = buildSchemaWithDirectives(schema);
    const visitor = new AppSyncModelVisitor(builtSchema, { directives, target: 'android', generate: CodeGenGenerateEnum.code }, {});
    expect(() => visit(ast, { leave: visitor })).toThrowError();
  });
  it('should have id as the first field to ensure arity of constructors', () => {
    const schema = /* GraphQL */ `
      type Post @model {
        title: String!
        content: String!
        id: ID!
      }
    `;
    const ast = parse(schema);
    const builtSchema = buildSchemaWithDirectives(schema);
    const visitor = new AppSyncModelVisitor(builtSchema, { directives, target: 'android', generate: CodeGenGenerateEnum.code }, {});
    visit(ast, { leave: visitor });
    const postFields = visitor.models.Post.fields;
    expect(postFields[0].name).toEqual('id');
    expect(postFields[0].type).toEqual('ID');
    expect(postFields[0].isNullable).toEqual(false);
    expect(postFields[0].isList).toEqual(false);
  });

  describe(' 2 Way Connection', () => {
    describe('with connection name', () => {
      const schema = /* GraphQL */ `
        type Post @model {
          title: String!
          content: String
          comments: [Comment] @connection(name: "PostComment")
        }

        type Comment @model {
          comment: String!
          post: Post @connection(name: "PostComment")
        }
      `;
      it('one to many connection', () => {
        const ast = parse(schema);
        const builtSchema = buildSchemaWithDirectives(schema);
        const visitor = new AppSyncModelVisitor(builtSchema, { directives, target: 'android', generate: CodeGenGenerateEnum.code }, {});
        visit(ast, { leave: visitor });
        visitor.generate();
        const commentsField = visitor.models.Post.fields.find(f => f.name === 'comments');
        const postField = visitor.models.Comment.fields.find(f => f.name === 'post');
        expect(commentsField).toBeDefined();
        expect(commentsField!.connectionInfo).toBeDefined();
        const connectionInfo = (commentsField!.connectionInfo as any) as CodeGenFieldConnectionHasMany;
        expect(connectionInfo.kind).toEqual(CodeGenConnectionType.HAS_MANY);
        expect(connectionInfo.associatedWith).toEqual(postField);
        expect(connectionInfo.connectedModel).toEqual(visitor.models.Comment);
      });

      it('many to one connection', () => {
        const ast = parse(schema);
        const builtSchema = buildSchemaWithDirectives(schema);
        const visitor = new AppSyncModelVisitor(builtSchema, { directives, target: 'android', generate: CodeGenGenerateEnum.code }, {});
        visit(ast, { leave: visitor });
        visitor.generate();
        const commentsField = visitor.models.Post.fields.find(f => f.name === 'comments');
        const postField = visitor.models.Comment.fields.find(f => f.name === 'post');
        expect(postField).toBeDefined();
        expect(postField!.connectionInfo).toBeDefined();
        const connectionInfo = (postField!.connectionInfo as any) as CodeGenFieldConnectionBelongsTo;
        expect(connectionInfo.kind).toEqual(CodeGenConnectionType.BELONGS_TO);
        expect(connectionInfo.connectedModel).toEqual(visitor.models.Post);
      });
    });
    describe('connection with fields argument', () => {
      const schema = /* GraphQL */ `
        type Post @model {
          title: String!
          content: String
          comments: [Comment] @connection(fields: ["id"])
        }

        type Comment @model {
          comment: String!
          postId: ID!
          post: Post @connection(fields: ["postId"])
        }
      `;

      it('one to many connection', () => {
        const ast = parse(schema);
        const builtSchema = buildSchemaWithDirectives(schema);
        const visitor = new AppSyncModelVisitor(builtSchema, { directives, target: 'android', generate: CodeGenGenerateEnum.code }, {});
        visit(ast, { leave: visitor });
        visitor.generate();
        const commentsField = visitor.models.Post.fields.find(f => f.name === 'comments');
        const commentIdField = visitor.models.Post.fields.find(f => f.name === 'id');
        const postField = visitor.models.Comment.fields.find(f => f.name === 'post');
        expect(commentsField).toBeDefined();
        expect(commentsField!.connectionInfo).toBeDefined();
        const connectionInfo = (commentsField!.connectionInfo as any) as CodeGenFieldConnectionHasMany;
        expect(connectionInfo.kind).toEqual(CodeGenConnectionType.HAS_MANY);
        expect(connectionInfo.associatedWith).toEqual(commentIdField);
        expect(connectionInfo.connectedModel).toEqual(visitor.models.Comment);
      });

      it('many to one connection', () => {
        const ast = parse(schema);
        const builtSchema = buildSchemaWithDirectives(schema);
        const visitor = new AppSyncModelVisitor(builtSchema, { directives, target: 'android', generate: CodeGenGenerateEnum.code }, {});
        visit(ast, { leave: visitor });
        visitor.generate();

        const postField = visitor.models.Comment.fields.find(f => f.name === 'post');
        expect(postField).toBeDefined();
        expect(postField!.connectionInfo).toBeDefined();
        const connectionInfo = (postField!.connectionInfo as any) as CodeGenFieldConnectionBelongsTo;
        expect(connectionInfo.kind).toEqual(CodeGenConnectionType.BELONGS_TO);
        expect(connectionInfo.connectedModel).toEqual(visitor.models.Post);
      });
    });
  });

  describe('one way connection', () => {
    it('should not include a comments in Post when comments field does not have connection directive', () => {
      const schema = /* GraphQL */ `
        type Post @model {
          title: String!
          content: String
          comments: [Comment]
        }

        type Comment @model {
          comment: String!
          post: Post @connection
        }
      `;
      const ast = parse(schema);
      const builtSchema = buildSchemaWithDirectives(schema);
      const visitor = new AppSyncModelVisitor(builtSchema, { directives, target: 'android', generate: CodeGenGenerateEnum.code }, {});
      visit(ast, { leave: visitor });
      visitor.generate();
      const postFields = visitor.models.Post.fields.map(field => field.name);
      expect(postFields).not.toContain('comments');
    });

    it('should not include a post when post field in Comment when post does not have connection directive', () => {
      const schema = /* GraphQL */ `
        type Post @model {
          title: String!
          content: String
          comments: [Comment] @connection
        }

        type Comment @model {
          comment: String!
          post: Post
        }
      `;
      const ast = parse(schema);
      const builtSchema = buildSchemaWithDirectives(schema);
      const visitor = new AppSyncModelVisitor(builtSchema, { directives, target: 'android', generate: CodeGenGenerateEnum.code }, {});
      visit(ast, { leave: visitor });
      visitor.generate();
      const commentsField = visitor.models.Comment.fields.map(field => field.name);
      expect(commentsField).not.toContain('post');
      expect(commentsField).toContain('postCommentsId'); // because of connection from Post.comments
    });
  });
  describe('auth directive', () => {
    it('should process auth with owner authorization', () => {
      const schema = /* GraphQL */ `
        type Post @searchable @model @auth(rules: [{ allow: owner }]) {
          title: String!
          content: String
        }
      `;
      const ast = parse(schema);
      const builtSchema = buildSchemaWithDirectives(schema);
      const visitor = new AppSyncModelVisitor(builtSchema, { directives, target: 'android', generate: CodeGenGenerateEnum.code }, {});
      visit(ast, { leave: visitor });
      visitor.generate();
      const postModel = visitor.models.Post;
      const authDirective = postModel.directives.find(d => d.name === 'auth');
      expect(authDirective).toBeDefined();
      const authRules = authDirective!.arguments.rules;
      expect(authRules).toBeDefined();
      expect(authRules).toHaveLength(1);
      const ownerRule = authRules[0];
      expect(ownerRule).toBeDefined();

      expect(ownerRule.provider).toEqual('userPools');
      expect(ownerRule.identityClaim).toEqual('cognito:username');
      expect(ownerRule.ownerField).toEqual('owner');
      expect(ownerRule.operations).toEqual(['create', 'update', 'delete', 'read']);
    });

    it('should process group with owner authorization', () => {
      const schema = /* GraphQL */ `
        type Post @model @searchable @auth(rules: [{ allow: groups, groups: ["admin", "moderator"] }]) {
          title: String!
          content: String
        }
      `;
      const ast = parse(schema);
      const builtSchema = buildSchemaWithDirectives(schema);
      const visitor = new AppSyncModelVisitor(builtSchema, { directives, target: 'android', generate: CodeGenGenerateEnum.code }, {});
      visit(ast, { leave: visitor });
      visitor.generate();
      const postModel = visitor.models.Post;
      const authDirective = postModel.directives.find(d => d.name === 'auth');
      expect(authDirective).toBeDefined();
      const authRules = authDirective!.arguments.rules;
      expect(authRules).toBeDefined();
      expect(authRules).toHaveLength(1);
      const groupRule = authRules[0];
      expect(groupRule).toBeDefined();
      expect(groupRule.provider).toEqual('userPools');
      expect(groupRule.groupClaim).toEqual('cognito:groups');
      expect(groupRule.operations).toEqual(['create', 'update', 'delete', 'read']);
<<<<<<< HEAD
=======
    });

    it('should process field level auth with default owner authorization', () => {
      const schema = /* GraphQL*/ `
        type Employee @model
          @auth(rules: [
              { allow: owner },
              { allow: groups, groups: ["Admins"] }
          ]) {
            id: ID!
            name: String!
            address: String!
            ssn: String @auth(rules: [{allow: owner}])
        }
      `;
      const ast = parse(schema);
      const builtSchema = buildSchemaWithDirectives(schema);
      const visitor = new AppSyncModelVisitor(builtSchema, { directives, target: 'android', generate: CodeGenGenerateEnum.code }, {});
      visit(ast, { leave: visitor });
      visitor.generate();

      const ssnField = visitor.models.Employee.fields.find(f => f.name === 'ssn');
      const authDirective = ssnField.directives.find(d => d.name === 'auth');
      expect(authDirective).toBeDefined();
      const authRules = authDirective!.arguments.rules;
      expect(authRules).toBeDefined();
      expect(authRules).toHaveLength(1);
      const ownerRule = authRules[0];
      expect(ownerRule).toBeDefined();

      expect(ownerRule.provider).toEqual('userPools');
      expect(ownerRule.identityClaim).toEqual('cognito:username');
      expect(ownerRule.ownerField).toEqual('owner');
      expect(ownerRule.operations).toEqual(['create', 'update', 'delete', 'read']);
>>>>>>> 68315350
    });
  });
  describe('model less type', () => {
    let visitor;
    beforeEach(() => {
      const schema = /* GraphQL */ `
        type Metadata {
          authorName: String!
          tags: [String]
          rating: Int!
        }
      `;
      const ast = parse(schema);
      const builtSchema = buildSchemaWithDirectives(schema);
      visitor = new AppSyncModelVisitor(builtSchema, { directives, target: 'android', generate: CodeGenGenerateEnum.code }, {});
      visit(ast, { leave: visitor });
      visitor.generate();
    });

    it('should support types without model', () => {
      const metadataType = visitor.nonModels.Metadata;

      expect(metadataType).toBeDefined();
      const metadataFields = metadataType.fields;

      expect(metadataFields[0].name).toEqual('authorName');
      expect(metadataFields[0].type).toEqual('String');
      expect(metadataFields[0].isNullable).toEqual(false);
      expect(metadataFields[0].isList).toEqual(false);

      expect(metadataFields[1].name).toEqual('tags');
      expect(metadataFields[1].type).toEqual('String');
      expect(metadataFields[1].isNullable).toEqual(true);
      expect(metadataFields[1].isList).toEqual(true);

      expect(metadataFields[2].name).toEqual('rating');
      expect(metadataFields[2].type).toEqual('Int');
      expect(metadataFields[2].isNullable).toEqual(false);
      expect(metadataFields[2].isList).toEqual(false);
    });
  });
});<|MERGE_RESOLUTION|>--- conflicted
+++ resolved
@@ -310,8 +310,6 @@
       expect(groupRule.provider).toEqual('userPools');
       expect(groupRule.groupClaim).toEqual('cognito:groups');
       expect(groupRule.operations).toEqual(['create', 'update', 'delete', 'read']);
-<<<<<<< HEAD
-=======
     });
 
     it('should process field level auth with default owner authorization', () => {
@@ -346,7 +344,6 @@
       expect(ownerRule.identityClaim).toEqual('cognito:username');
       expect(ownerRule.ownerField).toEqual('owner');
       expect(ownerRule.operations).toEqual(['create', 'update', 'delete', 'read']);
->>>>>>> 68315350
     });
   });
   describe('model less type', () => {
