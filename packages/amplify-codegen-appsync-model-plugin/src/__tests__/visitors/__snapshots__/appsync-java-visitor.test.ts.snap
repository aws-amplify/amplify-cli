// Jest Snapshot v1, https://goo.gl/fbAQLP

exports[`AppSyncModelVisitor Model with Auth should generate class with custom claims 1`] = `
"package com.amplifyframework.datastore.generated.model;


import java.util.List;
import java.util.UUID;
import java.util.Objects;

import androidx.core.util.ObjectsCompat;

import com.amplifyframework.core.model.AuthStrategy;
import com.amplifyframework.core.model.Model;
import com.amplifyframework.core.model.ModelOperation;
import com.amplifyframework.core.model.annotations.AuthRule;
import com.amplifyframework.core.model.annotations.Index;
import com.amplifyframework.core.model.annotations.ModelConfig;
import com.amplifyframework.core.model.annotations.ModelField;
import com.amplifyframework.core.model.query.predicate.QueryField;

import static com.amplifyframework.core.model.query.predicate.QueryField.field;

/** This is an auto generated class representing the customClaim type in your schema. */
@SuppressWarnings(\\"all\\")
@ModelConfig(pluralName = \\"customClaims\\", authRules = {
  @AuthRule(allow = AuthStrategy.OWNER, ownerField = \\"owner\\", identityClaim = \\"user_id\\", operations = { ModelOperation.CREATE, ModelOperation.UPDATE, ModelOperation.DELETE, ModelOperation.READ })
})
public final class customClaim implements Model {
  public static final QueryField ID = field(\\"id\\");
  public static final QueryField NAME = field(\\"name\\");
<<<<<<< HEAD
  public static final QueryField RATING = field(\\"rating\\");
  public static final QueryField LOCATION = field(\\"location\\");
  public static final QueryField PARKING = field(\\"parking\\");
  private final @ModelField(targetType=\\"ID\\", isRequired = true) String id;
  private final @ModelField(targetType=\\"String\\", isRequired = true) String name;
  private final @ModelField(targetType=\\"Int\\", isRequired = true) Integer rating;
  private final @ModelField(targetType=\\"Location\\", isRequired = true) Location location;
  private final @ModelField(targetType=\\"Location\\") Location parking;
=======
  public static final QueryField BAR = field(\\"bar\\");
  public static final QueryField OWNER = field(\\"owner\\");
  private final @ModelField(targetType=\\"ID\\", isRequired = true) String id;
  private final @ModelField(targetType=\\"String\\") String name;
  private final @ModelField(targetType=\\"String\\") String bar;
  private final @ModelField(targetType=\\"String\\") String owner;
>>>>>>> 68315350
  public String getId() {
      return id;
  }
  
  public String getName() {
      return name;
  }
  
<<<<<<< HEAD
  public Integer getRating() {
      return rating;
  }
  
  public Location getLocation() {
      return location;
=======
  public String getBar() {
      return bar;
>>>>>>> 68315350
  }
  
  public String getOwner() {
      return owner;
  }
  
<<<<<<< HEAD
  private Landmark(String id, String name, Integer rating, Location location, Location parking) {
=======
  private customClaim(String id, String name, String bar, String owner) {
>>>>>>> 68315350
    this.id = id;
    this.name = name;
    this.bar = bar;
    this.owner = owner;
  }
  
  @Override
   public boolean equals(Object obj) {
      if (this == obj) {
        return true;
      } else if(obj == null || getClass() != obj.getClass()) {
        return false;
      } else {
      customClaim customClaim = (customClaim) obj;
      return ObjectsCompat.equals(getId(), customClaim.getId()) &&
              ObjectsCompat.equals(getName(), customClaim.getName()) &&
              ObjectsCompat.equals(getBar(), customClaim.getBar()) &&
              ObjectsCompat.equals(getOwner(), customClaim.getOwner());
      }
  }
  
  @Override
   public int hashCode() {
    return new StringBuilder()
      .append(getId())
      .append(getName())
      .append(getBar())
      .append(getOwner())
      .toString()
      .hashCode();
  }
  
  @Override
   public String toString() {
    return new StringBuilder()
<<<<<<< HEAD
      .append(\\"Landmark {\\")
      .append(\\"id=\\" + String.valueOf(getId()) + \\", \\")
      .append(\\"name=\\" + String.valueOf(getName()) + \\", \\")
      .append(\\"rating=\\" + String.valueOf(getRating()) + \\", \\")
      .append(\\"location=\\" + String.valueOf(getLocation()) + \\", \\")
      .append(\\"parking=\\" + String.valueOf(getParking()))
=======
      .append(\\"customClaim {\\")
      .append(\\"id=\\" + String.valueOf(getId()) + \\", \\")
      .append(\\"name=\\" + String.valueOf(getName()) + \\", \\")
      .append(\\"bar=\\" + String.valueOf(getBar()) + \\", \\")
      .append(\\"owner=\\" + String.valueOf(getOwner()))
>>>>>>> 68315350
      .append(\\"}\\")
      .toString();
  }
  
  public static BuildStep builder() {
      return new Builder();
  }
  
  /** 
   * WARNING: This method should not be used to build an instance of this object for a CREATE mutation.
   * This is a convenience method to return an instance of the object with only its ID populated
   * to be used in the context of a parameter in a delete mutation or referencing a foreign key
   * in a relationship.
   * @param id the id of the existing item this instance will represent
   * @return an instance of this model with only ID populated
   * @throws IllegalArgumentException Checks that ID is in the proper format
   */
  public static customClaim justId(String id) {
    try {
      UUID.fromString(id); // Check that ID is in the UUID format - if not an exception is thrown
    } catch (Exception exception) {
      throw new IllegalArgumentException(
              \\"Model IDs must be unique in the format of UUID. This method is for creating instances \\" +
              \\"of an existing object with only its ID field for sending as a mutation parameter. When \\" +
              \\"creating a new object, use the standard builder method and leave the ID field blank.\\"
      );
    }
    return new customClaim(
      id,
      null,
      null,
      null
    );
  }
  
  public CopyOfBuilder copyOfBuilder() {
    return new CopyOfBuilder(id,
      name,
      bar,
      owner);
  }
<<<<<<< HEAD
  public interface NameStep {
    RatingStep name(String name);
  }
  

  public interface RatingStep {
    LocationStep rating(Integer rating);
  }
  

  public interface LocationStep {
    BuildStep location(Location location);
  }
  

=======
>>>>>>> 68315350
  public interface BuildStep {
    customClaim build();
    BuildStep id(String id) throws IllegalArgumentException;
    BuildStep name(String name);
    BuildStep bar(String bar);
    BuildStep owner(String owner);
  }
  

<<<<<<< HEAD
  public static class Builder implements NameStep, RatingStep, LocationStep, BuildStep {
    private String id;
    private String name;
    private Integer rating;
    private Location location;
    private Location parking;
=======
  public static class Builder implements BuildStep {
    private String id;
    private String name;
    private String bar;
    private String owner;
>>>>>>> 68315350
    @Override
     public customClaim build() {
        String id = this.id != null ? this.id : UUID.randomUUID().toString();
        
        return new customClaim(
          id,
          name,
          bar,
          owner);
    }
    
    @Override
     public BuildStep name(String name) {
        this.name = name;
        return this;
    }
    
    @Override
<<<<<<< HEAD
     public LocationStep rating(Integer rating) {
        Objects.requireNonNull(rating);
        this.rating = rating;
        return this;
    }
    
    @Override
     public BuildStep location(Location location) {
        Objects.requireNonNull(location);
        this.location = location;
=======
     public BuildStep bar(String bar) {
        this.bar = bar;
>>>>>>> 68315350
        return this;
    }
    
    @Override
     public BuildStep owner(String owner) {
        this.owner = owner;
        return this;
    }
    
    /** 
     * WARNING: Do not set ID when creating a new object. Leave this blank and one will be auto generated for you.
     * This should only be set when referring to an already existing object.
     * @param id id
     * @return Current Builder instance, for fluent method chaining
     * @throws IllegalArgumentException Checks that ID is in the proper format
     */
    public BuildStep id(String id) throws IllegalArgumentException {
        this.id = id;
        
        try {
            UUID.fromString(id); // Check that ID is in the UUID format - if not an exception is thrown
        } catch (Exception exception) {
          throw new IllegalArgumentException(\\"Model IDs must be unique in the format of UUID.\\",
                    exception);
        }
        
        return this;
    }
  }
  

  public final class CopyOfBuilder extends Builder {
<<<<<<< HEAD
    private CopyOfBuilder(String id, String name, Integer rating, Location location, Location parking) {
=======
    private CopyOfBuilder(String id, String name, String bar, String owner) {
>>>>>>> 68315350
      super.id(id);
      super.name(name)
        .bar(bar)
        .owner(owner);
    }
    
    @Override
     public CopyOfBuilder name(String name) {
      return (CopyOfBuilder) super.name(name);
    }
    
    @Override
<<<<<<< HEAD
     public CopyOfBuilder rating(Integer rating) {
      return (CopyOfBuilder) super.rating(rating);
    }
    
    @Override
     public CopyOfBuilder location(Location location) {
      return (CopyOfBuilder) super.location(location);
    }
    
    @Override
     public CopyOfBuilder parking(Location parking) {
      return (CopyOfBuilder) super.parking(parking);
    }
  }
  
}
"
`;

exports[`AppSyncModelVisitor Non model type should generate class for non model types 1`] = `
"package com.amplifyframework.datastore.generated.model;


import androidx.core.util.ObjectsCompat;

import java.util.Objects;
import java.util.List;

/** This is an auto generated class representing the Location type in your schema. */
public final class Location {
  private final String lat;
  private final String lang;
  public String getLat() {
      return lat;
  }
  
  public String getLang() {
      return lang;
  }
  
  private Location(String lat, String lang) {
    this.lat = lat;
    this.lang = lang;
  }
  
  @Override
   public boolean equals(Object obj) {
      if (this == obj) {
        return true;
      } else if(obj == null || getClass() != obj.getClass()) {
        return false;
      } else {
      Location location = (Location) obj;
      return ObjectsCompat.equals(getLat(), location.getLat()) &&
              ObjectsCompat.equals(getLang(), location.getLang());
      }
  }
  
  @Override
   public int hashCode() {
    return new StringBuilder()
      .append(getLat())
      .append(getLang())
      .toString()
      .hashCode();
  }
  
  public static LatStep builder() {
      return new Builder();
  }
  
  public CopyOfBuilder copyOfBuilder() {
    return new CopyOfBuilder(lat,
      lang);
  }
  public interface LatStep {
    LangStep lat(String lat);
  }
  

  public interface LangStep {
    BuildStep lang(String lang);
  }
  

  public interface BuildStep {
    Location build();
  }
  

  public static class Builder implements LatStep, LangStep, BuildStep {
    private String lat;
    private String lang;
    @Override
     public Location build() {
        
        return new Location(
          lat,
          lang);
    }
    
    @Override
     public LangStep lat(String lat) {
        Objects.requireNonNull(lat);
        this.lat = lat;
        return this;
    }
    
    @Override
     public BuildStep lang(String lang) {
        Objects.requireNonNull(lang);
        this.lang = lang;
        return this;
    }
  }
  

  public final class CopyOfBuilder extends Builder {
    private CopyOfBuilder(String lat, String lang) {
      super.lat(lat)
        .lang(lang);
    }
    
    @Override
     public CopyOfBuilder lat(String lat) {
      return (CopyOfBuilder) super.lat(lat);
=======
     public CopyOfBuilder bar(String bar) {
      return (CopyOfBuilder) super.bar(bar);
>>>>>>> 68315350
    }
    
    @Override
     public CopyOfBuilder owner(String owner) {
      return (CopyOfBuilder) super.owner(owner);
    }
  }
  
}
"
`;

exports[`AppSyncModelVisitor Model with Auth should generate class with custom group claims 1`] = `
"package com.amplifyframework.datastore.generated.model;


import java.util.List;
import java.util.UUID;
import java.util.Objects;

import androidx.core.util.ObjectsCompat;

import com.amplifyframework.core.model.AuthStrategy;
import com.amplifyframework.core.model.Model;
import com.amplifyframework.core.model.ModelOperation;
import com.amplifyframework.core.model.annotations.AuthRule;
import com.amplifyframework.core.model.annotations.Index;
import com.amplifyframework.core.model.annotations.ModelConfig;
import com.amplifyframework.core.model.annotations.ModelField;
import com.amplifyframework.core.model.query.predicate.QueryField;

import static com.amplifyframework.core.model.query.predicate.QueryField.field;

/** This is an auto generated class representing the customClaim type in your schema. */
@SuppressWarnings(\\"all\\")
@ModelConfig(pluralName = \\"customClaims\\", authRules = {
  @AuthRule(allow = AuthStrategy.GROUPS, groupClaim = \\"user_groups\\", groups = { \\"Moderator\\" }, operations = { ModelOperation.CREATE, ModelOperation.UPDATE, ModelOperation.DELETE, ModelOperation.READ })
})
public final class customClaim implements Model {
  public static final QueryField ID = field(\\"id\\");
  public static final QueryField NAME = field(\\"name\\");
  public static final QueryField BAR = field(\\"bar\\");
  private final @ModelField(targetType=\\"ID\\", isRequired = true) String id;
  private final @ModelField(targetType=\\"String\\") String name;
  private final @ModelField(targetType=\\"String\\") String bar;
  public String getId() {
      return id;
  }
  
  public String getName() {
      return name;
  }
  
  public String getBar() {
      return bar;
  }
  
<<<<<<< HEAD
  private SimpleModel(String id, String name, String bar) {
=======
  private customClaim(String id, String name, String bar) {
>>>>>>> 68315350
    this.id = id;
    this.name = name;
    this.bar = bar;
  }
  
  @Override
   public boolean equals(Object obj) {
      if (this == obj) {
        return true;
      } else if(obj == null || getClass() != obj.getClass()) {
        return false;
      } else {
      customClaim customClaim = (customClaim) obj;
      return ObjectsCompat.equals(getId(), customClaim.getId()) &&
              ObjectsCompat.equals(getName(), customClaim.getName()) &&
              ObjectsCompat.equals(getBar(), customClaim.getBar());
      }
  }
  
  @Override
   public int hashCode() {
    return new StringBuilder()
      .append(getId())
      .append(getName())
      .append(getBar())
      .toString()
      .hashCode();
  }
  
  @Override
   public String toString() {
    return new StringBuilder()
<<<<<<< HEAD
      .append(\\"SimpleModel {\\")
=======
      .append(\\"customClaim {\\")
>>>>>>> 68315350
      .append(\\"id=\\" + String.valueOf(getId()) + \\", \\")
      .append(\\"name=\\" + String.valueOf(getName()) + \\", \\")
      .append(\\"bar=\\" + String.valueOf(getBar()))
      .append(\\"}\\")
      .toString();
  }
  
  public static BuildStep builder() {
      return new Builder();
  }
  
  /** 
   * WARNING: This method should not be used to build an instance of this object for a CREATE mutation.
   * This is a convenience method to return an instance of the object with only its ID populated
   * to be used in the context of a parameter in a delete mutation or referencing a foreign key
   * in a relationship.
   * @param id the id of the existing item this instance will represent
   * @return an instance of this model with only ID populated
   * @throws IllegalArgumentException Checks that ID is in the proper format
   */
  public static customClaim justId(String id) {
    try {
      UUID.fromString(id); // Check that ID is in the UUID format - if not an exception is thrown
    } catch (Exception exception) {
      throw new IllegalArgumentException(
              \\"Model IDs must be unique in the format of UUID. This method is for creating instances \\" +
              \\"of an existing object with only its ID field for sending as a mutation parameter. When \\" +
              \\"creating a new object, use the standard builder method and leave the ID field blank.\\"
      );
    }
    return new customClaim(
      id,
      null,
      null
    );
  }
  
  public CopyOfBuilder copyOfBuilder() {
    return new CopyOfBuilder(id,
      name,
      bar);
  }
  public interface BuildStep {
    customClaim build();
    BuildStep id(String id) throws IllegalArgumentException;
    BuildStep name(String name);
    BuildStep bar(String bar);
  }
  

  public static class Builder implements BuildStep {
    private String id;
    private String name;
    private String bar;
    @Override
     public customClaim build() {
        String id = this.id != null ? this.id : UUID.randomUUID().toString();
        
        return new customClaim(
          id,
          name,
          bar);
    }
    
    @Override
     public BuildStep name(String name) {
        this.name = name;
        return this;
    }
    
    @Override
     public BuildStep bar(String bar) {
        this.bar = bar;
        return this;
    }
    
    /** 
     * WARNING: Do not set ID when creating a new object. Leave this blank and one will be auto generated for you.
     * This should only be set when referring to an already existing object.
     * @param id id
     * @return Current Builder instance, for fluent method chaining
     * @throws IllegalArgumentException Checks that ID is in the proper format
     */
    public BuildStep id(String id) throws IllegalArgumentException {
        this.id = id;
        
        try {
            UUID.fromString(id); // Check that ID is in the UUID format - if not an exception is thrown
        } catch (Exception exception) {
          throw new IllegalArgumentException(\\"Model IDs must be unique in the format of UUID.\\",
                    exception);
        }
        
        return this;
    }
  }
  

  public final class CopyOfBuilder extends Builder {
    private CopyOfBuilder(String id, String name, String bar) {
      super.id(id);
      super.name(name)
        .bar(bar);
    }
    
    @Override
     public CopyOfBuilder name(String name) {
      return (CopyOfBuilder) super.name(name);
    }
    
    @Override
     public CopyOfBuilder bar(String bar) {
      return (CopyOfBuilder) super.bar(bar);
    }
  }
  
}
"
`;

exports[`AppSyncModelVisitor Model with Auth should generate class with default field auth 1`] = `
"package com.amplifyframework.datastore.generated.model;


import java.util.List;
import java.util.UUID;
import java.util.Objects;

import androidx.core.util.ObjectsCompat;

import com.amplifyframework.core.model.AuthStrategy;
import com.amplifyframework.core.model.Model;
import com.amplifyframework.core.model.ModelOperation;
import com.amplifyframework.core.model.annotations.AuthRule;
import com.amplifyframework.core.model.annotations.Index;
import com.amplifyframework.core.model.annotations.ModelConfig;
import com.amplifyframework.core.model.annotations.ModelField;
import com.amplifyframework.core.model.query.predicate.QueryField;

import static com.amplifyframework.core.model.query.predicate.QueryField.field;

/** This is an auto generated class representing the Employee type in your schema. */
@SuppressWarnings(\\"all\\")
@ModelConfig(pluralName = \\"Employees\\", authRules = {
  @AuthRule(allow = AuthStrategy.OWNER, ownerField = \\"owner\\", identityClaim = \\"cognito:username\\", operations = { ModelOperation.CREATE, ModelOperation.UPDATE, ModelOperation.DELETE, ModelOperation.READ }),
  @AuthRule(allow = AuthStrategy.GROUPS, groupClaim = \\"cognito:groups\\", groups = { \\"Admins\\" }, operations = { ModelOperation.CREATE, ModelOperation.UPDATE, ModelOperation.DELETE, ModelOperation.READ })
})
public final class Employee implements Model {
  public static final QueryField ID = field(\\"id\\");
  public static final QueryField NAME = field(\\"name\\");
<<<<<<< HEAD
  public static final QueryField BAR = field(\\"bar\\");
  private final @ModelField(targetType=\\"ID\\", isRequired = true) String id;
  private final @ModelField(targetType=\\"String\\") String name;
  private final @ModelField(targetType=\\"String\\") String bar;
=======
  public static final QueryField ADDRESS = field(\\"address\\");
  public static final QueryField SSN = field(\\"ssn\\");
  public static final QueryField OWNER = field(\\"owner\\");
  private final @ModelField(targetType=\\"ID\\", isRequired = true) String id;
  private final @ModelField(targetType=\\"String\\", isRequired = true) String name;
  private final @ModelField(targetType=\\"String\\", isRequired = true) String address;
  private final @ModelField(targetType=\\"String\\", authRules = {
    @AuthRule(allow = AuthStrategy.OWNER, ownerField = \\"owner\\", identityClaim = \\"cognito:username\\", operations = { ModelOperation.CREATE, ModelOperation.UPDATE, ModelOperation.DELETE, ModelOperation.READ })
  }) String ssn;
  private final @ModelField(targetType=\\"String\\") String owner;
>>>>>>> 68315350
  public String getId() {
      return id;
  }
  
  public String getName() {
      return name;
  }
  
  public String getAddress() {
      return address;
  }
  
  public String getSsn() {
      return ssn;
  }
  
<<<<<<< HEAD
  private SimpleModel(String id, String name, String bar) {
=======
  public String getOwner() {
      return owner;
  }
  
  private Employee(String id, String name, String address, String ssn, String owner) {
>>>>>>> 68315350
    this.id = id;
    this.name = name;
    this.address = address;
    this.ssn = ssn;
    this.owner = owner;
  }
  
  @Override
   public boolean equals(Object obj) {
      if (this == obj) {
        return true;
      } else if(obj == null || getClass() != obj.getClass()) {
        return false;
      } else {
      Employee employee = (Employee) obj;
      return ObjectsCompat.equals(getId(), employee.getId()) &&
              ObjectsCompat.equals(getName(), employee.getName()) &&
              ObjectsCompat.equals(getAddress(), employee.getAddress()) &&
              ObjectsCompat.equals(getSsn(), employee.getSsn()) &&
              ObjectsCompat.equals(getOwner(), employee.getOwner());
      }
  }
  
  @Override
   public int hashCode() {
    return new StringBuilder()
      .append(getId())
      .append(getName())
      .append(getAddress())
      .append(getSsn())
      .append(getOwner())
      .toString()
      .hashCode();
  }
  
  @Override
   public String toString() {
    return new StringBuilder()
<<<<<<< HEAD
      .append(\\"SimpleModel {\\")
      .append(\\"id=\\" + String.valueOf(getId()) + \\", \\")
      .append(\\"name=\\" + String.valueOf(getName()) + \\", \\")
      .append(\\"bar=\\" + String.valueOf(getBar()))
=======
      .append(\\"Employee {\\")
      .append(\\"id=\\" + String.valueOf(getId()) + \\", \\")
      .append(\\"name=\\" + String.valueOf(getName()) + \\", \\")
      .append(\\"address=\\" + String.valueOf(getAddress()) + \\", \\")
      .append(\\"ssn=\\" + String.valueOf(getSsn()) + \\", \\")
      .append(\\"owner=\\" + String.valueOf(getOwner()))
>>>>>>> 68315350
      .append(\\"}\\")
      .toString();
  }
  
  public static NameStep builder() {
      return new Builder();
  }
  
  /** 
   * WARNING: This method should not be used to build an instance of this object for a CREATE mutation.
   * This is a convenience method to return an instance of the object with only its ID populated
   * to be used in the context of a parameter in a delete mutation or referencing a foreign key
   * in a relationship.
   * @param id the id of the existing item this instance will represent
   * @return an instance of this model with only ID populated
   * @throws IllegalArgumentException Checks that ID is in the proper format
   */
  public static Employee justId(String id) {
    try {
      UUID.fromString(id); // Check that ID is in the UUID format - if not an exception is thrown
    } catch (Exception exception) {
      throw new IllegalArgumentException(
              \\"Model IDs must be unique in the format of UUID. This method is for creating instances \\" +
              \\"of an existing object with only its ID field for sending as a mutation parameter. When \\" +
              \\"creating a new object, use the standard builder method and leave the ID field blank.\\"
      );
    }
    return new Employee(
      id,
      null,
      null,
      null,
      null
    );
  }
  
  public CopyOfBuilder copyOfBuilder() {
    return new CopyOfBuilder(id,
      name,
      address,
      ssn,
      owner);
  }
  public interface NameStep {
    AddressStep name(String name);
  }
  

  public interface AddressStep {
    BuildStep address(String address);
  }
  

  public interface BuildStep {
    Employee build();
    BuildStep id(String id) throws IllegalArgumentException;
    BuildStep ssn(String ssn);
    BuildStep owner(String owner);
  }
  

<<<<<<< HEAD
  public static class Builder implements BuildStep {
=======
  public static class Builder implements NameStep, AddressStep, BuildStep {
>>>>>>> 68315350
    private String id;
    private String name;
    private String address;
    private String ssn;
    private String owner;
    @Override
     public Employee build() {
        String id = this.id != null ? this.id : UUID.randomUUID().toString();
        
        return new Employee(
          id,
          name,
          address,
          ssn,
          owner);
    }
    
    @Override
     public AddressStep name(String name) {
        Objects.requireNonNull(name);
        this.name = name;
        return this;
    }
    
    @Override
     public BuildStep address(String address) {
        Objects.requireNonNull(address);
        this.address = address;
        return this;
    }
    
    @Override
     public BuildStep ssn(String ssn) {
        this.ssn = ssn;
        return this;
    }
    
    @Override
     public BuildStep owner(String owner) {
        this.owner = owner;
        return this;
    }
    
    /** 
     * WARNING: Do not set ID when creating a new object. Leave this blank and one will be auto generated for you.
     * This should only be set when referring to an already existing object.
     * @param id id
     * @return Current Builder instance, for fluent method chaining
     * @throws IllegalArgumentException Checks that ID is in the proper format
     */
    public BuildStep id(String id) throws IllegalArgumentException {
        this.id = id;
        
        try {
            UUID.fromString(id); // Check that ID is in the UUID format - if not an exception is thrown
        } catch (Exception exception) {
          throw new IllegalArgumentException(\\"Model IDs must be unique in the format of UUID.\\",
                    exception);
        }
        
        return this;
    }
  }
  

  public final class CopyOfBuilder extends Builder {
<<<<<<< HEAD
    private CopyOfBuilder(String id, String name, String bar) {
=======
    private CopyOfBuilder(String id, String name, String address, String ssn, String owner) {
>>>>>>> 68315350
      super.id(id);
      super.name(name)
        .address(address)
        .ssn(ssn)
        .owner(owner);
    }
    
    @Override
     public CopyOfBuilder name(String name) {
      return (CopyOfBuilder) super.name(name);
    }
    
    @Override
     public CopyOfBuilder address(String address) {
      return (CopyOfBuilder) super.address(address);
    }
    
    @Override
     public CopyOfBuilder ssn(String ssn) {
      return (CopyOfBuilder) super.ssn(ssn);
    }
    
    @Override
     public CopyOfBuilder owner(String owner) {
      return (CopyOfBuilder) super.owner(owner);
    }
  }
  
}
"
`;

exports[`AppSyncModelVisitor Model with Auth should generate class with dynamic groups 1`] = `
"package com.amplifyframework.datastore.generated.model;


import java.util.List;
import java.util.UUID;
import java.util.Objects;

import androidx.core.util.ObjectsCompat;

import com.amplifyframework.core.model.AuthStrategy;
import com.amplifyframework.core.model.Model;
import com.amplifyframework.core.model.ModelOperation;
import com.amplifyframework.core.model.annotations.AuthRule;
import com.amplifyframework.core.model.annotations.Index;
import com.amplifyframework.core.model.annotations.ModelConfig;
import com.amplifyframework.core.model.annotations.ModelField;
import com.amplifyframework.core.model.query.predicate.QueryField;

import static com.amplifyframework.core.model.query.predicate.QueryField.field;

/** This is an auto generated class representing the dynamicGroups type in your schema. */
@SuppressWarnings(\\"all\\")
@ModelConfig(pluralName = \\"dynamicGroups\\", authRules = {
  @AuthRule(allow = AuthStrategy.GROUPS, groupClaim = \\"cognito:groups\\", groupsField = \\"groups\\", operations = { ModelOperation.CREATE, ModelOperation.UPDATE, ModelOperation.DELETE, ModelOperation.READ })
})
public final class dynamicGroups implements Model {
  public static final QueryField ID = field(\\"id\\");
  public static final QueryField NAME = field(\\"name\\");
  public static final QueryField BAR = field(\\"bar\\");
  private final @ModelField(targetType=\\"ID\\", isRequired = true) String id;
  private final @ModelField(targetType=\\"String\\") String name;
  private final @ModelField(targetType=\\"String\\") String bar;
  public String getId() {
      return id;
  }
  
  public String getName() {
      return name;
  }
  
  public String getBar() {
      return bar;
  }
  
<<<<<<< HEAD
  private SimpleModel(String id, String name, String bar) {
=======
  private dynamicGroups(String id, String name, String bar) {
>>>>>>> 68315350
    this.id = id;
    this.name = name;
    this.bar = bar;
  }
  
  @Override
   public boolean equals(Object obj) {
      if (this == obj) {
        return true;
      } else if(obj == null || getClass() != obj.getClass()) {
        return false;
      } else {
      dynamicGroups dynamicGroups = (dynamicGroups) obj;
      return ObjectsCompat.equals(getId(), dynamicGroups.getId()) &&
              ObjectsCompat.equals(getName(), dynamicGroups.getName()) &&
              ObjectsCompat.equals(getBar(), dynamicGroups.getBar());
      }
  }
  
  @Override
   public int hashCode() {
    return new StringBuilder()
      .append(getId())
      .append(getName())
      .append(getBar())
      .toString()
      .hashCode();
  }
  
  @Override
   public String toString() {
    return new StringBuilder()
<<<<<<< HEAD
      .append(\\"SimpleModel {\\")
=======
      .append(\\"dynamicGroups {\\")
>>>>>>> 68315350
      .append(\\"id=\\" + String.valueOf(getId()) + \\", \\")
      .append(\\"name=\\" + String.valueOf(getName()) + \\", \\")
      .append(\\"bar=\\" + String.valueOf(getBar()))
      .append(\\"}\\")
      .toString();
  }
  
  public static BuildStep builder() {
      return new Builder();
  }
  
  /** 
   * WARNING: This method should not be used to build an instance of this object for a CREATE mutation.
   * This is a convenience method to return an instance of the object with only its ID populated
   * to be used in the context of a parameter in a delete mutation or referencing a foreign key
   * in a relationship.
   * @param id the id of the existing item this instance will represent
   * @return an instance of this model with only ID populated
   * @throws IllegalArgumentException Checks that ID is in the proper format
   */
  public static dynamicGroups justId(String id) {
    try {
      UUID.fromString(id); // Check that ID is in the UUID format - if not an exception is thrown
    } catch (Exception exception) {
      throw new IllegalArgumentException(
              \\"Model IDs must be unique in the format of UUID. This method is for creating instances \\" +
              \\"of an existing object with only its ID field for sending as a mutation parameter. When \\" +
              \\"creating a new object, use the standard builder method and leave the ID field blank.\\"
      );
    }
    return new dynamicGroups(
      id,
      null,
      null
    );
  }
  
  public CopyOfBuilder copyOfBuilder() {
    return new CopyOfBuilder(id,
      name,
      bar);
  }
  public interface BuildStep {
    dynamicGroups build();
    BuildStep id(String id) throws IllegalArgumentException;
    BuildStep name(String name);
    BuildStep bar(String bar);
  }
  

  public static class Builder implements BuildStep {
    private String id;
    private String name;
    private String bar;
    @Override
     public dynamicGroups build() {
        String id = this.id != null ? this.id : UUID.randomUUID().toString();
        
        return new dynamicGroups(
          id,
          name,
          bar);
    }
    
    @Override
     public BuildStep name(String name) {
        this.name = name;
        return this;
    }
    
    @Override
     public BuildStep bar(String bar) {
        this.bar = bar;
        return this;
    }
    
    /** 
     * WARNING: Do not set ID when creating a new object. Leave this blank and one will be auto generated for you.
     * This should only be set when referring to an already existing object.
     * @param id id
     * @return Current Builder instance, for fluent method chaining
     * @throws IllegalArgumentException Checks that ID is in the proper format
     */
    public BuildStep id(String id) throws IllegalArgumentException {
        this.id = id;
        
        try {
            UUID.fromString(id); // Check that ID is in the UUID format - if not an exception is thrown
        } catch (Exception exception) {
          throw new IllegalArgumentException(\\"Model IDs must be unique in the format of UUID.\\",
                    exception);
        }
        
        return this;
    }
  }
  

  public final class CopyOfBuilder extends Builder {
    private CopyOfBuilder(String id, String name, String bar) {
      super.id(id);
      super.name(name)
        .bar(bar);
    }
    
    @Override
     public CopyOfBuilder name(String name) {
      return (CopyOfBuilder) super.name(name);
    }
    
    @Override
     public CopyOfBuilder bar(String bar) {
      return (CopyOfBuilder) super.bar(bar);
    }
  }
  
}
"
`;

exports[`AppSyncModelVisitor Model with Auth should generate class with owner auth 1`] = `
"package com.amplifyframework.datastore.generated.model;

<<<<<<< HEAD
import com.amplifyframework.core.model.annotations.BelongsTo;
import com.amplifyframework.core.model.temporal.Temporal;
=======
>>>>>>> 68315350

import java.util.List;
import java.util.UUID;
import java.util.Objects;

import androidx.core.util.ObjectsCompat;

import com.amplifyframework.core.model.AuthStrategy;
import com.amplifyframework.core.model.Model;
import com.amplifyframework.core.model.ModelOperation;
import com.amplifyframework.core.model.annotations.AuthRule;
import com.amplifyframework.core.model.annotations.Index;
import com.amplifyframework.core.model.annotations.ModelConfig;
import com.amplifyframework.core.model.annotations.ModelField;
import com.amplifyframework.core.model.query.predicate.QueryField;

import static com.amplifyframework.core.model.query.predicate.QueryField.field;

/** This is an auto generated class representing the simpleOwnerAuth type in your schema. */
@SuppressWarnings(\\"all\\")
@ModelConfig(pluralName = \\"simpleOwnerAuths\\", authRules = {
  @AuthRule(allow = AuthStrategy.OWNER, ownerField = \\"owner\\", identityClaim = \\"cognito:username\\", operations = { ModelOperation.CREATE, ModelOperation.UPDATE, ModelOperation.DELETE, ModelOperation.READ })
})
public final class simpleOwnerAuth implements Model {
  public static final QueryField ID = field(\\"id\\");
<<<<<<< HEAD
  public static final QueryField TITLE = field(\\"title\\");
  public static final QueryField DONE = field(\\"done\\");
  public static final QueryField TODO = field(\\"taskTodoId\\");
  public static final QueryField TIME = field(\\"time\\");
  public static final QueryField CREATED_ON = field(\\"createdOn\\");
  private final @ModelField(targetType=\\"ID\\", isRequired = true) String id;
  private final @ModelField(targetType=\\"String\\", isRequired = true) String title;
  private final @ModelField(targetType=\\"Boolean\\", isRequired = true) Boolean done;
  private final @ModelField(targetType=\\"Todo\\") @BelongsTo(targetName = \\"taskTodoId\\", type = Todo.class) Todo todo;
  private final @ModelField(targetType=\\"AWSTime\\") Temporal.Time time;
  private final @ModelField(targetType=\\"AWSDate\\") Temporal.Date createdOn;
=======
  public static final QueryField NAME = field(\\"name\\");
  public static final QueryField BAR = field(\\"bar\\");
  public static final QueryField OWNER = field(\\"owner\\");
  private final @ModelField(targetType=\\"ID\\", isRequired = true) String id;
  private final @ModelField(targetType=\\"String\\") String name;
  private final @ModelField(targetType=\\"String\\") String bar;
  private final @ModelField(targetType=\\"String\\") String owner;
>>>>>>> 68315350
  public String getId() {
      return id;
  }
  
  public String getName() {
      return name;
  }
  
<<<<<<< HEAD
  public Temporal.Time getTime() {
      return time;
  }
  
  public Temporal.Date getCreatedOn() {
      return createdOn;
  }
  
  private task(String id, String title, Boolean done, Todo todo, Temporal.Time time, Temporal.Date createdOn) {
=======
  public String getBar() {
      return bar;
  }
  
  public String getOwner() {
      return owner;
  }
  
  private simpleOwnerAuth(String id, String name, String bar, String owner) {
>>>>>>> 68315350
    this.id = id;
    this.name = name;
    this.bar = bar;
    this.owner = owner;
  }
  
  @Override
   public boolean equals(Object obj) {
      if (this == obj) {
        return true;
      } else if(obj == null || getClass() != obj.getClass()) {
        return false;
      } else {
      simpleOwnerAuth simpleOwnerAuth = (simpleOwnerAuth) obj;
      return ObjectsCompat.equals(getId(), simpleOwnerAuth.getId()) &&
              ObjectsCompat.equals(getName(), simpleOwnerAuth.getName()) &&
              ObjectsCompat.equals(getBar(), simpleOwnerAuth.getBar()) &&
              ObjectsCompat.equals(getOwner(), simpleOwnerAuth.getOwner());
      }
  }
  
  @Override
   public int hashCode() {
    return new StringBuilder()
      .append(getId())
      .append(getName())
      .append(getBar())
      .append(getOwner())
      .toString()
      .hashCode();
  }
  
  @Override
   public String toString() {
    return new StringBuilder()
<<<<<<< HEAD
      .append(\\"task {\\")
      .append(\\"id=\\" + String.valueOf(getId()) + \\", \\")
      .append(\\"title=\\" + String.valueOf(getTitle()) + \\", \\")
      .append(\\"done=\\" + String.valueOf(getDone()) + \\", \\")
      .append(\\"todo=\\" + String.valueOf(getTodo()) + \\", \\")
      .append(\\"time=\\" + String.valueOf(getTime()) + \\", \\")
      .append(\\"createdOn=\\" + String.valueOf(getCreatedOn()))
=======
      .append(\\"simpleOwnerAuth {\\")
      .append(\\"id=\\" + String.valueOf(getId()) + \\", \\")
      .append(\\"name=\\" + String.valueOf(getName()) + \\", \\")
      .append(\\"bar=\\" + String.valueOf(getBar()) + \\", \\")
      .append(\\"owner=\\" + String.valueOf(getOwner()))
>>>>>>> 68315350
      .append(\\"}\\")
      .toString();
  }
  
  public static BuildStep builder() {
      return new Builder();
  }
  
  /** 
   * WARNING: This method should not be used to build an instance of this object for a CREATE mutation.
   * This is a convenience method to return an instance of the object with only its ID populated
   * to be used in the context of a parameter in a delete mutation or referencing a foreign key
   * in a relationship.
   * @param id the id of the existing item this instance will represent
   * @return an instance of this model with only ID populated
   * @throws IllegalArgumentException Checks that ID is in the proper format
   */
  public static simpleOwnerAuth justId(String id) {
    try {
      UUID.fromString(id); // Check that ID is in the UUID format - if not an exception is thrown
    } catch (Exception exception) {
      throw new IllegalArgumentException(
              \\"Model IDs must be unique in the format of UUID. This method is for creating instances \\" +
              \\"of an existing object with only its ID field for sending as a mutation parameter. When \\" +
              \\"creating a new object, use the standard builder method and leave the ID field blank.\\"
      );
    }
    return new simpleOwnerAuth(
      id,
      null,
      null,
      null
    );
  }
  
  public CopyOfBuilder copyOfBuilder() {
    return new CopyOfBuilder(id,
      name,
      bar,
      owner);
  }
  public interface BuildStep {
    simpleOwnerAuth build();
    BuildStep id(String id) throws IllegalArgumentException;
<<<<<<< HEAD
    BuildStep todo(Todo todo);
    BuildStep time(Temporal.Time time);
    BuildStep createdOn(Temporal.Date createdOn);
  }
  

  public static class Builder implements TitleStep, DoneStep, BuildStep {
    private String id;
    private String title;
    private Boolean done;
    private Todo todo;
    private Temporal.Time time;
    private Temporal.Date createdOn;
=======
    BuildStep name(String name);
    BuildStep bar(String bar);
    BuildStep owner(String owner);
  }
  

  public static class Builder implements BuildStep {
    private String id;
    private String name;
    private String bar;
    private String owner;
>>>>>>> 68315350
    @Override
     public simpleOwnerAuth build() {
        String id = this.id != null ? this.id : UUID.randomUUID().toString();
        
        return new simpleOwnerAuth(
          id,
          name,
          bar,
          owner);
    }
    
    @Override
     public BuildStep name(String name) {
        this.name = name;
        return this;
    }
    
    @Override
<<<<<<< HEAD
     public BuildStep time(Temporal.Time time) {
        this.time = time;
=======
     public BuildStep bar(String bar) {
        this.bar = bar;
>>>>>>> 68315350
        return this;
    }
    
    @Override
<<<<<<< HEAD
     public BuildStep createdOn(Temporal.Date createdOn) {
        this.createdOn = createdOn;
=======
     public BuildStep owner(String owner) {
        this.owner = owner;
>>>>>>> 68315350
        return this;
    }
    
    /** 
     * WARNING: Do not set ID when creating a new object. Leave this blank and one will be auto generated for you.
     * This should only be set when referring to an already existing object.
     * @param id id
     * @return Current Builder instance, for fluent method chaining
     * @throws IllegalArgumentException Checks that ID is in the proper format
     */
    public BuildStep id(String id) throws IllegalArgumentException {
        this.id = id;
        
        try {
            UUID.fromString(id); // Check that ID is in the UUID format - if not an exception is thrown
        } catch (Exception exception) {
          throw new IllegalArgumentException(\\"Model IDs must be unique in the format of UUID.\\",
                    exception);
        }
        
        return this;
    }
  }
  

  public final class CopyOfBuilder extends Builder {
<<<<<<< HEAD
    private CopyOfBuilder(String id, String title, Boolean done, Todo todo, Temporal.Time time, Temporal.Date createdOn) {
=======
    private CopyOfBuilder(String id, String name, String bar, String owner) {
>>>>>>> 68315350
      super.id(id);
      super.name(name)
        .bar(bar)
        .owner(owner);
    }
    
    @Override
     public CopyOfBuilder name(String name) {
      return (CopyOfBuilder) super.name(name);
    }
    
    @Override
<<<<<<< HEAD
     public CopyOfBuilder time(Temporal.Time time) {
      return (CopyOfBuilder) super.time(time);
    }
    
    @Override
     public CopyOfBuilder createdOn(Temporal.Date createdOn) {
      return (CopyOfBuilder) super.createdOn(createdOn);
=======
     public CopyOfBuilder bar(String bar) {
      return (CopyOfBuilder) super.bar(bar);
    }
    
    @Override
     public CopyOfBuilder owner(String owner) {
      return (CopyOfBuilder) super.owner(owner);
>>>>>>> 68315350
    }
  }
  
}
"
`;

exports[`AppSyncModelVisitor Model with Auth should generate class with owner auth allowing others to read 1`] = `
"package com.amplifyframework.datastore.generated.model;


import java.util.List;
import java.util.UUID;
import java.util.Objects;

import androidx.core.util.ObjectsCompat;

import com.amplifyframework.core.model.AuthStrategy;
import com.amplifyframework.core.model.Model;
import com.amplifyframework.core.model.ModelOperation;
import com.amplifyframework.core.model.annotations.AuthRule;
import com.amplifyframework.core.model.annotations.Index;
import com.amplifyframework.core.model.annotations.ModelConfig;
import com.amplifyframework.core.model.annotations.ModelField;
import com.amplifyframework.core.model.query.predicate.QueryField;

import static com.amplifyframework.core.model.query.predicate.QueryField.field;

/** This is an auto generated class representing the allowRead type in your schema. */
@SuppressWarnings(\\"all\\")
@ModelConfig(pluralName = \\"allowReads\\", authRules = {
  @AuthRule(allow = AuthStrategy.OWNER, ownerField = \\"owner\\", identityClaim = \\"cognito:username\\", operations = { ModelOperation.CREATE, ModelOperation.DELETE, ModelOperation.UPDATE })
})
public final class allowRead implements Model {
  public static final QueryField ID = field(\\"id\\");
<<<<<<< HEAD
  public static final QueryField TITLE = field(\\"title\\");
  public static final QueryField DONE = field(\\"done\\");
  public static final QueryField DESCRIPTION = field(\\"description\\");
  public static final QueryField DUE_DATE = field(\\"due_date\\");
  public static final QueryField VERSION = field(\\"version\\");
  public static final QueryField VALUE = field(\\"value\\");
  private final @ModelField(targetType=\\"ID\\", isRequired = true) String id;
  private final @ModelField(targetType=\\"String\\", isRequired = true) String title;
  private final @ModelField(targetType=\\"Boolean\\", isRequired = true) Boolean done;
  private final @ModelField(targetType=\\"String\\") String description;
  private final @ModelField(targetType=\\"String\\") String due_date;
  private final @ModelField(targetType=\\"Int\\", isRequired = true) Integer version;
  private final @ModelField(targetType=\\"Float\\") Float value;
  private final @ModelField(targetType=\\"task\\") @HasMany(associatedWith = \\"todo\\", type = task.class) List<task> tasks = null;
=======
  public static final QueryField NAME = field(\\"name\\");
  public static final QueryField BAR = field(\\"bar\\");
  public static final QueryField OWNER = field(\\"owner\\");
  private final @ModelField(targetType=\\"ID\\", isRequired = true) String id;
  private final @ModelField(targetType=\\"String\\") String name;
  private final @ModelField(targetType=\\"String\\") String bar;
  private final @ModelField(targetType=\\"String\\") String owner;
>>>>>>> 68315350
  public String getId() {
      return id;
  }
  
  public String getName() {
      return name;
  }
  
  public String getBar() {
      return bar;
  }
  
  public String getOwner() {
      return owner;
  }
  
  private allowRead(String id, String name, String bar, String owner) {
    this.id = id;
    this.name = name;
    this.bar = bar;
    this.owner = owner;
  }
  
<<<<<<< HEAD
=======
  @Override
   public boolean equals(Object obj) {
      if (this == obj) {
        return true;
      } else if(obj == null || getClass() != obj.getClass()) {
        return false;
      } else {
      allowRead allowRead = (allowRead) obj;
      return ObjectsCompat.equals(getId(), allowRead.getId()) &&
              ObjectsCompat.equals(getName(), allowRead.getName()) &&
              ObjectsCompat.equals(getBar(), allowRead.getBar()) &&
              ObjectsCompat.equals(getOwner(), allowRead.getOwner());
      }
  }
  
  @Override
   public int hashCode() {
    return new StringBuilder()
      .append(getId())
      .append(getName())
      .append(getBar())
      .append(getOwner())
      .toString()
      .hashCode();
  }
  
  @Override
   public String toString() {
    return new StringBuilder()
      .append(\\"allowRead {\\")
      .append(\\"id=\\" + String.valueOf(getId()) + \\", \\")
      .append(\\"name=\\" + String.valueOf(getName()) + \\", \\")
      .append(\\"bar=\\" + String.valueOf(getBar()) + \\", \\")
      .append(\\"owner=\\" + String.valueOf(getOwner()))
      .append(\\"}\\")
      .toString();
  }
  
  public static BuildStep builder() {
      return new Builder();
  }
  
  /** 
   * WARNING: This method should not be used to build an instance of this object for a CREATE mutation.
   * This is a convenience method to return an instance of the object with only its ID populated
   * to be used in the context of a parameter in a delete mutation or referencing a foreign key
   * in a relationship.
   * @param id the id of the existing item this instance will represent
   * @return an instance of this model with only ID populated
   * @throws IllegalArgumentException Checks that ID is in the proper format
   */
  public static allowRead justId(String id) {
    try {
      UUID.fromString(id); // Check that ID is in the UUID format - if not an exception is thrown
    } catch (Exception exception) {
      throw new IllegalArgumentException(
              \\"Model IDs must be unique in the format of UUID. This method is for creating instances \\" +
              \\"of an existing object with only its ID field for sending as a mutation parameter. When \\" +
              \\"creating a new object, use the standard builder method and leave the ID field blank.\\"
      );
    }
    return new allowRead(
      id,
      null,
      null,
      null
    );
  }
  
  public CopyOfBuilder copyOfBuilder() {
    return new CopyOfBuilder(id,
      name,
      bar,
      owner);
  }
  public interface BuildStep {
    allowRead build();
    BuildStep id(String id) throws IllegalArgumentException;
    BuildStep name(String name);
    BuildStep bar(String bar);
    BuildStep owner(String owner);
  }
  

  public static class Builder implements BuildStep {
    private String id;
    private String name;
    private String bar;
    private String owner;
    @Override
     public allowRead build() {
        String id = this.id != null ? this.id : UUID.randomUUID().toString();
        
        return new allowRead(
          id,
          name,
          bar,
          owner);
    }
    
    @Override
     public BuildStep name(String name) {
        this.name = name;
        return this;
    }
    
    @Override
     public BuildStep bar(String bar) {
        this.bar = bar;
        return this;
    }
    
    @Override
     public BuildStep owner(String owner) {
        this.owner = owner;
        return this;
    }
    
    /** 
     * WARNING: Do not set ID when creating a new object. Leave this blank and one will be auto generated for you.
     * This should only be set when referring to an already existing object.
     * @param id id
     * @return Current Builder instance, for fluent method chaining
     * @throws IllegalArgumentException Checks that ID is in the proper format
     */
    public BuildStep id(String id) throws IllegalArgumentException {
        this.id = id;
        
        try {
            UUID.fromString(id); // Check that ID is in the UUID format - if not an exception is thrown
        } catch (Exception exception) {
          throw new IllegalArgumentException(\\"Model IDs must be unique in the format of UUID.\\",
                    exception);
        }
        
        return this;
    }
  }
  

  public final class CopyOfBuilder extends Builder {
    private CopyOfBuilder(String id, String name, String bar, String owner) {
      super.id(id);
      super.name(name)
        .bar(bar)
        .owner(owner);
    }
    
    @Override
     public CopyOfBuilder name(String name) {
      return (CopyOfBuilder) super.name(name);
    }
    
    @Override
     public CopyOfBuilder bar(String bar) {
      return (CopyOfBuilder) super.bar(bar);
    }
    
    @Override
     public CopyOfBuilder owner(String owner) {
      return (CopyOfBuilder) super.owner(owner);
    }
  }
  
}
"
`;

exports[`AppSyncModelVisitor Model with Auth should generate class with private authorization 1`] = `
"package com.amplifyframework.datastore.generated.model;


import java.util.List;
import java.util.UUID;
import java.util.Objects;

import androidx.core.util.ObjectsCompat;

import com.amplifyframework.core.model.AuthStrategy;
import com.amplifyframework.core.model.Model;
import com.amplifyframework.core.model.ModelOperation;
import com.amplifyframework.core.model.annotations.AuthRule;
import com.amplifyframework.core.model.annotations.Index;
import com.amplifyframework.core.model.annotations.ModelConfig;
import com.amplifyframework.core.model.annotations.ModelField;
import com.amplifyframework.core.model.query.predicate.QueryField;

import static com.amplifyframework.core.model.query.predicate.QueryField.field;

/** This is an auto generated class representing the privateType type in your schema. */
@SuppressWarnings(\\"all\\")
@ModelConfig(pluralName = \\"privateTypes\\", authRules = {
  @AuthRule(allow = AuthStrategy.PRIVATE, operations = { ModelOperation.CREATE, ModelOperation.UPDATE, ModelOperation.DELETE, ModelOperation.READ })
})
public final class privateType implements Model {
  public static final QueryField ID = field(\\"id\\");
  public static final QueryField NAME = field(\\"name\\");
  public static final QueryField BAR = field(\\"bar\\");
  private final @ModelField(targetType=\\"ID\\", isRequired = true) String id;
  private final @ModelField(targetType=\\"String\\") String name;
  private final @ModelField(targetType=\\"String\\") String bar;
  public String getId() {
      return id;
  }
  
  public String getName() {
      return name;
  }
  
  public String getBar() {
      return bar;
  }
  
  private privateType(String id, String name, String bar) {
    this.id = id;
    this.name = name;
    this.bar = bar;
  }
  
  @Override
   public boolean equals(Object obj) {
      if (this == obj) {
        return true;
      } else if(obj == null || getClass() != obj.getClass()) {
        return false;
      } else {
      privateType privateType = (privateType) obj;
      return ObjectsCompat.equals(getId(), privateType.getId()) &&
              ObjectsCompat.equals(getName(), privateType.getName()) &&
              ObjectsCompat.equals(getBar(), privateType.getBar());
      }
  }
  
  @Override
   public int hashCode() {
    return new StringBuilder()
      .append(getId())
      .append(getName())
      .append(getBar())
      .toString()
      .hashCode();
  }
  
  @Override
   public String toString() {
    return new StringBuilder()
      .append(\\"privateType {\\")
      .append(\\"id=\\" + String.valueOf(getId()) + \\", \\")
      .append(\\"name=\\" + String.valueOf(getName()) + \\", \\")
      .append(\\"bar=\\" + String.valueOf(getBar()))
      .append(\\"}\\")
      .toString();
  }
  
  public static BuildStep builder() {
      return new Builder();
  }
  
  /** 
   * WARNING: This method should not be used to build an instance of this object for a CREATE mutation.
   * This is a convenience method to return an instance of the object with only its ID populated
   * to be used in the context of a parameter in a delete mutation or referencing a foreign key
   * in a relationship.
   * @param id the id of the existing item this instance will represent
   * @return an instance of this model with only ID populated
   * @throws IllegalArgumentException Checks that ID is in the proper format
   */
  public static privateType justId(String id) {
    try {
      UUID.fromString(id); // Check that ID is in the UUID format - if not an exception is thrown
    } catch (Exception exception) {
      throw new IllegalArgumentException(
              \\"Model IDs must be unique in the format of UUID. This method is for creating instances \\" +
              \\"of an existing object with only its ID field for sending as a mutation parameter. When \\" +
              \\"creating a new object, use the standard builder method and leave the ID field blank.\\"
      );
    }
    return new privateType(
      id,
      null,
      null
    );
  }
  
  public CopyOfBuilder copyOfBuilder() {
    return new CopyOfBuilder(id,
      name,
      bar);
  }
  public interface BuildStep {
    privateType build();
    BuildStep id(String id) throws IllegalArgumentException;
    BuildStep name(String name);
    BuildStep bar(String bar);
  }
  

  public static class Builder implements BuildStep {
    private String id;
    private String name;
    private String bar;
    @Override
     public privateType build() {
        String id = this.id != null ? this.id : UUID.randomUUID().toString();
        
        return new privateType(
          id,
          name,
          bar);
    }
    
    @Override
     public BuildStep name(String name) {
        this.name = name;
        return this;
    }
    
    @Override
     public BuildStep bar(String bar) {
        this.bar = bar;
        return this;
    }
    
    /** 
     * WARNING: Do not set ID when creating a new object. Leave this blank and one will be auto generated for you.
     * This should only be set when referring to an already existing object.
     * @param id id
     * @return Current Builder instance, for fluent method chaining
     * @throws IllegalArgumentException Checks that ID is in the proper format
     */
    public BuildStep id(String id) throws IllegalArgumentException {
        this.id = id;
        
        try {
            UUID.fromString(id); // Check that ID is in the UUID format - if not an exception is thrown
        } catch (Exception exception) {
          throw new IllegalArgumentException(\\"Model IDs must be unique in the format of UUID.\\",
                    exception);
        }
        
        return this;
    }
  }
  

  public final class CopyOfBuilder extends Builder {
    private CopyOfBuilder(String id, String name, String bar) {
      super.id(id);
      super.name(name)
        .bar(bar);
    }
    
    @Override
     public CopyOfBuilder name(String name) {
      return (CopyOfBuilder) super.name(name);
    }
    
    @Override
     public CopyOfBuilder bar(String bar) {
      return (CopyOfBuilder) super.bar(bar);
    }
  }
  
}
"
`;

exports[`AppSyncModelVisitor Model with Auth should generate class with private authorization and field auth 1`] = `
"package com.amplifyframework.datastore.generated.model;


import java.util.List;
import java.util.UUID;
import java.util.Objects;

import androidx.core.util.ObjectsCompat;

import com.amplifyframework.core.model.AuthStrategy;
import com.amplifyframework.core.model.Model;
import com.amplifyframework.core.model.ModelOperation;
import com.amplifyframework.core.model.annotations.AuthRule;
import com.amplifyframework.core.model.annotations.Index;
import com.amplifyframework.core.model.annotations.ModelConfig;
import com.amplifyframework.core.model.annotations.ModelField;
import com.amplifyframework.core.model.query.predicate.QueryField;

import static com.amplifyframework.core.model.query.predicate.QueryField.field;

/** This is an auto generated class representing the privateType type in your schema. */
@SuppressWarnings(\\"all\\")
@ModelConfig(pluralName = \\"privateTypes\\", authRules = {
  @AuthRule(allow = AuthStrategy.PRIVATE, operations = { ModelOperation.CREATE, ModelOperation.UPDATE, ModelOperation.DELETE, ModelOperation.READ })
})
public final class privateType implements Model {
  public static final QueryField ID = field(\\"id\\");
  public static final QueryField NAME = field(\\"name\\");
  public static final QueryField BAR = field(\\"bar\\");
  private final @ModelField(targetType=\\"ID\\", isRequired = true) String id;
  private final @ModelField(targetType=\\"String\\") String name;
  private final @ModelField(targetType=\\"String\\", authRules = {
    @AuthRule(allow = AuthStrategy.PRIVATE, operations = { ModelOperation.CREATE, ModelOperation.UPDATE })
  }) String bar;
  public String getId() {
      return id;
  }
  
  public String getName() {
      return name;
  }
  
  public String getBar() {
      return bar;
  }
  
  private privateType(String id, String name, String bar) {
    this.id = id;
    this.name = name;
    this.bar = bar;
  }
  
  @Override
   public boolean equals(Object obj) {
      if (this == obj) {
        return true;
      } else if(obj == null || getClass() != obj.getClass()) {
        return false;
      } else {
      privateType privateType = (privateType) obj;
      return ObjectsCompat.equals(getId(), privateType.getId()) &&
              ObjectsCompat.equals(getName(), privateType.getName()) &&
              ObjectsCompat.equals(getBar(), privateType.getBar());
      }
  }
  
  @Override
   public int hashCode() {
    return new StringBuilder()
      .append(getId())
      .append(getName())
      .append(getBar())
      .toString()
      .hashCode();
  }
  
  @Override
   public String toString() {
    return new StringBuilder()
      .append(\\"privateType {\\")
      .append(\\"id=\\" + String.valueOf(getId()) + \\", \\")
      .append(\\"name=\\" + String.valueOf(getName()) + \\", \\")
      .append(\\"bar=\\" + String.valueOf(getBar()))
      .append(\\"}\\")
      .toString();
  }
  
  public static BuildStep builder() {
      return new Builder();
  }
  
  /** 
   * WARNING: This method should not be used to build an instance of this object for a CREATE mutation.
   * This is a convenience method to return an instance of the object with only its ID populated
   * to be used in the context of a parameter in a delete mutation or referencing a foreign key
   * in a relationship.
   * @param id the id of the existing item this instance will represent
   * @return an instance of this model with only ID populated
   * @throws IllegalArgumentException Checks that ID is in the proper format
   */
  public static privateType justId(String id) {
    try {
      UUID.fromString(id); // Check that ID is in the UUID format - if not an exception is thrown
    } catch (Exception exception) {
      throw new IllegalArgumentException(
              \\"Model IDs must be unique in the format of UUID. This method is for creating instances \\" +
              \\"of an existing object with only its ID field for sending as a mutation parameter. When \\" +
              \\"creating a new object, use the standard builder method and leave the ID field blank.\\"
      );
    }
    return new privateType(
      id,
      null,
      null
    );
  }
  
  public CopyOfBuilder copyOfBuilder() {
    return new CopyOfBuilder(id,
      name,
      bar);
  }
  public interface BuildStep {
    privateType build();
    BuildStep id(String id) throws IllegalArgumentException;
    BuildStep name(String name);
    BuildStep bar(String bar);
  }
  

  public static class Builder implements BuildStep {
    private String id;
    private String name;
    private String bar;
    @Override
     public privateType build() {
        String id = this.id != null ? this.id : UUID.randomUUID().toString();
        
        return new privateType(
          id,
          name,
          bar);
    }
    
    @Override
     public BuildStep name(String name) {
        this.name = name;
        return this;
    }
    
    @Override
     public BuildStep bar(String bar) {
        this.bar = bar;
        return this;
    }
    
    /** 
     * WARNING: Do not set ID when creating a new object. Leave this blank and one will be auto generated for you.
     * This should only be set when referring to an already existing object.
     * @param id id
     * @return Current Builder instance, for fluent method chaining
     * @throws IllegalArgumentException Checks that ID is in the proper format
     */
    public BuildStep id(String id) throws IllegalArgumentException {
        this.id = id;
        
        try {
            UUID.fromString(id); // Check that ID is in the UUID format - if not an exception is thrown
        } catch (Exception exception) {
          throw new IllegalArgumentException(\\"Model IDs must be unique in the format of UUID.\\",
                    exception);
        }
        
        return this;
    }
  }
  

  public final class CopyOfBuilder extends Builder {
    private CopyOfBuilder(String id, String name, String bar) {
      super.id(id);
      super.name(name)
        .bar(bar);
    }
    
    @Override
     public CopyOfBuilder name(String name) {
      return (CopyOfBuilder) super.name(name);
    }
    
    @Override
     public CopyOfBuilder bar(String bar) {
      return (CopyOfBuilder) super.bar(bar);
    }
  }
  
}
"
`;

exports[`AppSyncModelVisitor Model with Auth should generate class with public authorization 1`] = `
"package com.amplifyframework.datastore.generated.model;


import java.util.List;
import java.util.UUID;
import java.util.Objects;

import androidx.core.util.ObjectsCompat;

import com.amplifyframework.core.model.AuthStrategy;
import com.amplifyframework.core.model.Model;
import com.amplifyframework.core.model.ModelOperation;
import com.amplifyframework.core.model.annotations.AuthRule;
import com.amplifyframework.core.model.annotations.Index;
import com.amplifyframework.core.model.annotations.ModelConfig;
import com.amplifyframework.core.model.annotations.ModelField;
import com.amplifyframework.core.model.query.predicate.QueryField;

import static com.amplifyframework.core.model.query.predicate.QueryField.field;

/** This is an auto generated class representing the publicType type in your schema. */
@SuppressWarnings(\\"all\\")
@ModelConfig(pluralName = \\"publicTypes\\", authRules = {
  @AuthRule(allow = AuthStrategy.PUBLIC, operations = { ModelOperation.CREATE, ModelOperation.UPDATE, ModelOperation.DELETE, ModelOperation.READ })
})
public final class publicType implements Model {
  public static final QueryField ID = field(\\"id\\");
  public static final QueryField NAME = field(\\"name\\");
  public static final QueryField BAR = field(\\"bar\\");
  private final @ModelField(targetType=\\"ID\\", isRequired = true) String id;
  private final @ModelField(targetType=\\"String\\") String name;
  private final @ModelField(targetType=\\"String\\") String bar;
  public String getId() {
      return id;
  }
  
  public String getName() {
      return name;
  }
  
  public String getBar() {
      return bar;
  }
  
  private publicType(String id, String name, String bar) {
    this.id = id;
    this.name = name;
    this.bar = bar;
  }
  
  @Override
   public boolean equals(Object obj) {
      if (this == obj) {
        return true;
      } else if(obj == null || getClass() != obj.getClass()) {
        return false;
      } else {
      publicType publicType = (publicType) obj;
      return ObjectsCompat.equals(getId(), publicType.getId()) &&
              ObjectsCompat.equals(getName(), publicType.getName()) &&
              ObjectsCompat.equals(getBar(), publicType.getBar());
      }
  }
  
  @Override
   public int hashCode() {
    return new StringBuilder()
      .append(getId())
      .append(getName())
      .append(getBar())
      .toString()
      .hashCode();
  }
  
  @Override
   public String toString() {
    return new StringBuilder()
      .append(\\"publicType {\\")
      .append(\\"id=\\" + String.valueOf(getId()) + \\", \\")
      .append(\\"name=\\" + String.valueOf(getName()) + \\", \\")
      .append(\\"bar=\\" + String.valueOf(getBar()))
      .append(\\"}\\")
      .toString();
  }
  
  public static BuildStep builder() {
      return new Builder();
  }
  
  /** 
   * WARNING: This method should not be used to build an instance of this object for a CREATE mutation.
   * This is a convenience method to return an instance of the object with only its ID populated
   * to be used in the context of a parameter in a delete mutation or referencing a foreign key
   * in a relationship.
   * @param id the id of the existing item this instance will represent
   * @return an instance of this model with only ID populated
   * @throws IllegalArgumentException Checks that ID is in the proper format
   */
  public static publicType justId(String id) {
    try {
      UUID.fromString(id); // Check that ID is in the UUID format - if not an exception is thrown
    } catch (Exception exception) {
      throw new IllegalArgumentException(
              \\"Model IDs must be unique in the format of UUID. This method is for creating instances \\" +
              \\"of an existing object with only its ID field for sending as a mutation parameter. When \\" +
              \\"creating a new object, use the standard builder method and leave the ID field blank.\\"
      );
    }
    return new publicType(
      id,
      null,
      null
    );
  }
  
  public CopyOfBuilder copyOfBuilder() {
    return new CopyOfBuilder(id,
      name,
      bar);
  }
  public interface BuildStep {
    publicType build();
    BuildStep id(String id) throws IllegalArgumentException;
    BuildStep name(String name);
    BuildStep bar(String bar);
  }
  

  public static class Builder implements BuildStep {
    private String id;
    private String name;
    private String bar;
    @Override
     public publicType build() {
        String id = this.id != null ? this.id : UUID.randomUUID().toString();
        
        return new publicType(
          id,
          name,
          bar);
    }
    
    @Override
     public BuildStep name(String name) {
        this.name = name;
        return this;
    }
    
    @Override
     public BuildStep bar(String bar) {
        this.bar = bar;
        return this;
    }
    
    /** 
     * WARNING: Do not set ID when creating a new object. Leave this blank and one will be auto generated for you.
     * This should only be set when referring to an already existing object.
     * @param id id
     * @return Current Builder instance, for fluent method chaining
     * @throws IllegalArgumentException Checks that ID is in the proper format
     */
    public BuildStep id(String id) throws IllegalArgumentException {
        this.id = id;
        
        try {
            UUID.fromString(id); // Check that ID is in the UUID format - if not an exception is thrown
        } catch (Exception exception) {
          throw new IllegalArgumentException(\\"Model IDs must be unique in the format of UUID.\\",
                    exception);
        }
        
        return this;
    }
  }
  

  public final class CopyOfBuilder extends Builder {
    private CopyOfBuilder(String id, String name, String bar) {
      super.id(id);
      super.name(name)
        .bar(bar);
    }
    
    @Override
     public CopyOfBuilder name(String name) {
      return (CopyOfBuilder) super.name(name);
    }
    
    @Override
     public CopyOfBuilder bar(String bar) {
      return (CopyOfBuilder) super.bar(bar);
    }
  }
  
}
"
`;

exports[`AppSyncModelVisitor Model with Auth should generate class with static groups 1`] = `
"package com.amplifyframework.datastore.generated.model;


import java.util.List;
import java.util.UUID;
import java.util.Objects;

import androidx.core.util.ObjectsCompat;

import com.amplifyframework.core.model.AuthStrategy;
import com.amplifyframework.core.model.Model;
import com.amplifyframework.core.model.ModelOperation;
import com.amplifyframework.core.model.annotations.AuthRule;
import com.amplifyframework.core.model.annotations.Index;
import com.amplifyframework.core.model.annotations.ModelConfig;
import com.amplifyframework.core.model.annotations.ModelField;
import com.amplifyframework.core.model.query.predicate.QueryField;

import static com.amplifyframework.core.model.query.predicate.QueryField.field;

/** This is an auto generated class representing the staticGroups type in your schema. */
@SuppressWarnings(\\"all\\")
@ModelConfig(pluralName = \\"staticGroups\\", authRules = {
  @AuthRule(allow = AuthStrategy.GROUPS, groupClaim = \\"cognito:groups\\", groups = { \\"Admin\\" }, operations = { ModelOperation.CREATE, ModelOperation.UPDATE, ModelOperation.DELETE, ModelOperation.READ })
})
public final class staticGroups implements Model {
  public static final QueryField ID = field(\\"id\\");
  public static final QueryField NAME = field(\\"name\\");
  public static final QueryField BAR = field(\\"bar\\");
  private final @ModelField(targetType=\\"ID\\", isRequired = true) String id;
  private final @ModelField(targetType=\\"String\\") String name;
  private final @ModelField(targetType=\\"String\\") String bar;
  public String getId() {
      return id;
  }
  
  public String getName() {
      return name;
  }
  
  public String getBar() {
      return bar;
  }
  
  private staticGroups(String id, String name, String bar) {
    this.id = id;
    this.name = name;
    this.bar = bar;
  }
  
  @Override
   public boolean equals(Object obj) {
      if (this == obj) {
        return true;
      } else if(obj == null || getClass() != obj.getClass()) {
        return false;
      } else {
      staticGroups staticGroups = (staticGroups) obj;
      return ObjectsCompat.equals(getId(), staticGroups.getId()) &&
              ObjectsCompat.equals(getName(), staticGroups.getName()) &&
              ObjectsCompat.equals(getBar(), staticGroups.getBar());
      }
  }
  
  @Override
   public int hashCode() {
    return new StringBuilder()
      .append(getId())
      .append(getName())
      .append(getBar())
      .toString()
      .hashCode();
  }
  
  @Override
   public String toString() {
    return new StringBuilder()
      .append(\\"staticGroups {\\")
      .append(\\"id=\\" + String.valueOf(getId()) + \\", \\")
      .append(\\"name=\\" + String.valueOf(getName()) + \\", \\")
      .append(\\"bar=\\" + String.valueOf(getBar()))
      .append(\\"}\\")
      .toString();
  }
  
  public static BuildStep builder() {
      return new Builder();
  }
  
  /** 
   * WARNING: This method should not be used to build an instance of this object for a CREATE mutation.
   * This is a convenience method to return an instance of the object with only its ID populated
   * to be used in the context of a parameter in a delete mutation or referencing a foreign key
   * in a relationship.
   * @param id the id of the existing item this instance will represent
   * @return an instance of this model with only ID populated
   * @throws IllegalArgumentException Checks that ID is in the proper format
   */
  public static staticGroups justId(String id) {
    try {
      UUID.fromString(id); // Check that ID is in the UUID format - if not an exception is thrown
    } catch (Exception exception) {
      throw new IllegalArgumentException(
              \\"Model IDs must be unique in the format of UUID. This method is for creating instances \\" +
              \\"of an existing object with only its ID field for sending as a mutation parameter. When \\" +
              \\"creating a new object, use the standard builder method and leave the ID field blank.\\"
      );
    }
    return new staticGroups(
      id,
      null,
      null
    );
  }
  
  public CopyOfBuilder copyOfBuilder() {
    return new CopyOfBuilder(id,
      name,
      bar);
  }
  public interface BuildStep {
    staticGroups build();
    BuildStep id(String id) throws IllegalArgumentException;
    BuildStep name(String name);
    BuildStep bar(String bar);
  }
  

  public static class Builder implements BuildStep {
    private String id;
    private String name;
    private String bar;
    @Override
     public staticGroups build() {
        String id = this.id != null ? this.id : UUID.randomUUID().toString();
        
        return new staticGroups(
          id,
          name,
          bar);
    }
    
    @Override
     public BuildStep name(String name) {
        this.name = name;
        return this;
    }
    
    @Override
     public BuildStep bar(String bar) {
        this.bar = bar;
        return this;
    }
    
    /** 
     * WARNING: Do not set ID when creating a new object. Leave this blank and one will be auto generated for you.
     * This should only be set when referring to an already existing object.
     * @param id id
     * @return Current Builder instance, for fluent method chaining
     * @throws IllegalArgumentException Checks that ID is in the proper format
     */
    public BuildStep id(String id) throws IllegalArgumentException {
        this.id = id;
        
        try {
            UUID.fromString(id); // Check that ID is in the UUID format - if not an exception is thrown
        } catch (Exception exception) {
          throw new IllegalArgumentException(\\"Model IDs must be unique in the format of UUID.\\",
                    exception);
        }
        
        return this;
    }
  }
  

  public final class CopyOfBuilder extends Builder {
    private CopyOfBuilder(String id, String name, String bar) {
      super.id(id);
      super.name(name)
        .bar(bar);
    }
    
    @Override
     public CopyOfBuilder name(String name) {
      return (CopyOfBuilder) super.name(name);
    }
    
    @Override
     public CopyOfBuilder bar(String bar) {
      return (CopyOfBuilder) super.bar(bar);
    }
  }
  
}
"
`;

exports[`AppSyncModelVisitor Non model type should generate class for model types with non model fields 1`] = `
"package com.amplifyframework.datastore.generated.model;


import java.util.List;
import java.util.UUID;
import java.util.Objects;

import androidx.core.util.ObjectsCompat;

import com.amplifyframework.core.model.Model;
import com.amplifyframework.core.model.annotations.Index;
import com.amplifyframework.core.model.annotations.ModelConfig;
import com.amplifyframework.core.model.annotations.ModelField;
import com.amplifyframework.core.model.query.predicate.QueryField;

import static com.amplifyframework.core.model.query.predicate.QueryField.field;

/** This is an auto generated class representing the Landmark type in your schema. */
@SuppressWarnings(\\"all\\")
@ModelConfig(pluralName = \\"Landmarks\\")
public final class Landmark implements Model {
  public static final QueryField ID = field(\\"id\\");
  public static final QueryField NAME = field(\\"name\\");
  public static final QueryField RATING = field(\\"rating\\");
  public static final QueryField LOCATION = field(\\"location\\");
  public static final QueryField PARKING = field(\\"parking\\");
  private final @ModelField(targetType=\\"ID\\", isRequired = true) String id;
  private final @ModelField(targetType=\\"String\\", isRequired = true) String name;
  private final @ModelField(targetType=\\"Int\\", isRequired = true) Integer rating;
  private final @ModelField(targetType=\\"Location\\", isRequired = true) Location location;
  private final @ModelField(targetType=\\"Location\\") Location parking;
  public String getId() {
      return id;
  }
  
  public String getName() {
      return name;
  }
  
  public Integer getRating() {
      return rating;
  }
  
  public Location getLocation() {
      return location;
  }
  
  public Location getParking() {
      return parking;
  }
  
  private Landmark(String id, String name, Integer rating, Location location, Location parking) {
    this.id = id;
    this.name = name;
    this.rating = rating;
    this.location = location;
    this.parking = parking;
  }
  
  @Override
   public boolean equals(Object obj) {
      if (this == obj) {
        return true;
      } else if(obj == null || getClass() != obj.getClass()) {
        return false;
      } else {
      Landmark landmark = (Landmark) obj;
      return ObjectsCompat.equals(getId(), landmark.getId()) &&
              ObjectsCompat.equals(getName(), landmark.getName()) &&
              ObjectsCompat.equals(getRating(), landmark.getRating()) &&
              ObjectsCompat.equals(getLocation(), landmark.getLocation()) &&
              ObjectsCompat.equals(getParking(), landmark.getParking());
      }
  }
  
  @Override
   public int hashCode() {
    return new StringBuilder()
      .append(getId())
      .append(getName())
      .append(getRating())
      .append(getLocation())
      .append(getParking())
      .toString()
      .hashCode();
  }
  
  @Override
   public String toString() {
    return new StringBuilder()
      .append(\\"Landmark {\\")
      .append(\\"id=\\" + String.valueOf(getId()) + \\", \\")
      .append(\\"name=\\" + String.valueOf(getName()) + \\", \\")
      .append(\\"rating=\\" + String.valueOf(getRating()) + \\", \\")
      .append(\\"location=\\" + String.valueOf(getLocation()) + \\", \\")
      .append(\\"parking=\\" + String.valueOf(getParking()))
      .append(\\"}\\")
      .toString();
  }
  
  public static NameStep builder() {
      return new Builder();
  }
  
  /** 
   * WARNING: This method should not be used to build an instance of this object for a CREATE mutation.
   * This is a convenience method to return an instance of the object with only its ID populated
   * to be used in the context of a parameter in a delete mutation or referencing a foreign key
   * in a relationship.
   * @param id the id of the existing item this instance will represent
   * @return an instance of this model with only ID populated
   * @throws IllegalArgumentException Checks that ID is in the proper format
   */
  public static Landmark justId(String id) {
    try {
      UUID.fromString(id); // Check that ID is in the UUID format - if not an exception is thrown
    } catch (Exception exception) {
      throw new IllegalArgumentException(
              \\"Model IDs must be unique in the format of UUID. This method is for creating instances \\" +
              \\"of an existing object with only its ID field for sending as a mutation parameter. When \\" +
              \\"creating a new object, use the standard builder method and leave the ID field blank.\\"
      );
    }
    return new Landmark(
      id,
      null,
      null,
      null,
      null
    );
  }
  
  public CopyOfBuilder copyOfBuilder() {
    return new CopyOfBuilder(id,
      name,
      rating,
      location,
      parking);
  }
  public interface NameStep {
    RatingStep name(String name);
  }
  

  public interface RatingStep {
    LocationStep rating(Integer rating);
  }
  

  public interface LocationStep {
    BuildStep location(Location location);
  }
  

  public interface BuildStep {
    Landmark build();
    BuildStep id(String id) throws IllegalArgumentException;
    BuildStep parking(Location parking);
  }
  

  public static class Builder implements NameStep, RatingStep, LocationStep, BuildStep {
    private String id;
    private String name;
    private Integer rating;
    private Location location;
    private Location parking;
    @Override
     public Landmark build() {
        String id = this.id != null ? this.id : UUID.randomUUID().toString();
        
        return new Landmark(
          id,
          name,
          rating,
          location,
          parking);
    }
    
    @Override
     public RatingStep name(String name) {
        Objects.requireNonNull(name);
        this.name = name;
        return this;
    }
    
    @Override
     public LocationStep rating(Integer rating) {
        Objects.requireNonNull(rating);
        this.rating = rating;
        return this;
    }
    
    @Override
     public BuildStep location(Location location) {
        Objects.requireNonNull(location);
        this.location = location;
        return this;
    }
    
    @Override
     public BuildStep parking(Location parking) {
        this.parking = parking;
        return this;
    }
    
    /** 
     * WARNING: Do not set ID when creating a new object. Leave this blank and one will be auto generated for you.
     * This should only be set when referring to an already existing object.
     * @param id id
     * @return Current Builder instance, for fluent method chaining
     * @throws IllegalArgumentException Checks that ID is in the proper format
     */
    public BuildStep id(String id) throws IllegalArgumentException {
        this.id = id;
        
        try {
            UUID.fromString(id); // Check that ID is in the UUID format - if not an exception is thrown
        } catch (Exception exception) {
          throw new IllegalArgumentException(\\"Model IDs must be unique in the format of UUID.\\",
                    exception);
        }
        
        return this;
    }
  }
  

  public final class CopyOfBuilder extends Builder {
    private CopyOfBuilder(String id, String name, Integer rating, Location location, Location parking) {
      super.id(id);
      super.name(name)
        .rating(rating)
        .location(location)
        .parking(parking);
    }
    
    @Override
     public CopyOfBuilder name(String name) {
      return (CopyOfBuilder) super.name(name);
    }
    
    @Override
     public CopyOfBuilder rating(Integer rating) {
      return (CopyOfBuilder) super.rating(rating);
    }
    
    @Override
     public CopyOfBuilder location(Location location) {
      return (CopyOfBuilder) super.location(location);
    }
    
    @Override
     public CopyOfBuilder parking(Location parking) {
      return (CopyOfBuilder) super.parking(parking);
    }
  }
  
}
"
`;

exports[`AppSyncModelVisitor Non model type should generate class for non model types 1`] = `
"package com.amplifyframework.datastore.generated.model;


import androidx.core.util.ObjectsCompat;

import java.util.Objects;
import java.util.List;

/** This is an auto generated class representing the Location type in your schema. */
public final class Location {
  private final String lat;
  private final String lang;
  public String getLat() {
      return lat;
  }
  
  public String getLang() {
      return lang;
  }
  
  private Location(String lat, String lang) {
    this.lat = lat;
    this.lang = lang;
  }
  
  @Override
   public boolean equals(Object obj) {
      if (this == obj) {
        return true;
      } else if(obj == null || getClass() != obj.getClass()) {
        return false;
      } else {
      Location location = (Location) obj;
      return ObjectsCompat.equals(getLat(), location.getLat()) &&
              ObjectsCompat.equals(getLang(), location.getLang());
      }
  }
  
  @Override
   public int hashCode() {
    return new StringBuilder()
      .append(getLat())
      .append(getLang())
      .toString()
      .hashCode();
  }
  
  public static LatStep builder() {
      return new Builder();
  }
  
  public CopyOfBuilder copyOfBuilder() {
    return new CopyOfBuilder(lat,
      lang);
  }
  public interface LatStep {
    LangStep lat(String lat);
  }
  

  public interface LangStep {
    BuildStep lang(String lang);
  }
  

  public interface BuildStep {
    Location build();
  }
  

  public static class Builder implements LatStep, LangStep, BuildStep {
    private String lat;
    private String lang;
    @Override
     public Location build() {
        
        return new Location(
          lat,
          lang);
    }
    
    @Override
     public LangStep lat(String lat) {
        Objects.requireNonNull(lat);
        this.lat = lat;
        return this;
    }
    
    @Override
     public BuildStep lang(String lang) {
        Objects.requireNonNull(lang);
        this.lang = lang;
        return this;
    }
  }
  

  public final class CopyOfBuilder extends Builder {
    private CopyOfBuilder(String lat, String lang) {
      super.lat(lat)
        .lang(lang);
    }
    
    @Override
     public CopyOfBuilder lat(String lat) {
      return (CopyOfBuilder) super.lat(lat);
    }
    
    @Override
     public CopyOfBuilder lang(String lang) {
      return (CopyOfBuilder) super.lang(lang);
    }
  }
  
}
"
`;

exports[`AppSyncModelVisitor One to Many connection with no nullable and non nullable fields should generate class for many side of the connection 1`] = `
"package com.amplifyframework.datastore.generated.model;

import com.amplifyframework.core.model.annotations.BelongsTo;
import com.amplifyframework.core.model.temporal.Temporal;

import java.util.List;
import java.util.UUID;
import java.util.Objects;

import androidx.core.util.ObjectsCompat;

import com.amplifyframework.core.model.Model;
import com.amplifyframework.core.model.annotations.Index;
import com.amplifyframework.core.model.annotations.ModelConfig;
import com.amplifyframework.core.model.annotations.ModelField;
import com.amplifyframework.core.model.query.predicate.QueryField;

import static com.amplifyframework.core.model.query.predicate.QueryField.field;

/** This is an auto generated class representing the task type in your schema. */
@SuppressWarnings(\\"all\\")
@ModelConfig(pluralName = \\"tasks\\")
public final class task implements Model {
  public static final QueryField ID = field(\\"id\\");
  public static final QueryField TODO = field(\\"taskTodoId\\");
  public static final QueryField TIME = field(\\"time\\");
  public static final QueryField CREATED_ON = field(\\"createdOn\\");
  private final @ModelField(targetType=\\"ID\\", isRequired = true) String id;
  private final @ModelField(targetType=\\"Todo\\") @BelongsTo(targetName = \\"taskTodoId\\", type = Todo.class) Todo todo;
  private final @ModelField(targetType=\\"AWSTime\\") Temporal.Time time;
  private final @ModelField(targetType=\\"AWSDate\\") Temporal.Date createdOn;
  public String getId() {
      return id;
  }
  
  public Todo getTodo() {
      return todo;
  }
  
  public Temporal.Time getTime() {
      return time;
  }
  
  public Temporal.Date getCreatedOn() {
      return createdOn;
  }
  
  private task(String id, Todo todo, Temporal.Time time, Temporal.Date createdOn) {
    this.id = id;
    this.todo = todo;
    this.time = time;
    this.createdOn = createdOn;
  }
  
  @Override
   public boolean equals(Object obj) {
      if (this == obj) {
        return true;
      } else if(obj == null || getClass() != obj.getClass()) {
        return false;
      } else {
      task task = (task) obj;
      return ObjectsCompat.equals(getId(), task.getId()) &&
              ObjectsCompat.equals(getTodo(), task.getTodo()) &&
              ObjectsCompat.equals(getTime(), task.getTime()) &&
              ObjectsCompat.equals(getCreatedOn(), task.getCreatedOn());
      }
  }
  
  @Override
   public int hashCode() {
    return new StringBuilder()
      .append(getId())
      .append(getTodo())
      .append(getTime())
      .append(getCreatedOn())
      .toString()
      .hashCode();
  }
  
  @Override
   public String toString() {
    return new StringBuilder()
      .append(\\"task {\\")
      .append(\\"id=\\" + String.valueOf(getId()) + \\", \\")
      .append(\\"todo=\\" + String.valueOf(getTodo()) + \\", \\")
      .append(\\"time=\\" + String.valueOf(getTime()) + \\", \\")
      .append(\\"createdOn=\\" + String.valueOf(getCreatedOn()))
      .append(\\"}\\")
      .toString();
  }
  
  public static BuildStep builder() {
      return new Builder();
  }
  
  /** 
   * WARNING: This method should not be used to build an instance of this object for a CREATE mutation.
   * This is a convenience method to return an instance of the object with only its ID populated
   * to be used in the context of a parameter in a delete mutation or referencing a foreign key
   * in a relationship.
   * @param id the id of the existing item this instance will represent
   * @return an instance of this model with only ID populated
   * @throws IllegalArgumentException Checks that ID is in the proper format
   */
  public static task justId(String id) {
    try {
      UUID.fromString(id); // Check that ID is in the UUID format - if not an exception is thrown
    } catch (Exception exception) {
      throw new IllegalArgumentException(
              \\"Model IDs must be unique in the format of UUID. This method is for creating instances \\" +
              \\"of an existing object with only its ID field for sending as a mutation parameter. When \\" +
              \\"creating a new object, use the standard builder method and leave the ID field blank.\\"
      );
    }
    return new task(
      id,
      null,
      null,
      null
    );
  }
  
  public CopyOfBuilder copyOfBuilder() {
    return new CopyOfBuilder(id,
      todo,
      time,
      createdOn);
  }
  public interface BuildStep {
    task build();
    BuildStep id(String id) throws IllegalArgumentException;
    BuildStep todo(Todo todo);
    BuildStep time(Temporal.Time time);
    BuildStep createdOn(Temporal.Date createdOn);
  }
  

  public static class Builder implements BuildStep {
    private String id;
    private Todo todo;
    private Temporal.Time time;
    private Temporal.Date createdOn;
    @Override
     public task build() {
        String id = this.id != null ? this.id : UUID.randomUUID().toString();
        
        return new task(
          id,
          todo,
          time,
          createdOn);
    }
    
    @Override
     public BuildStep todo(Todo todo) {
        this.todo = todo;
        return this;
    }
    
    @Override
     public BuildStep time(Temporal.Time time) {
        this.time = time;
        return this;
    }
    
    @Override
     public BuildStep createdOn(Temporal.Date createdOn) {
        this.createdOn = createdOn;
        return this;
    }
    
    /** 
     * WARNING: Do not set ID when creating a new object. Leave this blank and one will be auto generated for you.
     * This should only be set when referring to an already existing object.
     * @param id id
     * @return Current Builder instance, for fluent method chaining
     * @throws IllegalArgumentException Checks that ID is in the proper format
     */
    public BuildStep id(String id) throws IllegalArgumentException {
        this.id = id;
        
        try {
            UUID.fromString(id); // Check that ID is in the UUID format - if not an exception is thrown
        } catch (Exception exception) {
          throw new IllegalArgumentException(\\"Model IDs must be unique in the format of UUID.\\",
                    exception);
        }
        
        return this;
    }
  }
  

  public final class CopyOfBuilder extends Builder {
    private CopyOfBuilder(String id, Todo todo, Temporal.Time time, Temporal.Date createdOn) {
      super.id(id);
      super.todo(todo)
        .time(time)
        .createdOn(createdOn);
    }
    
    @Override
     public CopyOfBuilder todo(Todo todo) {
      return (CopyOfBuilder) super.todo(todo);
    }
    
    @Override
     public CopyOfBuilder time(Temporal.Time time) {
      return (CopyOfBuilder) super.time(time);
    }
    
    @Override
     public CopyOfBuilder createdOn(Temporal.Date createdOn) {
      return (CopyOfBuilder) super.createdOn(createdOn);
    }
  }
  
}
"
`;

exports[`AppSyncModelVisitor One to Many connection with no nullable and non nullable fields should generate class for one side of the connection 1`] = `
"package com.amplifyframework.datastore.generated.model;

import com.amplifyframework.core.model.annotations.HasMany;

import java.util.List;
import java.util.UUID;
import java.util.Objects;

import androidx.core.util.ObjectsCompat;

import com.amplifyframework.core.model.Model;
import com.amplifyframework.core.model.annotations.Index;
import com.amplifyframework.core.model.annotations.ModelConfig;
import com.amplifyframework.core.model.annotations.ModelField;
import com.amplifyframework.core.model.query.predicate.QueryField;

import static com.amplifyframework.core.model.query.predicate.QueryField.field;

/** This is an auto generated class representing the Todo type in your schema. */
@SuppressWarnings(\\"all\\")
@ModelConfig(pluralName = \\"Todos\\")
public final class Todo implements Model {
  public static final QueryField ID = field(\\"id\\");
  private final @ModelField(targetType=\\"ID\\", isRequired = true) String id;
  private final @ModelField(targetType=\\"task\\") @HasMany(associatedWith = \\"todo\\", type = task.class) List<task> tasks = null;
  public String getId() {
      return id;
  }
  
  public List<task> getTasks() {
      return tasks;
  }
  
  private Todo(String id) {
    this.id = id;
  }
  
  @Override
   public boolean equals(Object obj) {
      if (this == obj) {
        return true;
      } else if(obj == null || getClass() != obj.getClass()) {
        return false;
      } else {
      Todo todo = (Todo) obj;
      return ObjectsCompat.equals(getId(), todo.getId());
      }
  }
  
  @Override
   public int hashCode() {
    return new StringBuilder()
      .append(getId())
      .toString()
      .hashCode();
  }
  
  @Override
   public String toString() {
    return new StringBuilder()
      .append(\\"Todo {\\")
      .append(\\"id=\\" + String.valueOf(getId()))
      .append(\\"}\\")
      .toString();
  }
  
  public static BuildStep builder() {
      return new Builder();
  }
  
  /** 
   * WARNING: This method should not be used to build an instance of this object for a CREATE mutation.
   * This is a convenience method to return an instance of the object with only its ID populated
   * to be used in the context of a parameter in a delete mutation or referencing a foreign key
   * in a relationship.
   * @param id the id of the existing item this instance will represent
   * @return an instance of this model with only ID populated
   * @throws IllegalArgumentException Checks that ID is in the proper format
   */
  public static Todo justId(String id) {
    try {
      UUID.fromString(id); // Check that ID is in the UUID format - if not an exception is thrown
    } catch (Exception exception) {
      throw new IllegalArgumentException(
              \\"Model IDs must be unique in the format of UUID. This method is for creating instances \\" +
              \\"of an existing object with only its ID field for sending as a mutation parameter. When \\" +
              \\"creating a new object, use the standard builder method and leave the ID field blank.\\"
      );
    }
    return new Todo(
      id
    );
  }
  
  public CopyOfBuilder copyOfBuilder() {
    return new CopyOfBuilder(id);
  }
  public interface BuildStep {
    Todo build();
    BuildStep id(String id) throws IllegalArgumentException;
  }
  

  public static class Builder implements BuildStep {
    private String id;
    @Override
     public Todo build() {
        String id = this.id != null ? this.id : UUID.randomUUID().toString();
        
        return new Todo(
          id);
    }
    
    /** 
     * WARNING: Do not set ID when creating a new object. Leave this blank and one will be auto generated for you.
     * This should only be set when referring to an already existing object.
     * @param id id
     * @return Current Builder instance, for fluent method chaining
     * @throws IllegalArgumentException Checks that ID is in the proper format
     */
    public BuildStep id(String id) throws IllegalArgumentException {
        this.id = id;
        
        try {
            UUID.fromString(id); // Check that ID is in the UUID format - if not an exception is thrown
        } catch (Exception exception) {
          throw new IllegalArgumentException(\\"Model IDs must be unique in the format of UUID.\\",
                    exception);
        }
        
        return this;
    }
  }
  

  public final class CopyOfBuilder extends Builder {
    private CopyOfBuilder(String id) {
      super.id(id);
      
    }
  }
  
}
"
`;

exports[`AppSyncModelVisitor Should generate a class a model with all optional fields 1`] = `
"package com.amplifyframework.datastore.generated.model;


import java.util.List;
import java.util.UUID;
import java.util.Objects;

import androidx.core.util.ObjectsCompat;

import com.amplifyframework.core.model.Model;
import com.amplifyframework.core.model.annotations.Index;
import com.amplifyframework.core.model.annotations.ModelConfig;
import com.amplifyframework.core.model.annotations.ModelField;
import com.amplifyframework.core.model.query.predicate.QueryField;

import static com.amplifyframework.core.model.query.predicate.QueryField.field;

/** This is an auto generated class representing the SimpleModel type in your schema. */
@SuppressWarnings(\\"all\\")
@ModelConfig(pluralName = \\"SimpleModels\\")
public final class SimpleModel implements Model {
  public static final QueryField ID = field(\\"id\\");
  public static final QueryField NAME = field(\\"name\\");
  public static final QueryField BAR = field(\\"bar\\");
  private final @ModelField(targetType=\\"ID\\", isRequired = true) String id;
  private final @ModelField(targetType=\\"String\\") String name;
  private final @ModelField(targetType=\\"String\\") String bar;
  public String getId() {
      return id;
  }
  
  public String getName() {
      return name;
  }
  
  public String getBar() {
      return bar;
  }
  
  private SimpleModel(String id, String name, String bar) {
    this.id = id;
    this.name = name;
    this.bar = bar;
  }
  
  @Override
   public boolean equals(Object obj) {
      if (this == obj) {
        return true;
      } else if(obj == null || getClass() != obj.getClass()) {
        return false;
      } else {
      SimpleModel simpleModel = (SimpleModel) obj;
      return ObjectsCompat.equals(getId(), simpleModel.getId()) &&
              ObjectsCompat.equals(getName(), simpleModel.getName()) &&
              ObjectsCompat.equals(getBar(), simpleModel.getBar());
      }
  }
  
  @Override
   public int hashCode() {
    return new StringBuilder()
      .append(getId())
      .append(getName())
      .append(getBar())
      .toString()
      .hashCode();
  }
  
  @Override
   public String toString() {
    return new StringBuilder()
      .append(\\"SimpleModel {\\")
      .append(\\"id=\\" + String.valueOf(getId()) + \\", \\")
      .append(\\"name=\\" + String.valueOf(getName()) + \\", \\")
      .append(\\"bar=\\" + String.valueOf(getBar()))
      .append(\\"}\\")
      .toString();
  }
  
  public static BuildStep builder() {
      return new Builder();
  }
  
  /** 
   * WARNING: This method should not be used to build an instance of this object for a CREATE mutation.
   * This is a convenience method to return an instance of the object with only its ID populated
   * to be used in the context of a parameter in a delete mutation or referencing a foreign key
   * in a relationship.
   * @param id the id of the existing item this instance will represent
   * @return an instance of this model with only ID populated
   * @throws IllegalArgumentException Checks that ID is in the proper format
   */
  public static SimpleModel justId(String id) {
    try {
      UUID.fromString(id); // Check that ID is in the UUID format - if not an exception is thrown
    } catch (Exception exception) {
      throw new IllegalArgumentException(
              \\"Model IDs must be unique in the format of UUID. This method is for creating instances \\" +
              \\"of an existing object with only its ID field for sending as a mutation parameter. When \\" +
              \\"creating a new object, use the standard builder method and leave the ID field blank.\\"
      );
    }
    return new SimpleModel(
      id,
      null,
      null
    );
  }
  
  public CopyOfBuilder copyOfBuilder() {
    return new CopyOfBuilder(id,
      name,
      bar);
  }
  public interface BuildStep {
    SimpleModel build();
    BuildStep id(String id) throws IllegalArgumentException;
    BuildStep name(String name);
    BuildStep bar(String bar);
  }
  

  public static class Builder implements BuildStep {
    private String id;
    private String name;
    private String bar;
    @Override
     public SimpleModel build() {
        String id = this.id != null ? this.id : UUID.randomUUID().toString();
        
        return new SimpleModel(
          id,
          name,
          bar);
    }
    
    @Override
     public BuildStep name(String name) {
        this.name = name;
        return this;
    }
    
    @Override
     public BuildStep bar(String bar) {
        this.bar = bar;
        return this;
    }
    
    /** 
     * WARNING: Do not set ID when creating a new object. Leave this blank and one will be auto generated for you.
     * This should only be set when referring to an already existing object.
     * @param id id
     * @return Current Builder instance, for fluent method chaining
     * @throws IllegalArgumentException Checks that ID is in the proper format
     */
    public BuildStep id(String id) throws IllegalArgumentException {
        this.id = id;
        
        try {
            UUID.fromString(id); // Check that ID is in the UUID format - if not an exception is thrown
        } catch (Exception exception) {
          throw new IllegalArgumentException(\\"Model IDs must be unique in the format of UUID.\\",
                    exception);
        }
        
        return this;
    }
  }
  

  public final class CopyOfBuilder extends Builder {
    private CopyOfBuilder(String id, String name, String bar) {
      super.id(id);
      super.name(name)
        .bar(bar);
    }
    
    @Override
     public CopyOfBuilder name(String name) {
      return (CopyOfBuilder) super.name(name);
    }
    
    @Override
     public CopyOfBuilder bar(String bar) {
      return (CopyOfBuilder) super.bar(bar);
    }
  }
  
}
"
`;

exports[`AppSyncModelVisitor Should generate a class for a Model 1`] = `
"package com.amplifyframework.datastore.generated.model;


import java.util.List;
import java.util.UUID;
import java.util.Objects;

import androidx.core.util.ObjectsCompat;

import com.amplifyframework.core.model.Model;
import com.amplifyframework.core.model.annotations.Index;
import com.amplifyframework.core.model.annotations.ModelConfig;
import com.amplifyframework.core.model.annotations.ModelField;
import com.amplifyframework.core.model.query.predicate.QueryField;

import static com.amplifyframework.core.model.query.predicate.QueryField.field;

/** This is an auto generated class representing the SimpleModel type in your schema. */
@SuppressWarnings(\\"all\\")
@ModelConfig(pluralName = \\"SimpleModels\\")
public final class SimpleModel implements Model {
  public static final QueryField ID = field(\\"id\\");
  public static final QueryField NAME = field(\\"name\\");
  public static final QueryField BAR = field(\\"bar\\");
  private final @ModelField(targetType=\\"ID\\", isRequired = true) String id;
  private final @ModelField(targetType=\\"String\\") String name;
  private final @ModelField(targetType=\\"String\\") String bar;
  public String getId() {
      return id;
  }
  
  public String getName() {
      return name;
  }
  
  public String getBar() {
      return bar;
  }
  
  private SimpleModel(String id, String name, String bar) {
    this.id = id;
    this.name = name;
    this.bar = bar;
  }
  
  @Override
   public boolean equals(Object obj) {
      if (this == obj) {
        return true;
      } else if(obj == null || getClass() != obj.getClass()) {
        return false;
      } else {
      SimpleModel simpleModel = (SimpleModel) obj;
      return ObjectsCompat.equals(getId(), simpleModel.getId()) &&
              ObjectsCompat.equals(getName(), simpleModel.getName()) &&
              ObjectsCompat.equals(getBar(), simpleModel.getBar());
      }
  }
  
  @Override
   public int hashCode() {
    return new StringBuilder()
      .append(getId())
      .append(getName())
      .append(getBar())
      .toString()
      .hashCode();
  }
  
  @Override
   public String toString() {
    return new StringBuilder()
      .append(\\"SimpleModel {\\")
      .append(\\"id=\\" + String.valueOf(getId()) + \\", \\")
      .append(\\"name=\\" + String.valueOf(getName()) + \\", \\")
      .append(\\"bar=\\" + String.valueOf(getBar()))
      .append(\\"}\\")
      .toString();
  }
  
  public static BuildStep builder() {
      return new Builder();
  }
  
  /** 
   * WARNING: This method should not be used to build an instance of this object for a CREATE mutation.
   * This is a convenience method to return an instance of the object with only its ID populated
   * to be used in the context of a parameter in a delete mutation or referencing a foreign key
   * in a relationship.
   * @param id the id of the existing item this instance will represent
   * @return an instance of this model with only ID populated
   * @throws IllegalArgumentException Checks that ID is in the proper format
   */
  public static SimpleModel justId(String id) {
    try {
      UUID.fromString(id); // Check that ID is in the UUID format - if not an exception is thrown
    } catch (Exception exception) {
      throw new IllegalArgumentException(
              \\"Model IDs must be unique in the format of UUID. This method is for creating instances \\" +
              \\"of an existing object with only its ID field for sending as a mutation parameter. When \\" +
              \\"creating a new object, use the standard builder method and leave the ID field blank.\\"
      );
    }
    return new SimpleModel(
      id,
      null,
      null
    );
  }
  
  public CopyOfBuilder copyOfBuilder() {
    return new CopyOfBuilder(id,
      name,
      bar);
  }
  public interface BuildStep {
    SimpleModel build();
    BuildStep id(String id) throws IllegalArgumentException;
    BuildStep name(String name);
    BuildStep bar(String bar);
  }
  

  public static class Builder implements BuildStep {
    private String id;
    private String name;
    private String bar;
    @Override
     public SimpleModel build() {
        String id = this.id != null ? this.id : UUID.randomUUID().toString();
        
        return new SimpleModel(
          id,
          name,
          bar);
    }
    
    @Override
     public BuildStep name(String name) {
        this.name = name;
        return this;
    }
    
    @Override
     public BuildStep bar(String bar) {
        this.bar = bar;
        return this;
    }
    
    /** 
     * WARNING: Do not set ID when creating a new object. Leave this blank and one will be auto generated for you.
     * This should only be set when referring to an already existing object.
     * @param id id
     * @return Current Builder instance, for fluent method chaining
     * @throws IllegalArgumentException Checks that ID is in the proper format
     */
    public BuildStep id(String id) throws IllegalArgumentException {
        this.id = id;
        
        try {
            UUID.fromString(id); // Check that ID is in the UUID format - if not an exception is thrown
        } catch (Exception exception) {
          throw new IllegalArgumentException(\\"Model IDs must be unique in the format of UUID.\\",
                    exception);
        }
        
        return this;
    }
  }
  

  public final class CopyOfBuilder extends Builder {
    private CopyOfBuilder(String id, String name, String bar) {
      super.id(id);
      super.name(name)
        .bar(bar);
    }
    
    @Override
     public CopyOfBuilder name(String name) {
      return (CopyOfBuilder) super.name(name);
    }
    
    @Override
     public CopyOfBuilder bar(String bar) {
      return (CopyOfBuilder) super.bar(bar);
    }
  }
  
}
"
`;

exports[`AppSyncModelVisitor Should generate a class for a Model 2`] = `
"package com.amplifyframework.datastore.generated.model;


import java.util.List;
import java.util.UUID;
import java.util.Objects;

import androidx.core.util.ObjectsCompat;

import com.amplifyframework.core.model.Model;
import com.amplifyframework.core.model.annotations.Index;
import com.amplifyframework.core.model.annotations.ModelConfig;
import com.amplifyframework.core.model.annotations.ModelField;
import com.amplifyframework.core.model.query.predicate.QueryField;

import static com.amplifyframework.core.model.query.predicate.QueryField.field;

/** This is an auto generated class representing the SimpleModel type in your schema. */
@SuppressWarnings(\\"all\\")
@ModelConfig(pluralName = \\"SimpleModels\\")
public final class SimpleModel implements Model {
  public static final QueryField ID = field(\\"id\\");
  public static final QueryField NAME = field(\\"name\\");
  public static final QueryField BAR = field(\\"bar\\");
  private final @ModelField(targetType=\\"ID\\", isRequired = true) String id;
  private final @ModelField(targetType=\\"String\\") String name;
  private final @ModelField(targetType=\\"String\\") String bar;
  public String getId() {
      return id;
  }
  
  public String getName() {
      return name;
  }
  
  public String getBar() {
      return bar;
  }
  
  private SimpleModel(String id, String name, String bar) {
    this.id = id;
    this.name = name;
    this.bar = bar;
  }
  
  @Override
   public boolean equals(Object obj) {
      if (this == obj) {
        return true;
      } else if(obj == null || getClass() != obj.getClass()) {
        return false;
      } else {
      SimpleModel simpleModel = (SimpleModel) obj;
      return ObjectsCompat.equals(getId(), simpleModel.getId()) &&
              ObjectsCompat.equals(getName(), simpleModel.getName()) &&
              ObjectsCompat.equals(getBar(), simpleModel.getBar());
      }
  }
  
  @Override
   public int hashCode() {
    return new StringBuilder()
      .append(getId())
      .append(getName())
      .append(getBar())
      .toString()
      .hashCode();
  }
  
  @Override
   public String toString() {
    return new StringBuilder()
      .append(\\"SimpleModel {\\")
      .append(\\"id=\\" + String.valueOf(getId()) + \\", \\")
      .append(\\"name=\\" + String.valueOf(getName()) + \\", \\")
      .append(\\"bar=\\" + String.valueOf(getBar()))
      .append(\\"}\\")
      .toString();
  }
  
  public static BuildStep builder() {
      return new Builder();
  }
  
  /** 
   * WARNING: This method should not be used to build an instance of this object for a CREATE mutation.
   * This is a convenience method to return an instance of the object with only its ID populated
   * to be used in the context of a parameter in a delete mutation or referencing a foreign key
   * in a relationship.
   * @param id the id of the existing item this instance will represent
   * @return an instance of this model with only ID populated
   * @throws IllegalArgumentException Checks that ID is in the proper format
   */
  public static SimpleModel justId(String id) {
    try {
      UUID.fromString(id); // Check that ID is in the UUID format - if not an exception is thrown
    } catch (Exception exception) {
      throw new IllegalArgumentException(
              \\"Model IDs must be unique in the format of UUID. This method is for creating instances \\" +
              \\"of an existing object with only its ID field for sending as a mutation parameter. When \\" +
              \\"creating a new object, use the standard builder method and leave the ID field blank.\\"
      );
    }
    return new SimpleModel(
      id,
      null,
      null
    );
  }
  
  public CopyOfBuilder copyOfBuilder() {
    return new CopyOfBuilder(id,
      name,
      bar);
  }
  public interface BuildStep {
    SimpleModel build();
    BuildStep id(String id) throws IllegalArgumentException;
    BuildStep name(String name);
    BuildStep bar(String bar);
  }
  

  public static class Builder implements BuildStep {
    private String id;
    private String name;
    private String bar;
    @Override
     public SimpleModel build() {
        String id = this.id != null ? this.id : UUID.randomUUID().toString();
        
        return new SimpleModel(
          id,
          name,
          bar);
    }
    
    @Override
     public BuildStep name(String name) {
        this.name = name;
        return this;
    }
    
    @Override
     public BuildStep bar(String bar) {
        this.bar = bar;
        return this;
    }
    
    /** 
     * WARNING: Do not set ID when creating a new object. Leave this blank and one will be auto generated for you.
     * This should only be set when referring to an already existing object.
     * @param id id
     * @return Current Builder instance, for fluent method chaining
     * @throws IllegalArgumentException Checks that ID is in the proper format
     */
    public BuildStep id(String id) throws IllegalArgumentException {
        this.id = id;
        
        try {
            UUID.fromString(id); // Check that ID is in the UUID format - if not an exception is thrown
        } catch (Exception exception) {
          throw new IllegalArgumentException(\\"Model IDs must be unique in the format of UUID.\\",
                    exception);
        }
        
        return this;
    }
  }
  

  public final class CopyOfBuilder extends Builder {
    private CopyOfBuilder(String id, String name, String bar) {
      super.id(id);
      super.name(name)
        .bar(bar);
    }
    
    @Override
     public CopyOfBuilder name(String name) {
      return (CopyOfBuilder) super.name(name);
    }
    
    @Override
     public CopyOfBuilder bar(String bar) {
      return (CopyOfBuilder) super.bar(bar);
    }
  }
  
}
"
`;

exports[`AppSyncModelVisitor connection One to Many connection should generate many side of the connection 1`] = `
"package com.amplifyframework.datastore.generated.model;

import com.amplifyframework.core.model.annotations.BelongsTo;
import com.amplifyframework.core.model.temporal.Temporal;

import java.util.List;
import java.util.UUID;
import java.util.Objects;

import androidx.core.util.ObjectsCompat;

import com.amplifyframework.core.model.Model;
import com.amplifyframework.core.model.annotations.Index;
import com.amplifyframework.core.model.annotations.ModelConfig;
import com.amplifyframework.core.model.annotations.ModelField;
import com.amplifyframework.core.model.query.predicate.QueryField;

import static com.amplifyframework.core.model.query.predicate.QueryField.field;

/** This is an auto generated class representing the task type in your schema. */
@SuppressWarnings(\\"all\\")
@ModelConfig(pluralName = \\"tasks\\")
public final class task implements Model {
  public static final QueryField ID = field(\\"id\\");
  public static final QueryField TITLE = field(\\"title\\");
  public static final QueryField DONE = field(\\"done\\");
  public static final QueryField TODO = field(\\"taskTodoId\\");
  public static final QueryField TIME = field(\\"time\\");
  public static final QueryField CREATED_ON = field(\\"createdOn\\");
  private final @ModelField(targetType=\\"ID\\", isRequired = true) String id;
  private final @ModelField(targetType=\\"String\\", isRequired = true) String title;
  private final @ModelField(targetType=\\"Boolean\\", isRequired = true) Boolean done;
  private final @ModelField(targetType=\\"Todo\\") @BelongsTo(targetName = \\"taskTodoId\\", type = Todo.class) Todo todo;
  private final @ModelField(targetType=\\"AWSTime\\") Temporal.Time time;
  private final @ModelField(targetType=\\"AWSDate\\") Temporal.Date createdOn;
  public String getId() {
      return id;
  }
  
  public String getTitle() {
      return title;
  }
  
  public Boolean getDone() {
      return done;
  }
  
  public Todo getTodo() {
      return todo;
  }
  
  public Temporal.Time getTime() {
      return time;
  }
  
  public Temporal.Date getCreatedOn() {
      return createdOn;
  }
  
  private task(String id, String title, Boolean done, Todo todo, Temporal.Time time, Temporal.Date createdOn) {
    this.id = id;
    this.title = title;
    this.done = done;
    this.todo = todo;
    this.time = time;
    this.createdOn = createdOn;
  }
  
  @Override
   public boolean equals(Object obj) {
      if (this == obj) {
        return true;
      } else if(obj == null || getClass() != obj.getClass()) {
        return false;
      } else {
      task task = (task) obj;
      return ObjectsCompat.equals(getId(), task.getId()) &&
              ObjectsCompat.equals(getTitle(), task.getTitle()) &&
              ObjectsCompat.equals(getDone(), task.getDone()) &&
              ObjectsCompat.equals(getTodo(), task.getTodo()) &&
              ObjectsCompat.equals(getTime(), task.getTime()) &&
              ObjectsCompat.equals(getCreatedOn(), task.getCreatedOn());
      }
  }
  
  @Override
   public int hashCode() {
    return new StringBuilder()
      .append(getId())
      .append(getTitle())
      .append(getDone())
      .append(getTodo())
      .append(getTime())
      .append(getCreatedOn())
      .toString()
      .hashCode();
  }
  
  @Override
   public String toString() {
    return new StringBuilder()
      .append(\\"task {\\")
      .append(\\"id=\\" + String.valueOf(getId()) + \\", \\")
      .append(\\"title=\\" + String.valueOf(getTitle()) + \\", \\")
      .append(\\"done=\\" + String.valueOf(getDone()) + \\", \\")
      .append(\\"todo=\\" + String.valueOf(getTodo()) + \\", \\")
      .append(\\"time=\\" + String.valueOf(getTime()) + \\", \\")
      .append(\\"createdOn=\\" + String.valueOf(getCreatedOn()))
      .append(\\"}\\")
      .toString();
  }
  
  public static TitleStep builder() {
      return new Builder();
  }
  
  /** 
   * WARNING: This method should not be used to build an instance of this object for a CREATE mutation.
   * This is a convenience method to return an instance of the object with only its ID populated
   * to be used in the context of a parameter in a delete mutation or referencing a foreign key
   * in a relationship.
   * @param id the id of the existing item this instance will represent
   * @return an instance of this model with only ID populated
   * @throws IllegalArgumentException Checks that ID is in the proper format
   */
  public static task justId(String id) {
    try {
      UUID.fromString(id); // Check that ID is in the UUID format - if not an exception is thrown
    } catch (Exception exception) {
      throw new IllegalArgumentException(
              \\"Model IDs must be unique in the format of UUID. This method is for creating instances \\" +
              \\"of an existing object with only its ID field for sending as a mutation parameter. When \\" +
              \\"creating a new object, use the standard builder method and leave the ID field blank.\\"
      );
    }
    return new task(
      id,
      null,
      null,
      null,
      null,
      null
    );
  }
  
  public CopyOfBuilder copyOfBuilder() {
    return new CopyOfBuilder(id,
      title,
      done,
      todo,
      time,
      createdOn);
  }
  public interface TitleStep {
    DoneStep title(String title);
  }
  

  public interface DoneStep {
    BuildStep done(Boolean done);
  }
  

  public interface BuildStep {
    task build();
    BuildStep id(String id) throws IllegalArgumentException;
    BuildStep todo(Todo todo);
    BuildStep time(Temporal.Time time);
    BuildStep createdOn(Temporal.Date createdOn);
  }
  

  public static class Builder implements TitleStep, DoneStep, BuildStep {
    private String id;
    private String title;
    private Boolean done;
    private Todo todo;
    private Temporal.Time time;
    private Temporal.Date createdOn;
    @Override
     public task build() {
        String id = this.id != null ? this.id : UUID.randomUUID().toString();
        
        return new task(
          id,
          title,
          done,
          todo,
          time,
          createdOn);
    }
    
    @Override
     public DoneStep title(String title) {
        Objects.requireNonNull(title);
        this.title = title;
        return this;
    }
    
    @Override
     public BuildStep done(Boolean done) {
        Objects.requireNonNull(done);
        this.done = done;
        return this;
    }
    
    @Override
     public BuildStep todo(Todo todo) {
        this.todo = todo;
        return this;
    }
    
    @Override
     public BuildStep time(Temporal.Time time) {
        this.time = time;
        return this;
    }
    
    @Override
     public BuildStep createdOn(Temporal.Date createdOn) {
        this.createdOn = createdOn;
        return this;
    }
    
    /** 
     * WARNING: Do not set ID when creating a new object. Leave this blank and one will be auto generated for you.
     * This should only be set when referring to an already existing object.
     * @param id id
     * @return Current Builder instance, for fluent method chaining
     * @throws IllegalArgumentException Checks that ID is in the proper format
     */
    public BuildStep id(String id) throws IllegalArgumentException {
        this.id = id;
        
        try {
            UUID.fromString(id); // Check that ID is in the UUID format - if not an exception is thrown
        } catch (Exception exception) {
          throw new IllegalArgumentException(\\"Model IDs must be unique in the format of UUID.\\",
                    exception);
        }
        
        return this;
    }
  }
  

  public final class CopyOfBuilder extends Builder {
    private CopyOfBuilder(String id, String title, Boolean done, Todo todo, Temporal.Time time, Temporal.Date createdOn) {
      super.id(id);
      super.title(title)
        .done(done)
        .todo(todo)
        .time(time)
        .createdOn(createdOn);
    }
    
    @Override
     public CopyOfBuilder title(String title) {
      return (CopyOfBuilder) super.title(title);
    }
    
    @Override
     public CopyOfBuilder done(Boolean done) {
      return (CopyOfBuilder) super.done(done);
    }
    
    @Override
     public CopyOfBuilder todo(Todo todo) {
      return (CopyOfBuilder) super.todo(todo);
    }
    
    @Override
     public CopyOfBuilder time(Temporal.Time time) {
      return (CopyOfBuilder) super.time(time);
    }
    
    @Override
     public CopyOfBuilder createdOn(Temporal.Date createdOn) {
      return (CopyOfBuilder) super.createdOn(createdOn);
    }
  }
  
}
"
`;

exports[`AppSyncModelVisitor connection One to Many connection should generate one side of the connection 1`] = `
"package com.amplifyframework.datastore.generated.model;

import com.amplifyframework.core.model.annotations.HasMany;

import java.util.List;
import java.util.UUID;
import java.util.Objects;

import androidx.core.util.ObjectsCompat;

import com.amplifyframework.core.model.Model;
import com.amplifyframework.core.model.annotations.Index;
import com.amplifyframework.core.model.annotations.ModelConfig;
import com.amplifyframework.core.model.annotations.ModelField;
import com.amplifyframework.core.model.query.predicate.QueryField;

import static com.amplifyframework.core.model.query.predicate.QueryField.field;

/** This is an auto generated class representing the Todo type in your schema. */
@SuppressWarnings(\\"all\\")
@ModelConfig(pluralName = \\"Todos\\")
public final class Todo implements Model {
  public static final QueryField ID = field(\\"id\\");
  public static final QueryField TITLE = field(\\"title\\");
  public static final QueryField DONE = field(\\"done\\");
  public static final QueryField DESCRIPTION = field(\\"description\\");
  public static final QueryField DUE_DATE = field(\\"due_date\\");
  public static final QueryField VERSION = field(\\"version\\");
  public static final QueryField VALUE = field(\\"value\\");
  private final @ModelField(targetType=\\"ID\\", isRequired = true) String id;
  private final @ModelField(targetType=\\"String\\", isRequired = true) String title;
  private final @ModelField(targetType=\\"Boolean\\", isRequired = true) Boolean done;
  private final @ModelField(targetType=\\"String\\") String description;
  private final @ModelField(targetType=\\"String\\") String due_date;
  private final @ModelField(targetType=\\"Int\\", isRequired = true) Integer version;
  private final @ModelField(targetType=\\"Float\\") Float value;
  private final @ModelField(targetType=\\"task\\") @HasMany(associatedWith = \\"todo\\", type = task.class) List<task> tasks = null;
  public String getId() {
      return id;
  }
  
  public String getTitle() {
      return title;
  }
  
  public Boolean getDone() {
      return done;
  }
  
  public String getDescription() {
      return description;
  }
  
  public String getDueDate() {
      return due_date;
  }
  
>>>>>>> 68315350
  public Integer getVersion() {
      return version;
  }
  
  public Float getValue() {
      return value;
  }
  
  public List<task> getTasks() {
      return tasks;
  }
  
  private Todo(String id, String title, Boolean done, String description, String due_date, Integer version, Float value) {
    this.id = id;
    this.title = title;
    this.done = done;
    this.description = description;
    this.due_date = due_date;
    this.version = version;
    this.value = value;
  }
  
  @Override
   public boolean equals(Object obj) {
      if (this == obj) {
        return true;
      } else if(obj == null || getClass() != obj.getClass()) {
        return false;
      } else {
      Todo todo = (Todo) obj;
      return ObjectsCompat.equals(getId(), todo.getId()) &&
              ObjectsCompat.equals(getTitle(), todo.getTitle()) &&
              ObjectsCompat.equals(getDone(), todo.getDone()) &&
              ObjectsCompat.equals(getDescription(), todo.getDescription()) &&
              ObjectsCompat.equals(getDueDate(), todo.getDueDate()) &&
              ObjectsCompat.equals(getVersion(), todo.getVersion()) &&
              ObjectsCompat.equals(getValue(), todo.getValue());
      }
  }
  
  @Override
   public int hashCode() {
    return new StringBuilder()
      .append(getId())
      .append(getTitle())
      .append(getDone())
      .append(getDescription())
      .append(getDueDate())
      .append(getVersion())
      .append(getValue())
      .toString()
      .hashCode();
  }
  
  @Override
   public String toString() {
    return new StringBuilder()
      .append(\\"Todo {\\")
      .append(\\"id=\\" + String.valueOf(getId()) + \\", \\")
      .append(\\"title=\\" + String.valueOf(getTitle()) + \\", \\")
      .append(\\"done=\\" + String.valueOf(getDone()) + \\", \\")
      .append(\\"description=\\" + String.valueOf(getDescription()) + \\", \\")
      .append(\\"due_date=\\" + String.valueOf(getDueDate()) + \\", \\")
      .append(\\"version=\\" + String.valueOf(getVersion()) + \\", \\")
      .append(\\"value=\\" + String.valueOf(getValue()))
      .append(\\"}\\")
      .toString();
  }
  
  public static TitleStep builder() {
      return new Builder();
  }
  
  /** 
   * WARNING: This method should not be used to build an instance of this object for a CREATE mutation.
   * This is a convenience method to return an instance of the object with only its ID populated
   * to be used in the context of a parameter in a delete mutation or referencing a foreign key
   * in a relationship.
   * @param id the id of the existing item this instance will represent
   * @return an instance of this model with only ID populated
   * @throws IllegalArgumentException Checks that ID is in the proper format
   */
  public static Todo justId(String id) {
    try {
      UUID.fromString(id); // Check that ID is in the UUID format - if not an exception is thrown
    } catch (Exception exception) {
      throw new IllegalArgumentException(
              \\"Model IDs must be unique in the format of UUID. This method is for creating instances \\" +
              \\"of an existing object with only its ID field for sending as a mutation parameter. When \\" +
              \\"creating a new object, use the standard builder method and leave the ID field blank.\\"
      );
    }
    return new Todo(
      id,
      null,
      null,
      null,
      null,
      null,
      null
    );
  }
  
  public CopyOfBuilder copyOfBuilder() {
    return new CopyOfBuilder(id,
      title,
      done,
      description,
      due_date,
      version,
      value);
  }
  public interface TitleStep {
    DoneStep title(String title);
  }
  

  public interface DoneStep {
    VersionStep done(Boolean done);
  }
  

  public interface VersionStep {
    BuildStep version(Integer version);
  }
  

  public interface BuildStep {
    Todo build();
    BuildStep id(String id) throws IllegalArgumentException;
    BuildStep description(String description);
    BuildStep dueDate(String dueDate);
    BuildStep value(Float value);
  }
  

  public static class Builder implements TitleStep, DoneStep, VersionStep, BuildStep {
    private String id;
    private String title;
    private Boolean done;
    private Integer version;
    private String description;
    private String due_date;
    private Float value;
    @Override
     public Todo build() {
        String id = this.id != null ? this.id : UUID.randomUUID().toString();
        
        return new Todo(
          id,
          title,
          done,
          description,
          due_date,
          version,
          value);
    }
    
    @Override
     public DoneStep title(String title) {
        Objects.requireNonNull(title);
        this.title = title;
        return this;
    }
    
    @Override
     public VersionStep done(Boolean done) {
        Objects.requireNonNull(done);
        this.done = done;
        return this;
    }
    
    @Override
     public BuildStep version(Integer version) {
        Objects.requireNonNull(version);
        this.version = version;
        return this;
    }
    
    @Override
     public BuildStep description(String description) {
        this.description = description;
        return this;
    }
    
    @Override
     public BuildStep dueDate(String dueDate) {
        this.due_date = dueDate;
        return this;
    }
    
    @Override
     public BuildStep value(Float value) {
        this.value = value;
        return this;
    }
    
    /** 
     * WARNING: Do not set ID when creating a new object. Leave this blank and one will be auto generated for you.
     * This should only be set when referring to an already existing object.
     * @param id id
     * @return Current Builder instance, for fluent method chaining
     * @throws IllegalArgumentException Checks that ID is in the proper format
     */
    public BuildStep id(String id) throws IllegalArgumentException {
        this.id = id;
        
        try {
            UUID.fromString(id); // Check that ID is in the UUID format - if not an exception is thrown
        } catch (Exception exception) {
          throw new IllegalArgumentException(\\"Model IDs must be unique in the format of UUID.\\",
                    exception);
        }
        
        return this;
    }
  }
  

  public final class CopyOfBuilder extends Builder {
    private CopyOfBuilder(String id, String title, Boolean done, String description, String dueDate, Integer version, Float value) {
      super.id(id);
      super.title(title)
        .done(done)
        .version(version)
        .description(description)
        .dueDate(dueDate)
        .value(value);
    }
    
    @Override
     public CopyOfBuilder title(String title) {
      return (CopyOfBuilder) super.title(title);
    }
    
    @Override
     public CopyOfBuilder done(Boolean done) {
      return (CopyOfBuilder) super.done(done);
    }
    
    @Override
     public CopyOfBuilder version(Integer version) {
      return (CopyOfBuilder) super.version(version);
    }
    
    @Override
     public CopyOfBuilder description(String description) {
      return (CopyOfBuilder) super.description(description);
    }
    
    @Override
     public CopyOfBuilder dueDate(String dueDate) {
      return (CopyOfBuilder) super.dueDate(dueDate);
    }
    
    @Override
     public CopyOfBuilder value(Float value) {
      return (CopyOfBuilder) super.value(value);
    }
  }
  
}
"
`;

exports[`AppSyncModelVisitor should generate Temporal type for AWSDate* scalars 1`] = `
"package com.amplifyframework.datastore.generated.model;

import com.amplifyframework.core.model.temporal.Temporal;

import java.util.List;
import java.util.UUID;
import java.util.Objects;

import androidx.core.util.ObjectsCompat;

import com.amplifyframework.core.model.Model;
import com.amplifyframework.core.model.annotations.Index;
import com.amplifyframework.core.model.annotations.ModelConfig;
import com.amplifyframework.core.model.annotations.ModelField;
import com.amplifyframework.core.model.query.predicate.QueryField;

import static com.amplifyframework.core.model.query.predicate.QueryField.field;

/** This is an auto generated class representing the TypeWithAWSDateScalars type in your schema. */
@SuppressWarnings(\\"all\\")
@ModelConfig(pluralName = \\"TypeWithAWSDateScalars\\")
public final class TypeWithAWSDateScalars implements Model {
  public static final QueryField ID = field(\\"id\\");
  public static final QueryField DATE = field(\\"date\\");
  public static final QueryField CREATED_AT = field(\\"createdAt\\");
  public static final QueryField TIME = field(\\"time\\");
  public static final QueryField TIMESTAMP = field(\\"timestamp\\");
  private final @ModelField(targetType=\\"ID\\", isRequired = true) String id;
  private final @ModelField(targetType=\\"AWSDate\\") Temporal.Date date;
  private final @ModelField(targetType=\\"AWSDateTime\\") Temporal.DateTime createdAt;
  private final @ModelField(targetType=\\"AWSTime\\") Temporal.Time time;
  private final @ModelField(targetType=\\"AWSTimestamp\\") Temporal.Timestamp timestamp;
  public String getId() {
      return id;
  }
  
  public Temporal.Date getDate() {
      return date;
  }
  
  public Temporal.DateTime getCreatedAt() {
      return createdAt;
  }
  
  public Temporal.Time getTime() {
      return time;
  }
  
  public Temporal.Timestamp getTimestamp() {
      return timestamp;
  }
  
<<<<<<< HEAD
  private Todo(String id, String title, Boolean done, String description, String due_date, Integer version, Float value) {
=======
  private TypeWithAWSDateScalars(String id, Temporal.Date date, Temporal.DateTime createdAt, Temporal.Time time, Temporal.Timestamp timestamp) {
>>>>>>> 68315350
    this.id = id;
    this.date = date;
    this.createdAt = createdAt;
    this.time = time;
    this.timestamp = timestamp;
  }
  
  @Override
   public boolean equals(Object obj) {
      if (this == obj) {
        return true;
      } else if(obj == null || getClass() != obj.getClass()) {
        return false;
      } else {
      TypeWithAWSDateScalars typeWithAwsDateScalars = (TypeWithAWSDateScalars) obj;
      return ObjectsCompat.equals(getId(), typeWithAwsDateScalars.getId()) &&
              ObjectsCompat.equals(getDate(), typeWithAwsDateScalars.getDate()) &&
              ObjectsCompat.equals(getCreatedAt(), typeWithAwsDateScalars.getCreatedAt()) &&
              ObjectsCompat.equals(getTime(), typeWithAwsDateScalars.getTime()) &&
              ObjectsCompat.equals(getTimestamp(), typeWithAwsDateScalars.getTimestamp());
      }
  }
  
  @Override
   public int hashCode() {
    return new StringBuilder()
      .append(getId())
      .append(getDate())
      .append(getCreatedAt())
      .append(getTime())
      .append(getTimestamp())
      .toString()
      .hashCode();
  }
  
  @Override
   public String toString() {
    return new StringBuilder()
<<<<<<< HEAD
      .append(\\"Todo {\\")
      .append(\\"id=\\" + String.valueOf(getId()) + \\", \\")
      .append(\\"title=\\" + String.valueOf(getTitle()) + \\", \\")
      .append(\\"done=\\" + String.valueOf(getDone()) + \\", \\")
      .append(\\"description=\\" + String.valueOf(getDescription()) + \\", \\")
      .append(\\"due_date=\\" + String.valueOf(getDueDate()) + \\", \\")
      .append(\\"version=\\" + String.valueOf(getVersion()) + \\", \\")
      .append(\\"value=\\" + String.valueOf(getValue()))
=======
      .append(\\"TypeWithAWSDateScalars {\\")
      .append(\\"id=\\" + String.valueOf(getId()) + \\", \\")
      .append(\\"date=\\" + String.valueOf(getDate()) + \\", \\")
      .append(\\"createdAt=\\" + String.valueOf(getCreatedAt()) + \\", \\")
      .append(\\"time=\\" + String.valueOf(getTime()) + \\", \\")
      .append(\\"timestamp=\\" + String.valueOf(getTimestamp()))
>>>>>>> 68315350
      .append(\\"}\\")
      .toString();
  }
  
  public static BuildStep builder() {
      return new Builder();
  }
  
  /** 
   * WARNING: This method should not be used to build an instance of this object for a CREATE mutation.
   * This is a convenience method to return an instance of the object with only its ID populated
   * to be used in the context of a parameter in a delete mutation or referencing a foreign key
   * in a relationship.
   * @param id the id of the existing item this instance will represent
   * @return an instance of this model with only ID populated
   * @throws IllegalArgumentException Checks that ID is in the proper format
   */
  public static TypeWithAWSDateScalars justId(String id) {
    try {
      UUID.fromString(id); // Check that ID is in the UUID format - if not an exception is thrown
    } catch (Exception exception) {
      throw new IllegalArgumentException(
              \\"Model IDs must be unique in the format of UUID. This method is for creating instances \\" +
              \\"of an existing object with only its ID field for sending as a mutation parameter. When \\" +
              \\"creating a new object, use the standard builder method and leave the ID field blank.\\"
      );
    }
    return new TypeWithAWSDateScalars(
      id,
      null,
      null,
      null,
      null
    );
  }
  
  public CopyOfBuilder copyOfBuilder() {
    return new CopyOfBuilder(id,
<<<<<<< HEAD
      title,
      done,
      description,
      due_date,
      version,
      value);
  }
  public interface TitleStep {
    DoneStep title(String title);
  }
  

  public interface DoneStep {
    VersionStep done(Boolean done);
  }
  

  public interface VersionStep {
    BuildStep version(Integer version);
=======
      date,
      createdAt,
      time,
      timestamp);
>>>>>>> 68315350
  }
  public interface BuildStep {
    TypeWithAWSDateScalars build();
    BuildStep id(String id) throws IllegalArgumentException;
    BuildStep date(Temporal.Date date);
    BuildStep createdAt(Temporal.DateTime createdAt);
    BuildStep time(Temporal.Time time);
    BuildStep timestamp(Temporal.Timestamp timestamp);
  }
  

<<<<<<< HEAD
  public static class Builder implements TitleStep, DoneStep, VersionStep, BuildStep {
    private String id;
    private String title;
    private Boolean done;
    private Integer version;
    private String description;
    private String due_date;
    private Float value;
=======
  public static class Builder implements BuildStep {
    private String id;
    private Temporal.Date date;
    private Temporal.DateTime createdAt;
    private Temporal.Time time;
    private Temporal.Timestamp timestamp;
>>>>>>> 68315350
    @Override
     public TypeWithAWSDateScalars build() {
        String id = this.id != null ? this.id : UUID.randomUUID().toString();
        
        return new TypeWithAWSDateScalars(
          id,
          date,
          createdAt,
          time,
          timestamp);
    }
    
    @Override
<<<<<<< HEAD
     public BuildStep version(Integer version) {
        Objects.requireNonNull(version);
        this.version = version;
=======
     public BuildStep date(Temporal.Date date) {
        this.date = date;
>>>>>>> 68315350
        return this;
    }
    
    @Override
     public BuildStep createdAt(Temporal.DateTime createdAt) {
        this.createdAt = createdAt;
        return this;
    }
    
    @Override
     public BuildStep time(Temporal.Time time) {
        this.time = time;
        return this;
    }
    
    @Override
     public BuildStep timestamp(Temporal.Timestamp timestamp) {
        this.timestamp = timestamp;
        return this;
    }
    
    /** 
     * WARNING: Do not set ID when creating a new object. Leave this blank and one will be auto generated for you.
     * This should only be set when referring to an already existing object.
     * @param id id
     * @return Current Builder instance, for fluent method chaining
     * @throws IllegalArgumentException Checks that ID is in the proper format
     */
    public BuildStep id(String id) throws IllegalArgumentException {
        this.id = id;
        
        try {
            UUID.fromString(id); // Check that ID is in the UUID format - if not an exception is thrown
        } catch (Exception exception) {
          throw new IllegalArgumentException(\\"Model IDs must be unique in the format of UUID.\\",
                    exception);
        }
        
        return this;
    }
  }
  

  public final class CopyOfBuilder extends Builder {
<<<<<<< HEAD
    private CopyOfBuilder(String id, String title, Boolean done, String description, String dueDate, Integer version, Float value) {
=======
    private CopyOfBuilder(String id, Temporal.Date date, Temporal.DateTime createdAt, Temporal.Time time, Temporal.Timestamp timestamp) {
>>>>>>> 68315350
      super.id(id);
      super.date(date)
        .createdAt(createdAt)
        .time(time)
        .timestamp(timestamp);
    }
    
    @Override
<<<<<<< HEAD
     public CopyOfBuilder version(Integer version) {
      return (CopyOfBuilder) super.version(version);
=======
     public CopyOfBuilder date(Temporal.Date date) {
      return (CopyOfBuilder) super.date(date);
>>>>>>> 68315350
    }
    
    @Override
     public CopyOfBuilder createdAt(Temporal.DateTime createdAt) {
      return (CopyOfBuilder) super.createdAt(createdAt);
    }
    
    @Override
     public CopyOfBuilder time(Temporal.Time time) {
      return (CopyOfBuilder) super.time(time);
    }
    
    @Override
     public CopyOfBuilder timestamp(Temporal.Timestamp timestamp) {
      return (CopyOfBuilder) super.timestamp(timestamp);
    }
  }
  
}
"
`;

exports[`AppSyncModelVisitor should generate Temporal type for AWSDate* scalars 1`] = `
"package com.amplifyframework.datastore.generated.model;

import com.amplifyframework.core.model.temporal.Temporal;

import java.util.List;
import java.util.UUID;
import java.util.Objects;

import androidx.core.util.ObjectsCompat;

import com.amplifyframework.core.model.Model;
import com.amplifyframework.core.model.annotations.Index;
import com.amplifyframework.core.model.annotations.ModelConfig;
import com.amplifyframework.core.model.annotations.ModelField;
import com.amplifyframework.core.model.query.predicate.QueryField;

import static com.amplifyframework.core.model.query.predicate.QueryField.field;

/** This is an auto generated class representing the TypeWithAWSDateScalars type in your schema. */
@SuppressWarnings(\\"all\\")
@ModelConfig(pluralName = \\"TypeWithAWSDateScalars\\")
public final class TypeWithAWSDateScalars implements Model {
  public static final QueryField ID = field(\\"id\\");
  public static final QueryField DATE = field(\\"date\\");
  public static final QueryField CREATED_AT = field(\\"createdAt\\");
  public static final QueryField TIME = field(\\"time\\");
  public static final QueryField TIMESTAMP = field(\\"timestamp\\");
  private final @ModelField(targetType=\\"ID\\", isRequired = true) String id;
  private final @ModelField(targetType=\\"AWSDate\\") Temporal.Date date;
  private final @ModelField(targetType=\\"AWSDateTime\\") Temporal.DateTime createdAt;
  private final @ModelField(targetType=\\"AWSTime\\") Temporal.Time time;
  private final @ModelField(targetType=\\"AWSTimestamp\\") Temporal.Timestamp timestamp;
  public String getId() {
      return id;
  }
  
  public Temporal.Date getDate() {
      return date;
  }
  
  public Temporal.DateTime getCreatedAt() {
      return createdAt;
  }
  
  public Temporal.Time getTime() {
      return time;
  }
  
  public Temporal.Timestamp getTimestamp() {
      return timestamp;
  }
  
  private TypeWithAWSDateScalars(String id, Temporal.Date date, Temporal.DateTime createdAt, Temporal.Time time, Temporal.Timestamp timestamp) {
    this.id = id;
    this.date = date;
    this.createdAt = createdAt;
    this.time = time;
    this.timestamp = timestamp;
  }
  
  @Override
   public boolean equals(Object obj) {
      if (this == obj) {
        return true;
      } else if(obj == null || getClass() != obj.getClass()) {
        return false;
      } else {
      TypeWithAWSDateScalars typeWithAwsDateScalars = (TypeWithAWSDateScalars) obj;
      return ObjectsCompat.equals(getId(), typeWithAwsDateScalars.getId()) &&
              ObjectsCompat.equals(getDate(), typeWithAwsDateScalars.getDate()) &&
              ObjectsCompat.equals(getCreatedAt(), typeWithAwsDateScalars.getCreatedAt()) &&
              ObjectsCompat.equals(getTime(), typeWithAwsDateScalars.getTime()) &&
              ObjectsCompat.equals(getTimestamp(), typeWithAwsDateScalars.getTimestamp());
      }
  }
  
  @Override
   public int hashCode() {
    return new StringBuilder()
      .append(getId())
      .append(getDate())
      .append(getCreatedAt())
      .append(getTime())
      .append(getTimestamp())
      .toString()
      .hashCode();
  }
  
  @Override
   public String toString() {
    return new StringBuilder()
      .append(\\"TypeWithAWSDateScalars {\\")
      .append(\\"id=\\" + String.valueOf(getId()) + \\", \\")
      .append(\\"date=\\" + String.valueOf(getDate()) + \\", \\")
      .append(\\"createdAt=\\" + String.valueOf(getCreatedAt()) + \\", \\")
      .append(\\"time=\\" + String.valueOf(getTime()) + \\", \\")
      .append(\\"timestamp=\\" + String.valueOf(getTimestamp()))
      .append(\\"}\\")
      .toString();
  }
  
  public static BuildStep builder() {
      return new Builder();
  }
  
  /** 
   * WARNING: This method should not be used to build an instance of this object for a CREATE mutation.
   * This is a convenience method to return an instance of the object with only its ID populated
   * to be used in the context of a parameter in a delete mutation or referencing a foreign key
   * in a relationship.
   * @param id the id of the existing item this instance will represent
   * @return an instance of this model with only ID populated
   * @throws IllegalArgumentException Checks that ID is in the proper format
   */
  public static TypeWithAWSDateScalars justId(String id) {
    try {
      UUID.fromString(id); // Check that ID is in the UUID format - if not an exception is thrown
    } catch (Exception exception) {
      throw new IllegalArgumentException(
              \\"Model IDs must be unique in the format of UUID. This method is for creating instances \\" +
              \\"of an existing object with only its ID field for sending as a mutation parameter. When \\" +
              \\"creating a new object, use the standard builder method and leave the ID field blank.\\"
      );
    }
    return new TypeWithAWSDateScalars(
      id,
      null,
      null,
      null,
      null
    );
  }
  
  public CopyOfBuilder copyOfBuilder() {
    return new CopyOfBuilder(id,
      date,
      createdAt,
      time,
      timestamp);
  }
  public interface BuildStep {
    TypeWithAWSDateScalars build();
    BuildStep id(String id) throws IllegalArgumentException;
    BuildStep date(Temporal.Date date);
    BuildStep createdAt(Temporal.DateTime createdAt);
    BuildStep time(Temporal.Time time);
    BuildStep timestamp(Temporal.Timestamp timestamp);
  }
  

  public static class Builder implements BuildStep {
    private String id;
    private Temporal.Date date;
    private Temporal.DateTime createdAt;
    private Temporal.Time time;
    private Temporal.Timestamp timestamp;
    @Override
     public TypeWithAWSDateScalars build() {
        String id = this.id != null ? this.id : UUID.randomUUID().toString();
        
        return new TypeWithAWSDateScalars(
          id,
          date,
          createdAt,
          time,
          timestamp);
    }
    
    @Override
     public BuildStep date(Temporal.Date date) {
        this.date = date;
        return this;
    }
    
    @Override
     public BuildStep createdAt(Temporal.DateTime createdAt) {
        this.createdAt = createdAt;
        return this;
    }
    
    @Override
     public BuildStep time(Temporal.Time time) {
        this.time = time;
        return this;
    }
    
    @Override
     public BuildStep timestamp(Temporal.Timestamp timestamp) {
        this.timestamp = timestamp;
        return this;
    }
    
    /** 
     * WARNING: Do not set ID when creating a new object. Leave this blank and one will be auto generated for you.
     * This should only be set when referring to an already existing object.
     * @param id id
     * @return Current Builder instance, for fluent method chaining
     * @throws IllegalArgumentException Checks that ID is in the proper format
     */
    public BuildStep id(String id) throws IllegalArgumentException {
        this.id = id;
        
        try {
            UUID.fromString(id); // Check that ID is in the UUID format - if not an exception is thrown
        } catch (Exception exception) {
          throw new IllegalArgumentException(\\"Model IDs must be unique in the format of UUID.\\",
                    exception);
        }
        
        return this;
    }
  }
  

  public final class CopyOfBuilder extends Builder {
    private CopyOfBuilder(String id, Temporal.Date date, Temporal.DateTime createdAt, Temporal.Time time, Temporal.Timestamp timestamp) {
      super.id(id);
      super.date(date)
        .createdAt(createdAt)
        .time(time)
        .timestamp(timestamp);
    }
    
    @Override
     public CopyOfBuilder date(Temporal.Date date) {
      return (CopyOfBuilder) super.date(date);
    }
    
    @Override
     public CopyOfBuilder createdAt(Temporal.DateTime createdAt) {
      return (CopyOfBuilder) super.createdAt(createdAt);
    }
    
    @Override
     public CopyOfBuilder time(Temporal.Time time) {
      return (CopyOfBuilder) super.time(time);
    }
    
    @Override
     public CopyOfBuilder timestamp(Temporal.Timestamp timestamp) {
      return (CopyOfBuilder) super.timestamp(timestamp);
    }
  }
  
}
"
`;

exports[`AppSyncModelVisitor should generate an enum for enum type 1`] = `
"package com.amplifyframework.datastore.generated.model;
/** Auto generated enum from GraphQL schema. */
@SuppressWarnings(\\"all\\")
public enum Status {
  pending,
  done
}
"
`;

exports[`AppSyncModelVisitor should generate model with key directive 1`] = `
"package com.amplifyframework.datastore.generated.model;


import java.util.List;
import java.util.UUID;
import java.util.Objects;

import androidx.core.util.ObjectsCompat;

import com.amplifyframework.core.model.Model;
import com.amplifyframework.core.model.annotations.Index;
import com.amplifyframework.core.model.annotations.ModelConfig;
import com.amplifyframework.core.model.annotations.ModelField;
import com.amplifyframework.core.model.query.predicate.QueryField;

import static com.amplifyframework.core.model.query.predicate.QueryField.field;

/** This is an auto generated class representing the authorBook type in your schema. */
@SuppressWarnings(\\"all\\")
@ModelConfig(pluralName = \\"authorBooks\\")
@Index(name = \\"byAuthor\\", fields = {\\"author_id\\"})
@Index(name = \\"byBook\\", fields = {\\"book_id\\"})
public final class authorBook implements Model {
  public static final QueryField ID = field(\\"id\\");
  public static final QueryField AUTHOR_ID = field(\\"author_id\\");
  public static final QueryField BOOK_ID = field(\\"book_id\\");
  public static final QueryField AUTHOR = field(\\"author\\");
  public static final QueryField BOOK = field(\\"book\\");
  private final @ModelField(targetType=\\"ID\\", isRequired = true) String id;
  private final @ModelField(targetType=\\"ID\\", isRequired = true) String author_id;
  private final @ModelField(targetType=\\"ID\\", isRequired = true) String book_id;
  private final @ModelField(targetType=\\"String\\") String author;
  private final @ModelField(targetType=\\"String\\") String book;
  public String getId() {
      return id;
  }
  
  public String getAuthorId() {
      return author_id;
  }
  
  public String getBookId() {
      return book_id;
  }
  
  public String getAuthor() {
      return author;
  }
  
  public String getBook() {
      return book;
  }
  
  private authorBook(String id, String author_id, String book_id, String author, String book) {
    this.id = id;
    this.author_id = author_id;
    this.book_id = book_id;
    this.author = author;
    this.book = book;
  }
  
  @Override
   public boolean equals(Object obj) {
      if (this == obj) {
        return true;
      } else if(obj == null || getClass() != obj.getClass()) {
        return false;
      } else {
      authorBook authorBook = (authorBook) obj;
      return ObjectsCompat.equals(getId(), authorBook.getId()) &&
              ObjectsCompat.equals(getAuthorId(), authorBook.getAuthorId()) &&
              ObjectsCompat.equals(getBookId(), authorBook.getBookId()) &&
              ObjectsCompat.equals(getAuthor(), authorBook.getAuthor()) &&
              ObjectsCompat.equals(getBook(), authorBook.getBook());
      }
  }
  
  @Override
   public int hashCode() {
    return new StringBuilder()
      .append(getId())
      .append(getAuthorId())
      .append(getBookId())
      .append(getAuthor())
      .append(getBook())
      .toString()
      .hashCode();
  }
  
  @Override
   public String toString() {
    return new StringBuilder()
      .append(\\"authorBook {\\")
      .append(\\"id=\\" + String.valueOf(getId()) + \\", \\")
      .append(\\"author_id=\\" + String.valueOf(getAuthorId()) + \\", \\")
      .append(\\"book_id=\\" + String.valueOf(getBookId()) + \\", \\")
      .append(\\"author=\\" + String.valueOf(getAuthor()) + \\", \\")
      .append(\\"book=\\" + String.valueOf(getBook()))
      .append(\\"}\\")
      .toString();
  }
  
  public static AuthorIdStep builder() {
      return new Builder();
  }
  
  /** 
   * WARNING: This method should not be used to build an instance of this object for a CREATE mutation.
   * This is a convenience method to return an instance of the object with only its ID populated
   * to be used in the context of a parameter in a delete mutation or referencing a foreign key
   * in a relationship.
   * @param id the id of the existing item this instance will represent
   * @return an instance of this model with only ID populated
   * @throws IllegalArgumentException Checks that ID is in the proper format
   */
  public static authorBook justId(String id) {
    try {
      UUID.fromString(id); // Check that ID is in the UUID format - if not an exception is thrown
    } catch (Exception exception) {
      throw new IllegalArgumentException(
              \\"Model IDs must be unique in the format of UUID. This method is for creating instances \\" +
              \\"of an existing object with only its ID field for sending as a mutation parameter. When \\" +
              \\"creating a new object, use the standard builder method and leave the ID field blank.\\"
      );
    }
    return new authorBook(
      id,
      null,
      null,
      null,
      null
    );
  }
  
  public CopyOfBuilder copyOfBuilder() {
    return new CopyOfBuilder(id,
      author_id,
      book_id,
      author,
      book);
  }
  public interface AuthorIdStep {
    BookIdStep authorId(String authorId);
  }
  

  public interface BookIdStep {
    BuildStep bookId(String bookId);
  }
  

  public interface BuildStep {
    authorBook build();
    BuildStep id(String id) throws IllegalArgumentException;
    BuildStep author(String author);
    BuildStep book(String book);
  }
  

  public static class Builder implements AuthorIdStep, BookIdStep, BuildStep {
    private String id;
    private String author_id;
    private String book_id;
    private String author;
    private String book;
    @Override
     public authorBook build() {
        String id = this.id != null ? this.id : UUID.randomUUID().toString();
        
        return new authorBook(
          id,
          author_id,
          book_id,
          author,
          book);
    }
    
    @Override
     public BookIdStep authorId(String authorId) {
        Objects.requireNonNull(authorId);
        this.author_id = authorId;
        return this;
    }
    
    @Override
     public BuildStep bookId(String bookId) {
        Objects.requireNonNull(bookId);
        this.book_id = bookId;
        return this;
    }
    
    @Override
     public BuildStep author(String author) {
        this.author = author;
        return this;
    }
    
    @Override
     public BuildStep book(String book) {
        this.book = book;
        return this;
    }
    
    /** 
     * WARNING: Do not set ID when creating a new object. Leave this blank and one will be auto generated for you.
     * This should only be set when referring to an already existing object.
     * @param id id
     * @return Current Builder instance, for fluent method chaining
     * @throws IllegalArgumentException Checks that ID is in the proper format
     */
    public BuildStep id(String id) throws IllegalArgumentException {
        this.id = id;
        
        try {
            UUID.fromString(id); // Check that ID is in the UUID format - if not an exception is thrown
        } catch (Exception exception) {
          throw new IllegalArgumentException(\\"Model IDs must be unique in the format of UUID.\\",
                    exception);
        }
        
        return this;
    }
  }
  

  public final class CopyOfBuilder extends Builder {
    private CopyOfBuilder(String id, String authorId, String bookId, String author, String book) {
      super.id(id);
      super.authorId(authorId)
        .bookId(bookId)
        .author(author)
        .book(book);
    }
    
    @Override
     public CopyOfBuilder authorId(String authorId) {
      return (CopyOfBuilder) super.authorId(authorId);
    }
    
    @Override
     public CopyOfBuilder bookId(String bookId) {
      return (CopyOfBuilder) super.bookId(bookId);
    }
    
    @Override
     public CopyOfBuilder author(String author) {
      return (CopyOfBuilder) super.author(author);
    }
    
    @Override
     public CopyOfBuilder book(String book) {
      return (CopyOfBuilder) super.book(book);
    }
  }
  
}
"
`;

exports[`AppSyncModelVisitor should generate model with non-camel case field 1`] = `
"package com.amplifyframework.datastore.generated.model;


import java.util.List;
import java.util.UUID;
import java.util.Objects;

import androidx.core.util.ObjectsCompat;

import com.amplifyframework.core.model.Model;
import com.amplifyframework.core.model.annotations.Index;
import com.amplifyframework.core.model.annotations.ModelConfig;
import com.amplifyframework.core.model.annotations.ModelField;
import com.amplifyframework.core.model.query.predicate.QueryField;

import static com.amplifyframework.core.model.query.predicate.QueryField.field;

/** This is an auto generated class representing the NonCamelCaseField type in your schema. */
@SuppressWarnings(\\"all\\")
@ModelConfig(pluralName = \\"NonCamelCaseFields\\")
public final class NonCamelCaseField implements Model {
  public static final QueryField ID = field(\\"id\\");
  public static final QueryField EMPLOYEE_PID = field(\\"employeePID\\");
  private final @ModelField(targetType=\\"ID\\", isRequired = true) String id;
  private final @ModelField(targetType=\\"String\\") String employeePID;
  public String getId() {
      return id;
  }
  
  public String getEmployeePid() {
      return employeePID;
  }
  
  private NonCamelCaseField(String id, String employeePID) {
    this.id = id;
    this.employeePID = employeePID;
  }
  
  @Override
   public boolean equals(Object obj) {
      if (this == obj) {
        return true;
      } else if(obj == null || getClass() != obj.getClass()) {
        return false;
      } else {
      NonCamelCaseField nonCamelCaseField = (NonCamelCaseField) obj;
      return ObjectsCompat.equals(getId(), nonCamelCaseField.getId()) &&
              ObjectsCompat.equals(getEmployeePid(), nonCamelCaseField.getEmployeePid());
      }
  }
  
  @Override
   public int hashCode() {
    return new StringBuilder()
      .append(getId())
      .append(getEmployeePid())
      .toString()
      .hashCode();
  }
  
  @Override
   public String toString() {
    return new StringBuilder()
      .append(\\"NonCamelCaseField {\\")
      .append(\\"id=\\" + String.valueOf(getId()) + \\", \\")
      .append(\\"employeePID=\\" + String.valueOf(getEmployeePid()))
      .append(\\"}\\")
      .toString();
  }
  
  public static BuildStep builder() {
      return new Builder();
  }
  
  /** 
   * WARNING: This method should not be used to build an instance of this object for a CREATE mutation.
   * This is a convenience method to return an instance of the object with only its ID populated
   * to be used in the context of a parameter in a delete mutation or referencing a foreign key
   * in a relationship.
   * @param id the id of the existing item this instance will represent
   * @return an instance of this model with only ID populated
   * @throws IllegalArgumentException Checks that ID is in the proper format
   */
  public static NonCamelCaseField justId(String id) {
    try {
      UUID.fromString(id); // Check that ID is in the UUID format - if not an exception is thrown
    } catch (Exception exception) {
      throw new IllegalArgumentException(
              \\"Model IDs must be unique in the format of UUID. This method is for creating instances \\" +
              \\"of an existing object with only its ID field for sending as a mutation parameter. When \\" +
              \\"creating a new object, use the standard builder method and leave the ID field blank.\\"
      );
    }
    return new NonCamelCaseField(
      id,
      null
    );
  }
  
  public CopyOfBuilder copyOfBuilder() {
    return new CopyOfBuilder(id,
      employeePID);
  }
  public interface BuildStep {
    NonCamelCaseField build();
    BuildStep id(String id) throws IllegalArgumentException;
    BuildStep employeePid(String employeePid);
  }
  

  public static class Builder implements BuildStep {
    private String id;
    private String employeePID;
    @Override
     public NonCamelCaseField build() {
        String id = this.id != null ? this.id : UUID.randomUUID().toString();
        
        return new NonCamelCaseField(
          id,
          employeePID);
    }
    
    @Override
     public BuildStep employeePid(String employeePid) {
        this.employeePID = employeePid;
        return this;
    }
    
    /** 
     * WARNING: Do not set ID when creating a new object. Leave this blank and one will be auto generated for you.
     * This should only be set when referring to an already existing object.
     * @param id id
     * @return Current Builder instance, for fluent method chaining
     * @throws IllegalArgumentException Checks that ID is in the proper format
     */
    public BuildStep id(String id) throws IllegalArgumentException {
        this.id = id;
        
        try {
            UUID.fromString(id); // Check that ID is in the UUID format - if not an exception is thrown
        } catch (Exception exception) {
          throw new IllegalArgumentException(\\"Model IDs must be unique in the format of UUID.\\",
                    exception);
        }
        
        return this;
    }
  }
  

  public final class CopyOfBuilder extends Builder {
    private CopyOfBuilder(String id, String employeePid) {
      super.id(id);
      super.employeePid(employeePid);
    }
    
    @Override
     public CopyOfBuilder employeePid(String employeePid) {
      return (CopyOfBuilder) super.employeePid(employeePid);
    }
  }
  
}
"
`;

exports[`AppSyncModelVisitor should generate model with snake case 1`] = `
"package com.amplifyframework.datastore.generated.model;


import java.util.List;
import java.util.UUID;
import java.util.Objects;

import androidx.core.util.ObjectsCompat;

import com.amplifyframework.core.model.Model;
import com.amplifyframework.core.model.annotations.Index;
import com.amplifyframework.core.model.annotations.ModelConfig;
import com.amplifyframework.core.model.annotations.ModelField;
import com.amplifyframework.core.model.query.predicate.QueryField;

import static com.amplifyframework.core.model.query.predicate.QueryField.field;

/** This is an auto generated class representing the snake_case type in your schema. */
@SuppressWarnings(\\"all\\")
@ModelConfig(pluralName = \\"snake_cases\\")
public final class snake_case implements Model {
  public static final QueryField ID = field(\\"id\\");
  public static final QueryField NAME = field(\\"name\\");
  private final @ModelField(targetType=\\"ID\\", isRequired = true) String id;
  private final @ModelField(targetType=\\"String\\") String name;
  public String getId() {
      return id;
  }
  
  public String getName() {
      return name;
  }
  
  private snake_case(String id, String name) {
    this.id = id;
    this.name = name;
  }
  
  @Override
   public boolean equals(Object obj) {
      if (this == obj) {
        return true;
      } else if(obj == null || getClass() != obj.getClass()) {
        return false;
      } else {
      snake_case snakeCase = (snake_case) obj;
      return ObjectsCompat.equals(getId(), snakeCase.getId()) &&
              ObjectsCompat.equals(getName(), snakeCase.getName());
      }
  }
  
  @Override
   public int hashCode() {
    return new StringBuilder()
      .append(getId())
      .append(getName())
      .toString()
      .hashCode();
  }
  
  @Override
   public String toString() {
    return new StringBuilder()
      .append(\\"snake_case {\\")
      .append(\\"id=\\" + String.valueOf(getId()) + \\", \\")
      .append(\\"name=\\" + String.valueOf(getName()))
      .append(\\"}\\")
      .toString();
  }
  
  public static BuildStep builder() {
      return new Builder();
  }
  
  /** 
   * WARNING: This method should not be used to build an instance of this object for a CREATE mutation.
   * This is a convenience method to return an instance of the object with only its ID populated
   * to be used in the context of a parameter in a delete mutation or referencing a foreign key
   * in a relationship.
   * @param id the id of the existing item this instance will represent
   * @return an instance of this model with only ID populated
   * @throws IllegalArgumentException Checks that ID is in the proper format
   */
  public static snake_case justId(String id) {
    try {
      UUID.fromString(id); // Check that ID is in the UUID format - if not an exception is thrown
    } catch (Exception exception) {
      throw new IllegalArgumentException(
              \\"Model IDs must be unique in the format of UUID. This method is for creating instances \\" +
              \\"of an existing object with only its ID field for sending as a mutation parameter. When \\" +
              \\"creating a new object, use the standard builder method and leave the ID field blank.\\"
      );
    }
    return new snake_case(
      id,
      null
    );
  }
  
  public CopyOfBuilder copyOfBuilder() {
    return new CopyOfBuilder(id,
      name);
  }
  public interface BuildStep {
    snake_case build();
    BuildStep id(String id) throws IllegalArgumentException;
    BuildStep name(String name);
  }
  

  public static class Builder implements BuildStep {
    private String id;
    private String name;
    @Override
     public snake_case build() {
        String id = this.id != null ? this.id : UUID.randomUUID().toString();
        
        return new snake_case(
          id,
          name);
    }
    
    @Override
     public BuildStep name(String name) {
        this.name = name;
        return this;
    }
    
    /** 
     * WARNING: Do not set ID when creating a new object. Leave this blank and one will be auto generated for you.
     * This should only be set when referring to an already existing object.
     * @param id id
     * @return Current Builder instance, for fluent method chaining
     * @throws IllegalArgumentException Checks that ID is in the proper format
     */
    public BuildStep id(String id) throws IllegalArgumentException {
        this.id = id;
        
        try {
            UUID.fromString(id); // Check that ID is in the UUID format - if not an exception is thrown
        } catch (Exception exception) {
          throw new IllegalArgumentException(\\"Model IDs must be unique in the format of UUID.\\",
                    exception);
        }
        
        return this;
    }
  }
  

  public final class CopyOfBuilder extends Builder {
    private CopyOfBuilder(String id, String name) {
      super.id(id);
      super.name(name);
    }
    
    @Override
     public CopyOfBuilder name(String name) {
      return (CopyOfBuilder) super.name(name);
    }
  }
  
}
"
`;

exports[`AppSyncModelVisitor should generate model with with snake_case field 1`] = `
"package com.amplifyframework.datastore.generated.model;


import java.util.List;
import java.util.UUID;
import java.util.Objects;

import androidx.core.util.ObjectsCompat;

import com.amplifyframework.core.model.Model;
import com.amplifyframework.core.model.annotations.Index;
import com.amplifyframework.core.model.annotations.ModelConfig;
import com.amplifyframework.core.model.annotations.ModelField;
import com.amplifyframework.core.model.query.predicate.QueryField;

import static com.amplifyframework.core.model.query.predicate.QueryField.field;

/** This is an auto generated class representing the SnakeCaseField type in your schema. */
@SuppressWarnings(\\"all\\")
@ModelConfig(pluralName = \\"SnakeCaseFields\\")
public final class SnakeCaseField implements Model {
  public static final QueryField ID = field(\\"id\\");
  public static final QueryField FIRST_NAME = field(\\"first_name\\");
  private final @ModelField(targetType=\\"ID\\", isRequired = true) String id;
  private final @ModelField(targetType=\\"String\\") String first_name;
  public String getId() {
      return id;
  }
  
  public String getFirstName() {
      return first_name;
  }
  
  private SnakeCaseField(String id, String first_name) {
    this.id = id;
    this.first_name = first_name;
  }
  
  @Override
   public boolean equals(Object obj) {
      if (this == obj) {
        return true;
      } else if(obj == null || getClass() != obj.getClass()) {
        return false;
      } else {
      SnakeCaseField snakeCaseField = (SnakeCaseField) obj;
      return ObjectsCompat.equals(getId(), snakeCaseField.getId()) &&
              ObjectsCompat.equals(getFirstName(), snakeCaseField.getFirstName());
      }
  }
  
  @Override
   public int hashCode() {
    return new StringBuilder()
      .append(getId())
      .append(getFirstName())
      .toString()
      .hashCode();
  }
  
  @Override
   public String toString() {
    return new StringBuilder()
      .append(\\"SnakeCaseField {\\")
      .append(\\"id=\\" + String.valueOf(getId()) + \\", \\")
      .append(\\"first_name=\\" + String.valueOf(getFirstName()))
      .append(\\"}\\")
      .toString();
  }
  
  public static BuildStep builder() {
      return new Builder();
  }
  
  /** 
   * WARNING: This method should not be used to build an instance of this object for a CREATE mutation.
   * This is a convenience method to return an instance of the object with only its ID populated
   * to be used in the context of a parameter in a delete mutation or referencing a foreign key
   * in a relationship.
   * @param id the id of the existing item this instance will represent
   * @return an instance of this model with only ID populated
   * @throws IllegalArgumentException Checks that ID is in the proper format
   */
  public static SnakeCaseField justId(String id) {
    try {
      UUID.fromString(id); // Check that ID is in the UUID format - if not an exception is thrown
    } catch (Exception exception) {
      throw new IllegalArgumentException(
              \\"Model IDs must be unique in the format of UUID. This method is for creating instances \\" +
              \\"of an existing object with only its ID field for sending as a mutation parameter. When \\" +
              \\"creating a new object, use the standard builder method and leave the ID field blank.\\"
      );
    }
    return new SnakeCaseField(
      id,
      null
    );
  }
  
  public CopyOfBuilder copyOfBuilder() {
    return new CopyOfBuilder(id,
      first_name);
  }
  public interface BuildStep {
    SnakeCaseField build();
    BuildStep id(String id) throws IllegalArgumentException;
    BuildStep firstName(String firstName);
  }
  

  public static class Builder implements BuildStep {
    private String id;
    private String first_name;
    @Override
     public SnakeCaseField build() {
        String id = this.id != null ? this.id : UUID.randomUUID().toString();
        
        return new SnakeCaseField(
          id,
          first_name);
    }
    
    @Override
     public BuildStep firstName(String firstName) {
        this.first_name = firstName;
        return this;
    }
    
    /** 
     * WARNING: Do not set ID when creating a new object. Leave this blank and one will be auto generated for you.
     * This should only be set when referring to an already existing object.
     * @param id id
     * @return Current Builder instance, for fluent method chaining
     * @throws IllegalArgumentException Checks that ID is in the proper format
     */
    public BuildStep id(String id) throws IllegalArgumentException {
        this.id = id;
        
        try {
            UUID.fromString(id); // Check that ID is in the UUID format - if not an exception is thrown
        } catch (Exception exception) {
          throw new IllegalArgumentException(\\"Model IDs must be unique in the format of UUID.\\",
                    exception);
        }
        
        return this;
    }
  }
  

  public final class CopyOfBuilder extends Builder {
    private CopyOfBuilder(String id, String firstName) {
      super.id(id);
      super.firstName(firstName);
    }
    
    @Override
     public CopyOfBuilder firstName(String firstName) {
      return (CopyOfBuilder) super.firstName(firstName);
    }
  }
  
}
"
`;

exports[`AppSyncModelVisitor should throw error if two fields have the same camel field 1`] = `"Fields \\"subject_name\\" and \\"subjectName\\" in sameCamelCaseField cannot be used at the same time which will result in the duplicate builder method."`;<|MERGE_RESOLUTION|>--- conflicted
+++ resolved
@@ -29,23 +29,12 @@
 public final class customClaim implements Model {
   public static final QueryField ID = field(\\"id\\");
   public static final QueryField NAME = field(\\"name\\");
-<<<<<<< HEAD
-  public static final QueryField RATING = field(\\"rating\\");
-  public static final QueryField LOCATION = field(\\"location\\");
-  public static final QueryField PARKING = field(\\"parking\\");
-  private final @ModelField(targetType=\\"ID\\", isRequired = true) String id;
-  private final @ModelField(targetType=\\"String\\", isRequired = true) String name;
-  private final @ModelField(targetType=\\"Int\\", isRequired = true) Integer rating;
-  private final @ModelField(targetType=\\"Location\\", isRequired = true) Location location;
-  private final @ModelField(targetType=\\"Location\\") Location parking;
-=======
   public static final QueryField BAR = field(\\"bar\\");
   public static final QueryField OWNER = field(\\"owner\\");
   private final @ModelField(targetType=\\"ID\\", isRequired = true) String id;
   private final @ModelField(targetType=\\"String\\") String name;
   private final @ModelField(targetType=\\"String\\") String bar;
   private final @ModelField(targetType=\\"String\\") String owner;
->>>>>>> 68315350
   public String getId() {
       return id;
   }
@@ -54,28 +43,15 @@
       return name;
   }
   
-<<<<<<< HEAD
-  public Integer getRating() {
-      return rating;
-  }
-  
-  public Location getLocation() {
-      return location;
-=======
   public String getBar() {
       return bar;
->>>>>>> 68315350
   }
   
   public String getOwner() {
       return owner;
   }
   
-<<<<<<< HEAD
-  private Landmark(String id, String name, Integer rating, Location location, Location parking) {
-=======
   private customClaim(String id, String name, String bar, String owner) {
->>>>>>> 68315350
     this.id = id;
     this.name = name;
     this.bar = bar;
@@ -111,20 +87,11 @@
   @Override
    public String toString() {
     return new StringBuilder()
-<<<<<<< HEAD
-      .append(\\"Landmark {\\")
-      .append(\\"id=\\" + String.valueOf(getId()) + \\", \\")
-      .append(\\"name=\\" + String.valueOf(getName()) + \\", \\")
-      .append(\\"rating=\\" + String.valueOf(getRating()) + \\", \\")
-      .append(\\"location=\\" + String.valueOf(getLocation()) + \\", \\")
-      .append(\\"parking=\\" + String.valueOf(getParking()))
-=======
       .append(\\"customClaim {\\")
       .append(\\"id=\\" + String.valueOf(getId()) + \\", \\")
       .append(\\"name=\\" + String.valueOf(getName()) + \\", \\")
       .append(\\"bar=\\" + String.valueOf(getBar()) + \\", \\")
       .append(\\"owner=\\" + String.valueOf(getOwner()))
->>>>>>> 68315350
       .append(\\"}\\")
       .toString();
   }
@@ -166,24 +133,6 @@
       bar,
       owner);
   }
-<<<<<<< HEAD
-  public interface NameStep {
-    RatingStep name(String name);
-  }
-  
-
-  public interface RatingStep {
-    LocationStep rating(Integer rating);
-  }
-  
-
-  public interface LocationStep {
-    BuildStep location(Location location);
-  }
-  
-
-=======
->>>>>>> 68315350
   public interface BuildStep {
     customClaim build();
     BuildStep id(String id) throws IllegalArgumentException;
@@ -193,20 +142,11 @@
   }
   
 
-<<<<<<< HEAD
-  public static class Builder implements NameStep, RatingStep, LocationStep, BuildStep {
-    private String id;
-    private String name;
-    private Integer rating;
-    private Location location;
-    private Location parking;
-=======
   public static class Builder implements BuildStep {
     private String id;
     private String name;
     private String bar;
     private String owner;
->>>>>>> 68315350
     @Override
      public customClaim build() {
         String id = this.id != null ? this.id : UUID.randomUUID().toString();
@@ -225,21 +165,8 @@
     }
     
     @Override
-<<<<<<< HEAD
-     public LocationStep rating(Integer rating) {
-        Objects.requireNonNull(rating);
-        this.rating = rating;
-        return this;
-    }
-    
-    @Override
-     public BuildStep location(Location location) {
-        Objects.requireNonNull(location);
-        this.location = location;
-=======
      public BuildStep bar(String bar) {
         this.bar = bar;
->>>>>>> 68315350
         return this;
     }
     
@@ -272,11 +199,7 @@
   
 
   public final class CopyOfBuilder extends Builder {
-<<<<<<< HEAD
-    private CopyOfBuilder(String id, String name, Integer rating, Location location, Location parking) {
-=======
     private CopyOfBuilder(String id, String name, String bar, String owner) {
->>>>>>> 68315350
       super.id(id);
       super.name(name)
         .bar(bar)
@@ -289,137 +212,8 @@
     }
     
     @Override
-<<<<<<< HEAD
-     public CopyOfBuilder rating(Integer rating) {
-      return (CopyOfBuilder) super.rating(rating);
-    }
-    
-    @Override
-     public CopyOfBuilder location(Location location) {
-      return (CopyOfBuilder) super.location(location);
-    }
-    
-    @Override
-     public CopyOfBuilder parking(Location parking) {
-      return (CopyOfBuilder) super.parking(parking);
-    }
-  }
-  
-}
-"
-`;
-
-exports[`AppSyncModelVisitor Non model type should generate class for non model types 1`] = `
-"package com.amplifyframework.datastore.generated.model;
-
-
-import androidx.core.util.ObjectsCompat;
-
-import java.util.Objects;
-import java.util.List;
-
-/** This is an auto generated class representing the Location type in your schema. */
-public final class Location {
-  private final String lat;
-  private final String lang;
-  public String getLat() {
-      return lat;
-  }
-  
-  public String getLang() {
-      return lang;
-  }
-  
-  private Location(String lat, String lang) {
-    this.lat = lat;
-    this.lang = lang;
-  }
-  
-  @Override
-   public boolean equals(Object obj) {
-      if (this == obj) {
-        return true;
-      } else if(obj == null || getClass() != obj.getClass()) {
-        return false;
-      } else {
-      Location location = (Location) obj;
-      return ObjectsCompat.equals(getLat(), location.getLat()) &&
-              ObjectsCompat.equals(getLang(), location.getLang());
-      }
-  }
-  
-  @Override
-   public int hashCode() {
-    return new StringBuilder()
-      .append(getLat())
-      .append(getLang())
-      .toString()
-      .hashCode();
-  }
-  
-  public static LatStep builder() {
-      return new Builder();
-  }
-  
-  public CopyOfBuilder copyOfBuilder() {
-    return new CopyOfBuilder(lat,
-      lang);
-  }
-  public interface LatStep {
-    LangStep lat(String lat);
-  }
-  
-
-  public interface LangStep {
-    BuildStep lang(String lang);
-  }
-  
-
-  public interface BuildStep {
-    Location build();
-  }
-  
-
-  public static class Builder implements LatStep, LangStep, BuildStep {
-    private String lat;
-    private String lang;
-    @Override
-     public Location build() {
-        
-        return new Location(
-          lat,
-          lang);
-    }
-    
-    @Override
-     public LangStep lat(String lat) {
-        Objects.requireNonNull(lat);
-        this.lat = lat;
-        return this;
-    }
-    
-    @Override
-     public BuildStep lang(String lang) {
-        Objects.requireNonNull(lang);
-        this.lang = lang;
-        return this;
-    }
-  }
-  
-
-  public final class CopyOfBuilder extends Builder {
-    private CopyOfBuilder(String lat, String lang) {
-      super.lat(lat)
-        .lang(lang);
-    }
-    
-    @Override
-     public CopyOfBuilder lat(String lat) {
-      return (CopyOfBuilder) super.lat(lat);
-=======
      public CopyOfBuilder bar(String bar) {
       return (CopyOfBuilder) super.bar(bar);
->>>>>>> 68315350
     }
     
     @Override
@@ -477,11 +271,7 @@
       return bar;
   }
   
-<<<<<<< HEAD
-  private SimpleModel(String id, String name, String bar) {
-=======
   private customClaim(String id, String name, String bar) {
->>>>>>> 68315350
     this.id = id;
     this.name = name;
     this.bar = bar;
@@ -514,11 +304,7 @@
   @Override
    public String toString() {
     return new StringBuilder()
-<<<<<<< HEAD
-      .append(\\"SimpleModel {\\")
-=======
       .append(\\"customClaim {\\")
->>>>>>> 68315350
       .append(\\"id=\\" + String.valueOf(getId()) + \\", \\")
       .append(\\"name=\\" + String.valueOf(getName()) + \\", \\")
       .append(\\"bar=\\" + String.valueOf(getBar()))
@@ -669,12 +455,6 @@
 public final class Employee implements Model {
   public static final QueryField ID = field(\\"id\\");
   public static final QueryField NAME = field(\\"name\\");
-<<<<<<< HEAD
-  public static final QueryField BAR = field(\\"bar\\");
-  private final @ModelField(targetType=\\"ID\\", isRequired = true) String id;
-  private final @ModelField(targetType=\\"String\\") String name;
-  private final @ModelField(targetType=\\"String\\") String bar;
-=======
   public static final QueryField ADDRESS = field(\\"address\\");
   public static final QueryField SSN = field(\\"ssn\\");
   public static final QueryField OWNER = field(\\"owner\\");
@@ -685,7 +465,6 @@
     @AuthRule(allow = AuthStrategy.OWNER, ownerField = \\"owner\\", identityClaim = \\"cognito:username\\", operations = { ModelOperation.CREATE, ModelOperation.UPDATE, ModelOperation.DELETE, ModelOperation.READ })
   }) String ssn;
   private final @ModelField(targetType=\\"String\\") String owner;
->>>>>>> 68315350
   public String getId() {
       return id;
   }
@@ -702,15 +481,11 @@
       return ssn;
   }
   
-<<<<<<< HEAD
-  private SimpleModel(String id, String name, String bar) {
-=======
   public String getOwner() {
       return owner;
   }
   
   private Employee(String id, String name, String address, String ssn, String owner) {
->>>>>>> 68315350
     this.id = id;
     this.name = name;
     this.address = address;
@@ -749,19 +524,12 @@
   @Override
    public String toString() {
     return new StringBuilder()
-<<<<<<< HEAD
-      .append(\\"SimpleModel {\\")
-      .append(\\"id=\\" + String.valueOf(getId()) + \\", \\")
-      .append(\\"name=\\" + String.valueOf(getName()) + \\", \\")
-      .append(\\"bar=\\" + String.valueOf(getBar()))
-=======
       .append(\\"Employee {\\")
       .append(\\"id=\\" + String.valueOf(getId()) + \\", \\")
       .append(\\"name=\\" + String.valueOf(getName()) + \\", \\")
       .append(\\"address=\\" + String.valueOf(getAddress()) + \\", \\")
       .append(\\"ssn=\\" + String.valueOf(getSsn()) + \\", \\")
       .append(\\"owner=\\" + String.valueOf(getOwner()))
->>>>>>> 68315350
       .append(\\"}\\")
       .toString();
   }
@@ -823,11 +591,7 @@
   }
   
 
-<<<<<<< HEAD
-  public static class Builder implements BuildStep {
-=======
   public static class Builder implements NameStep, AddressStep, BuildStep {
->>>>>>> 68315350
     private String id;
     private String name;
     private String address;
@@ -894,11 +658,7 @@
   
 
   public final class CopyOfBuilder extends Builder {
-<<<<<<< HEAD
-    private CopyOfBuilder(String id, String name, String bar) {
-=======
     private CopyOfBuilder(String id, String name, String address, String ssn, String owner) {
->>>>>>> 68315350
       super.id(id);
       super.name(name)
         .address(address)
@@ -976,11 +736,7 @@
       return bar;
   }
   
-<<<<<<< HEAD
-  private SimpleModel(String id, String name, String bar) {
-=======
   private dynamicGroups(String id, String name, String bar) {
->>>>>>> 68315350
     this.id = id;
     this.name = name;
     this.bar = bar;
@@ -1013,11 +769,7 @@
   @Override
    public String toString() {
     return new StringBuilder()
-<<<<<<< HEAD
-      .append(\\"SimpleModel {\\")
-=======
       .append(\\"dynamicGroups {\\")
->>>>>>> 68315350
       .append(\\"id=\\" + String.valueOf(getId()) + \\", \\")
       .append(\\"name=\\" + String.valueOf(getName()) + \\", \\")
       .append(\\"bar=\\" + String.valueOf(getBar()))
@@ -1141,11 +893,6 @@
 exports[`AppSyncModelVisitor Model with Auth should generate class with owner auth 1`] = `
 "package com.amplifyframework.datastore.generated.model;
 
-<<<<<<< HEAD
-import com.amplifyframework.core.model.annotations.BelongsTo;
-import com.amplifyframework.core.model.temporal.Temporal;
-=======
->>>>>>> 68315350
 
 import java.util.List;
 import java.util.UUID;
@@ -1171,19 +918,6 @@
 })
 public final class simpleOwnerAuth implements Model {
   public static final QueryField ID = field(\\"id\\");
-<<<<<<< HEAD
-  public static final QueryField TITLE = field(\\"title\\");
-  public static final QueryField DONE = field(\\"done\\");
-  public static final QueryField TODO = field(\\"taskTodoId\\");
-  public static final QueryField TIME = field(\\"time\\");
-  public static final QueryField CREATED_ON = field(\\"createdOn\\");
-  private final @ModelField(targetType=\\"ID\\", isRequired = true) String id;
-  private final @ModelField(targetType=\\"String\\", isRequired = true) String title;
-  private final @ModelField(targetType=\\"Boolean\\", isRequired = true) Boolean done;
-  private final @ModelField(targetType=\\"Todo\\") @BelongsTo(targetName = \\"taskTodoId\\", type = Todo.class) Todo todo;
-  private final @ModelField(targetType=\\"AWSTime\\") Temporal.Time time;
-  private final @ModelField(targetType=\\"AWSDate\\") Temporal.Date createdOn;
-=======
   public static final QueryField NAME = field(\\"name\\");
   public static final QueryField BAR = field(\\"bar\\");
   public static final QueryField OWNER = field(\\"owner\\");
@@ -1191,7 +925,6 @@
   private final @ModelField(targetType=\\"String\\") String name;
   private final @ModelField(targetType=\\"String\\") String bar;
   private final @ModelField(targetType=\\"String\\") String owner;
->>>>>>> 68315350
   public String getId() {
       return id;
   }
@@ -1200,17 +933,6 @@
       return name;
   }
   
-<<<<<<< HEAD
-  public Temporal.Time getTime() {
-      return time;
-  }
-  
-  public Temporal.Date getCreatedOn() {
-      return createdOn;
-  }
-  
-  private task(String id, String title, Boolean done, Todo todo, Temporal.Time time, Temporal.Date createdOn) {
-=======
   public String getBar() {
       return bar;
   }
@@ -1220,7 +942,6 @@
   }
   
   private simpleOwnerAuth(String id, String name, String bar, String owner) {
->>>>>>> 68315350
     this.id = id;
     this.name = name;
     this.bar = bar;
@@ -1256,21 +977,11 @@
   @Override
    public String toString() {
     return new StringBuilder()
-<<<<<<< HEAD
-      .append(\\"task {\\")
-      .append(\\"id=\\" + String.valueOf(getId()) + \\", \\")
-      .append(\\"title=\\" + String.valueOf(getTitle()) + \\", \\")
-      .append(\\"done=\\" + String.valueOf(getDone()) + \\", \\")
-      .append(\\"todo=\\" + String.valueOf(getTodo()) + \\", \\")
-      .append(\\"time=\\" + String.valueOf(getTime()) + \\", \\")
-      .append(\\"createdOn=\\" + String.valueOf(getCreatedOn()))
-=======
       .append(\\"simpleOwnerAuth {\\")
       .append(\\"id=\\" + String.valueOf(getId()) + \\", \\")
       .append(\\"name=\\" + String.valueOf(getName()) + \\", \\")
       .append(\\"bar=\\" + String.valueOf(getBar()) + \\", \\")
       .append(\\"owner=\\" + String.valueOf(getOwner()))
->>>>>>> 68315350
       .append(\\"}\\")
       .toString();
   }
@@ -1315,21 +1026,6 @@
   public interface BuildStep {
     simpleOwnerAuth build();
     BuildStep id(String id) throws IllegalArgumentException;
-<<<<<<< HEAD
-    BuildStep todo(Todo todo);
-    BuildStep time(Temporal.Time time);
-    BuildStep createdOn(Temporal.Date createdOn);
-  }
-  
-
-  public static class Builder implements TitleStep, DoneStep, BuildStep {
-    private String id;
-    private String title;
-    private Boolean done;
-    private Todo todo;
-    private Temporal.Time time;
-    private Temporal.Date createdOn;
-=======
     BuildStep name(String name);
     BuildStep bar(String bar);
     BuildStep owner(String owner);
@@ -1341,7 +1037,6 @@
     private String name;
     private String bar;
     private String owner;
->>>>>>> 68315350
     @Override
      public simpleOwnerAuth build() {
         String id = this.id != null ? this.id : UUID.randomUUID().toString();
@@ -1360,24 +1055,14 @@
     }
     
     @Override
-<<<<<<< HEAD
-     public BuildStep time(Temporal.Time time) {
-        this.time = time;
-=======
      public BuildStep bar(String bar) {
         this.bar = bar;
->>>>>>> 68315350
-        return this;
-    }
-    
-    @Override
-<<<<<<< HEAD
-     public BuildStep createdOn(Temporal.Date createdOn) {
-        this.createdOn = createdOn;
-=======
+        return this;
+    }
+    
+    @Override
      public BuildStep owner(String owner) {
         this.owner = owner;
->>>>>>> 68315350
         return this;
     }
     
@@ -1404,11 +1089,7 @@
   
 
   public final class CopyOfBuilder extends Builder {
-<<<<<<< HEAD
-    private CopyOfBuilder(String id, String title, Boolean done, Todo todo, Temporal.Time time, Temporal.Date createdOn) {
-=======
     private CopyOfBuilder(String id, String name, String bar, String owner) {
->>>>>>> 68315350
       super.id(id);
       super.name(name)
         .bar(bar)
@@ -1421,15 +1102,6 @@
     }
     
     @Override
-<<<<<<< HEAD
-     public CopyOfBuilder time(Temporal.Time time) {
-      return (CopyOfBuilder) super.time(time);
-    }
-    
-    @Override
-     public CopyOfBuilder createdOn(Temporal.Date createdOn) {
-      return (CopyOfBuilder) super.createdOn(createdOn);
-=======
      public CopyOfBuilder bar(String bar) {
       return (CopyOfBuilder) super.bar(bar);
     }
@@ -1437,7 +1109,6 @@
     @Override
      public CopyOfBuilder owner(String owner) {
       return (CopyOfBuilder) super.owner(owner);
->>>>>>> 68315350
     }
   }
   
@@ -1473,22 +1144,6 @@
 })
 public final class allowRead implements Model {
   public static final QueryField ID = field(\\"id\\");
-<<<<<<< HEAD
-  public static final QueryField TITLE = field(\\"title\\");
-  public static final QueryField DONE = field(\\"done\\");
-  public static final QueryField DESCRIPTION = field(\\"description\\");
-  public static final QueryField DUE_DATE = field(\\"due_date\\");
-  public static final QueryField VERSION = field(\\"version\\");
-  public static final QueryField VALUE = field(\\"value\\");
-  private final @ModelField(targetType=\\"ID\\", isRequired = true) String id;
-  private final @ModelField(targetType=\\"String\\", isRequired = true) String title;
-  private final @ModelField(targetType=\\"Boolean\\", isRequired = true) Boolean done;
-  private final @ModelField(targetType=\\"String\\") String description;
-  private final @ModelField(targetType=\\"String\\") String due_date;
-  private final @ModelField(targetType=\\"Int\\", isRequired = true) Integer version;
-  private final @ModelField(targetType=\\"Float\\") Float value;
-  private final @ModelField(targetType=\\"task\\") @HasMany(associatedWith = \\"todo\\", type = task.class) List<task> tasks = null;
-=======
   public static final QueryField NAME = field(\\"name\\");
   public static final QueryField BAR = field(\\"bar\\");
   public static final QueryField OWNER = field(\\"owner\\");
@@ -1496,7 +1151,6 @@
   private final @ModelField(targetType=\\"String\\") String name;
   private final @ModelField(targetType=\\"String\\") String bar;
   private final @ModelField(targetType=\\"String\\") String owner;
->>>>>>> 68315350
   public String getId() {
       return id;
   }
@@ -1520,8 +1174,6 @@
     this.owner = owner;
   }
   
-<<<<<<< HEAD
-=======
   @Override
    public boolean equals(Object obj) {
       if (this == obj) {
@@ -4167,7 +3819,6 @@
       return due_date;
   }
   
->>>>>>> 68315350
   public Integer getVersion() {
       return version;
   }
@@ -4486,11 +4137,7 @@
       return timestamp;
   }
   
-<<<<<<< HEAD
-  private Todo(String id, String title, Boolean done, String description, String due_date, Integer version, Float value) {
-=======
   private TypeWithAWSDateScalars(String id, Temporal.Date date, Temporal.DateTime createdAt, Temporal.Time time, Temporal.Timestamp timestamp) {
->>>>>>> 68315350
     this.id = id;
     this.date = date;
     this.createdAt = createdAt;
@@ -4529,23 +4176,12 @@
   @Override
    public String toString() {
     return new StringBuilder()
-<<<<<<< HEAD
-      .append(\\"Todo {\\")
-      .append(\\"id=\\" + String.valueOf(getId()) + \\", \\")
-      .append(\\"title=\\" + String.valueOf(getTitle()) + \\", \\")
-      .append(\\"done=\\" + String.valueOf(getDone()) + \\", \\")
-      .append(\\"description=\\" + String.valueOf(getDescription()) + \\", \\")
-      .append(\\"due_date=\\" + String.valueOf(getDueDate()) + \\", \\")
-      .append(\\"version=\\" + String.valueOf(getVersion()) + \\", \\")
-      .append(\\"value=\\" + String.valueOf(getValue()))
-=======
       .append(\\"TypeWithAWSDateScalars {\\")
       .append(\\"id=\\" + String.valueOf(getId()) + \\", \\")
       .append(\\"date=\\" + String.valueOf(getDate()) + \\", \\")
       .append(\\"createdAt=\\" + String.valueOf(getCreatedAt()) + \\", \\")
       .append(\\"time=\\" + String.valueOf(getTime()) + \\", \\")
       .append(\\"timestamp=\\" + String.valueOf(getTimestamp()))
->>>>>>> 68315350
       .append(\\"}\\")
       .toString();
   }
@@ -4584,32 +4220,10 @@
   
   public CopyOfBuilder copyOfBuilder() {
     return new CopyOfBuilder(id,
-<<<<<<< HEAD
-      title,
-      done,
-      description,
-      due_date,
-      version,
-      value);
-  }
-  public interface TitleStep {
-    DoneStep title(String title);
-  }
-  
-
-  public interface DoneStep {
-    VersionStep done(Boolean done);
-  }
-  
-
-  public interface VersionStep {
-    BuildStep version(Integer version);
-=======
       date,
       createdAt,
       time,
       timestamp);
->>>>>>> 68315350
   }
   public interface BuildStep {
     TypeWithAWSDateScalars build();
@@ -4621,23 +4235,12 @@
   }
   
 
-<<<<<<< HEAD
-  public static class Builder implements TitleStep, DoneStep, VersionStep, BuildStep {
-    private String id;
-    private String title;
-    private Boolean done;
-    private Integer version;
-    private String description;
-    private String due_date;
-    private Float value;
-=======
   public static class Builder implements BuildStep {
     private String id;
     private Temporal.Date date;
     private Temporal.DateTime createdAt;
     private Temporal.Time time;
     private Temporal.Timestamp timestamp;
->>>>>>> 68315350
     @Override
      public TypeWithAWSDateScalars build() {
         String id = this.id != null ? this.id : UUID.randomUUID().toString();
@@ -4651,14 +4254,8 @@
     }
     
     @Override
-<<<<<<< HEAD
-     public BuildStep version(Integer version) {
-        Objects.requireNonNull(version);
-        this.version = version;
-=======
      public BuildStep date(Temporal.Date date) {
         this.date = date;
->>>>>>> 68315350
         return this;
     }
     
@@ -4703,11 +4300,7 @@
   
 
   public final class CopyOfBuilder extends Builder {
-<<<<<<< HEAD
-    private CopyOfBuilder(String id, String title, Boolean done, String description, String dueDate, Integer version, Float value) {
-=======
     private CopyOfBuilder(String id, Temporal.Date date, Temporal.DateTime createdAt, Temporal.Time time, Temporal.Timestamp timestamp) {
->>>>>>> 68315350
       super.id(id);
       super.date(date)
         .createdAt(createdAt)
@@ -4716,13 +4309,8 @@
     }
     
     @Override
-<<<<<<< HEAD
-     public CopyOfBuilder version(Integer version) {
-      return (CopyOfBuilder) super.version(version);
-=======
      public CopyOfBuilder date(Temporal.Date date) {
       return (CopyOfBuilder) super.date(date);
->>>>>>> 68315350
     }
     
     @Override
