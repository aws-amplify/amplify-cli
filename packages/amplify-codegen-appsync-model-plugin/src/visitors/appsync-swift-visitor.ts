import { indent, indentMultiline } from '@graphql-codegen/visitor-plugin-common';
import { camelCase } from 'change-case';
import { lowerCaseFirst } from 'lower-case-first';
import { schemaTypeMap } from '../configs/swift-config';
import { SwiftDeclarationBlock, escapeKeywords, ListType } from '../languages/swift-declaration-block';
import { CodeGenConnectionType } from '../utils/process-connections';
import { AppSyncModelVisitor, CodeGenField, CodeGenGenerateEnum, CodeGenModel } from './appsync-visitor';
import { AuthDirective, AuthStrategy } from '../utils/process-auth';
import { printWarning } from '../utils/warn';

export class AppSyncSwiftVisitor extends AppSyncModelVisitor {
  protected modelExtensionImports: string[] = ['import Amplify', 'import Foundation'];
  protected imports: string[] = ['import Amplify', 'import Foundation'];
  generate(): string {
    this.processDirectives();
    const code = [`// swiftlint:disable all`];
    if (this._parsedConfig.generate === CodeGenGenerateEnum.metadata) {
      code.push(this.generateSchema());
    } else if (this._parsedConfig.generate === CodeGenGenerateEnum.loader) {
      code.push(this.generateClassLoader());
    } else if (this.selectedTypeIsEnum()) {
      code.push(this.generateEnums());
    } else if (this.selectedTypeIsNonModel()) {
      code.push(this.generateNonModelType());
    } else {
      code.push(this.generateStruct());
    }
    return code.join('\n');
  }
  generateStruct(): string {
    let result: string[] = [...this.imports, ''];
    Object.entries(this.getSelectedModels()).forEach(([name, obj]) => {
      const structBlock: SwiftDeclarationBlock = new SwiftDeclarationBlock()
        .withName(this.getModelName(obj))
        .access('public')
        .withProtocols(['Model']);
      Object.entries(obj.fields).forEach(([fieldName, field]) => {
        const fieldType = this.getNativeType(field);
        const isVariable = field.name !== 'id';
        const listType: ListType = field.connectionInfo ? ListType.LIST : ListType.ARRAY;
        structBlock.addProperty(this.getFieldName(field), fieldType, undefined, 'public', {
          optional: !this.isFieldRequired(field),
          isList: field.isList,
          variable: isVariable,
          isEnum: this.isEnumType(field),
          listType: field.isList ? listType : undefined,
        });
      });
      const initImpl: string = this.getInitBody(obj.fields);
      structBlock.addClassMethod(
        'init',
        null,
        initImpl,
        obj.fields.map(field => {
          const listType: ListType = field.connectionInfo ? ListType.LIST : ListType.ARRAY;
          return {
            name: this.getFieldName(field),
            type: this.getNativeType(field),
            value: field.name === 'id' ? 'UUID().uuidString' : undefined,
            flags: {
              optional: field.isNullable,
              isList: field.isList,
              isEnum: this.isEnumType(field),
              listType: field.isList ? listType : undefined,
            },
          };
        }),
        'public',
        {},
      );
      result.push(structBlock.string);
    });
    return result.join('\n');
  }
  generateEnums(): string {
    const result: string[] = [...this.imports, ''];
    Object.entries(this.getSelectedEnums()).forEach(([name, enumValue]) => {
      const enumDeclaration = new SwiftDeclarationBlock()
        .asKind('enum')
        .access('public')
        .withProtocols(['String', 'EnumPersistable'])
        .withName(this.getEnumName(enumValue));

      Object.entries(enumValue.values).forEach(([name, value]) => {
        enumDeclaration.addEnumValue(name, value);
      });

      result.push(enumDeclaration.string);
    });
    return result.join('\n');
  }
  generateNonModelType(): string {
    let result: string[] = [...this.imports, ''];
    Object.entries(this.getSelectedNonModels()).forEach(([name, obj]) => {
      const structBlock: SwiftDeclarationBlock = new SwiftDeclarationBlock()
        .withName(this.getModelName(obj))
        .access('public')
        .withProtocols(['Embeddable']);
      Object.values(obj.fields).forEach(field => {
        const fieldType = this.getNativeType(field);
        structBlock.addProperty(this.getFieldName(field), fieldType, undefined, 'DEFAULT', {
          optional: !this.isFieldRequired(field),
          isList: field.isList,
          variable: true,
          isEnum: this.isEnumType(field),
          listType: field.isList ? ListType.ARRAY : undefined,
        });
      });
      result.push(structBlock.string);
    });
    return result.join('\n');
  }

  generateSchema(): string {
    let result: string[] = [...this.modelExtensionImports, ''];

    Object.values(this.getSelectedModels())
      .filter(m => m.type === 'model')
      .forEach(model => {
        const schemaDeclarations = new SwiftDeclarationBlock().asKind('extension').withName(this.getModelName(model));

        this.generateCodingKeys(this.getModelName(model), model, schemaDeclarations),
          this.generateModelSchema(this.getModelName(model), model, schemaDeclarations);

        result.push(schemaDeclarations.string);
      });

<<<<<<< HEAD
    Object.values(this.getSelectedNonModels())
      .forEach(model => {
        const schemaDeclarations = new SwiftDeclarationBlock().asKind('extension').withName(this.getNonModelName(model));

        this.generateCodingKeys(this.getNonModelName(model), model, schemaDeclarations),
          this.generateModelSchema(this.getNonModelName(model), model, schemaDeclarations);

        result.push(schemaDeclarations.string);
      });
=======
    Object.values(this.getSelectedNonModels()).forEach(model => {
      const schemaDeclarations = new SwiftDeclarationBlock().asKind('extension').withName(this.getNonModelName(model));

      this.generateCodingKeys(this.getNonModelName(model), model, schemaDeclarations),
        this.generateModelSchema(this.getNonModelName(model), model, schemaDeclarations);

      result.push(schemaDeclarations.string);
    });
>>>>>>> 68315350
    return result.join('\n');
  }

  generateCodingKeys(name: string, model: CodeGenModel, extensionDeclaration: SwiftDeclarationBlock): void {
    const codingKeyEnum: SwiftDeclarationBlock = new SwiftDeclarationBlock()
      .asKind('enum')
      .access('public')
      .withName('CodingKeys')
      .withProtocols(['String', 'ModelKey'])
      .withComment('MARK: - CodingKeys');

    // AddEnums.name
    model.fields.forEach(field => codingKeyEnum.addEnumValue(this.getFieldName(field), field.name));
    extensionDeclaration.appendBlock(codingKeyEnum.string);

    // expose keys
    extensionDeclaration.addProperty('keys', '', 'CodingKeys.self', 'public', {
      static: true,
      variable: false,
    });
  }

  generateModelSchema(name: string, model: CodeGenModel, extensionDeclaration: SwiftDeclarationBlock): void {
    const keysName = lowerCaseFirst(model.name);
    const fields = model.fields.map(field => {
      return this.generateFieldSchema(field, keysName);
    });
    const authRules = this.generateAuthRules(model);
    const closure = [
      '{ model in',
      `let ${keysName} = ${this.getModelName(model)}.keys`,
      '',
      ...(authRules.length ? [`model.authRules = ${authRules}`, ''] : []),
      `model.pluralName = "${this.pluralizeModelName(model)}"`,
      '',
      'model.fields(',
      indentMultiline(fields.join(',\n')),
      ')',
      '}',
    ].join('\n');
    extensionDeclaration.addProperty(
      'schema',
      '',
      `defineSchema ${indentMultiline(closure).trim()}`,
      'public',
      { static: true, variable: false },
      ' MARK: - ModelSchema',
    );
  }

  protected generateClassLoader(): string {
    const structList = Object.values(this.modelMap).map(typeObj => {
      return `${this.getModelName(typeObj)}.self`;
    });

    const result: string[] = [...this.modelExtensionImports, ''];

    const classDeclaration = new SwiftDeclarationBlock()
      .access('public')
      .withName('AmplifyModels')
      .asKind('class')
      .withProtocols(['AmplifyModelRegistration'])
      .final()
      .withComment('Contains the set of classes that conforms to the `Model` protocol.');

    classDeclaration.addProperty('version', 'String', `"${this.computeVersion()}"`, 'public', {});
    const body = structList.map(modelClass => `ModelRegistry.register(modelType: ${modelClass})`).join('\n');
    classDeclaration.addClassMethod(
      'registerModels',
      null,
      body,
      [{ type: 'ModelRegistry.Type', name: 'registry', flags: {}, value: undefined }],
      'public',
      {},
    );
    result.push(classDeclaration.string);

    return result.join('\n');
  }

  private getInitBody(fields: CodeGenField[]): string {
    let result = fields.map(field => {
      const fieldName = escapeKeywords(this.getFieldName(field));
      return indent(`self.${fieldName} = ${fieldName}`);
    });

    return result.join('\n');
  }
  protected getListType(typeStr: string, field: CodeGenField): string {
    return `${typeStr}`;
  }

  private generateFieldSchema(field: CodeGenField, modelKeysName: string): string {
    if (field.type === 'ID' && field.name === 'id') {
      return `.id()`;
    }
    let ofType;
    const isEnumType = this.isEnumType(field);
    const isModelType = this.isModelType(field);
    const isNonModelType = this.isNonModelType(field);
    const name = `${modelKeysName}.${this.getFieldName(field)}`;
    const typeName = this.getSwiftModelTypeName(field);
    const { connectionInfo } = field;
    const isRequired = this.isFieldRequired(field) ? '.required' : '.optional';
    // connected field
    if (connectionInfo) {
      if (connectionInfo.kind === CodeGenConnectionType.HAS_MANY) {
        return `.hasMany(${name}, is: ${isRequired}, ofType: ${typeName}, associatedWith: ${this.getModelName(
          connectionInfo.connectedModel,
        )}.keys.${this.getFieldName(connectionInfo.associatedWith)})`;
      }
      if (connectionInfo.kind === CodeGenConnectionType.HAS_ONE) {
        return `.hasOne(${name}, is: ${isRequired}, ofType: ${typeName}, associatedWith: ${this.getModelName(
          connectionInfo.connectedModel,
        )}.keys.${this.getFieldName(connectionInfo.associatedWith)})`;
      }
      if (connectionInfo.kind === CodeGenConnectionType.BELONGS_TO) {
        return `.belongsTo(${name}, is: ${isRequired}, ofType: ${typeName}, targetName: "${connectionInfo.targetName}")`;
      }
    }

    if (field.isList) {
      if (isModelType) {
        ofType = `.collection(of: ${this.getSwiftModelTypeName(field)})`;
      } else {
        ofType = `.embeddedCollection(of: ${this.getSwiftModelTypeName(field)})`;
      }
    } else {
      if (isEnumType) {
        ofType = `.enum(type: ${typeName})`;
      } else if (isModelType) {
        ofType = `.model(${typeName})`;
      } else if (isNonModelType) {
        ofType = `.embedded(type: ${typeName})`;
      } else {
        ofType = typeName;
      }
    }

    const args = [`${name}`, `is: ${isRequired}`, `ofType: ${ofType}`].filter(arg => arg).join(', ');
    return `.field(${args})`;
  }

  private getSwiftModelTypeName(field: CodeGenField) {
    if (this.isEnumType(field)) {
      return `${this.getEnumName(field.type)}.self`;
    }
    if (this.isModelType(field)) {
      return `${this.getModelName(this.modelMap[field.type])}.self`;
    }
    if (this.isNonModelType(field)) {
      return `${this.getNonModelName(this.nonModelMap[field.type])}.self`;
    }
    if (field.type in schemaTypeMap) {
      if (field.isList) {
<<<<<<< HEAD
       return `${this.getNativeType(field)}.self`;
=======
        return `${this.getNativeType(field)}.self`;
>>>>>>> 68315350
      }
      return schemaTypeMap[field.type];
    }
    // TODO: investigate if returning string is acceptable or should throw an exception
    return '.string';
  }

  protected getEnumValue(value: string): string {
    return camelCase(value);
  }

  /**
   * checks if a field is required or optional field
   * There is a special case for fields which have hasMany connection
   * Swift needs to unwrap the object and when its possible that a hasMany field may not
   * be in the graphql selection set which means its null/undefined. To handle this
   * the struct needs the field to be optional even when the field is required in GraphQL schema
   * @param field field
   */
  protected isFieldRequired(field: CodeGenField): boolean {
    if (field.connectionInfo && field.connectionInfo.kind === CodeGenConnectionType.HAS_MANY) {
      return false;
    }
    return !field.isNullable;
  }

  protected generateAuthRules(model: CodeGenModel): string {
    const authDirectives: AuthDirective[] = (model.directives.filter(d => d.name === 'auth') as any) as AuthDirective[];
    const rules: string[] = [];
    authDirectives.forEach(directive => {
      directive.arguments?.rules.forEach(rule => {
        const authRule = [];
        switch (rule.allow) {
          case AuthStrategy.owner:
            authRule.push('allow: .owner');
            authRule.push(`ownerField: "${rule.ownerField}"`);
            authRule.push(`identityClaim: "${rule.identityClaim}"`);
            break;
          case AuthStrategy.groups:
            authRule.push('allow: .groups');
            authRule.push(`groupClaim: "${rule.groupClaim}"`);
            if (rule.groups) {
              authRule.push(`groups: [${rule.groups?.map(group => `"${group}"`).join(', ')}]`);
            } else {
              authRule.push(`groupsField: "${rule.groupField}"`);
            }
            break;
          default:
            printWarning(`Model ${model.name} has auth with authStrategy ${rule.allow} of which is not yet supported in DataStore.`);
            return;
        }
        authRule.push(`operations: [${rule.operations?.map(op => `.${op}`).join(', ')}]`);
        rules.push(`rule(${authRule.join(', ')})`);
      });
    });
    if (rules.length) {
      return ['[', `${indentMultiline(rules.join(',\n'))}`, ']'].join('\n');
    }
    return '';
  }
}<|MERGE_RESOLUTION|>--- conflicted
+++ resolved
@@ -125,17 +125,6 @@
         result.push(schemaDeclarations.string);
       });
 
-<<<<<<< HEAD
-    Object.values(this.getSelectedNonModels())
-      .forEach(model => {
-        const schemaDeclarations = new SwiftDeclarationBlock().asKind('extension').withName(this.getNonModelName(model));
-
-        this.generateCodingKeys(this.getNonModelName(model), model, schemaDeclarations),
-          this.generateModelSchema(this.getNonModelName(model), model, schemaDeclarations);
-
-        result.push(schemaDeclarations.string);
-      });
-=======
     Object.values(this.getSelectedNonModels()).forEach(model => {
       const schemaDeclarations = new SwiftDeclarationBlock().asKind('extension').withName(this.getNonModelName(model));
 
@@ -144,7 +133,6 @@
 
       result.push(schemaDeclarations.string);
     });
->>>>>>> 68315350
     return result.join('\n');
   }
 
@@ -300,11 +288,7 @@
     }
     if (field.type in schemaTypeMap) {
       if (field.isList) {
-<<<<<<< HEAD
-       return `${this.getNativeType(field)}.self`;
-=======
         return `${this.getNativeType(field)}.self`;
->>>>>>> 68315350
       }
       return schemaTypeMap[field.type];
     }
