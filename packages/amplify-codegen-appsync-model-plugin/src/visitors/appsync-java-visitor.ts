--- conflicted
+++ resolved
@@ -694,20 +694,11 @@
   }
 
   protected generateToStringMethod(model: CodeGenModel, declarationBlock: JavaDeclarationBlock): void {
-<<<<<<< HEAD
-    const fields = this.getNonConnectedField(model)
-        .map(field => {
-          const fieldName = this.getFieldName(field);
-          const fieldGetterName = this.getFieldGetterName(field);
-
-          return '"' + fieldName + '=" + String.valueOf(' + fieldGetterName + '())';
-=======
     const fields = this.getNonConnectedField(model).map(field => {
       const fieldName = this.getFieldName(field);
       const fieldGetterName = this.getFieldGetterName(field);
 
       return '"' + fieldName + '=" + String.valueOf(' + fieldGetterName + '())';
->>>>>>> 68315350
     });
 
     const body = [
