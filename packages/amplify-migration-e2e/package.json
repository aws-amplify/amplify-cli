--- conflicted
+++ resolved
@@ -4,13 +4,8 @@
   "version": "0.1.0-next-9.0",
   "main": "index.js",
   "dependencies": {
-<<<<<<< HEAD
-    "@aws-amplify/amplify-cli-core": "4.4.0",
-    "@aws-amplify/amplify-e2e-core": "5.7.3",
-=======
     "@aws-amplify/amplify-cli-core": "4.4.1-next-7.0",
     "@aws-amplify/amplify-e2e-core": "5.7.4-next-7.0",
->>>>>>> af01ce78
     "@aws-amplify/amplify-gen2-codegen": "0.1.0-next-9.0",
     "@aws-sdk/client-appsync": "^3.666.0",
     "@aws-sdk/client-cloudcontrol": "^3.658.1",
