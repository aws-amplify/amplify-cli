{
  "name": "amplify-nodejs-function-runtime-provider",
<<<<<<< HEAD
  "version": "1.0.5",
=======
  "version": "1.0.6",
>>>>>>> 11978cb4
  "description": "Provides functionality related to functions in NodeJS on AWS",
  "repository": {
    "type": "git",
    "url": "https://github.com/aws-amplify/amplify-cli.git",
    "directory": "packages/amplfiy-nodejs-function-runtime-provider"
  },
  "author": "Amazon Web Services",
  "license": "Apache-2.0",
  "main": "lib/index.js",
  "keywords": [
    "aws",
    "amplify",
    "lambda",
    "nodejs"
  ],
  "scripts": {
    "build": "tsc",
    "clean": "rimraf lib tsconfig.tsbuildinfo",
    "test": "jest",
    "test-ci": "jest"
  },
  "dependencies": {
    "amplify-function-plugin-interface": "1.3.1",
    "archiver": "^3.1.1",
    "fs-extra": "^8.1.0",
    "glob": "^7.1.6"
  },
  "devDependencies": {
    "@types/archiver": "^3.1.0",
    "@types/node": "^10.17.13"
  },
  "jest": {
    "transform": {
      "^.+\\.tsx?$": "ts-jest"
    },
    "collectCoverage": true,
    "collectCoverageFrom": [
      "src/**/*.ts",
      "!**/*.d.ts"
    ],
    "testURL": "http://localhost/",
    "testRegex": "(src/__tests__/.*.test.(js|ts))$",
    "moduleFileExtensions": [
      "ts",
      "tsx",
      "js",
      "jsx",
      "json",
      "node"
    ]
  }
}<|MERGE_RESOLUTION|>--- conflicted
+++ resolved
@@ -1,10 +1,6 @@
 {
   "name": "amplify-nodejs-function-runtime-provider",
-<<<<<<< HEAD
-  "version": "1.0.5",
-=======
   "version": "1.0.6",
->>>>>>> 11978cb4
   "description": "Provides functionality related to functions in NodeJS on AWS",
   "repository": {
     "type": "git",
