--- conflicted
+++ resolved
@@ -1,10 +1,6 @@
 {
   "name": "amplify-nodejs-function-runtime-provider",
-<<<<<<< HEAD
-  "version": "1.0.5",
-=======
   "version": "1.1.5",
->>>>>>> 68315350
   "description": "Provides functionality related to functions in NodeJS on AWS",
   "repository": {
     "type": "git",
@@ -23,12 +19,7 @@
   "scripts": {
     "build": "tsc",
     "clean": "rimraf lib tsconfig.tsbuildinfo",
-<<<<<<< HEAD
-    "test": "jest",
-    "test-ci": "jest"
-=======
     "test": "jest"
->>>>>>> 68315350
   },
   "dependencies": {
     "amplify-function-plugin-interface": "1.4.1",
