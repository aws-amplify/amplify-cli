{
  "name": "amplify-nodejs-function-runtime-provider",
<<<<<<< HEAD
  "version": "2.5.29-next-7.0",
=======
  "version": "2.5.29",
>>>>>>> ef7f5ebe
  "description": "Provides functionality related to functions in NodeJS on AWS",
  "repository": {
    "type": "git",
    "url": "https://github.com/aws-amplify/amplify-cli.git",
    "directory": "packages/amplfiy-nodejs-function-runtime-provider"
  },
  "author": "Amazon Web Services",
  "license": "Apache-2.0",
  "main": "lib/index.js",
  "keywords": [
    "aws",
    "amplify",
    "lambda",
    "nodejs"
  ],
  "publishConfig": {
    "access": "public"
  },
  "scripts": {
    "watch": "tsc -w",
    "build": "tsc",
    "clean": "rimraf lib tsconfig.tsbuildinfo node_modules",
    "test": "jest --logHeapUsage",
    "extract-api": "ts-node ../../scripts/extract-api.ts"
  },
  "dependencies": {
<<<<<<< HEAD
    "@aws-amplify/amplify-cli-core": "4.4.1-next-7.0",
=======
    "@aws-amplify/amplify-cli-core": "4.4.1",
>>>>>>> ef7f5ebe
    "@aws-amplify/amplify-function-plugin-interface": "1.12.1",
    "execa": "^5.1.1",
    "exit": "^0.1.2",
    "fs-extra": "^8.1.0",
    "glob": "^7.2.0"
  },
  "devDependencies": {
    "@types/exit": "^0.1.31",
    "@types/node": "^12.12.6",
    "@types/semver": "^7",
    "semver": "^7.5.4"
  },
  "jest": {
    "transform": {
      "^.+\\.tsx?$": "ts-jest"
    },
    "collectCoverage": true,
    "collectCoverageFrom": [
      "src/**/*.ts",
      "!**/*.d.ts"
    ],
    "testEnvironmentOptions": {
      "url": "http://localhost"
    },
    "testRegex": "(src/__tests__/.*.test.(js|ts))$",
    "moduleFileExtensions": [
      "ts",
      "tsx",
      "js",
      "jsx",
      "json",
      "node"
    ]
  },
  "berry": {
    "plugins": [
      "@yarn/plugin-typescript"
    ]
  }
}<|MERGE_RESOLUTION|>--- conflicted
+++ resolved
@@ -1,10 +1,6 @@
 {
   "name": "amplify-nodejs-function-runtime-provider",
-<<<<<<< HEAD
-  "version": "2.5.29-next-7.0",
-=======
   "version": "2.5.29",
->>>>>>> ef7f5ebe
   "description": "Provides functionality related to functions in NodeJS on AWS",
   "repository": {
     "type": "git",
@@ -31,11 +27,7 @@
     "extract-api": "ts-node ../../scripts/extract-api.ts"
   },
   "dependencies": {
-<<<<<<< HEAD
-    "@aws-amplify/amplify-cli-core": "4.4.1-next-7.0",
-=======
     "@aws-amplify/amplify-cli-core": "4.4.1",
->>>>>>> ef7f5ebe
     "@aws-amplify/amplify-function-plugin-interface": "1.12.1",
     "execa": "^5.1.1",
     "exit": "^0.1.2",
