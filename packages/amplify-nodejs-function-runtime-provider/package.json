--- conflicted
+++ resolved
@@ -27,13 +27,8 @@
     "extract-api": "ts-node ../../scripts/extract-api.ts"
   },
   "dependencies": {
-<<<<<<< HEAD
-    "@aws-amplify/amplify-cli-core": "4.0.1",
-    "@aws-amplify/amplify-function-plugin-interface": "1.10.0",
-=======
+    "@aws-amplify/amplify-cli-core": "4.0.3",
     "@aws-amplify/amplify-function-plugin-interface": "1.10.2",
-    "amplify-cli-core": "4.0.3",
->>>>>>> 43bde186
     "execa": "^5.1.1",
     "exit": "^0.1.2",
     "fs-extra": "^8.1.0",
