{
  "name": "amplify-nodejs-function-runtime-provider",
  "version": "2.3.9",
  "description": "Provides functionality related to functions in NodeJS on AWS",
  "repository": {
    "type": "git",
    "url": "https://github.com/aws-amplify/amplify-cli.git",
    "directory": "packages/amplfiy-nodejs-function-runtime-provider"
  },
  "author": "Amazon Web Services",
  "license": "Apache-2.0",
  "main": "lib/index.js",
  "keywords": [
    "aws",
    "amplify",
    "lambda",
    "nodejs"
  ],
  "scripts": {
    "watch": "tsc -w",
    "build": "tsc",
    "clean": "rimraf lib tsconfig.tsbuildinfo node_modules",
    "test": "jest --logHeapUsage",
    "extract-api": "ts-node ../../scripts/extract-api.ts"
  },
  "dependencies": {
<<<<<<< HEAD
    "amplify-cli-core": "4.0.0-beta.4",
    "amplify-function-plugin-interface": "1.9.6-beta.2",
=======
    "amplify-cli-core": "3.6.1",
    "amplify-function-plugin-interface": "1.9.6",
>>>>>>> 9e4b33c7
    "execa": "^5.1.1",
    "exit": "^0.1.2",
    "fs-extra": "^8.1.0",
    "glob": "^7.2.0"
  },
  "devDependencies": {
    "@types/exit": "^0.1.31",
    "@types/node": "^12.12.6"
  },
  "jest": {
    "transform": {
      "^.+\\.tsx?$": "ts-jest"
    },
    "collectCoverage": true,
    "collectCoverageFrom": [
      "src/**/*.ts",
      "!**/*.d.ts"
    ],
    "testURL": "http://localhost/",
    "testRegex": "(src/__tests__/.*.test.(js|ts))$",
    "moduleFileExtensions": [
      "ts",
      "tsx",
      "js",
      "jsx",
      "json",
      "node"
    ]
  }
}<|MERGE_RESOLUTION|>--- conflicted
+++ resolved
@@ -24,13 +24,8 @@
     "extract-api": "ts-node ../../scripts/extract-api.ts"
   },
   "dependencies": {
-<<<<<<< HEAD
     "amplify-cli-core": "4.0.0-beta.4",
     "amplify-function-plugin-interface": "1.9.6-beta.2",
-=======
-    "amplify-cli-core": "3.6.1",
-    "amplify-function-plugin-interface": "1.9.6",
->>>>>>> 9e4b33c7
     "execa": "^5.1.1",
     "exit": "^0.1.2",
     "fs-extra": "^8.1.0",
