import { existsSync, createWriteStream } from 'fs-extra';
import { InvokeOptions } from './invoke';
import path from 'path';
import exit from 'exit';
<<<<<<< HEAD
import { AmplifyError } from 'amplify-cli-core';
=======
import { AmplifyError } from '@aws-amplify/amplify-cli-core';
>>>>>>> b289cbc0

process.on('message', (options: InvokeOptions) => {
  const parentPipe = createWriteStream('', { fd: 3 });
  parentPipe.setDefaultEncoding('utf-8');
  void invokeFunction(options)
    .then((result) => {
      parentPipe.write(JSON.stringify({ result }));
    })
    .catch((error) => {
      let plainError = error;
      if (typeof error === 'object') {
        plainError = Object.getOwnPropertyNames(error).reduce((acc, key) => {
          acc[key] = error[key];
          return acc;
        }, {} as Record<string, any>);
      }
      parentPipe.write(JSON.stringify({ error: plainError }));
    })
    .then(() => {
      exit(0);
    });
});

const invokeFunction = async (options: InvokeOptions) => {
  if (options.packageFolder) {
    const p = path.resolve(options.packageFolder);
    if (!existsSync(p)) {
      throw new AmplifyError('LambdaFunctionInvokeError', { message: `Lambda package folder ${options.packageFolder} does not exist` });
    }
    process.chdir(p);
  } else {
    throw new AmplifyError('LambdaFunctionInvokeError', { message: `Invalid lambda invoke request. No package folder specified.` });
  }
  if (!options.handler) {
    throw new AmplifyError('LambdaFunctionInvokeError', { message: `Invalid lambda invoke request. No handler specified.` });
  }

  const lambdaHandler = await loadHandler(options.packageFolder, options.handler);
  const event = JSON.parse(options.event);

  const lambdaMockContext = {
    functionName: 'mock-function-name',
    functionVersion: '1',
    invokedFunctionArn: 'mock-function-arn',
    memoryLimitInMB: '128',
    awsRequestId: 'LAMBDA_INVOKE',
    logGroupName: 'LAMBDA_INVOKE',
    logStreamName: 'LAMBDA_INVOKE',
    callbackWaitsForEmptyEventLoop: true,
    ...options.context,
  };

  return new Promise((resolve, reject) => {
    const callback = (error: any, response: any) => {
      if (error) {
        reject(error);
      } else {
        resolve(response);
      }
    };
    try {
      const lambdaPromise = lambdaHandler(event, lambdaMockContext, callback);
      if (typeof lambdaPromise === 'object' && typeof lambdaPromise.then === 'function') {
        resolve(lambdaPromise);
      }
    } catch (e) {
      reject(e);
    }
  });
};

// handler is a string like 'path/to/handler.func'
// eslint-disable-next-line @typescript-eslint/ban-types
const loadHandler = async (root: string, handler: string): Promise<Function> => {
  const handlerParts = path.parse(handler);
  try {
    const handler = await import(path.join(root, handlerParts.dir, handlerParts.name));
    const handlerFuncName = handlerParts.ext.replace('.', '');
    const handlerFunc = handler?.[handlerFuncName];
    if (typeof handlerFunc !== 'function') {
      throw new AmplifyError('LambdaFunctionInvokeError', {
        message: `Lambda handler ${handlerParts.name} has no exported function named ${handlerFuncName}`,
      });
    }
    return handlerFunc;
  } catch (err) {
    throw new AmplifyError('LambdaFunctionInvokeError', { message: `Could not load lambda handler function due to ${err}` }, err);
  }
};<|MERGE_RESOLUTION|>--- conflicted
+++ resolved
@@ -2,11 +2,7 @@
 import { InvokeOptions } from './invoke';
 import path from 'path';
 import exit from 'exit';
-<<<<<<< HEAD
-import { AmplifyError } from 'amplify-cli-core';
-=======
 import { AmplifyError } from '@aws-amplify/amplify-cli-core';
->>>>>>> b289cbc0
 
 process.on('message', (options: InvokeOptions) => {
   const parentPipe = createWriteStream('', { fd: 3 });
