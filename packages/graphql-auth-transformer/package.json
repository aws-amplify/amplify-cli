--- conflicted
+++ resolved
@@ -33,14 +33,9 @@
   "devDependencies": {
     "@types/node": "^10.17.13",
     "cloudform-types": "^4.1.0",
-<<<<<<< HEAD
-    "graphql-dynamodb-transformer": "6.13.4",
-    "graphql-elasticsearch-transformer": "4.3.4",
-    "graphql-function-transformer": "2.1.11",
-=======
     "graphql-dynamodb-transformer": "6.14.1",
     "graphql-elasticsearch-transformer": "4.4.1",
->>>>>>> 176f313f
+    "graphql-function-transformer": "2.2.1",
     "rimraf": "^3.0.0"
   },
   "jest": {
