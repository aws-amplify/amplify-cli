--- conflicted
+++ resolved
@@ -1,10 +1,6 @@
 {
   "name": "graphql-auth-transformer",
-<<<<<<< HEAD
-  "version": "6.18.2",
-=======
   "version": "6.20.10",
->>>>>>> 68315350
   "description": "Implements the @auth directive for the appsync model transform.",
   "repository": {
     "type": "git",
@@ -28,30 +24,17 @@
   },
   "dependencies": {
     "graphql": "^14.5.8",
-<<<<<<< HEAD
-    "graphql-connection-transformer": "4.18.2",
-    "graphql-mapping-template": "4.13.4",
-    "graphql-transformer-common": "4.17.2",
-    "graphql-transformer-core": "6.19.2"
-=======
     "graphql-connection-transformer": "4.18.16",
     "graphql-mapping-template": "4.15.3",
     "graphql-transformer-common": "4.17.11",
     "graphql-transformer-core": "6.21.7"
->>>>>>> 68315350
   },
   "devDependencies": {
     "@types/node": "^10.17.13",
     "cloudform-types": "^4.2.0",
-<<<<<<< HEAD
-    "graphql-dynamodb-transformer": "6.19.3",
-    "graphql-elasticsearch-transformer": "4.7.5",
-    "graphql-function-transformer": "2.3.10",
-=======
     "graphql-dynamodb-transformer": "6.19.16",
     "graphql-elasticsearch-transformer": "4.7.18",
     "graphql-function-transformer": "2.3.22",
->>>>>>> 68315350
     "rimraf": "^3.0.0"
   },
   "jest": {
