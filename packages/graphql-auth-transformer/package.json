--- conflicted
+++ resolved
@@ -28,13 +28,8 @@
     "@types/jest": "23.1.1",
     "@types/node": "^10.17.13",
     "cloudform-types": "^4.1.0",
-<<<<<<< HEAD
-    "graphql-dynamodb-transformer": "6.12.0",
-    "graphql-elasticsearch-transformer": "4.2.0",
-=======
     "graphql-dynamodb-transformer": "6.13.0",
-    "graphql-elasticsearch-transformer": "3.23.0",
->>>>>>> fabbe61d
+    "graphql-elasticsearch-transformer": "4.3.0",
     "jest": "^23.1.0",
     "rimraf": "^3.0.0",
     "ts-jest": "^22.4.6",
