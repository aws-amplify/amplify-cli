{
  "name": "graphql-auth-transformer",
<<<<<<< HEAD
  "version": "6.16.0",
=======
  "version": "6.20.0",
>>>>>>> 66b4815e
  "description": "Implements the @auth directive for the appsync model transform.",
  "repository": {
    "type": "git",
    "url": "https://github.com/aws-amplify/amplify-cli.git",
    "directory": "packages/graphql-auth-transformer"
  },
  "author": "Amazon Web Services",
  "license": "Apache-2.0",
  "main": "lib/index.js",
  "types": "lib/index.d.ts",
  "keywords": [
    "graphql",
    "appsync",
    "aws"
  ],
  "scripts": {
    "test": "jest",
    "build": "tsc",
    "clean": "rimraf ./lib",
    "watch": "tsc -w"
  },
  "dependencies": {
    "graphql": "^14.5.8",
<<<<<<< HEAD
    "graphql-connection-transformer": "4.17.0",
    "graphql-mapping-template": "4.13.4",
    "graphql-transformer-common": "4.15.0",
    "graphql-transformer-core": "6.18.0"
=======
    "graphql-connection-transformer": "4.18.7",
    "graphql-mapping-template": "4.15.0",
    "graphql-transformer-common": "4.17.7",
    "graphql-transformer-core": "6.21.0"
>>>>>>> 66b4815e
  },
  "devDependencies": {
    "@types/node": "^10.17.13",
    "cloudform-types": "^4.2.0",
<<<<<<< HEAD
    "graphql-dynamodb-transformer": "6.18.0",
    "graphql-elasticsearch-transformer": "4.7.0",
    "graphql-function-transformer": "2.3.5",
=======
    "graphql-dynamodb-transformer": "6.19.8",
    "graphql-elasticsearch-transformer": "4.7.10",
    "graphql-function-transformer": "2.3.15",
>>>>>>> 66b4815e
    "rimraf": "^3.0.0"
  },
  "jest": {
    "testURL": "http://localhost",
    "transform": {
      "^.+\\.tsx?$": "ts-jest"
    },
    "testRegex": "(src/__tests__/.*.test.ts)$",
    "moduleFileExtensions": [
      "ts",
      "tsx",
      "js",
      "jsx",
      "json",
      "node"
    ],
    "collectCoverage": true
  }
}<|MERGE_RESOLUTION|>--- conflicted
+++ resolved
@@ -1,10 +1,6 @@
 {
   "name": "graphql-auth-transformer",
-<<<<<<< HEAD
-  "version": "6.16.0",
-=======
   "version": "6.20.0",
->>>>>>> 66b4815e
   "description": "Implements the @auth directive for the appsync model transform.",
   "repository": {
     "type": "git",
@@ -28,30 +24,17 @@
   },
   "dependencies": {
     "graphql": "^14.5.8",
-<<<<<<< HEAD
-    "graphql-connection-transformer": "4.17.0",
-    "graphql-mapping-template": "4.13.4",
-    "graphql-transformer-common": "4.15.0",
-    "graphql-transformer-core": "6.18.0"
-=======
     "graphql-connection-transformer": "4.18.7",
     "graphql-mapping-template": "4.15.0",
     "graphql-transformer-common": "4.17.7",
     "graphql-transformer-core": "6.21.0"
->>>>>>> 66b4815e
   },
   "devDependencies": {
     "@types/node": "^10.17.13",
     "cloudform-types": "^4.2.0",
-<<<<<<< HEAD
-    "graphql-dynamodb-transformer": "6.18.0",
-    "graphql-elasticsearch-transformer": "4.7.0",
-    "graphql-function-transformer": "2.3.5",
-=======
     "graphql-dynamodb-transformer": "6.19.8",
     "graphql-elasticsearch-transformer": "4.7.10",
     "graphql-function-transformer": "2.3.15",
->>>>>>> 66b4815e
     "rimraf": "^3.0.0"
   },
   "jest": {
