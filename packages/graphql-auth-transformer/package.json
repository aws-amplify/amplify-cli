{
  "name": "graphql-auth-transformer",
<<<<<<< HEAD
  "version": "3.1.0",
=======
  "version": "3.4.0",
>>>>>>> fce6ff2f
  "description": "Implements the @auth directive for the appsync model transform.",
  "main": "lib/index.js",
  "scripts": {
    "test": "jest",
    "test-ci": "jest --ci -i",
    "build": "tsc",
    "clean": "rm -rf ./lib"
  },
  "keywords": [
    "graphql",
    "appsync",
    "aws"
  ],
  "author": "Amazon Web Services",
  "license": "Apache-2.0",
  "dependencies": {
    "graphql": "^0.13.2",
    "graphql-mapping-template": "^3.0.5",
<<<<<<< HEAD
    "graphql-transformer-common": "^3.1.0",
    "graphql-transformer-core": "^3.1.0"
=======
    "graphql-transformer-common": "^3.4.0",
    "graphql-transformer-core": "^3.4.0"
>>>>>>> fce6ff2f
  },
  "devDependencies": {
    "@types/graphql": "^0.13.1",
    "@types/jest": "23.1.1",
    "@types/node": "^10.3.4",
    "cloudform": "^3.5.0",
    "cloudform-types": "^3.7.0",
<<<<<<< HEAD
    "graphql-dynamodb-transformer": "^3.1.0",
=======
    "graphql-dynamodb-transformer": "^3.3.1",
>>>>>>> fce6ff2f
    "jest": "^23.1.0",
    "ts-jest": "^22.4.6",
    "tslint": "^5.10.0",
    "typescript": "^2.8.3"
  },
  "jest": {
    "testURL": "http://localhost",
    "transform": {
      "^.+\\.tsx?$": "ts-jest"
    },
    "testRegex": "(src/__tests__/.*.test.*)$",
    "moduleFileExtensions": [
      "ts",
      "tsx",
      "js",
      "jsx",
      "json",
      "node"
    ]
  }
}<|MERGE_RESOLUTION|>--- conflicted
+++ resolved
@@ -1,10 +1,6 @@
 {
   "name": "graphql-auth-transformer",
-<<<<<<< HEAD
-  "version": "3.1.0",
-=======
   "version": "3.4.0",
->>>>>>> fce6ff2f
   "description": "Implements the @auth directive for the appsync model transform.",
   "main": "lib/index.js",
   "scripts": {
@@ -23,13 +19,8 @@
   "dependencies": {
     "graphql": "^0.13.2",
     "graphql-mapping-template": "^3.0.5",
-<<<<<<< HEAD
-    "graphql-transformer-common": "^3.1.0",
-    "graphql-transformer-core": "^3.1.0"
-=======
     "graphql-transformer-common": "^3.4.0",
     "graphql-transformer-core": "^3.4.0"
->>>>>>> fce6ff2f
   },
   "devDependencies": {
     "@types/graphql": "^0.13.1",
@@ -37,11 +28,7 @@
     "@types/node": "^10.3.4",
     "cloudform": "^3.5.0",
     "cloudform-types": "^3.7.0",
-<<<<<<< HEAD
-    "graphql-dynamodb-transformer": "^3.1.0",
-=======
     "graphql-dynamodb-transformer": "^3.3.1",
->>>>>>> fce6ff2f
     "jest": "^23.1.0",
     "ts-jest": "^22.4.6",
     "tslint": "^5.10.0",
