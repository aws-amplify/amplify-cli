import Template from 'cloudform-types/types/template';
import { AppSync, Fn, StringParameter, Refs, NumberParameter, IAM, Value } from 'cloudform-types';
import { AuthRule, AuthProvider } from './AuthRule';
import {
  str,
  ref,
  obj,
  set,
  iff,
  list,
  raw,
  forEach,
  compoundExpression,
  qref,
  equals,
  comment,
  or,
  Expression,
  and,
  not,
  parens,
  toJson,
  block,
  print,
  ifElse,
  newline,
  methodCall,
<<<<<<< HEAD
=======
  RESOLVER_VERSION_ID,
>>>>>>> 46351a17
} from 'graphql-mapping-template';
import { ResourceConstants, NONE_VALUE } from 'graphql-transformer-common';
import GraphQLApi, {
  GraphQLApiProperties,
  UserPoolConfig,
  AdditionalAuthenticationProvider,
  OpenIDConnectConfig,
} from 'cloudform-types/types/appSync/graphQlApi';
import * as Transformer from './ModelAuthTransformer';
import { FieldDefinitionNode } from 'graphql';

import { DEFAULT_OWNER_FIELD, DEFAULT_IDENTITY_FIELD, DEFAULT_GROUPS_FIELD, DEFAULT_GROUP_CLAIM } from './constants';
import ManagedPolicy from 'cloudform-types/types/iam/managedPolicy';

function replaceIfUsername(identityClaim: string): string {
  return identityClaim === 'username' ? 'cognito:username' : identityClaim;
}

function isUsername(identityClaim: string): boolean {
  return identityClaim === 'username';
}

export class ResourceFactory {
  public makeParams() {
    return {
      [ResourceConstants.PARAMETERS.AppSyncApiName]: new StringParameter({
        Description: 'The name of the AppSync API',
        Default: 'AppSyncSimpleTransform',
      }),
      [ResourceConstants.PARAMETERS.APIKeyExpirationEpoch]: new NumberParameter({
        Description:
          'The epoch time in seconds when the API Key should expire.' +
          ' Setting this to 0 will default to 7 days from the deployment date.' +
          ' Setting this to -1 will not create an API Key.',
        Default: 0,
        MinValue: -1,
      }),
      [ResourceConstants.PARAMETERS.CreateAPIKey]: new NumberParameter({
        Description:
          'The boolean value to control if an API Key will be created or not.' +
          ' The value of the property is automatically set by the CLI.' +
          ' If the value is set to 0 no API Key will be created.',
        Default: 0,
        MinValue: 0,
        MaxValue: 1,
      }),
      [ResourceConstants.PARAMETERS.AuthCognitoUserPoolId]: new StringParameter({
        Description: 'The id of an existing User Pool to connect. If this is changed, a user pool will not be created for you.',
        Default: ResourceConstants.NONE,
      }),
    };
  }

  /**
   * Creates the barebones template for an application.
   */
  public initTemplate(apiKeyConfig: Transformer.ApiKeyConfig): Template {
    return {
      Parameters: this.makeParams(),
      Resources: {
        [ResourceConstants.RESOURCES.APIKeyLogicalID]: this.makeAppSyncApiKey(apiKeyConfig),
      },
      Outputs: {
        [ResourceConstants.OUTPUTS.GraphQLAPIApiKeyOutput]: this.makeApiKeyOutput(),
      },
      Conditions: {
        [ResourceConstants.CONDITIONS.ShouldCreateAPIKey]: Fn.Equals(Fn.Ref(ResourceConstants.PARAMETERS.CreateAPIKey), 1),
        [ResourceConstants.CONDITIONS.APIKeyExpirationEpochIsPositive]: Fn.And([
          Fn.Not(Fn.Equals(Fn.Ref(ResourceConstants.PARAMETERS.APIKeyExpirationEpoch), -1)),
          Fn.Not(Fn.Equals(Fn.Ref(ResourceConstants.PARAMETERS.APIKeyExpirationEpoch), 0)),
        ]),
      },
    };
  }

  public makeAppSyncApiKey(apiKeyConfig: Transformer.ApiKeyConfig) {
    let expirationDays = 7;
    if (apiKeyConfig && apiKeyConfig.apiKeyExpirationDays) {
      expirationDays = apiKeyConfig.apiKeyExpirationDays;
    }
    // add delay expiration time is valid upon resource creation
    let expirationDateInSeconds = 60 /* s */ * 60 /* m */ * 24 /* h */ * expirationDays /* d */;
    // Add a 2 minute time delay if set to 1 day: https://github.com/aws-amplify/amplify-cli/issues/4460
    if (expirationDays === 1) expirationDateInSeconds += 60 * 2;
    const nowEpochTime = Math.floor(Date.now() / 1000);
    return new AppSync.ApiKey({
      ApiId: Fn.GetAtt(ResourceConstants.RESOURCES.GraphQLAPILogicalID, 'ApiId'),
      Description: apiKeyConfig && apiKeyConfig.description ? apiKeyConfig.description : undefined,
      Expires: Fn.If(
        ResourceConstants.CONDITIONS.APIKeyExpirationEpochIsPositive,
        Fn.Ref(ResourceConstants.PARAMETERS.APIKeyExpirationEpoch),
        nowEpochTime + expirationDateInSeconds,
      ),
    }).condition(ResourceConstants.CONDITIONS.ShouldCreateAPIKey);
  }

  /**
   * Outputs
   */
  public makeApiKeyOutput(): any {
    return {
      Description: "Your GraphQL API key. Provide via 'x-api-key' header.",
      Value: Fn.GetAtt(ResourceConstants.RESOURCES.APIKeyLogicalID, 'ApiKey'),
      Export: {
        Name: Fn.Join(':', [Refs.StackName, 'GraphQLApiKey']),
      },
      Condition: ResourceConstants.CONDITIONS.ShouldCreateAPIKey,
    };
  }

  public updateGraphQLAPIWithAuth(apiRecord: GraphQLApi, authConfig: Transformer.AppSyncAuthConfiguration) {
    let properties: GraphQLApiProperties = {
      ...apiRecord.Properties,
      Name: apiRecord.Properties.Name,
      AuthenticationType: authConfig.defaultAuthentication.authenticationType,
      UserPoolConfig: undefined,
      OpenIDConnectConfig: undefined,
    };

    switch (authConfig.defaultAuthentication.authenticationType) {
      case 'AMAZON_COGNITO_USER_POOLS':
        properties.UserPoolConfig = new UserPoolConfig({
          UserPoolId: Fn.Ref(ResourceConstants.PARAMETERS.AuthCognitoUserPoolId),
          AwsRegion: Refs.Region,
          DefaultAction: 'ALLOW',
        });
        break;
      case 'OPENID_CONNECT':
        if (!authConfig.defaultAuthentication.openIDConnectConfig) {
          throw new Error('openIDConnectConfig is not configured for defaultAuthentication');
        }

        properties.OpenIDConnectConfig = this.assignOpenIDConnectConfig(authConfig.defaultAuthentication.openIDConnectConfig);
        break;
    }

    // Configure additional authentication providers
    if (authConfig.additionalAuthenticationProviders && authConfig.additionalAuthenticationProviders.length > 0) {
      const additionalAuthenticationProviders = new Array<AdditionalAuthenticationProvider>();

      for (const sourceProvider of authConfig.additionalAuthenticationProviders) {
        let provider: AdditionalAuthenticationProvider;

        switch (sourceProvider.authenticationType) {
          case 'AMAZON_COGNITO_USER_POOLS':
            provider = {
              AuthenticationType: 'AMAZON_COGNITO_USER_POOLS',
              UserPoolConfig: new UserPoolConfig({
                UserPoolId: Fn.Ref(ResourceConstants.PARAMETERS.AuthCognitoUserPoolId),
                AwsRegion: Refs.Region,
              }),
            };
            break;
          case 'API_KEY':
            provider = {
              AuthenticationType: 'API_KEY',
            };
            break;
          case 'AWS_IAM':
            provider = {
              AuthenticationType: 'AWS_IAM',
            };
            break;
          case 'OPENID_CONNECT':
            if (!sourceProvider.openIDConnectConfig) {
              throw new Error('openIDConnectConfig is not configured for provider');
            }

            provider = {
              AuthenticationType: 'OPENID_CONNECT',
              OpenIDConnectConfig: this.assignOpenIDConnectConfig(sourceProvider.openIDConnectConfig),
            };
            break;
        }

        additionalAuthenticationProviders.push(provider);
      }

      properties.AdditionalAuthenticationProviders = additionalAuthenticationProviders;
    }

    return new GraphQLApi(properties);
  }

  private assignOpenIDConnectConfig(config: Transformer.OpenIDConnectConfig) {
    return new OpenIDConnectConfig({
      Issuer: config.issuerUrl,
      ClientId: config.clientId,
      IatTTL: config.iatTTL,
      AuthTTL: config.authTTL,
    });
  }

  public blankResolver(type: string, field: string) {
    return new AppSync.Resolver({
      ApiId: Fn.GetAtt(ResourceConstants.RESOURCES.GraphQLAPILogicalID, 'ApiId'),
      DataSourceName: 'NONE',
      FieldName: field,
      TypeName: type,
      RequestMappingTemplate: print(
        obj({
          version: str(RESOLVER_VERSION_ID),
          payload: obj({}),
        }),
      ),
      ResponseMappingTemplate: print(ref(`util.toJson($context.source.${field})`)),
    });
  }

  public noneDataSource() {
    return new AppSync.DataSource({
      ApiId: Fn.GetAtt(ResourceConstants.RESOURCES.GraphQLAPILogicalID, 'ApiId'),
      Name: 'NONE',
      Type: 'NONE',
    });
  }

  /**
   * Builds a VTL expression that will set the
   * ResourceConstants.SNIPPETS.IsStaticGroupAuthorizedVariable variable to
   * true if the user is static group authorized.
   * @param rules The list of static group authorization rules.
   */
  public staticGroupAuthorizationExpression(rules: AuthRule[], field?: FieldDefinitionNode): Expression {
    if (!rules || rules.length === 0) {
      return comment(`No Static Group Authorization Rules`);
    }
    const variableToSet = this.getStaticAuthorizationVariable(field);
    let groupAuthorizationExpressions = [];
    for (const rule of rules) {
      const groups = rule.groups;
      const groupClaimAttribute = rule.groupClaim || DEFAULT_GROUP_CLAIM;

      if (groups) {
        groupAuthorizationExpressions = groupAuthorizationExpressions.concat(
          comment(`Authorization rule: { allow: groups, groups: ${JSON.stringify(groups)}, groupClaim: "${groupClaimAttribute}" }`),
          this.setUserGroups(rule.groupClaim),
          set(ref('allowedGroups'), list(groups.map(s => str(s)))),
          forEach(ref('userGroup'), ref('userGroups'), [
            iff(raw(`$allowedGroups.contains($userGroup)`), compoundExpression([set(ref(variableToSet), raw('true')), raw('#break')])),
          ]),
        );
      }
    }
    const staticGroupAuthorizedVariable = this.getStaticAuthorizationVariable(field);

    // tslint:disable-next-line
    return block('Static Group Authorization Checks', [
      raw(`#set($${staticGroupAuthorizedVariable} = $util.defaultIfNull(
            $${staticGroupAuthorizedVariable}, false))`),
      ...groupAuthorizationExpressions,
    ]);
  }

  /**
   * Given a set of dynamic group authorization rules verifies that input
   * value satisfies at least one dynamic group authorization rule.
   * @param rules The list of authorization rules.
   * @param variableToCheck The name of the value containing the input.
   * @param variableToSet The name of the variable to set when auth is satisfied.
   */
  public dynamicGroupAuthorizationExpressionForCreateOperations(
    rules: AuthRule[],
    variableToCheck: string = 'ctx.args.input',
    variableToSet: string = ResourceConstants.SNIPPETS.IsDynamicGroupAuthorizedVariable,
  ): Expression {
    if (!rules || rules.length === 0) {
      return comment(`No Dynamic Group Authorization Rules`);
    }
    return block('Dynamic Group Authorization Checks', [
      this.dynamicAuthorizationExpressionForCreate(rules, variableToCheck, variableToSet),
    ]);
  }

  /**
   * Given a set of dynamic group authorization rules verifies that input
   * value satisfies at least one dynamic group authorization rule.
   * @param rules The list of authorization rules.
   * @param variableToCheck The name of the value containing the input.
   * @param variableToSet The name of the variable to set when auth is satisfied.
   */
  public dynamicGroupAuthorizationExpressionForCreateOperationsByField(
    rules: AuthRule[],
    fieldToCheck: string,
    variableToCheck: string = 'ctx.args.input',
    variableToSet: string = ResourceConstants.SNIPPETS.IsDynamicGroupAuthorizedVariable,
  ): Expression {
    if (!rules || rules.length === 0) {
      return comment(`No dynamic group authorization rules for field "${fieldToCheck}"`);
    }
    let groupAuthorizationExpression: Expression = this.dynamicAuthorizationExpressionForCreate(
      rules,
      variableToCheck,
      variableToSet,
      rule => `Authorization rule on field "${fieldToCheck}": { allow: ${rule.allow}, \
groupsField: "${rule.groupsField || DEFAULT_GROUPS_FIELD}", groupClaim: "${rule.groupClaim || DEFAULT_GROUP_CLAIM}" }`,
    );
    return block(`Dynamic group authorization rules for field "${fieldToCheck}"`, [groupAuthorizationExpression]);
  }

  private dynamicAuthorizationExpressionForCreate(
    rules: AuthRule[],
    variableToCheck: string = 'ctx.args.input',
    variableToSet: string = ResourceConstants.SNIPPETS.IsDynamicGroupAuthorizedVariable,
    formatComment?: (rule: AuthRule) => string,
  ) {
    let groupAuthorizationExpressions = [];
    for (const rule of rules) {
      // for loop do check of rules here
      const groupsAttribute = rule.groupsField || DEFAULT_GROUPS_FIELD;
      const groupClaimAttribute = rule.groupClaim || DEFAULT_GROUP_CLAIM;
      groupAuthorizationExpressions = groupAuthorizationExpressions.concat(
        formatComment
          ? comment(formatComment(rule))
          : comment(`Authorization rule: { allow: ${rule.allow}, groupsField: "${groupsAttribute}", groupClaim: "${groupClaimAttribute}"`),
        this.setUserGroups(rule.groupClaim),
        set(ref(variableToSet), raw(`$util.defaultIfNull($${variableToSet}, false)`)),
        forEach(ref('userGroup'), ref('userGroups'), [
          iff(
            raw(`$util.isList($ctx.args.input.${groupsAttribute})`),
            iff(ref(`${variableToCheck}.${groupsAttribute}.contains($userGroup)`), set(ref(variableToSet), raw('true'))),
          ),
          iff(
            raw(`$util.isString($ctx.args.input.${groupsAttribute})`),
            iff(raw(`$ctx.args.input.${groupsAttribute} == $userGroup`), set(ref(variableToSet), raw('true'))),
          ),
        ]),
      );
    }

    return compoundExpression(groupAuthorizationExpressions);
  }

  /**
   * Given a set of owner authorization rules verifies that input
   * value satisfies at least one rule.
   * @param rules The list of authorization rules.
   * @param variableToCheck The name of the value containing the input.
   * @param variableToSet The name of the variable to set when auth is satisfied.
   */
  public ownerAuthorizationExpressionForCreateOperations(
    rules: AuthRule[],
    fieldIsList: (fieldName: string) => boolean,
    variableToCheck: string = 'ctx.args.input',
    variableToSet: string = ResourceConstants.SNIPPETS.IsOwnerAuthorizedVariable,
  ): Expression {
    if (!rules || rules.length === 0) {
      return comment(`No Owner Authorization Rules`);
    }
    return block('Owner Authorization Checks', [
      this.ownershipAuthorizationExpressionForCreate(rules, fieldIsList, variableToCheck, variableToSet),
    ]);
  }

  public ownerAuthorizationExpressionForSubscriptions(
    rules: AuthRule[],
    variableToCheck: string = 'ctx.args',
    variableToSet: string = ResourceConstants.SNIPPETS.IsOwnerAuthorizedVariable,
  ): Expression {
    if (!rules || rules.length === 0) {
      return comment(`No Owner Authorization Rules`);
    }
    return block('Owner Authorization Checks', [
      this.ownershipAuthorizationExpressionForSubscriptions(rules, variableToCheck, variableToSet),
    ]);
  }
  public ownershipAuthorizationExpressionForSubscriptions(
    rules: AuthRule[],
    variableToCheck: string = 'ctx.args',
    variableToSet: string = ResourceConstants.SNIPPETS.IsOwnerAuthorizedVariable,
    formatComment?: (rule: AuthRule) => string,
  ) {
    let ownershipAuthorizationExpressions = [];
    let ruleNumber = 0;
    for (const rule of rules) {
      const ownerAttribute = rule.ownerField || DEFAULT_OWNER_FIELD;
      const rawUsername = rule.identityField || rule.identityClaim || DEFAULT_IDENTITY_FIELD;
      const isUser = isUsername(rawUsername);
      const identityAttribute = replaceIfUsername(rawUsername);
      const allowedOwnersVariable = `allowedOwners${ruleNumber}`;
      ownershipAuthorizationExpressions = ownershipAuthorizationExpressions.concat(
        formatComment
          ? comment(formatComment(rule))
          : comment(`Authorization rule: { allow: ${rule.allow}, ownerField: "${ownerAttribute}", identityClaim: "${identityAttribute}" }`),
        set(ref(allowedOwnersVariable), raw(`$util.defaultIfNull($${variableToCheck}.${ownerAttribute}, null)`)),
        isUser
          ? // tslint:disable-next-line
            set(
              ref('identityValue'),
              raw(`$util.defaultIfNull($ctx.identity.claims.get("${rawUsername}"),
                        $util.defaultIfNull($ctx.identity.claims.get("${identityAttribute}"), "${NONE_VALUE}"))`),
            )
          : set(ref('identityValue'), raw(`$util.defaultIfNull($ctx.identity.claims.get("${identityAttribute}"), "${NONE_VALUE}")`)),
        // If a list of owners check for at least one.
        iff(
          raw(`$util.isList($${allowedOwnersVariable})`),
          forEach(ref('allowedOwner'), ref(allowedOwnersVariable), [
            iff(raw(`$allowedOwner == $identityValue`), set(ref(variableToSet), raw('true'))),
          ]),
        ),
        // If a single owner check for at least one.
        iff(
          raw(`$util.isString($${allowedOwnersVariable})`),
          iff(raw(`$${allowedOwnersVariable} == $identityValue`), set(ref(variableToSet), raw('true'))),
        ),
      );
      ruleNumber++;
    }
    return compoundExpression([set(ref(variableToSet), raw(`false`)), ...ownershipAuthorizationExpressions]);
  }

  /**
   * Given a set of owner authorization rules verifies that if the input
   * specifies the given input field, the value satisfies at least one rule.
   * @param rules The list of authorization rules.
   * @param variableToCheck The name of the value containing the input.
   * @param variableToSet The name of the variable to set when auth is satisfied.
   */
  public ownerAuthorizationExpressionForCreateOperationsByField(
    rules: AuthRule[],
    fieldToCheck: string,
    fieldIsList: (fieldName: string) => boolean,
    variableToCheck: string = 'ctx.args.input',
    variableToSet: string = ResourceConstants.SNIPPETS.IsOwnerAuthorizedVariable,
  ): Expression {
    if (!rules || rules.length === 0) {
      return comment(`No Owner Authorization Rules`);
    }
    return block(`Owner authorization rules for field "${fieldToCheck}"`, [
      this.ownershipAuthorizationExpressionForCreate(
        rules,
        fieldIsList,
        variableToCheck,
        variableToSet,
        rule => `Authorization rule: { allow: ${rule.allow}, \
ownerField: "${rule.ownerField || DEFAULT_OWNER_FIELD}", \
identityClaim: "${rule.identityField || rule.identityClaim || DEFAULT_IDENTITY_FIELD}" }`,
      ),
    ]);
  }

  public ownershipAuthorizationExpressionForCreate(
    rules: AuthRule[],
    fieldIsList: (fieldName: string) => boolean,
    variableToCheck: string = 'ctx.args.input',
    variableToSet: string = ResourceConstants.SNIPPETS.IsOwnerAuthorizedVariable,
    formatComment?: (rule: AuthRule) => string,
  ) {
    let ownershipAuthorizationExpressions = [];
    let ruleNumber = 0;
    for (const rule of rules) {
      const ownerAttribute = rule.ownerField || DEFAULT_OWNER_FIELD;
      const rawUsername = rule.identityField || rule.identityClaim || DEFAULT_IDENTITY_FIELD;
      const isUser = isUsername(rawUsername);
      const identityAttribute = replaceIfUsername(rawUsername);
      const ownerFieldIsList = fieldIsList(ownerAttribute);
      const allowedOwnersVariable = `allowedOwners${ruleNumber}`;
      ownershipAuthorizationExpressions = ownershipAuthorizationExpressions.concat(
        formatComment
          ? comment(formatComment(rule))
          : comment(`Authorization rule: { allow: ${rule.allow}, ownerField: "${ownerAttribute}", identityClaim: "${identityAttribute}" }`),
        set(ref(allowedOwnersVariable), raw(`$util.defaultIfNull($${variableToCheck}.${ownerAttribute}, null)`)),
        isUser
          ? // tslint:disable-next-line
            set(
              ref('identityValue'),
              raw(
                `$util.defaultIfNull($ctx.identity.claims.get("${rawUsername}"), $util.defaultIfNull($ctx.identity.claims.get("${identityAttribute}"), "${NONE_VALUE}"))`,
              ),
            )
          : set(ref('identityValue'), raw(`$util.defaultIfNull($ctx.identity.claims.get("${identityAttribute}"), "${NONE_VALUE}")`)),
        // If a list of owners check for at least one.
        iff(
          raw(`$util.isList($${allowedOwnersVariable})`),
          forEach(ref('allowedOwner'), ref(allowedOwnersVariable), [
            iff(raw(`$allowedOwner == $identityValue`), set(ref(variableToSet), raw('true'))),
          ]),
        ),
        // If a single owner check for at least one.
        iff(
          raw(`$util.isString($${allowedOwnersVariable})`),
          iff(raw(`$${allowedOwnersVariable} == $identityValue`), set(ref(variableToSet), raw('true'))),
        ),
      );
      // If the owner field is not a list and the user does not
      // provide a value for the owner, set the owner automatically.
      if (!ownerFieldIsList) {
        ownershipAuthorizationExpressions.push(
          // If the owner is not provided set it automatically.
          // If the user explicitly provides null this will be false and we leave it null.
          iff(
            and([raw(`$util.isNull($${allowedOwnersVariable})`), parens(raw(`! $${variableToCheck}.containsKey("${ownerAttribute}")`))]),
            compoundExpression([
              qref(`$${variableToCheck}.put("${ownerAttribute}", $identityValue)`),
              set(ref(variableToSet), raw('true')),
            ]),
          ),
        );
      } else {
        // If the owner field is a list and the user does not
        // provide a list of values for the owner, set the list with
        // the owner as the sole member.
        ownershipAuthorizationExpressions.push(
          // If the owner is not provided set it automatically.
          // If the user explicitly provides null this will be false and we leave it null.
          iff(
            and([raw(`$util.isNull($${allowedOwnersVariable})`), parens(raw(`! $${variableToCheck}.containsKey("${ownerAttribute}")`))]),
            compoundExpression([
              qref(`$${variableToCheck}.put("${ownerAttribute}", ["$identityValue"])`),
              set(ref(variableToSet), raw('true')),
            ]),
          ),
        );
      }
      ruleNumber++;
    }
    return compoundExpression([set(ref(variableToSet), raw(`false`)), ...ownershipAuthorizationExpressions]);
  }

  /**
   * Given a set of dynamic group authorization rules verifies w/ a conditional
   * expression that the existing object has the correct group expression.
   * @param rules The list of authorization rules.
   * @param variableToCheck The name of the value containing the input.
   * @param variableToSet The name of the variable to set when auth is satisfied.
   */
  public dynamicGroupAuthorizationExpressionForUpdateOrDeleteOperations(
    rules: AuthRule[],
    fieldIsList: (fieldName: string) => boolean,
    fieldBeingProtected?: string,
    variableToCheck: string = 'ctx.args.input',
    variableToSet: string = ResourceConstants.SNIPPETS.IsDynamicGroupAuthorizedVariable,
  ): Expression {
    const fieldMention = fieldBeingProtected ? ` for field "${fieldBeingProtected}"` : '';
    if (!rules || rules.length === 0) {
      return comment(`No dynamic group authorization rules${fieldMention}`);
    }

    let groupAuthorizationExpressions = [];
    let ruleNumber = 0;
    for (const rule of rules) {
      const groupsAttribute = rule.groupsField || DEFAULT_GROUPS_FIELD;
      const groupsAttributeName = fieldBeingProtected
        ? `${fieldBeingProtected}_groupsAttribute${ruleNumber}`
        : `groupsAttribute${ruleNumber}`;
      const groupName = fieldBeingProtected ? `${fieldBeingProtected}_group${ruleNumber}` : `group${ruleNumber}`;
      const groupClaimAttribute = rule.groupClaim || DEFAULT_GROUP_CLAIM;

      const groupsFieldIsList = fieldIsList(groupsAttribute);

      groupAuthorizationExpressions = groupAuthorizationExpressions.concat(
        comment(
          `Authorization rule${fieldMention}: { allow: ${rule.allow}, groupsField: "${groupsAttribute}", groupClaim: "${groupClaimAttribute}"}`,
        ),
        // Add the new auth expression and values
        this.setUserGroups(rule.groupClaim),
        forEach(ref('userGroup'), ref('userGroups'), [
          groupsFieldIsList
            ? raw(`$util.qr($groupAuthExpressions.add("contains(#${groupsAttributeName}, :${groupName}$foreach.count)"))`)
            : raw(`$util.qr($groupAuthExpressions.add("#${groupsAttributeName} = :${groupName}$foreach.count"))`),
          raw(`$util.qr($groupAuthExpressionValues.put(":${groupName}$foreach.count", { "S": $userGroup }))`),
        ]),
        iff(raw('$userGroups.size() > 0'), raw(`$util.qr($groupAuthExpressionNames.put("#${groupsAttributeName}", "${groupsAttribute}"))`)),
      );
      ruleNumber++;
    }
    // check for groupclaim here
    return block('Dynamic group authorization checks', [
      set(ref('groupAuthExpressions'), list([])),
      set(ref('groupAuthExpressionValues'), obj({})),
      set(ref('groupAuthExpressionNames'), obj({})),
      ...groupAuthorizationExpressions,
    ]);
  }

  /**
   * Given a set of owner authorization rules verifies with a conditional
   * expression that the existing object is owned.
   * @param rules The list of authorization rules.
   * @param variableToCheck The name of the value containing the input.
   * @param variableToSet The name of the variable to set when auth is satisfied.
   */
  public ownerAuthorizationExpressionForUpdateOrDeleteOperations(
    rules: AuthRule[],
    fieldIsList: (fieldName: string) => boolean,
    fieldBeingProtected?: string,
    variableToCheck: string = 'ctx.args.input',
    variableToSet: string = ResourceConstants.SNIPPETS.IsOwnerAuthorizedVariable,
  ): Expression {
    const fieldMention = fieldBeingProtected ? ` for field "${fieldBeingProtected}"` : '';
    if (!rules || rules.length === 0) {
      return comment(`No owner authorization rules${fieldMention}`);
    }
    let ownerAuthorizationExpressions = [];
    let ruleNumber = 0;
    for (const rule of rules) {
      const ownerAttribute = rule.ownerField || DEFAULT_OWNER_FIELD;
      const rawUsername = rule.identityField || rule.identityClaim || DEFAULT_IDENTITY_FIELD;
      const isUser = isUsername(rawUsername);
      const identityAttribute = replaceIfUsername(rawUsername);
      const ownerFieldIsList = fieldIsList(ownerAttribute);
      const ownerName = fieldBeingProtected ? `${fieldBeingProtected}_owner${ruleNumber}` : `owner${ruleNumber}`;
      const identityName = fieldBeingProtected ? `${fieldBeingProtected}_identity${ruleNumber}` : `identity${ruleNumber}`;

      ownerAuthorizationExpressions.push(
        // tslint:disable:max-line-length
        comment(
          `Authorization rule${fieldMention}: { allow: ${rule.allow}, ownerField: "${ownerAttribute}", identityClaim: "${identityAttribute}" }`,
        ),
      );
      if (ownerFieldIsList) {
        ownerAuthorizationExpressions.push(raw(`$util.qr($ownerAuthExpressions.add("contains(#${ownerName}, :${identityName})"))`));
      } else {
        ownerAuthorizationExpressions.push(raw(`$util.qr($ownerAuthExpressions.add("#${ownerName} = :${identityName}"))`));
      }
      ownerAuthorizationExpressions = ownerAuthorizationExpressions.concat(
        raw(`$util.qr($ownerAuthExpressionNames.put("#${ownerName}", "${ownerAttribute}"))`),
        // tslint:disable
        isUser
          ? raw(
              `$util.qr($ownerAuthExpressionValues.put(":${identityName}", $util.dynamodb.toDynamoDB($util.defaultIfNull($ctx.identity.claims.get("${rawUsername}"), $util.defaultIfNull($ctx.identity.claims.get("${identityAttribute}"), "${NONE_VALUE}")))))`,
            )
          : raw(
              `$util.qr($ownerAuthExpressionValues.put(":${identityName}", $util.dynamodb.toDynamoDB($util.defaultIfNull($ctx.identity.claims.get("${identityAttribute}"), "${NONE_VALUE}"))))`,
            ),
        // tslint:enable
      );
      ruleNumber++;
    }
    return block('Owner Authorization Checks', [
      set(ref('ownerAuthExpressions'), list([])),
      set(ref('ownerAuthExpressionValues'), obj({})),
      set(ref('ownerAuthExpressionNames'), obj({})),
      ...ownerAuthorizationExpressions,
    ]);
  }

  /**
   * Given a list of rules return a VTL expression that checks if the given variableToCheck
   * statisies at least one of the auth rules.
   * @param rules The list of dynamic group authorization rules.
   */
  public dynamicGroupAuthorizationExpressionForReadOperations(
    rules: AuthRule[],
    variableToCheck: string = 'ctx.result',
    variableToSet: string = ResourceConstants.SNIPPETS.IsDynamicGroupAuthorizedVariable,
    defaultValue: Expression = raw(`$util.defaultIfNull($${variableToSet}, false)`),
  ): Expression {
    if (!rules || rules.length === 0) {
      return comment(`No Dynamic Group Authorization Rules`);
    }
    let groupAuthorizationExpressions = [];
    for (const rule of rules) {
      const groupsAttribute = rule.groupsField || DEFAULT_GROUPS_FIELD;
      const groupClaimAttribute = rule.groupClaim || DEFAULT_GROUP_CLAIM;
      groupAuthorizationExpressions = groupAuthorizationExpressions.concat(
        comment(`Authorization rule: { allow: ${rule.allow}, groupsField: "${groupsAttribute}", groupClaim: "${groupClaimAttribute}" }`),
        set(ref('allowedGroups'), ref(`util.defaultIfNull($${variableToCheck}.${groupsAttribute}, [])`)),
        this.setUserGroups(rule.groupClaim),
        forEach(ref('userGroup'), ref('userGroups'), [
          iff(raw('$util.isList($allowedGroups)'), iff(raw(`$allowedGroups.contains($userGroup)`), set(ref(variableToSet), raw('true')))),
          iff(raw(`$util.isString($allowedGroups)`), iff(raw(`$allowedGroups == $userGroup`), set(ref(variableToSet), raw('true')))),
        ]),
      );
    }
    // check for group claim here
    return block('Dynamic Group Authorization Checks', [set(ref(variableToSet), defaultValue), ...groupAuthorizationExpressions]);
  }

  /**
   * Given a list of rules return a VTL expression that checks if the given variableToCheck
   * statisies at least one of the auth rules.
   * @param rules The list of dynamic group authorization rules.
   */
  public ownerAuthorizationExpressionForReadOperations(
    rules: AuthRule[],
    variableToCheck: string = 'ctx.result',
    variableToSet: string = ResourceConstants.SNIPPETS.IsOwnerAuthorizedVariable,
    defaultValue: Expression = raw(`$util.defaultIfNull($${variableToSet}, false)`),
  ): Expression {
    if (!rules || rules.length === 0) {
      return comment(`No Owner Authorization Rules`);
    }
    let ownerAuthorizationExpressions = [];
    let ruleNumber = 0;
    for (const rule of rules) {
      const ownerAttribute = rule.ownerField || DEFAULT_OWNER_FIELD;
      const rawUsername = rule.identityField || rule.identityClaim || DEFAULT_IDENTITY_FIELD;
      const isUser = isUsername(rawUsername);
      const identityAttribute = replaceIfUsername(rawUsername);
      const allowedOwnersVariable = `allowedOwners${ruleNumber}`;
      ownerAuthorizationExpressions = ownerAuthorizationExpressions.concat(
        comment(`Authorization rule: { allow: ${rule.allow}, ownerField: "${ownerAttribute}", identityClaim: "${identityAttribute}" }`),
        set(ref(allowedOwnersVariable), ref(`${variableToCheck}.${ownerAttribute}`)),
        isUser
          ? // tslint:disable-next-line
            set(
              ref('identityValue'),
              raw(
                `$util.defaultIfNull($ctx.identity.claims.get("${rawUsername}"), $util.defaultIfNull($ctx.identity.claims.get("${identityAttribute}"), "${NONE_VALUE}"))`,
              ),
            )
          : set(ref('identityValue'), raw(`$util.defaultIfNull($ctx.identity.claims.get("${identityAttribute}"), "${NONE_VALUE}")`)),
        iff(
          raw(`$util.isList($${allowedOwnersVariable})`),
          forEach(ref('allowedOwner'), ref(allowedOwnersVariable), [
            iff(raw(`$allowedOwner == $identityValue`), set(ref(variableToSet), raw('true'))),
          ]),
        ),
        iff(
          raw(`$util.isString($${allowedOwnersVariable})`),
          iff(raw(`$${allowedOwnersVariable} == $identityValue`), set(ref(variableToSet), raw('true'))),
        ),
      );
      ruleNumber++;
    }
    return block('Owner Authorization Checks', [set(ref(variableToSet), defaultValue), ...ownerAuthorizationExpressions]);
  }

  public throwIfSubscriptionUnauthorized(): Expression {
    const ifUnauthThrow = iff(
      not(
        parens(
          or([
            equals(ref(ResourceConstants.SNIPPETS.IsStaticGroupAuthorizedVariable), raw('true')),
            equals(ref(ResourceConstants.SNIPPETS.IsOwnerAuthorizedVariable), raw('true')),
          ]),
        ),
      ),
      raw('$util.unauthorized()'),
    );
    return block('Throw if unauthorized', [ifUnauthThrow]);
  }

  public throwIfUnauthorized(field?: FieldDefinitionNode): Expression {
    const staticGroupAuthorizedVariable = this.getStaticAuthorizationVariable(field);
    const ifUnauthThrow = iff(
      not(
        parens(
          or([
            equals(ref(staticGroupAuthorizedVariable), raw('true')),
            equals(ref(ResourceConstants.SNIPPETS.IsDynamicGroupAuthorizedVariable), raw('true')),
            equals(ref(ResourceConstants.SNIPPETS.IsOwnerAuthorizedVariable), raw('true')),
          ]),
        ),
      ),
      raw('$util.unauthorized()'),
    );
    return block('Throw if unauthorized', [ifUnauthThrow]);
  }

  public throwIfStaticGroupUnauthorized(field?: FieldDefinitionNode): Expression {
    const staticGroupAuthorizedVariable = this.getStaticAuthorizationVariable(field);
    const ifUnauthThrow = iff(equals(ref(staticGroupAuthorizedVariable), raw('false')), raw('$util.unauthorized()'));
    return block('Throw if unauthorized', [ifUnauthThrow]);
  }

  // A = IsStaticallyAuthed
  // B = AuthConditionIsNotNull
  // ! (A OR B) == (!A AND !B)
  public throwIfNotStaticGroupAuthorizedOrAuthConditionIsEmpty(field?: FieldDefinitionNode): Expression {
    const staticGroupAuthorizedVariable = this.getStaticAuthorizationVariable(field);
    const ifUnauthThrow = iff(
      not(parens(or([equals(ref(staticGroupAuthorizedVariable), raw('true')), parens(raw('$totalAuthExpression != ""'))]))),
      raw('$util.unauthorized()'),
    );
    return block('Throw if unauthorized', [ifUnauthThrow]);
  }

  public collectAuthCondition(): Expression {
    return block('Collect Auth Condition', [
      set(
        ref(ResourceConstants.SNIPPETS.AuthCondition),
        raw(
          `$util.defaultIfNull($authCondition, ${print(
            obj({
              expression: str(''),
              expressionNames: obj({}),
              expressionValues: obj({}),
            }),
          )})`,
        ),
      ),
      set(ref('totalAuthExpression'), str('')),
      comment('Add dynamic group auth conditions if they exist'),
      iff(
        ref('groupAuthExpressions'),
        forEach(ref('authExpr'), ref('groupAuthExpressions'), [
          set(ref('totalAuthExpression'), str(`$totalAuthExpression $authExpr`)),
          iff(ref('foreach.hasNext'), set(ref('totalAuthExpression'), str(`$totalAuthExpression OR`))),
        ]),
      ),
      iff(
        ref('groupAuthExpressionNames'),
        raw(`$util.qr($${ResourceConstants.SNIPPETS.AuthCondition}.expressionNames.putAll($groupAuthExpressionNames))`),
      ),
      iff(
        ref('groupAuthExpressionValues'),
        raw(`$util.qr($${ResourceConstants.SNIPPETS.AuthCondition}.expressionValues.putAll($groupAuthExpressionValues))`),
      ),

      comment('Add owner auth conditions if they exist'),
      iff(
        raw(`$totalAuthExpression != "" && $ownerAuthExpressions && $ownerAuthExpressions.size() > 0`),
        set(ref('totalAuthExpression'), str(`$totalAuthExpression OR`)),
      ),
      iff(
        ref('ownerAuthExpressions'),
        forEach(ref('authExpr'), ref('ownerAuthExpressions'), [
          set(ref('totalAuthExpression'), str(`$totalAuthExpression $authExpr`)),
          iff(ref('foreach.hasNext'), set(ref('totalAuthExpression'), str(`$totalAuthExpression OR`))),
        ]),
      ),
      iff(
        ref('ownerAuthExpressionNames'),
        raw(`$util.qr($${ResourceConstants.SNIPPETS.AuthCondition}.expressionNames.putAll($ownerAuthExpressionNames))`),
      ),

      iff(
        ref('ownerAuthExpressionValues'),
        raw(`$util.qr($${ResourceConstants.SNIPPETS.AuthCondition}.expressionValues.putAll($ownerAuthExpressionValues))`),
      ),

      comment('Set final expression if it has changed.'),
      iff(
        raw(`$totalAuthExpression != ""`),
        ifElse(
          raw(`$util.isNullOrEmpty($${ResourceConstants.SNIPPETS.AuthCondition}.expression)`),
          set(ref(`${ResourceConstants.SNIPPETS.AuthCondition}.expression`), str(`($totalAuthExpression)`)),
          set(
            ref(`${ResourceConstants.SNIPPETS.AuthCondition}.expression`),
            str(`$${ResourceConstants.SNIPPETS.AuthCondition}.expression AND ($totalAuthExpression)`),
          ),
        ),
      ),
    ]);
  }

  public appendItemIfLocallyAuthorized(): Expression {
    return iff(
      parens(
        or([
          equals(ref(ResourceConstants.SNIPPETS.IsLocalDynamicGroupAuthorizedVariable), raw('true')),
          equals(ref(ResourceConstants.SNIPPETS.IsLocalOwnerAuthorizedVariable), raw('true')),
        ]),
      ),
      qref('$items.add($item)'),
    );
  }

  public setUserGroups(customGroup?: string): Expression {
    if (customGroup) {
      return compoundExpression([
        set(ref('userGroups'), raw(`$util.defaultIfNull($ctx.identity.claims.get("${customGroup}"), [])`)),
        iff(
          raw('$util.isString($userGroups)'),
          ifElse(
            raw('$util.isList($util.parseJson($userGroups))'),
            set(ref('userGroups'), raw('$util.parseJson($userGroups)')),
            set(ref('userGroups'), raw('[$userGroups]')),
          ),
        ),
      ]);
    }
    return set(ref('userGroups'), raw(`$util.defaultIfNull($ctx.identity.claims.get("${DEFAULT_GROUP_CLAIM}"), [])`));
  }

  public generateSubscriptionResolver(fieldName: string, subscriptionTypeName: string = 'Subscription') {
    return new AppSync.Resolver({
      ApiId: Fn.GetAtt(ResourceConstants.RESOURCES.GraphQLAPILogicalID, 'ApiId'),
      DataSourceName: 'NONE',
      FieldName: fieldName,
      TypeName: subscriptionTypeName,
      RequestMappingTemplate: print(
        raw(`{
    "version": "${RESOLVER_VERSION_ID}",
    "payload": {}
}`),
      ),
      ResponseMappingTemplate: print(raw(`$util.toJson(null)`)),
    });
  }

  public operationCheckExpression(operation: string, field: string) {
    return block('Checking for allowed operations which can return this field', [
      set(ref('operation'), raw('$util.defaultIfNull($context.source.operation, "null")')),
      ifElse(raw(`$operation == "${operation}"`), ref('util.toJson(null)'), ref(`util.toJson($context.source.${field})`)),
    ]);
  }

  public setOperationExpression(operation: string): string {
    return print(block('Setting the operation', [qref(print(methodCall(ref('ctx.result.put'), str('operation'), str(operation))))]));
  }

  public getAuthModeCheckWrappedExpression(expectedAuthModes: Set<AuthProvider>, expression: Expression): Expression {
    if (!expectedAuthModes || expectedAuthModes.size === 0) {
      return expression;
    }

    const conditions = [];

    for (const expectedAuthMode of expectedAuthModes) {
      conditions.push(equals(ref(ResourceConstants.SNIPPETS.AuthMode), str(`${expectedAuthMode}`)));
    }

    return block('Check authMode and execute owner/group checks', [
      iff(conditions.length === 1 ? conditions[0] : or(conditions), expression),
    ]);
  }

  public getAuthModeDeterminationExpression(authProviders: Set<AuthProvider>, isUserPoolTheDefault: boolean): Expression {
    if (!authProviders || authProviders.size === 0) {
      return comment(`No authentication mode determination needed`);
    }

    const expressions = [];

    for (const authProvider of authProviders) {
      if (authProvider === 'userPools') {
        const statements = [
          raw(`$util.isNullOrEmpty($${ResourceConstants.SNIPPETS.AuthMode})`),
          not(raw(`$util.isNull($ctx.identity)`)),
          not(raw(`$util.isNull($ctx.identity.sub)`)),
          not(raw(`$util.isNull($ctx.identity.issuer)`)),
          not(raw(`$util.isNull($ctx.identity.username)`)),
          not(raw(`$util.isNull($ctx.identity.claims)`)),
          not(raw(`$util.isNull($ctx.identity.sourceIp)`)),
        ];

        if (isUserPoolTheDefault === true) {
          statements.push(not(raw(`$util.isNull($ctx.identity.defaultAuthStrategy)`)));
        }

        const userPoolsExpression = iff(and(statements), set(ref(ResourceConstants.SNIPPETS.AuthMode), str(`userPools`)));

        expressions.push(userPoolsExpression);
      } else if (authProvider === 'oidc') {
        const oidcExpression = iff(
          and([
            raw(`$util.isNullOrEmpty($${ResourceConstants.SNIPPETS.AuthMode})`),
            not(raw(`$util.isNull($ctx.identity)`)),
            not(raw(`$util.isNull($ctx.identity.sub)`)),
            not(raw(`$util.isNull($ctx.identity.issuer)`)),
            not(raw(`$util.isNull($ctx.identity.claims)`)),
            raw(`$util.isNull($ctx.identity.username)`),
            raw(`$util.isNull($ctx.identity.sourceIp)`),
          ]),
          set(ref(ResourceConstants.SNIPPETS.AuthMode), str(`oidc`)),
        );

        if (expressions.length > 0) {
          expressions.push(newline());
        }

        expressions.push(oidcExpression);
      }
    }

    return block('Determine request authentication mode', expressions);
  }

  public getStaticAuthorizationVariable(field: FieldDefinitionNode): string {
    return field
      ? `${field.name.value}_${ResourceConstants.SNIPPETS.IsStaticGroupAuthorizedVariable}`
      : ResourceConstants.SNIPPETS.IsStaticGroupAuthorizedVariable;
  }

  public makeIAMPolicyForRole(isAuthPolicy: Boolean, resources: Set<string>): ManagedPolicy[] {
    const policies = new Array<ManagedPolicy>();
    const authPiece = isAuthPolicy ? 'auth' : 'unauth';
    let policyResources: object[] = [];
    let resourceSize = 0;

    // 6144 bytes is the maximum policy payload size, but there is structural overhead, hence the 6000 bytes
    const MAX_BUILT_SIZE_BYTES = 6000;
    // The overhead is the amount of static policy arn contents like region, accountid, etc.
    // arn:aws:appsync:${AWS::Region}:${AWS::AccountId}:apis/${apiId}/types/${typeName}/fields/${fieldName}
    // 16              15             13                5    27       6     X+1         7      Y
    // 89 + 11 extra = 100
    const RESOURCE_OVERHEAD = 100;

    const createPolicy = newPolicyResources =>
      new IAM.ManagedPolicy({
        Roles: [
          //HACK double casting needed because it cannot except Ref
          ({ Ref: `${authPiece}RoleName` } as unknown) as Value<string>,
        ],
        PolicyDocument: {
          Version: '2012-10-17',
          Statement: [
            {
              Effect: 'Allow',
              Action: ['appsync:GraphQL'],
              Resource: newPolicyResources,
            },
          ],
        },
      });

    for (const resource of resources) {
      // We always have 2 parts, no need to check
      const resourceParts = resource.split('/');

      if (resourceParts[1] !== 'null') {
        policyResources.push(
          Fn.Sub('arn:aws:appsync:${AWS::Region}:${AWS::AccountId}:apis/${apiId}/types/${typeName}/fields/${fieldName}', {
            apiId: {
              'Fn::GetAtt': ['GraphQLAPI', 'ApiId'],
            },
            typeName: resourceParts[0],
            fieldName: resourceParts[1],
          }),
        );

        resourceSize += RESOURCE_OVERHEAD + resourceParts[0].length + resourceParts[1].length;
      } else {
        policyResources.push(
          Fn.Sub('arn:aws:appsync:${AWS::Region}:${AWS::AccountId}:apis/${apiId}/types/${typeName}/*', {
            apiId: {
              'Fn::GetAtt': ['GraphQLAPI', 'ApiId'],
            },
            typeName: resourceParts[0],
          }),
        );

        resourceSize += RESOURCE_OVERHEAD + resourceParts[0].length;
      }

      //
      // Check policy size and if needed create a new one and clear the resources, reset
      // accumulated size
      //

      if (resourceSize > MAX_BUILT_SIZE_BYTES) {
        const policy = createPolicy(policyResources.slice(0, policyResources.length - 1));

        policies.push(policy);

        // Remove all but the last item
        policyResources = policyResources.slice(-1);
        resourceSize = 0;
      }
    }

    if (policyResources.length > 0) {
      const policy = createPolicy(policyResources);

      policies.push(policy);
    }

    return policies;
  }

  /**
   * ES EXPRESSIONS
   */

  public makeESItemsExpression(includeVersion: boolean) {
    // generate es expresion to appsync
    return compoundExpression([
      set(ref('es_items'), list([])),
      forEach(ref('entry'), ref('context.result.hits.hits'), [
        iff(raw('!$foreach.hasNext'), set(ref('nextToken'), ref('entry.sort.get(0)'))),
        ...this.getSourceMapper(includeVersion),
      ]),
    ]);
  }

  private getSourceMapper = (includeVersion: boolean) => {
    if (includeVersion) {
      return [
        set(ref('row'), methodCall(ref('entry.get'), str('_source'))),
        qref('$row.put("_version", $entry.get("_version"))'),
        qref('$es_items.add($row)'),
      ];
    }
    return [qref('$es_items.add($entry.get("_source"))')];
  };

  public makeESToGQLExpression() {
    return compoundExpression([
      set(
        ref('es_response'),
        obj({
          items: ref('es_items'),
        }),
      ),
      iff(
        raw('$es_items.size() > 0'),
        compoundExpression([qref('$es_response.put("nextToken", $nextToken)'), qref('$es_response.put("total", $es_items.size())')]),
      ),
      toJson(ref('es_response')),
    ]);
  }
}<|MERGE_RESOLUTION|>--- conflicted
+++ resolved
@@ -25,10 +25,7 @@
   ifElse,
   newline,
   methodCall,
-<<<<<<< HEAD
-=======
   RESOLVER_VERSION_ID,
->>>>>>> 46351a17
 } from 'graphql-mapping-template';
 import { ResourceConstants, NONE_VALUE } from 'graphql-transformer-common';
 import GraphQLApi, {
