--- conflicted
+++ resolved
@@ -3,7 +3,6 @@
 import { AppSync, Fn, StringParameter, Refs, NumberParameter, IAM, Value } from 'cloudform-types';
 import { AuthRule, AuthProvider } from './AuthRule';
 import {
-<<<<<<< HEAD
   str,
   ref,
   obj,
@@ -29,16 +28,6 @@
 import { ResourceConstants, NONE_VALUE } from 'graphql-transformer-common';
 import GraphQLApi, { UserPoolConfig, GraphQLApiProperties, OpenIDConnectConfig, AdditionalAuthenticationProvider } from './graphQlApi';
 import * as Transformer from './ModelAuthTransformer';
-=======
-    str, ref, obj, set, iff, list, raw,
-    forEach, compoundExpression, qref, equals, comment,
-    or, Expression, and, not, parens, toJson,
-    block, print, ifElse, newline
-} from 'graphql-mapping-template'
-import { ResourceConstants, NONE_VALUE } from 'graphql-transformer-common'
-import GraphQLAPI, { UserPoolConfig, GraphQLApiProperties, OpenIDConnectConfig, AdditionalAuthenticationProvider } from './graphQlApi'
-import * as Transformer from './ModelAuthTransformer'
->>>>>>> 7de38459
 import { FieldDefinitionNode } from 'graphql';
 
 import { DEFAULT_OWNER_FIELD, DEFAULT_IDENTITY_FIELD, DEFAULT_GROUPS_FIELD, DEFAULT_GROUP_CLAIM } from './constants';
@@ -991,7 +980,6 @@
             apiId: {
               'Fn::GetAtt': ['GraphQLAPI', 'ApiId'],
             },
-<<<<<<< HEAD
             typeName: resourceParts[0],
             fieldName: resourceParts[1],
           })
@@ -1026,9 +1014,6 @@
       },
     });
   }
-=======
-        });
-    }
 
     /**
      * ES EXPRESSIONS
@@ -1065,5 +1050,4 @@
             toJson(ref('es_response'))
         ])
     }
->>>>>>> 7de38459
 }