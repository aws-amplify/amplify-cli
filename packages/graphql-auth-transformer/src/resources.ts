import Template from 'cloudform-types/types/template';
import { AppSync, Fn, StringParameter, Refs, NumberParameter, IAM, Value } from 'cloudform-types';
import { AuthRule, AuthProvider } from './AuthRule';
import {
  str,
  ref,
  obj,
  set,
  iff,
  list,
  raw,
  forEach,
  compoundExpression,
  qref,
  equals,
  comment,
  or,
  Expression,
  and,
  not,
  parens,
  toJson,
  block,
  print,
  ifElse,
  newline,
  methodCall,
<<<<<<< HEAD
=======
  RESOLVER_VERSION_ID,
>>>>>>> 66b4815e
} from 'graphql-mapping-template';
import { ResourceConstants, NONE_VALUE } from 'graphql-transformer-common';
import GraphQLApi, {
  GraphQLApiProperties,
  UserPoolConfig,
  AdditionalAuthenticationProvider,
  OpenIDConnectConfig,
} from 'cloudform-types/types/appSync/graphQlApi';
import * as Transformer from './ModelAuthTransformer';
import { FieldDefinitionNode } from 'graphql';

import { DEFAULT_OWNER_FIELD, DEFAULT_IDENTITY_FIELD, DEFAULT_GROUPS_FIELD, DEFAULT_GROUP_CLAIM } from './constants';
import ManagedPolicy from 'cloudform-types/types/iam/managedPolicy';

function replaceIfUsername(identityClaim: string): string {
  return identityClaim === 'username' ? 'cognito:username' : identityClaim;
}

function isUsername(identityClaim: string): boolean {
  return identityClaim === 'username';
}

export class ResourceFactory {
  public makeParams() {
    return {
      [ResourceConstants.PARAMETERS.AppSyncApiName]: new StringParameter({
        Description: 'The name of the AppSync API',
        Default: 'AppSyncSimpleTransform',
      }),
      [ResourceConstants.PARAMETERS.APIKeyExpirationEpoch]: new NumberParameter({
        Description:
          'The epoch time in seconds when the API Key should expire.' +
          ' Setting this to 0 will default to 7 days from the deployment date.' +
          ' Setting this to -1 will not create an API Key.',
        Default: 0,
        MinValue: -1,
      }),
      [ResourceConstants.PARAMETERS.CreateAPIKey]: new NumberParameter({
        Description:
          'The boolean value to control if an API Key will be created or not.' +
          ' The value of the property is automatically set by the CLI.' +
          ' If the value is set to 0 no API Key will be created.',
        Default: 0,
        MinValue: 0,
        MaxValue: 1,
      }),
      [ResourceConstants.PARAMETERS.AuthCognitoUserPoolId]: new StringParameter({
        Description: 'The id of an existing User Pool to connect. If this is changed, a user pool will not be created for you.',
        Default: ResourceConstants.NONE,
      }),
    };
  }

  /**
   * Creates the barebones template for an application.
   */
  public initTemplate(apiKeyConfig: Transformer.ApiKeyConfig): Template {
    return {
      Parameters: this.makeParams(),
      Resources: {
        [ResourceConstants.RESOURCES.APIKeyLogicalID]: this.makeAppSyncApiKey(apiKeyConfig),
      },
      Outputs: {
        [ResourceConstants.OUTPUTS.GraphQLAPIApiKeyOutput]: this.makeApiKeyOutput(),
      },
      Conditions: {
        [ResourceConstants.CONDITIONS.ShouldCreateAPIKey]: Fn.Equals(Fn.Ref(ResourceConstants.PARAMETERS.CreateAPIKey), 1),
        [ResourceConstants.CONDITIONS.APIKeyExpirationEpochIsPositive]: Fn.And([
          Fn.Not(Fn.Equals(Fn.Ref(ResourceConstants.PARAMETERS.APIKeyExpirationEpoch), -1)),
          Fn.Not(Fn.Equals(Fn.Ref(ResourceConstants.PARAMETERS.APIKeyExpirationEpoch), 0)),
        ]),
      },
    };
  }

  public makeAppSyncApiKey(apiKeyConfig: Transformer.ApiKeyConfig) {
    let expirationDays = 7;
    if (apiKeyConfig && apiKeyConfig.apiKeyExpirationDays) {
      expirationDays = apiKeyConfig.apiKeyExpirationDays;
    }
    // add delay expiration time is valid upon resource creation
    let expirationDateInSeconds = 60 /* s */ * 60 /* m */ * 24 /* h */ * expirationDays /* d */;
    // Add a 2 minute time delay if set to 1 day: https://github.com/aws-amplify/amplify-cli/issues/4460
    if (expirationDays === 1) expirationDateInSeconds += 60 * 2;
    const nowEpochTime = Math.floor(Date.now() / 1000);
    return new AppSync.ApiKey({
      ApiId: Fn.GetAtt(ResourceConstants.RESOURCES.GraphQLAPILogicalID, 'ApiId'),
      Description: apiKeyConfig && apiKeyConfig.description ? apiKeyConfig.description : undefined,
      Expires: Fn.If(
        ResourceConstants.CONDITIONS.APIKeyExpirationEpochIsPositive,
        Fn.Ref(ResourceConstants.PARAMETERS.APIKeyExpirationEpoch),
        nowEpochTime + expirationDateInSeconds,
      ),
    }).condition(ResourceConstants.CONDITIONS.ShouldCreateAPIKey);
  }

  /**
   * Outputs
   */
  public makeApiKeyOutput(): any {
    return {
      Description: "Your GraphQL API key. Provide via 'x-api-key' header.",
      Value: Fn.GetAtt(ResourceConstants.RESOURCES.APIKeyLogicalID, 'ApiKey'),
      Export: {
        Name: Fn.Join(':', [Refs.StackName, 'GraphQLApiKey']),
      },
      Condition: ResourceConstants.CONDITIONS.ShouldCreateAPIKey,
    };
  }

  public updateGraphQLAPIWithAuth(apiRecord: GraphQLApi, authConfig: Transformer.AppSyncAuthConfiguration) {
    let properties: GraphQLApiProperties = {
      ...apiRecord.Properties,
      Name: apiRecord.Properties.Name,
      AuthenticationType: authConfig.defaultAuthentication.authenticationType,
      UserPoolConfig: undefined,
      OpenIDConnectConfig: undefined,
    };

    switch (authConfig.defaultAuthentication.authenticationType) {
      case 'AMAZON_COGNITO_USER_POOLS':
        properties.UserPoolConfig = new UserPoolConfig({
          UserPoolId: Fn.Ref(ResourceConstants.PARAMETERS.AuthCognitoUserPoolId),
          AwsRegion: Refs.Region,
          DefaultAction: 'ALLOW',
        });
        break;
      case 'OPENID_CONNECT':
        if (!authConfig.defaultAuthentication.openIDConnectConfig) {
          throw new Error('openIDConnectConfig is not configured for defaultAuthentication');
        }

        properties.OpenIDConnectConfig = this.assignOpenIDConnectConfig(authConfig.defaultAuthentication.openIDConnectConfig);
        break;
    }

    // Configure additional authentication providers
    if (authConfig.additionalAuthenticationProviders && authConfig.additionalAuthenticationProviders.length > 0) {
      const additionalAuthenticationProviders = new Array<AdditionalAuthenticationProvider>();

      for (const sourceProvider of authConfig.additionalAuthenticationProviders) {
        let provider: AdditionalAuthenticationProvider;

        switch (sourceProvider.authenticationType) {
          case 'AMAZON_COGNITO_USER_POOLS':
            provider = {
              AuthenticationType: 'AMAZON_COGNITO_USER_POOLS',
              UserPoolConfig: new UserPoolConfig({
                UserPoolId: Fn.Ref(ResourceConstants.PARAMETERS.AuthCognitoUserPoolId),
                AwsRegion: Refs.Region,
              }),
            };
            break;
          case 'API_KEY':
            provider = {
              AuthenticationType: 'API_KEY',
            };
            break;
          case 'AWS_IAM':
            provider = {
              AuthenticationType: 'AWS_IAM',
            };
            break;
          case 'OPENID_CONNECT':
            if (!sourceProvider.openIDConnectConfig) {
              throw new Error('openIDConnectConfig is not configured for provider');
            }

            provider = {
              AuthenticationType: 'OPENID_CONNECT',
              OpenIDConnectConfig: this.assignOpenIDConnectConfig(sourceProvider.openIDConnectConfig),
            };
            break;
        }

        additionalAuthenticationProviders.push(provider);
      }

      properties.AdditionalAuthenticationProviders = additionalAuthenticationProviders;
    }

    return new GraphQLApi(properties);
  }

  private assignOpenIDConnectConfig(config: Transformer.OpenIDConnectConfig) {
    return new OpenIDConnectConfig({
      Issuer: config.issuerUrl,
      ClientId: config.clientId,
      IatTTL: config.iatTTL,
      AuthTTL: config.authTTL,
    });
  }

  public blankResolver(type: string, field: string) {
    return new AppSync.Resolver({
      ApiId: Fn.GetAtt(ResourceConstants.RESOURCES.GraphQLAPILogicalID, 'ApiId'),
      DataSourceName: 'NONE',
      FieldName: field,
      TypeName: type,
      RequestMappingTemplate: print(
        obj({
          version: str(RESOLVER_VERSION_ID),
          payload: obj({}),
        }),
      ),
      ResponseMappingTemplate: print(ref(`util.toJson($context.source.${field})`)),
    });
  }

  public noneDataSource() {
    return new AppSync.DataSource({
      ApiId: Fn.GetAtt(ResourceConstants.RESOURCES.GraphQLAPILogicalID, 'ApiId'),
      Name: 'NONE',
      Type: 'NONE',
    });
  }

  /**
   * Builds a VTL expression that will set the
   * ResourceConstants.SNIPPETS.IsStaticGroupAuthorizedVariable variable to
   * true if the user is static group authorized.
   * @param rules The list of static group authorization rules.
   */
  public staticGroupAuthorizationExpression(rules: AuthRule[], field?: FieldDefinitionNode): Expression {
    if (!rules || rules.length === 0) {
      return comment(`No Static Group Authorization Rules`);
    }
    const variableToSet = this.getStaticAuthorizationVariable(field);
    let groupAuthorizationExpressions = [];
    for (const rule of rules) {
      const groups = rule.groups;
      const groupClaimAttribute = rule.groupClaim || DEFAULT_GROUP_CLAIM;

      if (groups) {
        groupAuthorizationExpressions = groupAuthorizationExpressions.concat(
          comment(`Authorization rule: { allow: groups, groups: ${JSON.stringify(groups)}, groupClaim: "${groupClaimAttribute}" }`),
          this.setUserGroups(rule.groupClaim),
          set(ref('allowedGroups'), list(groups.map(s => str(s)))),
          forEach(ref('userGroup'), ref('userGroups'), [
            iff(raw(`$allowedGroups.contains($userGroup)`), compoundExpression([set(ref(variableToSet), raw('true')), raw('#break')])),
          ]),
        );
      }
    }
    const staticGroupAuthorizedVariable = this.getStaticAuthorizationVariable(field);

    // tslint:disable-next-line
    return block('Static Group Authorization Checks', [
      raw(`#set($${staticGroupAuthorizedVariable} = $util.defaultIfNull(
            $${staticGroupAuthorizedVariable}, false))`),
      ...groupAuthorizationExpressions,
    ]);
  }

  /**
   * Given a set of dynamic group authorization rules verifies that input
   * value satisfies at least one dynamic group authorization rule.
   * @param rules The list of authorization rules.
   * @param variableToCheck The name of the value containing the input.
   * @param variableToSet The name of the variable to set when auth is satisfied.
   */
  public dynamicGroupAuthorizationExpressionForCreateOperations(
    rules: AuthRule[],
    variableToCheck: string = 'ctx.args.input',
    variableToSet: string = ResourceConstants.SNIPPETS.IsDynamicGroupAuthorizedVariable,
  ): Expression {
    if (!rules || rules.length === 0) {
      return comment(`No Dynamic Group Authorization Rules`);
    }
    return block('Dynamic Group Authorization Checks', [
      this.dynamicAuthorizationExpressionForCreate(rules, variableToCheck, variableToSet),
    ]);
  }

  /**
   * Given a set of dynamic group authorization rules verifies that input
   * value satisfies at least one dynamic group authorization rule.
   * @param rules The list of authorization rules.
   * @param variableToCheck The name of the value containing the input.
   * @param variableToSet The name of the variable to set when auth is satisfied.
   */
  public dynamicGroupAuthorizationExpressionForCreateOperationsByField(
    rules: AuthRule[],
    fieldToCheck: string,
    variableToCheck: string = 'ctx.args.input',
    variableToSet: string = ResourceConstants.SNIPPETS.IsDynamicGroupAuthorizedVariable,
  ): Expression {
    if (!rules || rules.length === 0) {
      return comment(`No dynamic group authorization rules for field "${fieldToCheck}"`);
    }
    let groupAuthorizationExpression: Expression = this.dynamicAuthorizationExpressionForCreate(
      rules,
      variableToCheck,
      variableToSet,
      rule => `Authorization rule on field "${fieldToCheck}": { allow: ${rule.allow}, \
groupsField: "${rule.groupsField || DEFAULT_GROUPS_FIELD}", groupClaim: "${rule.groupClaim || DEFAULT_GROUP_CLAIM}" }`,
    );
    return block(`Dynamic group authorization rules for field "${fieldToCheck}"`, [groupAuthorizationExpression]);
  }

  private dynamicAuthorizationExpressionForCreate(
    rules: AuthRule[],
    variableToCheck: string = 'ctx.args.input',
    variableToSet: string = ResourceConstants.SNIPPETS.IsDynamicGroupAuthorizedVariable,
    formatComment?: (rule: AuthRule) => string,
  ) {
    let groupAuthorizationExpressions = [];
    for (const rule of rules) {
      // for loop do check of rules here
      const groupsAttribute = rule.groupsField || DEFAULT_GROUPS_FIELD;
      const groupClaimAttribute = rule.groupClaim || DEFAULT_GROUP_CLAIM;
      groupAuthorizationExpressions = groupAuthorizationExpressions.concat(
        formatComment
          ? comment(formatComment(rule))
          : comment(`Authorization rule: { allow: ${rule.allow}, groupsField: "${groupsAttribute}", groupClaim: "${groupClaimAttribute}"`),
        this.setUserGroups(rule.groupClaim),
        set(ref(variableToSet), raw(`$util.defaultIfNull($${variableToSet}, false)`)),
        forEach(ref('userGroup'), ref('userGroups'), [
          iff(
            raw(`$util.isList($ctx.args.input.${groupsAttribute})`),
            iff(ref(`${variableToCheck}.${groupsAttribute}.contains($userGroup)`), set(ref(variableToSet), raw('true'))),
          ),
          iff(
            raw(`$util.isString($ctx.args.input.${groupsAttribute})`),
            iff(raw(`$ctx.args.input.${groupsAttribute} == $userGroup`), set(ref(variableToSet), raw('true'))),
          ),
        ]),
      );
    }

    return compoundExpression(groupAuthorizationExpressions);
  }

  /**
   * Given a set of owner authorization rules verifies that input
   * value satisfies at least one rule.
   * @param rules The list of authorization rules.
   * @param variableToCheck The name of the value containing the input.
   * @param variableToSet The name of the variable to set when auth is satisfied.
   */
  public ownerAuthorizationExpressionForCreateOperations(
    rules: AuthRule[],
    fieldIsList: (fieldName: string) => boolean,
    variableToCheck: string = 'ctx.args.input',
    variableToSet: string = ResourceConstants.SNIPPETS.IsOwnerAuthorizedVariable,
  ): Expression {
    if (!rules || rules.length === 0) {
      return comment(`No Owner Authorization Rules`);
    }
    return block('Owner Authorization Checks', [
      this.ownershipAuthorizationExpressionForCreate(rules, fieldIsList, variableToCheck, variableToSet),
    ]);
  }

  public ownerAuthorizationExpressionForSubscriptions(
    rules: AuthRule[],
    variableToCheck: string = 'ctx.args',
    variableToSet: string = ResourceConstants.SNIPPETS.IsOwnerAuthorizedVariable,
  ): Expression {
    if (!rules || rules.length === 0) {
      return comment(`No Owner Authorization Rules`);
    }
    return block('Owner Authorization Checks', [
      this.ownershipAuthorizationExpressionForSubscriptions(rules, variableToCheck, variableToSet),
    ]);
  }
  public ownershipAuthorizationExpressionForSubscriptions(
    rules: AuthRule[],
    variableToCheck: string = 'ctx.args',
    variableToSet: string = ResourceConstants.SNIPPETS.IsOwnerAuthorizedVariable,
    formatComment?: (rule: AuthRule) => string,
  ) {
    let ownershipAuthorizationExpressions = [];
    let ruleNumber = 0;
    for (const rule of rules) {
      const ownerAttribute = rule.ownerField || DEFAULT_OWNER_FIELD;
      const rawUsername = rule.identityField || rule.identityClaim || DEFAULT_IDENTITY_FIELD;
      const isUser = isUsername(rawUsername);
      const identityAttribute = replaceIfUsername(rawUsername);
      const allowedOwnersVariable = `allowedOwners${ruleNumber}`;
      ownershipAuthorizationExpressions = ownershipAuthorizationExpressions.concat(
        formatComment
          ? comment(formatComment(rule))
          : comment(`Authorization rule: { allow: ${rule.allow}, ownerField: "${ownerAttribute}", identityClaim: "${identityAttribute}" }`),
        set(ref(allowedOwnersVariable), raw(`$util.defaultIfNull($${variableToCheck}.${ownerAttribute}, null)`)),
        isUser
          ? // tslint:disable-next-line
            set(
              ref('identityValue'),
              raw(`$util.defaultIfNull($ctx.identity.claims.get("${rawUsername}"),
                        $util.defaultIfNull($ctx.identity.claims.get("${identityAttribute}"), "${NONE_VALUE}"))`),
            )
          : set(ref('identityValue'), raw(`$util.defaultIfNull($ctx.identity.claims.get("${identityAttribute}"), "${NONE_VALUE}")`)),
        // If a list of owners check for at least one.
        iff(
          raw(`$util.isList($${allowedOwnersVariable})`),
          forEach(ref('allowedOwner'), ref(allowedOwnersVariable), [
            iff(raw(`$allowedOwner == $identityValue`), set(ref(variableToSet), raw('true'))),
          ]),
        ),
        // If a single owner check for at least one.
        iff(
          raw(`$util.isString($${allowedOwnersVariable})`),
          iff(raw(`$${allowedOwnersVariable} == $identityValue`), set(ref(variableToSet), raw('true'))),
        ),
      );
      ruleNumber++;
    }
    return compoundExpression([set(ref(variableToSet), raw(`false`)), ...ownershipAuthorizationExpressions]);
  }

  /**
   * Given a set of owner authorization rules verifies that if the input
   * specifies the given input field, the value satisfies at least one rule.
   * @param rules The list of authorization rules.
   * @param variableToCheck The name of the value containing the input.
   * @param variableToSet The name of the variable to set when auth is satisfied.
   */
  public ownerAuthorizationExpressionForCreateOperationsByField(
    rules: AuthRule[],
    fieldToCheck: string,
    fieldIsList: (fieldName: string) => boolean,
    variableToCheck: string = 'ctx.args.input',
    variableToSet: string = ResourceConstants.SNIPPETS.IsOwnerAuthorizedVariable,
  ): Expression {
    if (!rules || rules.length === 0) {
      return comment(`No Owner Authorization Rules`);
    }
    return block(`Owner authorization rules for field "${fieldToCheck}"`, [
      this.ownershipAuthorizationExpressionForCreate(
        rules,
        fieldIsList,
        variableToCheck,
        variableToSet,
        rule => `Authorization rule: { allow: ${rule.allow}, \
ownerField: "${rule.ownerField || DEFAULT_OWNER_FIELD}", \
identityClaim: "${rule.identityField || rule.identityClaim || DEFAULT_IDENTITY_FIELD}" }`,
      ),
    ]);
  }

  public ownershipAuthorizationExpressionForCreate(
    rules: AuthRule[],
    fieldIsList: (fieldName: string) => boolean,
    variableToCheck: string = 'ctx.args.input',
    variableToSet: string = ResourceConstants.SNIPPETS.IsOwnerAuthorizedVariable,
    formatComment?: (rule: AuthRule) => string,
  ) {
    let ownershipAuthorizationExpressions = [];
    let ruleNumber = 0;
    for (const rule of rules) {
      const ownerAttribute = rule.ownerField || DEFAULT_OWNER_FIELD;
      const rawUsername = rule.identityField || rule.identityClaim || DEFAULT_IDENTITY_FIELD;
      const isUser = isUsername(rawUsername);
      const identityAttribute = replaceIfUsername(rawUsername);
      const ownerFieldIsList = fieldIsList(ownerAttribute);
      const allowedOwnersVariable = `allowedOwners${ruleNumber}`;
      ownershipAuthorizationExpressions = ownershipAuthorizationExpressions.concat(
        formatComment
          ? comment(formatComment(rule))
          : comment(`Authorization rule: { allow: ${rule.allow}, ownerField: "${ownerAttribute}", identityClaim: "${identityAttribute}" }`),
        set(ref(allowedOwnersVariable), raw(`$util.defaultIfNull($${variableToCheck}.${ownerAttribute}, null)`)),
        isUser
          ? // tslint:disable-next-line
            set(
              ref('identityValue'),
              raw(
                `$util.defaultIfNull($ctx.identity.claims.get("${rawUsername}"), $util.defaultIfNull($ctx.identity.claims.get("${identityAttribute}"), "${NONE_VALUE}"))`,
              ),
            )
          : set(ref('identityValue'), raw(`$util.defaultIfNull($ctx.identity.claims.get("${identityAttribute}"), "${NONE_VALUE}")`)),
        // If a list of owners check for at least one.
        iff(
          raw(`$util.isList($${allowedOwnersVariable})`),
          forEach(ref('allowedOwner'), ref(allowedOwnersVariable), [
            iff(raw(`$allowedOwner == $identityValue`), set(ref(variableToSet), raw('true'))),
          ]),
        ),
        // If a single owner check for at least one.
        iff(
          raw(`$util.isString($${allowedOwnersVariable})`),
          iff(raw(`$${allowedOwnersVariable} == $identityValue`), set(ref(variableToSet), raw('true'))),
        ),
      );
      // If the owner field is not a list and the user does not
      // provide a value for the owner, set the owner automatically.
      if (!ownerFieldIsList) {
        ownershipAuthorizationExpressions.push(
          // If the owner is not provided set it automatically.
          // If the user explicitly provides null this will be false and we leave it null.
          iff(
            and([raw(`$util.isNull($${allowedOwnersVariable})`), parens(raw(`! $${variableToCheck}.containsKey("${ownerAttribute}")`))]),
            compoundExpression([
              qref(`$${variableToCheck}.put("${ownerAttribute}", $identityValue)`),
              set(ref(variableToSet), raw('true')),
            ]),
          ),
        );
      } else {
        // If the owner field is a list and the user does not
        // provide a list of values for the owner, set the list with
        // the owner as the sole member.
        ownershipAuthorizationExpressions.push(
          // If the owner is not provided set it automatically.
          // If the user explicitly provides null this will be false and we leave it null.
          iff(
            and([raw(`$util.isNull($${allowedOwnersVariable})`), parens(raw(`! $${variableToCheck}.containsKey("${ownerAttribute}")`))]),
            compoundExpression([
              qref(`$${variableToCheck}.put("${ownerAttribute}", ["$identityValue"])`),
              set(ref(variableToSet), raw('true')),
            ]),
          ),
        );
      }
      ruleNumber++;
    }
    return compoundExpression([set(ref(variableToSet), raw(`false`)), ...ownershipAuthorizationExpressions]);
  }

  /**
   * Given a set of dynamic group authorization rules verifies w/ a conditional
   * expression that the existing object has the correct group expression.
   * @param rules The list of authorization rules.
   * @param variableToCheck The name of the value containing the input.
   * @param variableToSet The name of the variable to set when auth is satisfied.
   */
  public dynamicGroupAuthorizationExpressionForUpdateOrDeleteOperations(
    rules: AuthRule[],
    fieldIsList: (fieldName: string) => boolean,
    fieldBeingProtected?: string,
    variableToCheck: string = 'ctx.args.input',
    variableToSet: string = ResourceConstants.SNIPPETS.IsDynamicGroupAuthorizedVariable,
  ): Expression {
    const fieldMention = fieldBeingProtected ? ` for field "${fieldBeingProtected}"` : '';
    if (!rules || rules.length === 0) {
      return comment(`No dynamic group authorization rules${fieldMention}`);
    }

    let groupAuthorizationExpressions = [];
    let ruleNumber = 0;
    for (const rule of rules) {
      const groupsAttribute = rule.groupsField || DEFAULT_GROUPS_FIELD;
      const groupsAttributeName = fieldBeingProtected
        ? `${fieldBeingProtected}_groupsAttribute${ruleNumber}`
        : `groupsAttribute${ruleNumber}`;
      const groupName = fieldBeingProtected ? `${fieldBeingProtected}_group${ruleNumber}` : `group${ruleNumber}`;
      const groupClaimAttribute = rule.groupClaim || DEFAULT_GROUP_CLAIM;

      const groupsFieldIsList = fieldIsList(groupsAttribute);

      groupAuthorizationExpressions = groupAuthorizationExpressions.concat(
        comment(
          `Authorization rule${fieldMention}: { allow: ${rule.allow}, groupsField: "${groupsAttribute}", groupClaim: "${groupClaimAttribute}"}`,
        ),
        // Add the new auth expression and values
        this.setUserGroups(rule.groupClaim),
        forEach(ref('userGroup'), ref('userGroups'), [
          groupsFieldIsList
            ? raw(`$util.qr($groupAuthExpressions.add("contains(#${groupsAttributeName}, :${groupName}$foreach.count)"))`)
            : raw(`$util.qr($groupAuthExpressions.add("#${groupsAttributeName} = :${groupName}$foreach.count"))`),
          raw(`$util.qr($groupAuthExpressionValues.put(":${groupName}$foreach.count", { "S": $userGroup }))`),
        ]),
        iff(raw('$userGroups.size() > 0'), raw(`$util.qr($groupAuthExpressionNames.put("#${groupsAttributeName}", "${groupsAttribute}"))`)),
      );
      ruleNumber++;
    }
    // check for groupclaim here
    return block('Dynamic group authorization checks', [
      set(ref('groupAuthExpressions'), list([])),
      set(ref('groupAuthExpressionValues'), obj({})),
      set(ref('groupAuthExpressionNames'), obj({})),
      ...groupAuthorizationExpressions,
    ]);
  }

  /**
   * Given a set of owner authorization rules verifies with a conditional
   * expression that the existing object is owned.
   * @param rules The list of authorization rules.
   * @param variableToCheck The name of the value containing the input.
   * @param variableToSet The name of the variable to set when auth is satisfied.
   */
  public ownerAuthorizationExpressionForUpdateOrDeleteOperations(
    rules: AuthRule[],
    fieldIsList: (fieldName: string) => boolean,
    fieldBeingProtected?: string,
    variableToCheck: string = 'ctx.args.input',
    variableToSet: string = ResourceConstants.SNIPPETS.IsOwnerAuthorizedVariable,
  ): Expression {
    const fieldMention = fieldBeingProtected ? ` for field "${fieldBeingProtected}"` : '';
    if (!rules || rules.length === 0) {
      return comment(`No owner authorization rules${fieldMention}`);
    }
    let ownerAuthorizationExpressions = [];
    let ruleNumber = 0;
    for (const rule of rules) {
      const ownerAttribute = rule.ownerField || DEFAULT_OWNER_FIELD;
      const rawUsername = rule.identityField || rule.identityClaim || DEFAULT_IDENTITY_FIELD;
      const isUser = isUsername(rawUsername);
      const identityAttribute = replaceIfUsername(rawUsername);
      const ownerFieldIsList = fieldIsList(ownerAttribute);
      const ownerName = fieldBeingProtected ? `${fieldBeingProtected}_owner${ruleNumber}` : `owner${ruleNumber}`;
      const identityName = fieldBeingProtected ? `${fieldBeingProtected}_identity${ruleNumber}` : `identity${ruleNumber}`;

      ownerAuthorizationExpressions.push(
        // tslint:disable:max-line-length
        comment(
          `Authorization rule${fieldMention}: { allow: ${rule.allow}, ownerField: "${ownerAttribute}", identityClaim: "${identityAttribute}" }`,
        ),
      );
      if (ownerFieldIsList) {
        ownerAuthorizationExpressions.push(raw(`$util.qr($ownerAuthExpressions.add("contains(#${ownerName}, :${identityName})"))`));
      } else {
        ownerAuthorizationExpressions.push(raw(`$util.qr($ownerAuthExpressions.add("#${ownerName} = :${identityName}"))`));
      }
      ownerAuthorizationExpressions = ownerAuthorizationExpressions.concat(
        raw(`$util.qr($ownerAuthExpressionNames.put("#${ownerName}", "${ownerAttribute}"))`),
        // tslint:disable
        isUser
          ? raw(
              `$util.qr($ownerAuthExpressionValues.put(":${identityName}", $util.dynamodb.toDynamoDB($util.defaultIfNull($ctx.identity.claims.get("${rawUsername}"), $util.defaultIfNull($ctx.identity.claims.get("${identityAttribute}"), "${NONE_VALUE}")))))`,
            )
          : raw(
              `$util.qr($ownerAuthExpressionValues.put(":${identityName}", $util.dynamodb.toDynamoDB($util.defaultIfNull($ctx.identity.claims.get("${identityAttribute}"), "${NONE_VALUE}"))))`,
            ),
        // tslint:enable
      );
      ruleNumber++;
    }
    return block('Owner Authorization Checks', [
      set(ref('ownerAuthExpressions'), list([])),
      set(ref('ownerAuthExpressionValues'), obj({})),
      set(ref('ownerAuthExpressionNames'), obj({})),
      ...ownerAuthorizationExpressions,
    ]);
  }

  /**
   * Given a list of rules return a VTL expression that checks if the given variableToCheck
   * statisies at least one of the auth rules.
   * @param rules The list of dynamic group authorization rules.
   */
  public dynamicGroupAuthorizationExpressionForReadOperations(
    rules: AuthRule[],
    variableToCheck: string = 'ctx.result',
    variableToSet: string = ResourceConstants.SNIPPETS.IsDynamicGroupAuthorizedVariable,
    defaultValue: Expression = raw(`$util.defaultIfNull($${variableToSet}, false)`),
  ): Expression {
    if (!rules || rules.length === 0) {
      return comment(`No Dynamic Group Authorization Rules`);
    }
    let groupAuthorizationExpressions = [];
    for (const rule of rules) {
      const groupsAttribute = rule.groupsField || DEFAULT_GROUPS_FIELD;
      const groupClaimAttribute = rule.groupClaim || DEFAULT_GROUP_CLAIM;
      groupAuthorizationExpressions = groupAuthorizationExpressions.concat(
        comment(`Authorization rule: { allow: ${rule.allow}, groupsField: "${groupsAttribute}", groupClaim: "${groupClaimAttribute}" }`),
        set(ref('allowedGroups'), ref(`util.defaultIfNull($${variableToCheck}.${groupsAttribute}, [])`)),
        this.setUserGroups(rule.groupClaim),
        forEach(ref('userGroup'), ref('userGroups'), [
          iff(raw('$util.isList($allowedGroups)'), iff(raw(`$allowedGroups.contains($userGroup)`), set(ref(variableToSet), raw('true')))),
          iff(raw(`$util.isString($allowedGroups)`), iff(raw(`$allowedGroups == $userGroup`), set(ref(variableToSet), raw('true')))),
        ]),
      );
    }
    // check for group claim here
    return block('Dynamic Group Authorization Checks', [set(ref(variableToSet), defaultValue), ...groupAuthorizationExpressions]);
  }

  /**
   * Given a list of rules return a VTL expression that checks if the given variableToCheck
   * statisies at least one of the auth rules.
   * @param rules The list of dynamic group authorization rules.
   */
  public ownerAuthorizationExpressionForReadOperations(
    rules: AuthRule[],
    variableToCheck: string = 'ctx.result',
    variableToSet: string = ResourceConstants.SNIPPETS.IsOwnerAuthorizedVariable,
    defaultValue: Expression = raw(`$util.defaultIfNull($${variableToSet}, false)`),
  ): Expression {
    if (!rules || rules.length === 0) {
      return comment(`No Owner Authorization Rules`);
    }
    let ownerAuthorizationExpressions = [];
    let ruleNumber = 0;
    for (const rule of rules) {
      const ownerAttribute = rule.ownerField || DEFAULT_OWNER_FIELD;
      const rawUsername = rule.identityField || rule.identityClaim || DEFAULT_IDENTITY_FIELD;
      const isUser = isUsername(rawUsername);
      const identityAttribute = replaceIfUsername(rawUsername);
      const allowedOwnersVariable = `allowedOwners${ruleNumber}`;
      ownerAuthorizationExpressions = ownerAuthorizationExpressions.concat(
        comment(`Authorization rule: { allow: ${rule.allow}, ownerField: "${ownerAttribute}", identityClaim: "${identityAttribute}" }`),
        set(ref(allowedOwnersVariable), ref(`${variableToCheck}.${ownerAttribute}`)),
        isUser
          ? // tslint:disable-next-line
            set(
              ref('identityValue'),
              raw(
                `$util.defaultIfNull($ctx.identity.claims.get("${rawUsername}"), $util.defaultIfNull($ctx.identity.claims.get("${identityAttribute}"), "${NONE_VALUE}"))`,
              ),
            )
          : set(ref('identityValue'), raw(`$util.defaultIfNull($ctx.identity.claims.get("${identityAttribute}"), "${NONE_VALUE}")`)),
        iff(
          raw(`$util.isList($${allowedOwnersVariable})`),
          forEach(ref('allowedOwner'), ref(allowedOwnersVariable), [
            iff(raw(`$allowedOwner == $identityValue`), set(ref(variableToSet), raw('true'))),
          ]),
        ),
        iff(
          raw(`$util.isString($${allowedOwnersVariable})`),
          iff(raw(`$${allowedOwnersVariable} == $identityValue`), set(ref(variableToSet), raw('true'))),
        ),
      );
      ruleNumber++;
    }
    return block('Owner Authorization Checks', [set(ref(variableToSet), defaultValue), ...ownerAuthorizationExpressions]);
  }

  public throwIfSubscriptionUnauthorized(): Expression {
    const ifUnauthThrow = iff(
      not(
        parens(
          or([
            equals(ref(ResourceConstants.SNIPPETS.IsStaticGroupAuthorizedVariable), raw('true')),
            equals(ref(ResourceConstants.SNIPPETS.IsOwnerAuthorizedVariable), raw('true')),
          ]),
        ),
      ),
      raw('$util.unauthorized()'),
    );
    return block('Throw if unauthorized', [ifUnauthThrow]);
  }

  public throwIfUnauthorized(field?: FieldDefinitionNode): Expression {
    const staticGroupAuthorizedVariable = this.getStaticAuthorizationVariable(field);
    const ifUnauthThrow = iff(
      not(
        parens(
          or([
            equals(ref(staticGroupAuthorizedVariable), raw('true')),
            equals(ref(ResourceConstants.SNIPPETS.IsDynamicGroupAuthorizedVariable), raw('true')),
            equals(ref(ResourceConstants.SNIPPETS.IsOwnerAuthorizedVariable), raw('true')),
          ]),
        ),
      ),
      raw('$util.unauthorized()'),
    );
    return block('Throw if unauthorized', [ifUnauthThrow]);
  }

  public throwIfStaticGroupUnauthorized(field?: FieldDefinitionNode): Expression {
    const staticGroupAuthorizedVariable = this.getStaticAuthorizationVariable(field);
    const ifUnauthThrow = iff(equals(ref(staticGroupAuthorizedVariable), raw('false')), raw('$util.unauthorized()'));
    return block('Throw if unauthorized', [ifUnauthThrow]);
  }

  // A = IsStaticallyAuthed
  // B = AuthConditionIsNotNull
  // ! (A OR B) == (!A AND !B)
  public throwIfNotStaticGroupAuthorizedOrAuthConditionIsEmpty(field?: FieldDefinitionNode): Expression {
    const staticGroupAuthorizedVariable = this.getStaticAuthorizationVariable(field);
    const ifUnauthThrow = iff(
      not(parens(or([equals(ref(staticGroupAuthorizedVariable), raw('true')), parens(raw('$totalAuthExpression != ""'))]))),
      raw('$util.unauthorized()'),
    );
    return block('Throw if unauthorized', [ifUnauthThrow]);
  }

  public collectAuthCondition(): Expression {
    return block('Collect Auth Condition', [
      set(
        ref(ResourceConstants.SNIPPETS.AuthCondition),
        raw(
          `$util.defaultIfNull($authCondition, ${print(
            obj({
              expression: str(''),
              expressionNames: obj({}),
              expressionValues: obj({}),
            }),
          )})`,
        ),
      ),
      set(ref('totalAuthExpression'), str('')),
      comment('Add dynamic group auth conditions if they exist'),
      iff(
        ref('groupAuthExpressions'),
        forEach(ref('authExpr'), ref('groupAuthExpressions'), [
          set(ref('totalAuthExpression'), str(`$totalAuthExpression $authExpr`)),
          iff(ref('foreach.hasNext'), set(ref('totalAuthExpression'), str(`$totalAuthExpression OR`))),
        ]),
      ),
      iff(
        ref('groupAuthExpressionNames'),
        raw(`$util.qr($${ResourceConstants.SNIPPETS.AuthCondition}.expressionNames.putAll($groupAuthExpressionNames))`),
      ),
      iff(
        ref('groupAuthExpressionValues'),
        raw(`$util.qr($${ResourceConstants.SNIPPETS.AuthCondition}.expressionValues.putAll($groupAuthExpressionValues))`),
      ),

      comment('Add owner auth conditions if they exist'),
      iff(
        raw(`$totalAuthExpression != "" && $ownerAuthExpressions && $ownerAuthExpressions.size() > 0`),
        set(ref('totalAuthExpression'), str(`$totalAuthExpression OR`)),
      ),
      iff(
        ref('ownerAuthExpressions'),
        forEach(ref('authExpr'), ref('ownerAuthExpressions'), [
          set(ref('totalAuthExpression'), str(`$totalAuthExpression $authExpr`)),
          iff(ref('foreach.hasNext'), set(ref('totalAuthExpression'), str(`$totalAuthExpression OR`))),
        ]),
      ),
      iff(
        ref('ownerAuthExpressionNames'),
        raw(`$util.qr($${ResourceConstants.SNIPPETS.AuthCondition}.expressionNames.putAll($ownerAuthExpressionNames))`),
      ),

      iff(
        ref('ownerAuthExpressionValues'),
        raw(`$util.qr($${ResourceConstants.SNIPPETS.AuthCondition}.expressionValues.putAll($ownerAuthExpressionValues))`),
      ),

      comment('Set final expression if it has changed.'),
      iff(
        raw(`$totalAuthExpression != ""`),
        ifElse(
          raw(`$util.isNullOrEmpty($${ResourceConstants.SNIPPETS.AuthCondition}.expression)`),
          set(ref(`${ResourceConstants.SNIPPETS.AuthCondition}.expression`), str(`($totalAuthExpression)`)),
          set(
            ref(`${ResourceConstants.SNIPPETS.AuthCondition}.expression`),
            str(`$${ResourceConstants.SNIPPETS.AuthCondition}.expression AND ($totalAuthExpression)`),
          ),
        ),
      ),
    ]);
  }

  public appendItemIfLocallyAuthorized(): Expression {
    return iff(
      parens(
        or([
          equals(ref(ResourceConstants.SNIPPETS.IsLocalDynamicGroupAuthorizedVariable), raw('true')),
          equals(ref(ResourceConstants.SNIPPETS.IsLocalOwnerAuthorizedVariable), raw('true')),
        ]),
      ),
      qref('$items.add($item)'),
    );
  }

  public setUserGroups(customGroup?: string): Expression {
    if (customGroup) {
      return compoundExpression([
        set(ref('userGroups'), raw(`$util.defaultIfNull($ctx.identity.claims.get("${customGroup}"), [])`)),
        iff(
          raw('$util.isString($userGroups)'),
          ifElse(
            raw('$util.isList($util.parseJson($userGroups))'),
            set(ref('userGroups'), raw('$util.parseJson($userGroups)')),
            set(ref('userGroups'), raw('[$userGroups]')),
          ),
        ),
      ]);
    }
    return set(ref('userGroups'), raw(`$util.defaultIfNull($ctx.identity.claims.get("${DEFAULT_GROUP_CLAIM}"), [])`));
  }

  public generateSubscriptionResolver(fieldName: string, subscriptionTypeName: string = 'Subscription') {
    return new AppSync.Resolver({
      ApiId: Fn.GetAtt(ResourceConstants.RESOURCES.GraphQLAPILogicalID, 'ApiId'),
      DataSourceName: 'NONE',
      FieldName: fieldName,
      TypeName: subscriptionTypeName,
      RequestMappingTemplate: print(
        raw(`{
    "version": "${RESOLVER_VERSION_ID}",
    "payload": {}
}`),
      ),
      ResponseMappingTemplate: print(raw(`$util.toJson(null)`)),
    });
  }

  public operationCheckExpression(operation: string, field: string) {
    return block('Checking for allowed operations which can return this field', [
      set(ref('operation'), raw('$util.defaultIfNull($context.source.operation, "null")')),
      ifElse(raw(`$operation == "${operation}"`), ref('util.toJson(null)'), ref(`util.toJson($context.source.${field})`)),
    ]);
  }

  public setOperationExpression(operation: string): string {
    return print(block('Setting the operation', [qref(print(methodCall(ref('ctx.result.put'), str('operation'), str(operation))))]));
  }

  public getAuthModeCheckWrappedExpression(expectedAuthModes: Set<AuthProvider>, expression: Expression): Expression {
    if (!expectedAuthModes || expectedAuthModes.size === 0) {
      return expression;
    }

    const conditions = [];

    for (const expectedAuthMode of expectedAuthModes) {
      conditions.push(equals(ref(ResourceConstants.SNIPPETS.AuthMode), str(`${expectedAuthMode}`)));
    }

    return block('Check authMode and execute owner/group checks', [
      iff(conditions.length === 1 ? conditions[0] : or(conditions), expression),
    ]);
  }

  public getAuthModeDeterminationExpression(authProviders: Set<AuthProvider>, isUserPoolTheDefault: boolean): Expression {
    if (!authProviders || authProviders.size === 0) {
      return comment(`No authentication mode determination needed`);
    }

    const expressions = [];

    for (const authProvider of authProviders) {
      if (authProvider === 'userPools') {
        const statements = [
          raw(`$util.isNullOrEmpty($${ResourceConstants.SNIPPETS.AuthMode})`),
          not(raw(`$util.isNull($ctx.identity)`)),
          not(raw(`$util.isNull($ctx.identity.sub)`)),
          not(raw(`$util.isNull($ctx.identity.issuer)`)),
          not(raw(`$util.isNull($ctx.identity.username)`)),
          not(raw(`$util.isNull($ctx.identity.claims)`)),
          not(raw(`$util.isNull($ctx.identity.sourceIp)`)),
        ];

        if (isUserPoolTheDefault === true) {
          statements.push(not(raw(`$util.isNull($ctx.identity.defaultAuthStrategy)`)));
        }

        const userPoolsExpression = iff(and(statements), set(ref(ResourceConstants.SNIPPETS.AuthMode), str(`userPools`)));

        expressions.push(userPoolsExpression);
      } else if (authProvider === 'oidc') {
        const oidcExpression = iff(
          and([
            raw(`$util.isNullOrEmpty($${ResourceConstants.SNIPPETS.AuthMode})`),
            not(raw(`$util.isNull($ctx.identity)`)),
            not(raw(`$util.isNull($ctx.identity.sub)`)),
            not(raw(`$util.isNull($ctx.identity.issuer)`)),
            not(raw(`$util.isNull($ctx.identity.claims)`)),
            raw(`$util.isNull($ctx.identity.username)`),
            raw(`$util.isNull($ctx.identity.sourceIp)`),
          ]),
          set(ref(ResourceConstants.SNIPPETS.AuthMode), str(`oidc`)),
        );

        if (expressions.length > 0) {
          expressions.push(newline());
        }

        expressions.push(oidcExpression);
      }
    }

    return block('Determine request authentication mode', expressions);
  }

  public getStaticAuthorizationVariable(field: FieldDefinitionNode): string {
    return field
      ? `${field.name.value}_${ResourceConstants.SNIPPETS.IsStaticGroupAuthorizedVariable}`
      : ResourceConstants.SNIPPETS.IsStaticGroupAuthorizedVariable;
  }

  public makeIAMPolicyForRole(isAuthPolicy: Boolean, resources: Set<string>): ManagedPolicy[] {
    const policies = new Array<ManagedPolicy>();
    const authPiece = isAuthPolicy ? 'auth' : 'unauth';
    let policyResources: object[] = [];
    let resourceSize = 0;

    // 6144 bytes is the maximum policy payload size, but there is structural overhead, hence the 6000 bytes
    const MAX_BUILT_SIZE_BYTES = 6000;
    // The overhead is the amount of static policy arn contents like region, accountid, etc.
    // arn:aws:appsync:${AWS::Region}:${AWS::AccountId}:apis/${apiId}/types/${typeName}/fields/${fieldName}
    // 16              15             13                5    27       6     X+1         7      Y
    // 89 + 11 extra = 100
    const RESOURCE_OVERHEAD = 100;

    const createPolicy = newPolicyResources =>
      new IAM.ManagedPolicy({
        Roles: [
          //HACK double casting needed because it cannot except Ref
          ({ Ref: `${authPiece}RoleName` } as unknown) as Value<string>,
        ],
        PolicyDocument: {
          Version: '2012-10-17',
          Statement: [
            {
              Effect: 'Allow',
              Action: ['appsync:GraphQL'],
              Resource: newPolicyResources,
            },
          ],
        },
      });

    for (const resource of resources) {
      // We always have 2 parts, no need to check
      const resourceParts = resource.split('/');

      if (resourceParts[1] !== 'null') {
        policyResources.push(
          Fn.Sub('arn:aws:appsync:${AWS::Region}:${AWS::AccountId}:apis/${apiId}/types/${typeName}/fields/${fieldName}', {
            apiId: {
              'Fn::GetAtt': ['GraphQLAPI', 'ApiId'],
            },
            typeName: resourceParts[0],
            fieldName: resourceParts[1],
          }),
        );

        resourceSize += RESOURCE_OVERHEAD + resourceParts[0].length + resourceParts[1].length;
      } else {
        policyResources.push(
          Fn.Sub('arn:aws:appsync:${AWS::Region}:${AWS::AccountId}:apis/${apiId}/types/${typeName}/*', {
            apiId: {
              'Fn::GetAtt': ['GraphQLAPI', 'ApiId'],
            },
            typeName: resourceParts[0],
          }),
        );

        resourceSize += RESOURCE_OVERHEAD + resourceParts[0].length;
      }

      //
      // Check policy size and if needed create a new one and clear the resources, reset
      // accumulated size
      //

      if (resourceSize > MAX_BUILT_SIZE_BYTES) {
        const policy = createPolicy(policyResources.slice(0, policyResources.length - 1));

        policies.push(policy);

        // Remove all but the last item
        policyResources = policyResources.slice(-1);
        resourceSize = 0;
      }
    }

    if (policyResources.length > 0) {
      const policy = createPolicy(policyResources);

      policies.push(policy);
    }

    return policies;
  }

  /**
   * ES EXPRESSIONS
   */

  public makeESItemsExpression(includeVersion: boolean) {
    // generate es expresion to appsync
    return compoundExpression([
      set(ref('es_items'), list([])),
      forEach(ref('entry'), ref('context.result.hits.hits'), [
        iff(raw('!$foreach.hasNext'), set(ref('nextToken'), ref('entry.sort.get(0)'))),
        ...this.getSourceMapper(includeVersion),
      ]),
    ]);
  }

  private getSourceMapper = (includeVersion: boolean) => {
    if (includeVersion) {
      return [
        set(ref('row'), methodCall(ref('entry.get'), str('_source'))),
        qref('$row.put("_version", $entry.get("_version"))'),
        qref('$es_items.add($row)'),
      ];
    }
    return [qref('$es_items.add($entry.get("_source"))')];
  };

  public makeESToGQLExpression() {
    return compoundExpression([
      set(
        ref('es_response'),
        obj({
          items: ref('es_items'),
        }),
      ),
      iff(
        raw('$es_items.size() > 0'),
        compoundExpression([qref('$es_response.put("nextToken", $nextToken)'), qref('$es_response.put("total", $es_items.size())')]),
      ),
      toJson(ref('es_response')),
    ]);
  }
}<|MERGE_RESOLUTION|>--- conflicted
+++ resolved
@@ -25,10 +25,7 @@
   ifElse,
   newline,
   methodCall,
-<<<<<<< HEAD
-=======
   RESOLVER_VERSION_ID,
->>>>>>> 66b4815e
 } from 'graphql-mapping-template';
 import { ResourceConstants, NONE_VALUE } from 'graphql-transformer-common';
 import GraphQLApi, {
