--- conflicted
+++ resolved
@@ -36,6 +36,144 @@
         identityProviders: [{ ProviderType: IdentityProviderTypeType.Facebook, ProviderName: 'Facebook' }],
       });
       assert(result.loginOptions?.facebookLogin);
+    });
+    void it('contains oidc login if OIDC identityProvider type is passed', () => {
+      const result = getAuthDefinition({
+        userPool: {},
+        identityProvidersDetails: [
+          { ProviderType: IdentityProviderTypeType.OIDC, ProviderName: 'OIDC_1', ProviderDetails: { oidc_issuer: 'https://example.com' } },
+          { ProviderType: IdentityProviderTypeType.OIDC, ProviderName: 'OIDC_2', ProviderDetails: { oidc_issuer: 'https://example.com' } },
+        ],
+      });
+      assert(result.loginOptions?.oidcLogin);
+    });
+    void it('contains SAML login if SAML identityProvider type is passed', () => {
+      const result = getAuthDefinition({
+        userPool: {},
+        identityProvidersDetails: [
+          {
+            ProviderType: IdentityProviderTypeType.SAML,
+            ProviderName: 'SAML_1',
+            ProviderDetails: { metadataContent: 'https://example.com' },
+          },
+        ],
+      });
+      assert(result.loginOptions?.samlLogin);
+    });
+  });
+  void describe('OIDC and SAML providers', () => {
+    void describe('OIDC', () => {
+      void it('contains name and issuerUrl if OIDC identityProviderDetails is passed', () => {
+        const result = getAuthDefinition({
+          userPool: {},
+          identityProvidersDetails: [
+            {
+              ProviderType: IdentityProviderTypeType.OIDC,
+              ProviderName: 'OIDC_1',
+              ProviderDetails: {
+                oidc_issuer: 'https://example.com',
+                authorize_url: 'https://example.com',
+                token_url: 'https://example.com',
+                attributes_url: 'https://example.com',
+                jwks_uri: 'https://example.com',
+              },
+            },
+            {
+              ProviderType: IdentityProviderTypeType.OIDC,
+              ProviderName: 'OIDC_2',
+              ProviderDetails: { oidc_issuer: 'https://example.com' },
+            },
+          ],
+        });
+        assert.deepEqual(result.loginOptions?.oidcLogin, [
+          {
+            endpoints: {
+              authorization: 'https://example.com',
+              token: 'https://example.com',
+              userInfo: 'https://example.com',
+              jwksUri: 'https://example.com',
+            },
+            issuerUrl: 'https://example.com',
+            name: 'OIDC_1',
+          },
+          { issuerUrl: 'https://example.com', name: 'OIDC_2' },
+        ]);
+      });
+      void it('contains attributeMapping if AttributeMapping is passed', () => {
+        const result = getAuthDefinition({
+          userPool: {},
+          identityProvidersDetails: [
+            {
+              ProviderType: IdentityProviderTypeType.OIDC,
+              ProviderName: 'OIDC_1',
+              ProviderDetails: { oidc_issuer: 'https://example.com' },
+              AttributeMapping: { name: 'name', phone_number: 'phone_number' },
+            },
+            {
+              ProviderType: IdentityProviderTypeType.OIDC,
+              ProviderName: 'OIDC_2',
+              ProviderDetails: { oidc_issuer: 'https://example.com' },
+              AttributeMapping: { name: 'name', phone_number: 'phone_number' },
+            },
+          ],
+        });
+        assert.deepEqual(result.loginOptions?.oidcLogin, [
+          { issuerUrl: 'https://example.com', name: 'OIDC_1', attributeMapping: { fullname: 'name', phoneNumber: 'phone_number' } },
+          { issuerUrl: 'https://example.com', name: 'OIDC_2', attributeMapping: { fullname: 'name', phoneNumber: 'phone_number' } },
+        ]);
+      });
+    });
+    void describe('SAML', () => {
+      void it('contains metadataType URL if SAML identityProviderDetails and metadataURL is passed', () => {
+        const result = getAuthDefinition({
+          userPool: {},
+          identityProvidersDetails: [
+            {
+              ProviderType: IdentityProviderTypeType.SAML,
+              ProviderName: 'SAML_1',
+              ProviderDetails: { metadataURL: 'https://example.com' },
+            },
+          ],
+        });
+        assert.deepEqual(result.loginOptions?.samlLogin, {
+          metadata: { metadataContent: 'https://example.com', metadataType: 'URL' },
+          name: 'SAML_1',
+        });
+      });
+      void it('contains metadataType FILE if SAML identityProviderDetails and metadataContent is passed', () => {
+        const result = getAuthDefinition({
+          userPool: {},
+          identityProvidersDetails: [
+            {
+              ProviderType: IdentityProviderTypeType.SAML,
+              ProviderName: 'SAML_1',
+              ProviderDetails: { metadataContent: 'https://example.com' },
+            },
+          ],
+        });
+        assert.deepEqual(result.loginOptions?.samlLogin, {
+          metadata: { metadataContent: 'https://example.com', metadataType: 'FILE' },
+          name: 'SAML_1',
+        });
+      });
+      void it('contains attributeMapping if AttributeMapping is passed', () => {
+        const result = getAuthDefinition({
+          userPool: {},
+          identityProvidersDetails: [
+            {
+              ProviderType: IdentityProviderTypeType.SAML,
+              ProviderName: 'SAML_1',
+              ProviderDetails: { metadataContent: 'https://example.com' },
+              AttributeMapping: { name: 'name', phone_number: 'phone_number' },
+            },
+          ],
+        });
+        assert.deepEqual(result.loginOptions?.samlLogin, {
+          attributeMapping: { fullname: 'name', phoneNumber: 'phone_number' },
+          metadata: { metadataContent: 'https://example.com', metadataType: 'FILE' },
+          name: 'SAML_1',
+        });
+      });
     });
     void it('contains oidc login if OIDC identityProvider type is passed', () => {
       const result = getAuthDefinition({
@@ -462,11 +600,7 @@
       const result = getAuthDefinition({
         userPool: { Name: 'test' },
       });
-<<<<<<< HEAD
       assert.deepEqual(result.userPoolOverrides, { userPoolName: 'test', usernameAttributes: [] });
-=======
-      assert.deepEqual(result.userPoolOverrides, { UserPoolName: 'test', UsernameAttributes: [] });
->>>>>>> 42eedbbf
     });
   });
 });