--- conflicted
+++ resolved
@@ -24,13 +24,10 @@
   UserPoolMfaType,
   UserPoolType,
   UserPoolClientType,
-<<<<<<< HEAD
-  SoftwareTokenMfaConfigType,
-=======
   SchemaAttributeType,
   GroupType,
   IdentityProviderType,
->>>>>>> b0393123
+  SoftwareTokenMfaConfigType,
 } from '@aws-sdk/client-cognito-identity-provider';
 
 export interface AuthTriggerConnection {
@@ -47,12 +44,9 @@
   identityGroups?: GroupType[];
   webClient?: UserPoolClientType;
   authTriggerConnections?: AuthTriggerConnectionSourceMap;
-<<<<<<< HEAD
+  guestLogin?: boolean;
   mfaConfig?: UserPoolMfaType;
   totpConfig?: SoftwareTokenMfaConfigType;
-=======
-  guestLogin?: boolean;
->>>>>>> b0393123
 }
 
 export const DEFAULT_PASSWORD_SETTINGS: PasswordPolicyType = {
@@ -78,9 +72,6 @@
   return policyOverrides;
 };
 
-<<<<<<< HEAD
-const getMfaConfiguration = (mfaConfig?: UserPoolMfaType, totpConfig?: SoftwareTokenMfaConfigType): MultifactorOptions => {
-=======
 const getUserPoolOverrides = (userPool: UserPoolType): Partial<PolicyOverrides> => {
   const userPoolOverrides: Partial<PolicyOverrides> = {};
   Object.assign(userPoolOverrides, getPasswordPolicyOverrides(userPool.Policies?.PasswordPolicy ?? {}));
@@ -96,8 +87,7 @@
   return userPoolOverrides;
 };
 
-const getMfaConfiguration = (mfa?: UserPoolMfaType): MultifactorOptions => {
->>>>>>> b0393123
+const getMfaConfiguration = (mfaConfig?: UserPoolMfaType, totpConfig?: SoftwareTokenMfaConfigType): MultifactorOptions => {
   const multifactor: MultifactorOptions = {
     mode: 'OFF',
   };
@@ -256,12 +246,9 @@
   identityGroups,
   webClient,
   authTriggerConnections,
-<<<<<<< HEAD
+  guestLogin,
   mfaConfig,
   totpConfig,
-=======
-  guestLogin,
->>>>>>> b0393123
 }: AuthSynthesizerOptions): AuthDefinition => {
   const loginWith: LoginOptions = { email: true };
   const mapIdentityProvider = {
@@ -270,12 +257,14 @@
     [IdentityProviderTypeType.LoginWithAmazon]: 'amazonLogin',
     [IdentityProviderTypeType.Facebook]: 'facebookLogin',
   };
-  const identityProviderSet = new Set(identityProviders?.map((idp) => idp.ProviderType));
-  for (const provider of identityProviderSet) {
-    const loginWithProperty = mapIdentityProvider[provider as keyof typeof mapIdentityProvider];
-    if (loginWithProperty != undefined) {
-      loginWith[loginWithProperty] = true;
-    }
+
+  if (identityProviders !== undefined) {
+    identityProviders.forEach((provider) => {
+      const loginWithProperty = mapIdentityProvider[provider?.ProviderType as keyof typeof mapIdentityProvider];
+      if (loginWithProperty !== undefined) {
+        (loginWith[loginWithProperty as keyof LoginOptions] as boolean) = true;
+      }
+    });
   }
 
   if (identityProvidersDetails) {
@@ -334,14 +323,10 @@
   const userPoolOverrides = getUserPoolOverrides(userPool);
   return {
     loginOptions: loginWith,
-<<<<<<< HEAD
     mfa: getMfaConfiguration(mfaConfig, totpConfig),
-=======
-    mfa: getMfaConfiguration(userPool.MfaConfiguration),
     standardUserAttributes: getStandardUserAttributes(userPool.SchemaAttributes),
     customUserAttributes: getCustomUserAttributes(userPool.SchemaAttributes),
     groups: getGroups(identityGroups),
->>>>>>> b0393123
     userPoolOverrides,
     lambdaTriggers: getAuthTriggers(userPool.LambdaConfig ?? {}, authTriggerConnections ?? {}),
     guestLogin,
