{
  "name": "amplify-headless-interface",
<<<<<<< HEAD
  "version": "1.17.1-beta.3",
=======
  "version": "1.17.1",
>>>>>>> c80c86e3
  "description": "interfaces for amplify headless mode payloads",
  "main": "lib/index.js",
  "scripts": {
    "build": "tsc",
    "clean": "rimraf lib tsconfig.tsbuildinfo node_modules",
    "generateSchemas": "ts-node ./scripts/generateSchemas.ts",
    "extract-api": "ts-node ../../scripts/extract-api.ts"
  },
  "keywords": [
    "amplify",
    "headless"
  ],
  "author": "Amazon Web Services",
  "license": "Apache-2.0",
  "devDependencies": {
    "rimraf": "^3.0.2",
    "ts-node": "^8.10.2",
    "typescript-json-schema": "~0.52.0"
  }
}<|MERGE_RESOLUTION|>--- conflicted
+++ resolved
@@ -1,10 +1,6 @@
 {
   "name": "amplify-headless-interface",
-<<<<<<< HEAD
-  "version": "1.17.1-beta.3",
-=======
   "version": "1.17.1",
->>>>>>> c80c86e3
   "description": "interfaces for amplify headless mode payloads",
   "main": "lib/index.js",
   "scripts": {
