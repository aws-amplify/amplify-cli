{
  "name": "amplify-provider-awscloudformation",
  "version": "6.9.1",
  "description": "AWS CloudFormation Provider",
  "repository": {
    "type": "git",
    "url": "https://github.com/aws-amplify/amplify-cli.git",
    "directory": "packages/amplify-provider-awscloudformation"
  },
  "author": "Amazon Web Services",
  "license": "Apache-2.0",
  "main": "lib/index.js",
  "types": "lib/index.d.ts",
  "keywords": [
    "graphql",
    "appsync",
    "aws"
  ],
  "scripts": {
    "build": "tsc",
    "test": "yarn jest",
    "test-ci": "yarn jest --ci",
    "clean": "rimraf lib tsconfig.tsbuildinfo node_modules",
    "watch": "tsc --watch",
    "extract-api": "ts-node ../../scripts/extract-api.ts"
  },
  "dependencies": {
    "@aws-amplify/amplify-category-custom": "2.5.5",
    "@aws-amplify/amplify-environment-parameters": "1.2.1",
    "@aws-amplify/cli-extensibility-helper": "2.4.5",
    "@aws-amplify/graphql-transformer-core": "^0.18.0",
    "@aws-amplify/graphql-transformer-interfaces": "^1.14.9",
    "@aws-cdk/assert": "~1.172.0",
    "@aws-cdk/aws-apigatewayv2": "~1.172.0",
    "@aws-cdk/aws-autoscaling": "~1.172.0",
    "@aws-cdk/aws-cloudwatch": "~1.172.0",
    "@aws-cdk/aws-ec2": "~1.172.0",
    "@aws-cdk/aws-ecr": "~1.172.0",
    "@aws-cdk/aws-ecr-assets": "~1.172.0",
    "@aws-cdk/aws-ecs": "~1.172.0",
    "@aws-cdk/aws-elasticloadbalancing": "~1.172.0",
    "@aws-cdk/aws-elasticloadbalancingv2": "~1.172.0",
    "@aws-cdk/aws-events": "~1.172.0",
    "@aws-cdk/aws-iam": "~1.172.0",
    "@aws-cdk/aws-kms": "~1.172.0",
    "@aws-cdk/aws-lambda": "~1.172.0",
    "@aws-cdk/aws-logs": "~1.172.0",
    "@aws-cdk/aws-route53": "~1.172.0",
    "@aws-cdk/aws-s3": "~1.172.0",
    "@aws-cdk/aws-s3-assets": "~1.172.0",
    "@aws-cdk/aws-secretsmanager": "~1.172.0",
    "@aws-cdk/aws-servicediscovery": "~1.172.0",
    "@aws-cdk/aws-sns": "~1.172.0",
    "@aws-cdk/aws-sqs": "~1.172.0",
    "@aws-cdk/core": "~1.172.0",
    "@aws-cdk/region-info": "~1.172.0",
    "amplify-cli-core": "3.4.0",
    "amplify-cli-logger": "1.2.1",
<<<<<<< HEAD
    "amplify-codegen": "^3.3.3",
=======
    "amplify-codegen": "^3.3.4",
>>>>>>> 930a7ca3
    "amplify-prompts": "2.6.1",
    "amplify-util-import": "2.3.0",
    "archiver": "^5.3.0",
    "aws-sdk": "^2.1233.0",
    "bottleneck": "2.19.5",
    "chalk": "^4.1.1",
    "cloudform": "^4.2.0",
    "cloudform-types": "^4.2.0",
    "columnify": "^1.5.4",
    "constructs": "^3.3.125",
    "cors": "^2.8.5",
    "deep-diff": "^1.0.2",
    "extract-zip": "^2.0.1",
    "folder-hash": "^4.0.2",
    "fs-extra": "^8.1.0",
    "glob": "^7.2.0",
    "graphql": "^14.5.8",
    "graphql-transformer-core": "^7.6.7",
    "ignore": "^5.2.0",
    "ini": "^1.3.5",
    "inquirer": "^7.3.3",
    "is-wsl": "^2.2.0",
    "jose": "^4.3.7",
    "lodash": "^4.17.21",
    "lodash.throttle": "^4.1.1",
    "moment": "^2.24.0",
    "netmask": "^2.0.2",
    "node-fetch": "^2.6.7",
    "ora": "^4.0.3",
    "promise-sequential": "^1.1.1",
    "proxy-agent": "^5.0.0",
    "rimraf": "^3.0.0",
    "vm2": "^3.9.8",
    "xstate": "^4.14.0"
  },
  "devDependencies": {
    "@aws-amplify/graphql-transformer-interfaces": "^1.14.9",
    "@aws-cdk/assertions": "~1.172.0",
    "@types/columnify": "^1.5.0",
    "@types/deep-diff": "^1.0.0",
    "@types/folder-hash": "^4.0.1",
    "@types/lodash.throttle": "^4.1.6",
    "@types/node": "^12.12.6"
  },
  "jest": {
    "testEnvironment": "node",
    "transform": {
      "^.+\\.tsx?$": "ts-jest"
    },
    "testRegex": "(src/__tests__/.*.test.(t|j)s)$",
    "moduleFileExtensions": [
      "ts",
      "tsx",
      "js",
      "jsx",
      "json",
      "node"
    ],
    "collectCoverage": true
  }
}<|MERGE_RESOLUTION|>--- conflicted
+++ resolved
@@ -56,11 +56,7 @@
     "@aws-cdk/region-info": "~1.172.0",
     "amplify-cli-core": "3.4.0",
     "amplify-cli-logger": "1.2.1",
-<<<<<<< HEAD
-    "amplify-codegen": "^3.3.3",
-=======
     "amplify-codegen": "^3.3.4",
->>>>>>> 930a7ca3
     "amplify-prompts": "2.6.1",
     "amplify-util-import": "2.3.0",
     "archiver": "^5.3.0",
