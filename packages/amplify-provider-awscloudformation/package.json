--- conflicted
+++ resolved
@@ -21,11 +21,7 @@
   },
   "scripts": {
     "build": "tsc",
-<<<<<<< HEAD
-    "test": "jest",
-=======
     "test": "jest --logHeapUsage",
->>>>>>> 1cb72d9a
     "test-ci": "jest --ci",
     "clean": "rimraf lib tsconfig.tsbuildinfo node_modules",
     "watch": "tsc --watch",
