--- conflicted
+++ resolved
@@ -33,19 +33,11 @@
     "@aws-amplify/amplify-cli-logger": "1.3.3",
     "@aws-amplify/amplify-environment-parameters": "1.7.0",
     "@aws-amplify/amplify-prompts": "2.8.0",
-<<<<<<< HEAD
-    "@aws-amplify/amplify-util-import": "2.6.1",
-    "@aws-amplify/cli-extensibility-helper": "3.0.9",
-    "@aws-amplify/graphql-transformer-core": "^1.3.8",
-    "@aws-amplify/graphql-transformer-interfaces": "^2.2.5",
-    "amplify-codegen": "^4.1.4",
-=======
     "@aws-amplify/amplify-util-import": "2.7.0",
     "@aws-amplify/cli-extensibility-helper": "3.0.10",
     "@aws-amplify/graphql-transformer-core": "^1.3.3",
     "@aws-amplify/graphql-transformer-interfaces": "^2.2.2",
     "amplify-codegen": "^4.1.2",
->>>>>>> d4f4f659
     "archiver": "^5.3.0",
     "aws-cdk-lib": "~2.80.0",
     "aws-sdk": "^2.1405.0",
