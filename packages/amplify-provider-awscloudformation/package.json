--- conflicted
+++ resolved
@@ -1,10 +1,6 @@
 {
   "name": "amplify-provider-awscloudformation",
-<<<<<<< HEAD
   "version": "7.0.0-cdkv2.2",
-=======
-  "version": "7.0.0-beta.1",
->>>>>>> bd3cd4b7
   "description": "AWS CloudFormation Provider",
   "repository": {
     "type": "git",
@@ -29,29 +25,16 @@
     "extract-api": "ts-node ../../scripts/extract-api.ts"
   },
   "dependencies": {
-<<<<<<< HEAD
     "@aws-amplify/amplify-category-custom": "3.0.0-cdkv2.2",
     "@aws-amplify/amplify-environment-parameters": "1.2.0-cdkv2.2",
     "@aws-amplify/cli-extensibility-helper": "3.0.0-cdkv2.2",
-    "@aws-amplify/graphql-transformer-core": "^1.1.0-cdkv2.1",
-    "@aws-amplify/graphql-transformer-interfaces": "^2.1.0-cdkv2.1",
+    "@aws-amplify/graphql-transformer-core": "1.1.0-beta.1",
+    "@aws-amplify/graphql-transformer-interfaces": "2.1.0-beta.1",
     "amplify-cli-core": "4.0.0-cdkv2.2",
     "amplify-cli-logger": "1.2.1",
-    "amplify-codegen": "^3.3.1",
+    "amplify-codegen": "^3.3.3",
     "amplify-prompts": "2.6.2-cdkv2.0",
     "amplify-util-import": "2.3.0-cdkv2.2",
-=======
-    "@aws-amplify/amplify-category-custom": "3.0.0-beta.1",
-    "@aws-amplify/amplify-environment-parameters": "1.2.0-beta.1",
-    "@aws-amplify/cli-extensibility-helper": "3.0.0-beta.1",
-    "@aws-amplify/graphql-transformer-core": "1.1.0-beta.1",
-    "@aws-amplify/graphql-transformer-interfaces": "2.1.0-beta.1",
-    "amplify-cli-core": "4.0.0-beta.1",
-    "amplify-cli-logger": "1.2.1",
-    "amplify-codegen": "^3.3.3",
-    "amplify-prompts": "2.6.2-beta.0",
-    "amplify-util-import": "2.3.0-beta.0",
->>>>>>> bd3cd4b7
     "archiver": "^5.3.0",
     "aws-cdk-lib": "~2.44.0",
     "aws-sdk": "^2.1233.0",
