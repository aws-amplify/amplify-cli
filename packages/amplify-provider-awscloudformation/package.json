{
  "name": "@aws-amplify/amplify-provider-awscloudformation",
  "version": "8.0.4",
  "description": "AWS CloudFormation Provider",
  "repository": {
    "type": "git",
    "url": "https://github.com/aws-amplify/amplify-cli.git",
    "directory": "packages/amplify-provider-awscloudformation"
  },
  "author": "Amazon Web Services",
  "license": "Apache-2.0",
  "main": "lib/index.js",
  "types": "lib/index.d.ts",
  "keywords": [
    "graphql",
    "appsync",
    "aws"
  ],
  "publishConfig": {
    "access": "public"
  },
  "scripts": {
    "build": "tsc",
    "test": "yarn jest",
    "test-ci": "yarn jest --ci",
    "clean": "rimraf lib tsconfig.tsbuildinfo node_modules",
    "watch": "tsc --watch",
    "extract-api": "ts-node ../../scripts/extract-api.ts"
  },
  "dependencies": {
<<<<<<< HEAD
    "@aws-amplify/amplify-category-custom": "3.0.1",
    "@aws-amplify/amplify-cli-core": "4.0.1",
=======
    "@aws-amplify/amplify-category-custom": "3.0.2",
>>>>>>> 9c7442b7
    "@aws-amplify/amplify-cli-logger": "1.3.0",
    "@aws-amplify/amplify-environment-parameters": "1.4.2",
    "@aws-amplify/amplify-prompts": "2.6.7",
    "@aws-amplify/amplify-util-import": "2.4.0",
<<<<<<< HEAD
    "@aws-amplify/cli-extensibility-helper": "3.0.1",
    "@aws-amplify/graphql-transformer-core": "^1.2.1-ownerfield-pk-fix.0",
    "@aws-amplify/graphql-transformer-interfaces": "^2.1.1",
=======
    "@aws-amplify/cli-extensibility-helper": "3.0.2",
    "@aws-amplify/graphql-transformer-core": "^1.2.1-ownerfield-pk-fix.0",
    "@aws-amplify/graphql-transformer-interfaces": "^2.1.1",
    "amplify-cli-core": "4.0.2",
>>>>>>> 9c7442b7
    "amplify-codegen": "^3.4.1",
    "archiver": "^5.3.0",
    "aws-cdk-lib": "~2.68.0",
    "aws-sdk": "^2.1350.0",
    "bottleneck": "2.19.5",
    "chalk": "^4.1.1",
    "cloudform-types": "^4.2.0",
    "columnify": "^1.5.4",
    "constructs": "^10.0.5",
    "cors": "^2.8.5",
    "deep-diff": "^1.0.2",
    "extract-zip": "^2.0.1",
    "folder-hash": "^4.0.2",
    "fs-extra": "^8.1.0",
    "glob": "^7.2.0",
    "graphql": "^15.5.0",
    "graphql-transformer-core": "^8.0.2",
    "ignore": "^5.2.0",
    "ini": "^1.3.5",
    "inquirer": "^7.3.3",
    "is-wsl": "^2.2.0",
    "jose": "^4.3.7",
    "lodash": "^4.17.21",
    "lodash.throttle": "^4.1.1",
    "moment": "^2.24.0",
    "netmask": "^2.0.2",
    "node-fetch": "^2.6.7",
    "ora": "^4.0.3",
    "promise-sequential": "^1.1.1",
    "proxy-agent": "^5.0.0",
    "rimraf": "^3.0.0",
    "vm2": "^3.9.8",
    "xstate": "^4.14.0"
  },
  "devDependencies": {
    "@aws-amplify/graphql-transformer-interfaces": "^2.1.1",
    "@types/columnify": "^1.5.0",
    "@types/deep-diff": "^1.0.0",
    "@types/folder-hash": "^4.0.1",
    "@types/lodash.throttle": "^4.1.6",
    "@types/node": "^12.12.6",
    "@types/uuid": "^8.0.0"
  },
  "jest": {
    "testEnvironment": "node",
    "collectCoverageFrom": [
      "src/**/*.{ts,tsx,js,jsx}",
      "!src/__tests__/"
    ],
    "transform": {
      "^.+\\.tsx?$": "ts-jest"
    },
    "testRegex": "((\\.|/)(test|spec))\\.(jsx?|tsx?)$",
    "moduleFileExtensions": [
      "ts",
      "tsx",
      "js",
      "jsx",
      "json",
      "node"
    ],
    "collectCoverage": true
  }
}<|MERGE_RESOLUTION|>--- conflicted
+++ resolved
@@ -28,26 +28,15 @@
     "extract-api": "ts-node ../../scripts/extract-api.ts"
   },
   "dependencies": {
-<<<<<<< HEAD
-    "@aws-amplify/amplify-category-custom": "3.0.1",
-    "@aws-amplify/amplify-cli-core": "4.0.1",
-=======
     "@aws-amplify/amplify-category-custom": "3.0.2",
->>>>>>> 9c7442b7
+    "@aws-amplify/amplify-cli-core": "4.0.2",
     "@aws-amplify/amplify-cli-logger": "1.3.0",
     "@aws-amplify/amplify-environment-parameters": "1.4.2",
     "@aws-amplify/amplify-prompts": "2.6.7",
     "@aws-amplify/amplify-util-import": "2.4.0",
-<<<<<<< HEAD
-    "@aws-amplify/cli-extensibility-helper": "3.0.1",
-    "@aws-amplify/graphql-transformer-core": "^1.2.1-ownerfield-pk-fix.0",
-    "@aws-amplify/graphql-transformer-interfaces": "^2.1.1",
-=======
     "@aws-amplify/cli-extensibility-helper": "3.0.2",
     "@aws-amplify/graphql-transformer-core": "^1.2.1-ownerfield-pk-fix.0",
     "@aws-amplify/graphql-transformer-interfaces": "^2.1.1",
-    "amplify-cli-core": "4.0.2",
->>>>>>> 9c7442b7
     "amplify-codegen": "^3.4.1",
     "archiver": "^5.3.0",
     "aws-cdk-lib": "~2.68.0",
