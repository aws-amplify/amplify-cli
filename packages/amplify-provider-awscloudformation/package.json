--- conflicted
+++ resolved
@@ -1,10 +1,6 @@
 {
   "name": "amplify-provider-awscloudformation",
-<<<<<<< HEAD
   "version": "7.0.0-beta.4",
-=======
-  "version": "6.10.1",
->>>>>>> 9cdb89e1
   "description": "AWS CloudFormation Provider",
   "repository": {
     "type": "git",
@@ -29,7 +25,6 @@
     "extract-api": "ts-node ../../scripts/extract-api.ts"
   },
   "dependencies": {
-<<<<<<< HEAD
     "@aws-amplify/amplify-category-custom": "3.0.0-beta.4",
     "@aws-amplify/amplify-environment-parameters": "1.3.1",
     "@aws-amplify/cli-extensibility-helper": "3.0.0-beta.4",
@@ -37,43 +32,8 @@
     "@aws-amplify/graphql-transformer-interfaces": "2.1.0-beta.3",
     "amplify-cli-core": "4.0.0-beta.4",
     "amplify-cli-logger": "1.2.2-beta.2",
-    "amplify-codegen": "^3.3.4",
+    "amplify-codegen": "^3.3.5",
     "amplify-prompts": "2.6.2-beta.3",
-=======
-    "@aws-amplify/amplify-category-custom": "2.6.1",
-    "@aws-amplify/amplify-environment-parameters": "1.3.1",
-    "@aws-amplify/cli-extensibility-helper": "2.4.7",
-    "@aws-amplify/graphql-transformer-core": "^0.18.2",
-    "@aws-amplify/graphql-transformer-interfaces": "^1.14.11",
-    "@aws-cdk/assert": "~1.172.0",
-    "@aws-cdk/aws-apigatewayv2": "~1.172.0",
-    "@aws-cdk/aws-autoscaling": "~1.172.0",
-    "@aws-cdk/aws-cloudwatch": "~1.172.0",
-    "@aws-cdk/aws-ec2": "~1.172.0",
-    "@aws-cdk/aws-ecr": "~1.172.0",
-    "@aws-cdk/aws-ecr-assets": "~1.172.0",
-    "@aws-cdk/aws-ecs": "~1.172.0",
-    "@aws-cdk/aws-elasticloadbalancing": "~1.172.0",
-    "@aws-cdk/aws-elasticloadbalancingv2": "~1.172.0",
-    "@aws-cdk/aws-events": "~1.172.0",
-    "@aws-cdk/aws-iam": "~1.172.0",
-    "@aws-cdk/aws-kms": "~1.172.0",
-    "@aws-cdk/aws-lambda": "~1.172.0",
-    "@aws-cdk/aws-logs": "~1.172.0",
-    "@aws-cdk/aws-route53": "~1.172.0",
-    "@aws-cdk/aws-s3": "~1.172.0",
-    "@aws-cdk/aws-s3-assets": "~1.172.0",
-    "@aws-cdk/aws-secretsmanager": "~1.172.0",
-    "@aws-cdk/aws-servicediscovery": "~1.172.0",
-    "@aws-cdk/aws-sns": "~1.172.0",
-    "@aws-cdk/aws-sqs": "~1.172.0",
-    "@aws-cdk/core": "~1.172.0",
-    "@aws-cdk/region-info": "~1.172.0",
-    "amplify-cli-core": "3.5.1",
-    "amplify-cli-logger": "1.2.2",
-    "amplify-codegen": "^3.3.5",
-    "amplify-prompts": "2.6.2",
->>>>>>> 9cdb89e1
     "amplify-util-import": "2.3.1",
     "archiver": "^5.3.0",
     "aws-cdk-lib": "~2.53.0",
@@ -91,11 +51,7 @@
     "fs-extra": "^8.1.0",
     "glob": "^7.2.0",
     "graphql": "^14.5.8",
-<<<<<<< HEAD
     "graphql-transformer-core": "8.0.0-beta.3",
-=======
-    "graphql-transformer-core": "^7.6.9",
->>>>>>> 9cdb89e1
     "ignore": "^5.2.0",
     "ini": "^1.3.5",
     "inquirer": "^7.3.3",
@@ -114,12 +70,7 @@
     "xstate": "^4.14.0"
   },
   "devDependencies": {
-<<<<<<< HEAD
     "@aws-amplify/graphql-transformer-interfaces": "2.1.0-beta.3",
-=======
-    "@aws-amplify/graphql-transformer-interfaces": "^1.14.11",
-    "@aws-cdk/assertions": "~1.172.0",
->>>>>>> 9cdb89e1
     "@types/columnify": "^1.5.0",
     "@types/deep-diff": "^1.0.0",
     "@types/folder-hash": "^4.0.1",
