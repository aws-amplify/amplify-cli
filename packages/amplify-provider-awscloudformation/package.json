{
  "name": "@aws-amplify/amplify-provider-awscloudformation",
<<<<<<< HEAD
  "version": "8.11.6-next-4.0",
=======
  "version": "8.11.6",
>>>>>>> e936bfd8
  "description": "AWS CloudFormation Provider",
  "repository": {
    "type": "git",
    "url": "https://github.com/aws-amplify/amplify-cli.git",
    "directory": "packages/amplify-provider-awscloudformation"
  },
  "author": "Amazon Web Services",
  "license": "Apache-2.0",
  "main": "lib/index.js",
  "types": "lib/index.d.ts",
  "keywords": [
    "graphql",
    "appsync",
    "aws"
  ],
  "publishConfig": {
    "access": "public"
  },
  "scripts": {
    "build": "tsc",
    "test": "jest --logHeapUsage",
    "test-ci": "jest --ci",
    "clean": "rimraf lib tsconfig.tsbuildinfo node_modules",
    "watch": "tsc --watch",
    "extract-api": "ts-node ../../scripts/extract-api.ts"
  },
  "dependencies": {
    "@aws-amplify/amplify-category-custom": "3.1.28-next-4.0",
    "@aws-amplify/amplify-cli-core": "4.4.1-next-4.0",
    "@aws-amplify/amplify-cli-logger": "1.3.8",
    "@aws-amplify/amplify-environment-parameters": "1.9.19-next-4.0",
    "@aws-amplify/amplify-prompts": "2.8.6",
    "@aws-amplify/amplify-util-import": "2.8.3",
<<<<<<< HEAD
    "@aws-amplify/cli-extensibility-helper": "3.0.38-next-4.0",
    "@aws-amplify/graphql-transformer-core": "^2.11.0",
=======
    "@aws-amplify/cli-extensibility-helper": "3.0.37",
    "@aws-amplify/graphql-transformer-core": "^2.11.1",
>>>>>>> e936bfd8
    "@aws-amplify/graphql-transformer-interfaces": "^3.12.0",
    "amplify-codegen": "^4.10.3",
    "archiver": "^5.3.0",
    "aws-cdk-lib": "~2.187.0",
    "aws-sdk": "^2.1464.0",
    "bottleneck": "2.19.5",
    "chalk": "^4.1.1",
    "cloudform-types": "^4.2.0",
    "columnify": "^1.5.4",
    "constructs": "^10.0.5",
    "cors": "^2.8.5",
    "deep-diff": "^1.0.2",
    "folder-hash": "^4.0.2",
    "fs-extra": "^8.1.0",
    "glob": "^7.2.0",
    "graphql": "^15.5.0",
<<<<<<< HEAD
    "graphql-transformer-core": "^8.2.16",
=======
    "graphql-transformer-core": "^8.2.17",
>>>>>>> e936bfd8
    "ignore": "^5.2.0",
    "ini": "^1.3.5",
    "inquirer": "^7.3.3",
    "is-wsl": "^2.2.0",
    "jose": "^4.15.5",
    "lodash": "^4.17.21",
    "lodash.throttle": "^4.1.1",
    "netmask": "^2.0.2",
    "node-fetch": "^2.6.7",
    "ora": "^4.0.3",
    "promise-sequential": "^1.1.1",
    "proxy-agent": "^6.3.0",
    "rimraf": "^3.0.0",
    "xstate": "^4.14.0"
  },
  "devDependencies": {
    "@aws-amplify/graphql-transformer-interfaces": "^3.12.0",
    "@types/columnify": "^1.5.0",
    "@types/deep-diff": "^1.0.0",
    "@types/folder-hash": "^4.0.1",
    "@types/lodash.throttle": "^4.1.6",
    "@types/node": "^18.16.0",
    "@types/uuid": "^8.0.0",
    "jest": "^29.5.0",
    "typescript": "^4.9.5"
  },
  "jest": {
    "collectCoverageFrom": [
      "src/**/*.{ts,tsx,js,jsx}",
      "!src/__tests__/"
    ],
    "transform": {
      "^.+\\.tsx?$": "ts-jest"
    },
    "testRegex": "((\\.|/)(test|spec))\\.(jsx?|tsx?)$",
    "moduleFileExtensions": [
      "ts",
      "tsx",
      "js",
      "jsx",
      "json",
      "node"
    ],
    "collectCoverage": true
  },
  "berry": {
    "plugins": [
      "@yarn/plugin-typescript"
    ]
  }
}<|MERGE_RESOLUTION|>--- conflicted
+++ resolved
@@ -1,10 +1,6 @@
 {
   "name": "@aws-amplify/amplify-provider-awscloudformation",
-<<<<<<< HEAD
-  "version": "8.11.6-next-4.0",
-=======
   "version": "8.11.6",
->>>>>>> e936bfd8
   "description": "AWS CloudFormation Provider",
   "repository": {
     "type": "git",
@@ -32,19 +28,14 @@
     "extract-api": "ts-node ../../scripts/extract-api.ts"
   },
   "dependencies": {
-    "@aws-amplify/amplify-category-custom": "3.1.28-next-4.0",
-    "@aws-amplify/amplify-cli-core": "4.4.1-next-4.0",
+    "@aws-amplify/amplify-category-custom": "3.1.27",
+    "@aws-amplify/amplify-cli-core": "4.4.0",
     "@aws-amplify/amplify-cli-logger": "1.3.8",
-    "@aws-amplify/amplify-environment-parameters": "1.9.19-next-4.0",
+    "@aws-amplify/amplify-environment-parameters": "1.9.18",
     "@aws-amplify/amplify-prompts": "2.8.6",
     "@aws-amplify/amplify-util-import": "2.8.3",
-<<<<<<< HEAD
-    "@aws-amplify/cli-extensibility-helper": "3.0.38-next-4.0",
-    "@aws-amplify/graphql-transformer-core": "^2.11.0",
-=======
     "@aws-amplify/cli-extensibility-helper": "3.0.37",
     "@aws-amplify/graphql-transformer-core": "^2.11.1",
->>>>>>> e936bfd8
     "@aws-amplify/graphql-transformer-interfaces": "^3.12.0",
     "amplify-codegen": "^4.10.3",
     "archiver": "^5.3.0",
@@ -61,11 +52,7 @@
     "fs-extra": "^8.1.0",
     "glob": "^7.2.0",
     "graphql": "^15.5.0",
-<<<<<<< HEAD
-    "graphql-transformer-core": "^8.2.16",
-=======
     "graphql-transformer-core": "^8.2.17",
->>>>>>> e936bfd8
     "ignore": "^5.2.0",
     "ini": "^1.3.5",
     "inquirer": "^7.3.3",
