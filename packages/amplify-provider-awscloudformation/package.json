--- conflicted
+++ resolved
@@ -39,13 +39,8 @@
     "@aws-amplify/graphql-transformer-interfaces": "^2.2.4",
     "amplify-codegen": "^4.1.3",
     "archiver": "^5.3.0",
-<<<<<<< HEAD
     "aws-cdk-lib": "~2.80.0",
-    "aws-sdk": "^2.1354.0",
-=======
-    "aws-cdk-lib": "~2.68.0",
     "aws-sdk": "^2.1405.0",
->>>>>>> 7a597193
     "bottleneck": "2.19.5",
     "chalk": "^4.1.1",
     "cloudform-types": "^4.2.0",
