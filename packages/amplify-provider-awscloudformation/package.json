--- conflicted
+++ resolved
@@ -1,22 +1,13 @@
 {
   "name": "amplify-provider-awscloudformation",
-<<<<<<< HEAD
-  "version": "0.2.1-multienv.0",
-=======
   "version": "0.2.1-multienv.4",
->>>>>>> a9089924
   "description": "AWS CloudFormation Provider",
   "main": "index.js",
   "author": "Amazon Web Services",
   "license": "Apache-2.0",
   "dependencies": {
-<<<<<<< HEAD
-    "amplify-category-storage": "^0.2.1-multienv.0",
-    "amplify-codegen": "^0.2.1-multienv.0",
-=======
     "amplify-category-storage": "^0.2.1-multienv.2",
     "amplify-codegen": "^0.2.1-multienv.2",
->>>>>>> a9089924
     "archiver": "^2.1.1",
     "aws-sdk": "^2.250.1",
     "cfn-lint": "^1.7.2",
