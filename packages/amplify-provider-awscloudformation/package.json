--- conflicted
+++ resolved
@@ -53,17 +53,10 @@
     "@aws-cdk/aws-sqs": "^1.159.0",
     "@aws-cdk/core": "^1.159.0",
     "@aws-cdk/region-info": "^1.159.0",
-<<<<<<< HEAD
-    "amplify-cli-core": "3.2.1",
-    "amplify-cli-logger": "1.2.0",
-    "amplify-codegen": "^3.2.0",
-    "amplify-prompts": "2.5.0",
-=======
     "amplify-cli-core": "3.2.2",
     "amplify-cli-logger": "1.2.1",
     "amplify-codegen": "^3.1.0",
     "amplify-prompts": "2.6.0",
->>>>>>> c4f1e5f3
     "amplify-util-import": "2.2.36",
     "archiver": "^5.3.0",
     "aws-sdk": "^2.1169.0",
