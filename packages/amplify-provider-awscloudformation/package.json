--- conflicted
+++ resolved
@@ -35,17 +35,12 @@
     "@aws-amplify/amplify-prompts": "2.8.7",
     "@aws-amplify/amplify-util-import": "2.8.4",
     "@aws-amplify/cli-extensibility-helper": "3.0.39",
-<<<<<<< HEAD
-    "@aws-amplify/graphql-transformer-core": "^2.11.1",
-    "@aws-amplify/graphql-transformer-interfaces": "^3.12.0",
+    "@aws-amplify/graphql-transformer-core": "^2.11.2",
+    "@aws-amplify/graphql-transformer-interfaces": "^3.12.1",
     "@aws-sdk/client-amplify": "^3.624.0",
     "@aws-sdk/client-api-gateway": "^3.624.0",
     "@aws-sdk/client-appsync": "^3.624.0",
     "@aws-sdk/client-cloudformation": "^3.624.0",
-=======
-    "@aws-amplify/graphql-transformer-core": "^2.11.2",
-    "@aws-amplify/graphql-transformer-interfaces": "^3.12.1",
->>>>>>> 068d0b85
     "@aws-sdk/client-cognito-identity": "^3.624.0",
     "@aws-sdk/client-cognito-identity-provider": "^3.624.0",
     "@aws-sdk/client-dynamodb": "^3.624.0",
