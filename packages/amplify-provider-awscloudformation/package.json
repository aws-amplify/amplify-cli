--- conflicted
+++ resolved
@@ -1,10 +1,6 @@
 {
   "name": "@aws-amplify/amplify-provider-awscloudformation",
-<<<<<<< HEAD
-  "version": "8.11.4-beta-latest.0",
-=======
   "version": "8.11.5",
->>>>>>> 9cd70227
   "description": "AWS CloudFormation Provider",
   "repository": {
     "type": "git",
@@ -32,15 +28,6 @@
     "extract-api": "ts-node ../../scripts/extract-api.ts"
   },
   "dependencies": {
-<<<<<<< HEAD
-    "@aws-amplify/amplify-category-custom": "3.1.26-beta-latest.0",
-    "@aws-amplify/amplify-cli-core": "4.4.0-beta-latest.0",
-    "@aws-amplify/amplify-cli-logger": "1.3.8",
-    "@aws-amplify/amplify-environment-parameters": "1.9.17-beta-latest.0",
-    "@aws-amplify/amplify-prompts": "2.8.6",
-    "@aws-amplify/amplify-util-import": "2.8.3",
-    "@aws-amplify/cli-extensibility-helper": "3.0.36-beta-latest.0",
-=======
     "@aws-amplify/amplify-category-custom": "3.1.27",
     "@aws-amplify/amplify-cli-core": "4.4.0",
     "@aws-amplify/amplify-cli-logger": "1.3.8",
@@ -48,7 +35,6 @@
     "@aws-amplify/amplify-prompts": "2.8.6",
     "@aws-amplify/amplify-util-import": "2.8.3",
     "@aws-amplify/cli-extensibility-helper": "3.0.37",
->>>>>>> 9cd70227
     "@aws-amplify/graphql-transformer-core": "^2.9.4",
     "@aws-amplify/graphql-transformer-interfaces": "^3.10.2",
     "amplify-codegen": "^4.10.2",
