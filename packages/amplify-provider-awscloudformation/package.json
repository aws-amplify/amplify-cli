{
  "name": "amplify-provider-awscloudformation",
  "version": "4.29.0",
  "description": "AWS CloudFormation Provider",
  "repository": {
    "type": "git",
    "url": "https://github.com/aws-amplify/amplify-cli.git",
    "directory": "packages/amplify-provider-awscloudformation"
  },
  "author": "Amazon Web Services",
  "license": "Apache-2.0",
  "main": "lib/index.js",
  "types": "lib/index.d.ts",
  "keywords": [
    "graphql",
    "appsync",
    "aws"
  ],
  "scripts": {
    "build": "tsc",
    "clean": "rimraf lib tsconfig.tsbuildinfo",
    "watch": "tsc --watch"
  },
  "dependencies": {
<<<<<<< HEAD
    "amplify-cli-core": "1.5.1",
=======
    "@aws-amplify/graphql-model-transformer": "0.1.0",
    "@aws-amplify/graphql-transformer-core": "0.1.0",
    "@aws-amplify/graphql-transformer-interfaces": "1.1.0",
    "amplify-category-auth": "2.22.1",
    "amplify-category-function": "2.25.8",
    "amplify-category-predictions": "2.5.4",
    "amplify-cli-core": "1.6.0",
>>>>>>> 26f6a7ce
    "amplify-codegen": "2.16.2",
    "amplify-util-import": "1.1.3",
    "archiver": "^3.1.1",
    "aws-sdk": "^2.765.0",
    "bottleneck": "2.19.5",
    "cfn-lint": "^1.9.7",
    "chalk": "^3.0.0",
    "cloudform": "^4.2.0",
    "columnify": "^1.5.4",
    "extract-zip": "^2.0.1",
    "folder-hash": "^3.3.0",
    "fs-extra": "^8.1.0",
    "glob": "^7.1.6",
    "graphql": "^14.5.8",
    "graphql-auth-transformer": "6.21.1",
    "graphql-connection-transformer": "4.18.18",
    "graphql-dynamodb-transformer": "6.20.0",
    "graphql-elasticsearch-transformer": "4.8.1",
    "graphql-function-transformer": "2.3.24",
    "graphql-http-transformer": "4.15.24",
    "graphql-key-transformer": "2.19.18",
    "graphql-predictions-transformer": "2.3.24",
    "graphql-transformer-core": "6.22.0",
    "graphql-versioned-transformer": "4.15.25",
    "ignore": "^5.1.8",
    "import-from": "^3.0.0",
    "import-global": "^0.1.0",
    "ini": "^1.3.5",
    "inquirer": "^7.3.3",
    "lodash": "^4.17.19",
    "moment": "^2.24.0",
    "open": "^7.0.0",
    "ora": "^4.0.3",
    "promise-sequential": "^1.1.1",
    "proxy-agent": "^3.1.1",
    "rimraf": "^3.0.0"
  },
  "jest": {
    "transform": {
      "^.+\\.tsx?$": "ts-jest"
    },
    "testRegex": "(src/__tests__/.*.test.ts)$",
    "moduleFileExtensions": [
      "ts",
      "tsx",
      "js",
      "jsx",
      "json",
      "node"
    ],
    "collectCoverage": true
  }
}<|MERGE_RESOLUTION|>--- conflicted
+++ resolved
@@ -22,17 +22,10 @@
     "watch": "tsc --watch"
   },
   "dependencies": {
-<<<<<<< HEAD
-    "amplify-cli-core": "1.5.1",
-=======
     "@aws-amplify/graphql-model-transformer": "0.1.0",
     "@aws-amplify/graphql-transformer-core": "0.1.0",
     "@aws-amplify/graphql-transformer-interfaces": "1.1.0",
-    "amplify-category-auth": "2.22.1",
-    "amplify-category-function": "2.25.8",
-    "amplify-category-predictions": "2.5.4",
     "amplify-cli-core": "1.6.0",
->>>>>>> 26f6a7ce
     "amplify-codegen": "2.16.2",
     "amplify-util-import": "1.1.3",
     "archiver": "^3.1.1",
