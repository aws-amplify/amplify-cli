{
  "name": "@aws-amplify/amplify-provider-awscloudformation",
  "version": "8.1.0",
  "description": "AWS CloudFormation Provider",
  "repository": {
    "type": "git",
    "url": "https://github.com/aws-amplify/amplify-cli.git",
    "directory": "packages/amplify-provider-awscloudformation"
  },
  "author": "Amazon Web Services",
  "license": "Apache-2.0",
  "main": "lib/index.js",
  "types": "lib/index.d.ts",
  "keywords": [
    "graphql",
    "appsync",
    "aws"
  ],
  "publishConfig": {
    "access": "public"
  },
  "scripts": {
    "build": "tsc",
    "test": "yarn jest",
    "test-ci": "yarn jest --ci",
    "clean": "rimraf lib tsconfig.tsbuildinfo node_modules",
    "watch": "tsc --watch",
    "extract-api": "ts-node ../../scripts/extract-api.ts"
  },
  "dependencies": {
<<<<<<< HEAD
    "@aws-amplify/amplify-category-custom": "3.0.3",
    "@aws-amplify/amplify-cli-core": "4.0.3",
=======
    "@aws-amplify/amplify-category-custom": "3.0.4",
>>>>>>> b0093195
    "@aws-amplify/amplify-cli-logger": "1.3.2",
    "@aws-amplify/amplify-environment-parameters": "1.5.0",
    "@aws-amplify/amplify-prompts": "2.6.8",
<<<<<<< HEAD
    "@aws-amplify/amplify-util-import": "2.4.2",
    "@aws-amplify/cli-extensibility-helper": "3.0.3",
    "@aws-amplify/graphql-transformer-core": "^1.2.1-ownerfield-pk-fix.0",
    "@aws-amplify/graphql-transformer-interfaces": "^2.1.1",
    "amplify-codegen": "^3.4.2",
    "archiver": "^5.3.0",
    "aws-cdk-lib": "~2.68.0",
    "aws-sdk": "^2.1354.0",
=======
    "@aws-amplify/amplify-util-import": "2.5.0",
    "@aws-amplify/cli-extensibility-helper": "3.0.4",
    "@aws-amplify/graphql-transformer-core": "1.1.2-ownerfield-pk-fix.0",
    "@aws-amplify/graphql-transformer-interfaces": "^2.1.1",
    "amplify-cli-core": "4.0.4",
    "amplify-codegen": "3.4.2",
    "archiver": "^5.3.0",
    "aws-cdk-lib": "~2.68.0",
    "aws-sdk": "^2.1350.0",
>>>>>>> b0093195
    "bottleneck": "2.19.5",
    "chalk": "^4.1.1",
    "cloudform-types": "^4.2.0",
    "columnify": "^1.5.4",
    "constructs": "^10.0.5",
    "cors": "^2.8.5",
    "deep-diff": "^1.0.2",
    "extract-zip": "^2.0.1",
    "folder-hash": "^4.0.2",
    "fs-extra": "^8.1.0",
    "glob": "^7.2.0",
    "graphql": "^15.5.0",
<<<<<<< HEAD
    "graphql-transformer-core": "^8.0.2",
=======
    "graphql-transformer-core": "8.0.1",
>>>>>>> b0093195
    "ignore": "^5.2.0",
    "ini": "^1.3.5",
    "inquirer": "^7.3.3",
    "is-wsl": "^2.2.0",
    "jose": "^4.3.7",
    "lodash": "^4.17.21",
    "lodash.throttle": "^4.1.1",
    "moment": "^2.24.0",
    "netmask": "^2.0.2",
    "node-fetch": "^2.6.7",
    "ora": "^4.0.3",
    "promise-sequential": "^1.1.1",
    "proxy-agent": "^5.0.0",
    "rimraf": "^3.0.0",
    "vm2": "^3.9.16",
    "xstate": "^4.14.0"
  },
  "devDependencies": {
    "@aws-amplify/graphql-transformer-interfaces": "^2.1.1",
    "@types/columnify": "^1.5.0",
    "@types/deep-diff": "^1.0.0",
    "@types/folder-hash": "^4.0.1",
    "@types/lodash.throttle": "^4.1.6",
    "@types/node": "^12.12.6",
    "@types/uuid": "^8.0.0"
  },
  "jest": {
    "testEnvironment": "node",
    "collectCoverageFrom": [
      "src/**/*.{ts,tsx,js,jsx}",
      "!src/__tests__/"
    ],
    "transform": {
      "^.+\\.tsx?$": "ts-jest"
    },
    "testRegex": "((\\.|/)(test|spec))\\.(jsx?|tsx?)$",
    "moduleFileExtensions": [
      "ts",
      "tsx",
      "js",
      "jsx",
      "json",
      "node"
    ],
    "collectCoverage": true
  }
}<|MERGE_RESOLUTION|>--- conflicted
+++ resolved
@@ -28,35 +28,19 @@
     "extract-api": "ts-node ../../scripts/extract-api.ts"
   },
   "dependencies": {
-<<<<<<< HEAD
-    "@aws-amplify/amplify-category-custom": "3.0.3",
-    "@aws-amplify/amplify-cli-core": "4.0.3",
-=======
     "@aws-amplify/amplify-category-custom": "3.0.4",
->>>>>>> b0093195
+    "@aws-amplify/amplify-cli-core": "4.0.4",
     "@aws-amplify/amplify-cli-logger": "1.3.2",
     "@aws-amplify/amplify-environment-parameters": "1.5.0",
     "@aws-amplify/amplify-prompts": "2.6.8",
-<<<<<<< HEAD
-    "@aws-amplify/amplify-util-import": "2.4.2",
-    "@aws-amplify/cli-extensibility-helper": "3.0.3",
+    "@aws-amplify/amplify-util-import": "2.5.0",
+    "@aws-amplify/cli-extensibility-helper": "3.0.4",
     "@aws-amplify/graphql-transformer-core": "^1.2.1-ownerfield-pk-fix.0",
     "@aws-amplify/graphql-transformer-interfaces": "^2.1.1",
     "amplify-codegen": "^3.4.2",
     "archiver": "^5.3.0",
     "aws-cdk-lib": "~2.68.0",
     "aws-sdk": "^2.1354.0",
-=======
-    "@aws-amplify/amplify-util-import": "2.5.0",
-    "@aws-amplify/cli-extensibility-helper": "3.0.4",
-    "@aws-amplify/graphql-transformer-core": "1.1.2-ownerfield-pk-fix.0",
-    "@aws-amplify/graphql-transformer-interfaces": "^2.1.1",
-    "amplify-cli-core": "4.0.4",
-    "amplify-codegen": "3.4.2",
-    "archiver": "^5.3.0",
-    "aws-cdk-lib": "~2.68.0",
-    "aws-sdk": "^2.1350.0",
->>>>>>> b0093195
     "bottleneck": "2.19.5",
     "chalk": "^4.1.1",
     "cloudform-types": "^4.2.0",
@@ -69,11 +53,7 @@
     "fs-extra": "^8.1.0",
     "glob": "^7.2.0",
     "graphql": "^15.5.0",
-<<<<<<< HEAD
     "graphql-transformer-core": "^8.0.2",
-=======
-    "graphql-transformer-core": "8.0.1",
->>>>>>> b0093195
     "ignore": "^5.2.0",
     "ini": "^1.3.5",
     "inquirer": "^7.3.3",
