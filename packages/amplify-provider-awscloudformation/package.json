{
  "name": "amplify-provider-awscloudformation",
<<<<<<< HEAD
  "version": "1.2.0",
=======
  "version": "1.5.0",
>>>>>>> fce6ff2f
  "description": "AWS CloudFormation Provider",
  "main": "index.js",
  "author": "Amazon Web Services",
  "license": "Apache-2.0",
  "dependencies": {
<<<<<<< HEAD
    "amplify-category-storage": "^1.2.0",
    "amplify-codegen": "^1.1.0",
=======
    "amplify-category-storage": "^1.5.0",
    "amplify-codegen": "^1.3.1",
>>>>>>> fce6ff2f
    "archiver": "^2.1.1",
    "aws-sdk": "^2.250.1",
    "bottleneck": "2.16.2",
    "cfn-lint": "^1.7.2",
    "chalk": "^2.4.1",
    "columnify": "^1.5.4",
    "eslint": "^4.19.1",
    "extract-zip": "^1.6.7",
    "folder-hash": "^2.0.0",
    "fs-extra": "^7.0.0",
<<<<<<< HEAD
    "graphql-auth-transformer": "^3.1.0",
    "graphql-connection-transformer": "^3.1.0",
    "graphql-dynamodb-transformer": "^3.1.0",
    "graphql-elasticsearch-transformer": "^3.1.0",
    "graphql-transformer-common": "^3.1.0",
    "graphql-transformer-core": "^3.1.0",
    "graphql-versioned-transformer": "^3.1.0",
=======
    "graphql-auth-transformer": "^3.4.0",
    "graphql-connection-transformer": "^3.3.1",
    "graphql-dynamodb-transformer": "^3.3.1",
    "graphql-elasticsearch-transformer": "^3.4.0",
    "graphql-transformer-common": "^3.4.0",
    "graphql-transformer-core": "^3.4.0",
    "graphql-versioned-transformer": "^3.3.1",
>>>>>>> fce6ff2f
    "ini": "^1.3.5",
    "inquirer": "^6.0.0",
    "lodash": "^4.17.10",
    "moment": "^2.21.0",
    "opn": "^5.3.0",
    "ora": "^3.0.0",
    "os": "^0.1.1",
    "promise-sequential": "^1.1.1",
    "shortid": "^2.2.8",
    "util": "^0.10.3"
  },
  "scripts": {
    "lint": "eslint .",
    "lint-fix": "eslint . --fix"
  },
  "devDependencies": {
    "eslint-config-airbnb-base": "^12.1.0",
    "eslint-plugin-import": "^2.12.0"
  }
}<|MERGE_RESOLUTION|>--- conflicted
+++ resolved
@@ -1,22 +1,13 @@
 {
   "name": "amplify-provider-awscloudformation",
-<<<<<<< HEAD
-  "version": "1.2.0",
-=======
   "version": "1.5.0",
->>>>>>> fce6ff2f
   "description": "AWS CloudFormation Provider",
   "main": "index.js",
   "author": "Amazon Web Services",
   "license": "Apache-2.0",
   "dependencies": {
-<<<<<<< HEAD
-    "amplify-category-storage": "^1.2.0",
-    "amplify-codegen": "^1.1.0",
-=======
     "amplify-category-storage": "^1.5.0",
     "amplify-codegen": "^1.3.1",
->>>>>>> fce6ff2f
     "archiver": "^2.1.1",
     "aws-sdk": "^2.250.1",
     "bottleneck": "2.16.2",
@@ -27,15 +18,6 @@
     "extract-zip": "^1.6.7",
     "folder-hash": "^2.0.0",
     "fs-extra": "^7.0.0",
-<<<<<<< HEAD
-    "graphql-auth-transformer": "^3.1.0",
-    "graphql-connection-transformer": "^3.1.0",
-    "graphql-dynamodb-transformer": "^3.1.0",
-    "graphql-elasticsearch-transformer": "^3.1.0",
-    "graphql-transformer-common": "^3.1.0",
-    "graphql-transformer-core": "^3.1.0",
-    "graphql-versioned-transformer": "^3.1.0",
-=======
     "graphql-auth-transformer": "^3.4.0",
     "graphql-connection-transformer": "^3.3.1",
     "graphql-dynamodb-transformer": "^3.3.1",
@@ -43,7 +25,6 @@
     "graphql-transformer-common": "^3.4.0",
     "graphql-transformer-core": "^3.4.0",
     "graphql-versioned-transformer": "^3.3.1",
->>>>>>> fce6ff2f
     "ini": "^1.3.5",
     "inquirer": "^6.0.0",
     "lodash": "^4.17.10",
