{
  "name": "@aws-amplify/amplify-provider-awscloudformation",
<<<<<<< HEAD
  "version": "8.10.14-alpha.0",
=======
  "version": "8.11.2",
>>>>>>> a274b640
  "description": "AWS CloudFormation Provider",
  "repository": {
    "type": "git",
    "url": "https://github.com/aws-amplify/amplify-cli.git",
    "directory": "packages/amplify-provider-awscloudformation"
  },
  "author": "Amazon Web Services",
  "license": "Apache-2.0",
  "main": "lib/index.js",
  "types": "lib/index.d.ts",
  "keywords": [
    "graphql",
    "appsync",
    "aws"
  ],
  "publishConfig": {
    "access": "public"
  },
  "scripts": {
    "build": "tsc",
    "test": "jest --logHeapUsage",
    "test-ci": "jest --ci",
    "clean": "rimraf lib tsconfig.tsbuildinfo node_modules",
    "watch": "tsc --watch",
    "extract-api": "ts-node ../../scripts/extract-api.ts"
  },
  "dependencies": {
    "@aws-amplify/amplify-category-custom": "3.1.25-gen2-migration-test-alpha.0",
    "@aws-amplify/amplify-cli-core": "4.4.0-gen2-migration-test-alpha.0",
    "@aws-amplify/amplify-cli-logger": "1.3.8",
    "@aws-amplify/amplify-environment-parameters": "1.9.16-gen2-migration-test-alpha.0",
    "@aws-amplify/amplify-prompts": "2.8.6",
    "@aws-amplify/amplify-util-import": "2.8.3",
<<<<<<< HEAD
    "@aws-amplify/cli-extensibility-helper": "3.0.35-gen2-migration-test-alpha.0",
    "@aws-amplify/graphql-transformer-core": "2.10.0-gen1-migration-0924.0",
    "@aws-amplify/graphql-transformer-interfaces": "3.11.0-gen1-migration-0924.0",
    "amplify-codegen": "^4.9.4",
=======
    "@aws-amplify/cli-extensibility-helper": "3.0.34",
    "@aws-amplify/graphql-transformer-core": "^2.9.4",
    "@aws-amplify/graphql-transformer-interfaces": "^3.10.2",
    "amplify-codegen": "^4.10.2",
>>>>>>> a274b640
    "archiver": "^5.3.0",
    "aws-cdk-lib": "~2.129.0",
    "aws-sdk": "^2.1464.0",
    "bottleneck": "2.19.5",
    "chalk": "^4.1.1",
    "cloudform-types": "^4.2.0",
    "columnify": "^1.5.4",
    "constructs": "^10.0.5",
    "cors": "^2.8.5",
    "deep-diff": "^1.0.2",
    "folder-hash": "^4.0.2",
    "fs-extra": "^8.1.0",
    "glob": "^7.2.0",
    "graphql": "^15.5.0",
    "graphql-transformer-core": "8.2.14-gen1-migration-0924.0",
    "ignore": "^5.2.0",
    "ini": "^1.3.5",
    "inquirer": "^7.3.3",
    "is-wsl": "^2.2.0",
    "jose": "^4.15.5",
    "lodash": "^4.17.21",
    "lodash.throttle": "^4.1.1",
    "netmask": "^2.0.2",
    "node-fetch": "^2.6.7",
    "ora": "^4.0.3",
    "promise-sequential": "^1.1.1",
    "proxy-agent": "^6.3.0",
    "rimraf": "^3.0.0",
    "xstate": "^4.14.0"
  },
  "devDependencies": {
<<<<<<< HEAD
    "@aws-amplify/graphql-transformer-interfaces": "3.11.0-gen1-migration-0924.0",
=======
    "@aws-amplify/graphql-transformer-interfaces": "^3.10.2",
>>>>>>> a274b640
    "@types/columnify": "^1.5.0",
    "@types/deep-diff": "^1.0.0",
    "@types/folder-hash": "^4.0.1",
    "@types/lodash.throttle": "^4.1.6",
    "@types/node": "^18.16.0",
    "@types/uuid": "^8.0.0",
    "jest": "^29.5.0",
    "typescript": "^4.9.5"
  },
  "jest": {
    "collectCoverageFrom": [
      "src/**/*.{ts,tsx,js,jsx}",
      "!src/__tests__/"
    ],
    "transform": {
      "^.+\\.tsx?$": "ts-jest"
    },
    "testRegex": "((\\.|/)(test|spec))\\.(jsx?|tsx?)$",
    "moduleFileExtensions": [
      "ts",
      "tsx",
      "js",
      "jsx",
      "json",
      "node"
    ],
    "collectCoverage": true
  },
  "berry": {
    "plugins": [
      "@yarn/plugin-typescript"
    ]
  }
}<|MERGE_RESOLUTION|>--- conflicted
+++ resolved
@@ -1,10 +1,6 @@
 {
   "name": "@aws-amplify/amplify-provider-awscloudformation",
-<<<<<<< HEAD
-  "version": "8.10.14-alpha.0",
-=======
   "version": "8.11.2",
->>>>>>> a274b640
   "description": "AWS CloudFormation Provider",
   "repository": {
     "type": "git",
@@ -32,23 +28,16 @@
     "extract-api": "ts-node ../../scripts/extract-api.ts"
   },
   "dependencies": {
-    "@aws-amplify/amplify-category-custom": "3.1.25-gen2-migration-test-alpha.0",
-    "@aws-amplify/amplify-cli-core": "4.4.0-gen2-migration-test-alpha.0",
+    "@aws-amplify/amplify-category-custom": "3.1.24",
+    "@aws-amplify/amplify-cli-core": "4.3.10",
     "@aws-amplify/amplify-cli-logger": "1.3.8",
-    "@aws-amplify/amplify-environment-parameters": "1.9.16-gen2-migration-test-alpha.0",
+    "@aws-amplify/amplify-environment-parameters": "1.9.15",
     "@aws-amplify/amplify-prompts": "2.8.6",
     "@aws-amplify/amplify-util-import": "2.8.3",
-<<<<<<< HEAD
-    "@aws-amplify/cli-extensibility-helper": "3.0.35-gen2-migration-test-alpha.0",
-    "@aws-amplify/graphql-transformer-core": "2.10.0-gen1-migration-0924.0",
-    "@aws-amplify/graphql-transformer-interfaces": "3.11.0-gen1-migration-0924.0",
-    "amplify-codegen": "^4.9.4",
-=======
     "@aws-amplify/cli-extensibility-helper": "3.0.34",
     "@aws-amplify/graphql-transformer-core": "^2.9.4",
     "@aws-amplify/graphql-transformer-interfaces": "^3.10.2",
     "amplify-codegen": "^4.10.2",
->>>>>>> a274b640
     "archiver": "^5.3.0",
     "aws-cdk-lib": "~2.129.0",
     "aws-sdk": "^2.1464.0",
@@ -63,7 +52,7 @@
     "fs-extra": "^8.1.0",
     "glob": "^7.2.0",
     "graphql": "^15.5.0",
-    "graphql-transformer-core": "8.2.14-gen1-migration-0924.0",
+    "graphql-transformer-core": "^8.2.13",
     "ignore": "^5.2.0",
     "ini": "^1.3.5",
     "inquirer": "^7.3.3",
@@ -80,11 +69,7 @@
     "xstate": "^4.14.0"
   },
   "devDependencies": {
-<<<<<<< HEAD
-    "@aws-amplify/graphql-transformer-interfaces": "3.11.0-gen1-migration-0924.0",
-=======
     "@aws-amplify/graphql-transformer-interfaces": "^3.10.2",
->>>>>>> a274b640
     "@types/columnify": "^1.5.0",
     "@types/deep-diff": "^1.0.0",
     "@types/folder-hash": "^4.0.1",
