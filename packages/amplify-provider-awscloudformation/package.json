{
  "name": "@aws-amplify/amplify-provider-awscloudformation",
<<<<<<< HEAD
  "version": "8.11.7-next-7.0",
=======
  "version": "8.11.7",
>>>>>>> ef7f5ebe
  "description": "AWS CloudFormation Provider",
  "repository": {
    "type": "git",
    "url": "https://github.com/aws-amplify/amplify-cli.git",
    "directory": "packages/amplify-provider-awscloudformation"
  },
  "author": "Amazon Web Services",
  "license": "Apache-2.0",
  "main": "lib/index.js",
  "types": "lib/index.d.ts",
  "keywords": [
    "graphql",
    "appsync",
    "aws"
  ],
  "publishConfig": {
    "access": "public"
  },
  "scripts": {
    "build": "tsc",
    "test": "jest --logHeapUsage",
    "test-ci": "jest --ci",
    "clean": "rimraf lib tsconfig.tsbuildinfo node_modules",
    "watch": "tsc --watch",
    "extract-api": "ts-node ../../scripts/extract-api.ts"
  },
  "dependencies": {
<<<<<<< HEAD
    "@aws-amplify/amplify-category-custom": "3.1.28-next-7.0",
    "@aws-amplify/amplify-cli-core": "4.4.1-next-7.0",
    "@aws-amplify/amplify-cli-logger": "1.3.8",
    "@aws-amplify/amplify-environment-parameters": "1.9.19-next-7.0",
    "@aws-amplify/amplify-prompts": "2.8.6",
    "@aws-amplify/amplify-util-import": "2.8.3",
    "@aws-amplify/cli-extensibility-helper": "3.0.38-next-7.0",
=======
    "@aws-amplify/amplify-category-custom": "3.1.28",
    "@aws-amplify/amplify-cli-core": "4.4.1",
    "@aws-amplify/amplify-cli-logger": "1.3.8",
    "@aws-amplify/amplify-environment-parameters": "1.9.19",
    "@aws-amplify/amplify-prompts": "2.8.6",
    "@aws-amplify/amplify-util-import": "2.8.3",
    "@aws-amplify/cli-extensibility-helper": "3.0.38",
>>>>>>> ef7f5ebe
    "@aws-amplify/graphql-transformer-core": "^2.11.1",
    "@aws-amplify/graphql-transformer-interfaces": "^3.12.0",
    "amplify-codegen": "^4.10.3",
    "archiver": "^5.3.0",
    "aws-cdk-lib": "~2.189.1",
    "aws-sdk": "^2.1464.0",
    "bottleneck": "2.19.5",
    "chalk": "^4.1.1",
    "cloudform-types": "^4.2.0",
    "columnify": "^1.5.4",
    "constructs": "^10.0.5",
    "cors": "^2.8.5",
    "deep-diff": "^1.0.2",
    "folder-hash": "^4.0.2",
    "fs-extra": "^8.1.0",
    "glob": "^7.2.0",
    "graphql": "^15.5.0",
    "graphql-transformer-core": "^8.2.17",
    "ignore": "^5.2.0",
    "ini": "^1.3.5",
    "inquirer": "^7.3.3",
    "is-wsl": "^2.2.0",
    "jose": "^4.15.5",
    "lodash": "^4.17.21",
    "lodash.throttle": "^4.1.1",
    "netmask": "^2.0.2",
    "node-fetch": "^2.6.7",
    "ora": "^4.0.3",
    "promise-sequential": "^1.1.1",
    "proxy-agent": "^6.3.0",
    "rimraf": "^3.0.0",
    "xstate": "^4.14.0"
  },
  "devDependencies": {
    "@aws-amplify/graphql-transformer-interfaces": "^3.12.0",
    "@types/columnify": "^1.5.0",
    "@types/deep-diff": "^1.0.0",
    "@types/folder-hash": "^4.0.1",
    "@types/lodash.throttle": "^4.1.6",
    "@types/node": "^18.16.0",
    "@types/uuid": "^8.0.0",
    "jest": "^29.5.0",
    "typescript": "^4.9.5"
  },
  "jest": {
    "collectCoverageFrom": [
      "src/**/*.{ts,tsx,js,jsx}",
      "!src/__tests__/"
    ],
    "transform": {
      "^.+\\.tsx?$": "ts-jest"
    },
    "testRegex": "((\\.|/)(test|spec))\\.(jsx?|tsx?)$",
    "moduleFileExtensions": [
      "ts",
      "tsx",
      "js",
      "jsx",
      "json",
      "node"
    ],
    "collectCoverage": true
  },
  "berry": {
    "plugins": [
      "@yarn/plugin-typescript"
    ]
  }
}<|MERGE_RESOLUTION|>--- conflicted
+++ resolved
@@ -1,10 +1,6 @@
 {
   "name": "@aws-amplify/amplify-provider-awscloudformation",
-<<<<<<< HEAD
-  "version": "8.11.7-next-7.0",
-=======
   "version": "8.11.7",
->>>>>>> ef7f5ebe
   "description": "AWS CloudFormation Provider",
   "repository": {
     "type": "git",
@@ -32,15 +28,6 @@
     "extract-api": "ts-node ../../scripts/extract-api.ts"
   },
   "dependencies": {
-<<<<<<< HEAD
-    "@aws-amplify/amplify-category-custom": "3.1.28-next-7.0",
-    "@aws-amplify/amplify-cli-core": "4.4.1-next-7.0",
-    "@aws-amplify/amplify-cli-logger": "1.3.8",
-    "@aws-amplify/amplify-environment-parameters": "1.9.19-next-7.0",
-    "@aws-amplify/amplify-prompts": "2.8.6",
-    "@aws-amplify/amplify-util-import": "2.8.3",
-    "@aws-amplify/cli-extensibility-helper": "3.0.38-next-7.0",
-=======
     "@aws-amplify/amplify-category-custom": "3.1.28",
     "@aws-amplify/amplify-cli-core": "4.4.1",
     "@aws-amplify/amplify-cli-logger": "1.3.8",
@@ -48,7 +35,6 @@
     "@aws-amplify/amplify-prompts": "2.8.6",
     "@aws-amplify/amplify-util-import": "2.8.3",
     "@aws-amplify/cli-extensibility-helper": "3.0.38",
->>>>>>> ef7f5ebe
     "@aws-amplify/graphql-transformer-core": "^2.11.1",
     "@aws-amplify/graphql-transformer-interfaces": "^3.12.0",
     "amplify-codegen": "^4.10.3",
