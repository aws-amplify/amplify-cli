--- conflicted
+++ resolved
@@ -34,17 +34,10 @@
     "@aws-amplify/amplify-environment-parameters": "1.9.9",
     "@aws-amplify/amplify-prompts": "2.8.6",
     "@aws-amplify/amplify-util-import": "2.8.3",
-<<<<<<< HEAD
-    "@aws-amplify/cli-extensibility-helper": "3.0.26",
-    "@aws-amplify/graphql-transformer-core": "^2.5.1",
-    "@aws-amplify/graphql-transformer-interfaces": "^3.5.0",
-    "amplify-codegen": "^4.8.0",
-=======
     "@aws-amplify/cli-extensibility-helper": "3.0.28",
     "@aws-amplify/graphql-transformer-core": "^2.6.0",
     "@aws-amplify/graphql-transformer-interfaces": "^3.6.0",
-    "amplify-codegen": "4.7.3",
->>>>>>> 87824564
+    "amplify-codegen": "^4.8.0",
     "archiver": "^5.3.0",
     "aws-cdk-lib": "~2.80.0",
     "aws-sdk": "^2.1464.0",
