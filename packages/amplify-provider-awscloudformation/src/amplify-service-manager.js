--- conflicted
+++ resolved
@@ -57,10 +57,14 @@
       context.print.info(`Amplify AppID found: ${inputAmplifyAppId}. Amplify App name is: ${getAppResult.app.name}`);
       amplifyAppId = inputAmplifyAppId;
     } catch (e) {
-      throw new AmplifyError('ProjectNotFoundError', {
-        message: `Amplify AppID ${inputAmplifyAppId} not found.`,
-        resolution: `Please ensure your local profile matches the AWS account or region in which the Amplify app exists.`,
-      }, e)
+      throw new AmplifyError(
+        'ProjectNotFoundError',
+        {
+          message: `Amplify AppID ${inputAmplifyAppId} not found.`,
+          resolution: `Please ensure your local profile matches the AWS account or region in which the Amplify app exists.`,
+        },
+        e,
+      );
     }
   }
 
@@ -129,27 +133,24 @@
       }
     } catch (e) {
       if (e.code === 'LimitExceededException') {
-<<<<<<< HEAD
-        throw new AmplifyError('ProjectInitError', {
-          message: 'You have reached the Amplify App limit for this account and region',
-          resolution: 'Use a different account or region with fewer apps, or request a service limit increase: https://docs.aws.amazon.com/general/latest/gr/amplify.html#service-quotas-amplify'
-=======
-        // Do nothing
-      } else if (
-        e.code === 'BadRequestException' &&
-        e.message.includes('Rate exceeded while calling CreateApp, please slow down or try again later.')
-      ) {
-        // Do nothing
-      } else {
-        throw new AmplifyFault('ProjectInitFault', {
+        throw new AmplifyError(
+          'ProjectInitError',
+          {
+            message: 'You have reached the Amplify App limit for this account and region',
+            resolution:
+              'Use a different account or region with fewer apps, or request a service limit increase: https://docs.aws.amazon.com/general/latest/gr/amplify.html#service-quotas-amplify',
+          },
+          e,
+        );
+      }
+      throw amplifyFaultWithTroubleshootingLink(
+        'ProjectInitFault',
+        {
           message: e.message,
->>>>>>> ff59df32
-        }, e);
-      }
-      throw amplifyFaultWithTroubleshootingLink('ProjectInitFault', {
-        message: e.message,
-        stack: e.stack,
-      }, e);
+          stack: e.stack,
+        },
+        e,
+      );
     }
   }
 
@@ -240,9 +241,13 @@
         if (ex.code === 'NotFoundException') {
           context.print.warning(ex.message);
         } else {
-          throw new AmplifyFault('ProjectDeleteFault', {
-            message: ex.message,
-          }, ex);
+          throw new AmplifyFault(
+            'ProjectDeleteFault',
+            {
+              message: ex.message,
+            },
+            ex,
+          );
         }
       }
     }
@@ -327,9 +332,13 @@
         ) {
           // Do nothing
         } else {
-          throw new AmplifyFault('ProjectInitFault', {
-            message: e.message,
-          }, e);
+          throw new AmplifyFault(
+            'ProjectInitFault',
+            {
+              message: e.message,
+            },
+            e,
+          );
         }
       }
     }
@@ -354,7 +363,6 @@
   const tpi = stateManager.getTeamProviderInfo();
   tpi[envName][ProviderName][AmplifyAppIdLabel] = amplifyAppId;
   stateManager.setTeamProviderInfo(undefined, tpi);
-
 }
 
 async function SelectFromExistingAppId(context, appIdsInTheSameLocalProjectAndRegion) {
