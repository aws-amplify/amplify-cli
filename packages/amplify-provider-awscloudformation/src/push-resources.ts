import _ from 'lodash';
import * as fs from 'fs-extra';
import { EOL } from 'os';
import * as path from 'path';
import { validateFile } from 'cfn-lint';
import glob from 'glob';
import {
  pathManager,
  PathConstants,
  stateManager,
  FeatureFlags,
  JSONUtilities,
  $TSAny,
  $TSContext,
  $TSObject,
  $TSMeta,
  DeploymentStepState,
  DeploymentStepStatus,
} from 'amplify-cli-core';
import ora from 'ora';
import { S3 } from './aws-utils/aws-s3';
import Cloudformation from './aws-utils/aws-cfn';
import { formUserAgentParam } from './aws-utils/user-agent';
import constants, { ProviderName as providerName, FunctionCategoryName, FunctionServiceNameLambdaLayer } from './constants';
import { uploadAppSyncFiles } from './upload-appsync-files';
import { prePushGraphQLCodegen, postPushGraphQLCodegen } from './graphql-codegen';
import { adminModelgen } from './admin-modelgen';
import { prePushAuthTransform } from './auth-transform';
import { transformGraphQLSchema } from './transform-graphql-schema';
import { displayHelpfulURLs } from './display-helpful-urls';
import { downloadAPIModels } from './download-api-models';
import { GraphQLResourceManager } from './graphql-transformer';
import { loadResourceParameters } from './resourceParams';
import { uploadAuthTriggerFiles } from './upload-auth-trigger-files';
import archiver from './utils/archiver';
import amplifyServiceManager from './amplify-service-manager';
import { DeploymentManager, DeploymentStep, DeploymentOp, DeploymentStateManager, runIterativeRollback } from './iterative-deployment';
import { Fn, Template } from 'cloudform-types';
import { getGqlUpdatedResource } from './graphql-transformer/utils';
import { isAmplifyAdminApp } from './utils/admin-helpers';
import { fileLogger } from './utils/aws-logger';
import { APIGW_AUTH_STACK_LOGICAL_ID, loadApiWithPrivacyParams } from './utils/consolidate-apigw-policies';
import { createEnvLevelConstructs } from './utils/env-level-constructs';
import { NETWORK_STACK_LOGICAL_ID } from './network/stack';
import { preProcessCFNTemplate } from './pre-push-cfn-processor/cfn-pre-processor';
import { AUTH_TRIGGER_STACK, AUTH_TRIGGER_TEMPLATE } from './utils/upload-auth-trigger-template';
import { ensureValidFunctionModelDependencies } from './utils/remove-dependent-function';
import { legacyLayerMigration, postPushLambdaLayerCleanup, prePushLambdaLayerPrompt } from './lambdaLayerInvocations';

const logger = fileLogger('push-resources');

// keep in sync with ServiceName in amplify-category-api, but probably it will not change
const ApiServiceNameElasticContainer = 'ElasticContainer';

const spinner = ora('Updating resources in the cloud. This may take a few minutes...');
const rootStackFileName = 'rootStackTemplate.json';
const nestedStackFileName = 'nested-cloudformation-stack.yml';
const optionalBuildDirectoryName = 'build';
const cfnTemplateGlobPattern = '*template*.+(yaml|yml|json)';
const parametersJson = 'parameters.json';

const deploymentInProgressErrorMessage = (context: $TSContext) => {
  context.print.error('A deployment is in progress.');
  context.print.error('If the prior rollback was aborted, run:');
  context.print.error('"amplify push --iterative-rollback" to rollback the prior deployment');
  context.print.error('"amplify push --force" to re-deploy');
};

export async function run(context: $TSContext, resourceDefinition: $TSObject) {
  const deploymentStateManager = await DeploymentStateManager.createDeploymentStateManager(context);
  let iterativeDeploymentWasInvoked = false;
  let layerResources = [];

  try {
    const {
      resourcesToBeCreated,
      resourcesToBeUpdated,
      resourcesToBeSynced,
      resourcesToBeDeleted,
      tagsUpdated,
      allResources,
    } = resourceDefinition;
    const cloudformationMeta = context.amplify.getProjectMeta().providers.awscloudformation;
    const {
      parameters: { options },
    } = context;

    let resources = !!context?.exeInfo?.forcePush ? allResources : resourcesToBeCreated.concat(resourcesToBeUpdated);
    layerResources = resources.filter(r => r.service === FunctionServiceNameLambdaLayer);

    if (deploymentStateManager.isDeploymentInProgress() && !deploymentStateManager.isDeploymentFinished()) {
      if (context.exeInfo?.forcePush || context.exeInfo?.iterativeRollback) {
        await runIterativeRollback(context, cloudformationMeta, deploymentStateManager);
        if (context.exeInfo?.iterativeRollback) {
          return;
        }
      }
    }

    await createEnvLevelConstructs(context);

    // removing dependent functions if @model{Table} is deleted
    const apiResourceTobeUpdated = resourcesToBeUpdated.filter(resource => resource.service === 'AppSync');
    if (apiResourceTobeUpdated.length) {
      const functionResourceToBeUpdated = await ensureValidFunctionModelDependencies(
        context,
        apiResourceTobeUpdated,
        allResources as $TSObject[],
      );
      // filter updated function to replace with existing updated ones(in case of duplicates)
      if (functionResourceToBeUpdated !== undefined && functionResourceToBeUpdated.length > 0) {
        resources = _.uniqBy(resources.concat(functionResourceToBeUpdated), `resourceName`);
      }
    }
    validateCfnTemplates(context, resources);

    for await (const resource of resources) {
      if (resource.service === ApiServiceNameElasticContainer && resource.category === 'api') {
        const {
          exposedContainer,
          pipelineInfo: { consoleUrl },
        } = await context.amplify.invokePluginMethod(context, 'api', undefined, 'generateContainersArtifacts', [context, resource]);
        await context.amplify.updateamplifyMetaAfterResourceUpdate('api', resource.resourceName, 'exposedContainer', exposedContainer);

        context.print.info(`\nIn a few moments, you can check image build status for ${resource.resourceName} at the following URL:`);

        context.print.info(`${consoleUrl}\n`);

        context.print.info(
          `It may take a few moments for this to appear. If you have trouble with first time deployments, please try refreshing this page after a few moments and watch the CodeBuild Details for debugging information.`,
        );

        if (resourcesToBeUpdated.find(res => res.resourceName === resource.resourceName)) {
          resource.lastPackageTimeStamp = undefined;
          await context.amplify.updateamplifyMetaAfterResourceUpdate('api', resource.resourceName, 'lastPackageTimeStamp', undefined);
        }
      }

      if (resource.service === ApiServiceNameElasticContainer && resource.category === 'hosting') {
        await context.amplify.invokePluginMethod(context, 'hosting', 'ElasticContainer', 'generateHostingResources', [context, resource]);
      }
    }

    for await (const resource of resources.filter(
      r => r.category === FunctionCategoryName && r.service === FunctionServiceNameLambdaLayer,
    )) {
      await legacyLayerMigration(context, resource.resourceName);
    }

    await prePushLambdaLayerPrompt(context, resources);
    await prepareBuildableResources(context, resources);

    await transformGraphQLSchema(context, {
      handleMigration: opts => updateStackForAPIMigration(context, 'api', undefined, opts),
      minify: options['minify'],
    });

    // If there is a deployment already in progress we have to fail the push operation as another
    // push in between could lead non-recoverable stacks and files.
    if (deploymentStateManager.isDeploymentInProgress()) {
      deploymentInProgressErrorMessage(context);
      return;
    }

    let deploymentSteps: DeploymentStep[] = [];

    // location where the intermediate deployment steps are stored
    let stateFolder: { local?: string; cloud?: string } = {};

    // Check if iterative updates are enabled or not and generate the required deployment steps if needed.
    if (FeatureFlags.getBoolean('graphQLTransformer.enableIterativeGSIUpdates')) {
      const gqlResource = getGqlUpdatedResource(resourcesToBeUpdated);

      if (gqlResource) {
        const gqlManager = await GraphQLResourceManager.createInstance(context, gqlResource, cloudformationMeta.StackId);
        deploymentSteps = await gqlManager.run();
        if (deploymentSteps.length > 1) {
          iterativeDeploymentWasInvoked = true;

          // Initialize deployment state to signal a new iterative deployment
          // When using iterative push, the deployment steps provided by GraphQLResourceManager does not include the last step
          // where the root stack is pushed
          const deploymentStepStates: DeploymentStepState[] = new Array(deploymentSteps.length + 1).fill(true).map(() => ({
            status: DeploymentStepStatus.WAITING_FOR_DEPLOYMENT,
          }));

          // If start cannot update because a deployment has started between the start of this method and this point
          // we have to return before uploading any artifacts that could fail the other deployment.
          if (!(await deploymentStateManager.startDeployment(deploymentStepStates))) {
            deploymentInProgressErrorMessage(context);
            return;
          }
        }
        stateFolder.local = gqlManager.getStateFilesDirectory();
        stateFolder.cloud = await gqlManager.getCloudStateFilesDirectory();
      }
    }

    await uploadAppSyncFiles(context, resources, allResources);
    await prePushAuthTransform(context, resources);
    await prePushGraphQLCodegen(context, resourcesToBeCreated, resourcesToBeUpdated);
    const projectDetails = context.amplify.getProjectDetails();
    await updateS3Templates(context, resources, projectDetails.amplifyMeta);

    // We do not need CloudFormation update if only syncable resources are the changes.
    if (
      resourcesToBeCreated.length > 0 ||
      resourcesToBeUpdated.length > 0 ||
      resourcesToBeDeleted.length > 0 ||
      tagsUpdated ||
      context.exeInfo.forcePush
    ) {
      // If there is an API change, there will be one deployment step. But when there needs an iterative update the step count is > 1
      if (deploymentSteps.length > 1) {
        // create deployment manager
        const deploymentManager = await DeploymentManager.createInstance(context, cloudformationMeta.DeploymentBucketName, spinner, {
          userAgent: formUserAgentParam(context, generateUserAgentAction(resourcesToBeCreated, resourcesToBeUpdated)),
        });

        deploymentSteps.forEach(step => deploymentManager.addStep(step));

        // generate nested stack
        const backEndDir = pathManager.getBackendDirPath();
        const nestedStackFilepath = path.normalize(path.join(backEndDir, providerName, nestedStackFileName));
        await generateAndUploadRootStack(context, nestedStackFilepath, nestedStackFileName);

        // Use state manager to do the final deployment. The final deployment include not just API change but the whole Amplify Project
        const finalStep: DeploymentOp = {
          stackTemplatePathOrUrl: nestedStackFileName,
          tableNames: [],
          stackName: cloudformationMeta.StackName,
          parameters: {
            DeploymentBucketName: cloudformationMeta.DeploymentBucketName,
            AuthRoleName: cloudformationMeta.AuthRoleName,
            UnauthRoleName: cloudformationMeta.UnauthRoleName,
          },
          capabilities: ['CAPABILITY_NAMED_IAM', 'CAPABILITY_AUTO_EXPAND'],
        };

        deploymentManager.addStep({
          deployment: finalStep,
          rollback: deploymentSteps[deploymentSteps.length - 1].deployment,
        });

        spinner.start();
        await deploymentManager.deploy(deploymentStateManager);

        // delete the intermidiate states as it is ephemeral
        if (stateFolder.local) {
          try {
            fs.removeSync(stateFolder.local);
          } catch (err) {
            context.print.error(`Could not delete state directory locally: ${err}`);
          }
        }
        if (stateFolder.cloud) {
          const s3 = await S3.getInstance(context);
          await s3.deleteDirectory(cloudformationMeta.DeploymentBucketName, stateFolder.cloud);
        }
      } else {
        // Non iterative update
        spinner.start();

        const nestedStack = await formNestedStack(context, context.amplify.getProjectDetails());

        try {
          await updateCloudFormationNestedStack(context, nestedStack, resourcesToBeCreated, resourcesToBeUpdated);
        } catch (err) {
          if (err?.name === 'ValidationError' && err?.message === 'No updates are to be performed.') {
            return;
          } else {
            throw err;
          }
        } finally {
          spinner.stop();
        }
      }
    }

    await postPushGraphQLCodegen(context);
    await amplifyServiceManager.postPushCheck(context);

    if (resources.concat(resourcesToBeDeleted).length > 0) {
      await context.amplify.updateamplifyMetaAfterPush(resources);
    }

    if (resourcesToBeSynced.length > 0) {
      const importResources = resourcesToBeSynced.filter((r: { sync: string }) => r.sync === 'import');
      const unlinkedResources = resourcesToBeSynced.filter((r: { sync: string }) => r.sync === 'unlink');

      if (importResources.length > 0) {
        await context.amplify.updateamplifyMetaAfterPush(importResources);
      }

      if (unlinkedResources.length > 0) {
        for (let i = 0; i < unlinkedResources.length; i++) {
          context.amplify.updateamplifyMetaAfterResourceDelete(unlinkedResources[i].category, unlinkedResources[i].resourceName);
        }
      }
    }

    for (let i = 0; i < resourcesToBeDeleted.length; i++) {
      context.amplify.updateamplifyMetaAfterResourceDelete(resourcesToBeDeleted[i].category, resourcesToBeDeleted[i].resourceName);
    }

    await uploadAuthTriggerFiles(context, resourcesToBeCreated, resourcesToBeUpdated);

    let updatedAllResources = (await context.amplify.getResourceStatus()).allResources;

    const newAPIresources = [];

    updatedAllResources = updatedAllResources.filter((resource: { service: string }) => resource.service === 'API Gateway');

    for (let i = 0; i < updatedAllResources.length; i++) {
      if (resources.findIndex(resource => resource.resourceName === updatedAllResources[i].resourceName) > -1) {
        newAPIresources.push(updatedAllResources[i]);
      }
    }

    // Check if there was any imported auth resource and if there was we have to refresh the
    // COGNITO_USER_POOLS configuration for AppSync APIs in meta if we have any
    if (resourcesToBeSynced.length > 0) {
      const importResources = resourcesToBeSynced.filter((r: { sync: string }) => r.sync === 'import');

      if (importResources.length > 0) {
        const { imported, userPoolId } = context.amplify.getImportedAuthProperties(context);

        // Sanity check it will always be true in this case
        if (imported) {
          const appSyncAPIs = allResources.filter((resource: { service: string }) => resource.service === 'AppSync');
          const meta = stateManager.getMeta(undefined);
          let hasChanges = false;

          for (const appSyncAPI of appSyncAPIs) {
            const apiResource = _.get(meta, ['api', appSyncAPI.resourceName]);

            if (apiResource) {
              const defaultAuthentication = _.get(apiResource, ['output', 'authConfig', 'defaultAuthentication']);

              if (defaultAuthentication && defaultAuthentication.authenticationType === 'AMAZON_COGNITO_USER_POOLS') {
                defaultAuthentication.userPoolConfig.userPoolId = userPoolId;

                hasChanges = true;
              }

              const additionalAuthenticationProviders = _.get(apiResource, ['output', 'authConfig', 'additionalAuthenticationProviders']);

              for (const additionalAuthenticationProvider of additionalAuthenticationProviders) {
                if (
                  additionalAuthenticationProvider &&
                  additionalAuthenticationProvider.authenticationType === 'AMAZON_COGNITO_USER_POOLS'
                ) {
                  additionalAuthenticationProvider.userPoolConfig.userPoolId = userPoolId;

                  hasChanges = true;
                }
              }
            }
          }

          if (hasChanges) {
            stateManager.setMeta(undefined, meta);
          }
        }
      }
    }

    await downloadAPIModels(context, newAPIresources);

    // remove emphemeral Lambda layer state
    if (resources.concat(resourcesToBeDeleted).filter(r => r.service === FunctionServiceNameLambdaLayer).length > 0) {
      await postPushLambdaLayerCleanup(context, resources, projectDetails.localEnvInfo.envName);
      await context.amplify.updateamplifyMetaAfterPush(resources);
    }

    // Store current cloud backend in S3 deployment bcuket
    await storeCurrentCloudBackend(context);
    await amplifyServiceManager.storeArtifactsForAmplifyService(context);

    //check for auth resources and remove deployment secret for push
    resources
      .filter(resource => resource.category === 'auth' && resource.service === 'Cognito' && resource.providerPlugin === 'awscloudformation')
      .map(({ category, resourceName }) => context.amplify.removeDeploymentSecrets(context, category, resourceName));

    await adminModelgen(context, resources);

    spinner.succeed('All resources are updated in the cloud');

    await displayHelpfulURLs(context, resources);
  } catch (error) {
    if (iterativeDeploymentWasInvoked) {
      await deploymentStateManager.failDeployment();
    }
    spinner.fail('An error occurred when pushing the resources to the cloud');

    rollbackLambdaLayers(layerResources);

    logger('run', [resourceDefinition])(error);

    throw error;
  }
}

export async function updateStackForAPIMigration(context: $TSContext, category: string, resourceName: string, options: $TSAny) {
  const { resourcesToBeCreated, resourcesToBeUpdated, resourcesToBeDeleted, allResources } = await context.amplify.getResourceStatus(
    category,
    resourceName,
    providerName,
  );

  const { isReverting, isCLIMigration } = options;

  let resources = resourcesToBeCreated.concat(resourcesToBeUpdated);
  let projectDetails = context.amplify.getProjectDetails();

  validateCfnTemplates(context, resources);

  resources = allResources.filter(resource => resource.service === 'AppSync');

  await uploadAppSyncFiles(context, resources, allResources, {
    useDeprecatedParameters: isReverting,
    defaultParams: {
      CreateAPIKey: 0,
      APIKeyExpirationEpoch: -1,
      authRoleName: {
        Ref: 'AuthRoleName',
      },
      unauthRoleName: {
        Ref: 'UnauthRoleName',
      },
    },
  });

  await updateS3Templates(context, resources, projectDetails.amplifyMeta);

  try {
    if (!isCLIMigration) {
      spinner.start();
    }

    projectDetails = context.amplify.getProjectDetails();

    if (resources.length > 0 || resourcesToBeDeleted.length > 0) {
      // isCLIMigration implies a top level CLI migration is underway.
      // We do not inject an env in such situations so we pass a resourceName.
      // When it is an API level migration, we do pass an env so omit the resourceName.
      let nestedStack: Template;

      if (isReverting && isCLIMigration) {
        // When this is a CLI migration and we are rolling back, we do not want to inject
        // an [env] for any templates.
        nestedStack = await formNestedStack(context, projectDetails, category, resourceName, 'AppSync', true);
      } else if (isCLIMigration) {
        nestedStack = await formNestedStack(context, projectDetails, category, resourceName, 'AppSync');
      } else {
        nestedStack = await formNestedStack(context, projectDetails, category);
      }

      await updateCloudFormationNestedStack(context, nestedStack, resourcesToBeCreated, resourcesToBeUpdated);
    }

    await context.amplify.updateamplifyMetaAfterPush(resources);

    if (!isCLIMigration) {
      spinner.stop();
    }
  } catch (error) {
    if (!isCLIMigration) {
      spinner.fail('An error occurred when migrating the API project.');
    }

    throw error;
  }
}

export async function storeCurrentCloudBackend(context: $TSContext) {
  const zipFilename = '#current-cloud-backend.zip';
  const backendDir = pathManager.getBackendDirPath();
  const tempDir = path.join(backendDir, '.temp');
  const currentCloudBackendDir = pathManager.getCurrentCloudBackendDirPath();

  if (!fs.existsSync(tempDir)) {
    fs.mkdirSync(tempDir);
  }
  // handle tag file
  const tagFilePath = pathManager.getTagFilePath();
  const tagCloudFilePath = pathManager.getCurrentTagFilePath();
  if (fs.existsSync(tagFilePath)) {
    fs.copySync(tagFilePath, tagCloudFilePath, { overwrite: true });
  }

  const cliJSONFiles = glob.sync(PathConstants.CLIJSONFileNameGlob, {
    cwd: pathManager.getAmplifyDirPath(),
    absolute: true,
  });

  const zipFilePath = path.normalize(path.join(tempDir, zipFilename));
  let log = null;
  const result = await archiver.run(currentCloudBackendDir, zipFilePath, undefined, cliJSONFiles);

  const s3Key = `${result.zipFilename}`;

  const s3 = await S3.getInstance(context);

  const s3Params = {
    Body: fs.createReadStream(result.zipFilePath),
    Key: s3Key,
  };

  log = logger('storeCurrentcoudBackend.s3.uploadFile', [{ Key: s3Key }]);
  log();
  try {
    await s3.uploadFile(s3Params);
  } catch (error) {
    log(error);
    throw error;
  }

  fs.removeSync(tempDir);
}

function validateCfnTemplates(context: $TSContext, resourcesToBeUpdated: $TSAny[]) {
  for (const { category, resourceName } of resourcesToBeUpdated) {
    const backEndDir = pathManager.getBackendDirPath();
    const resourceDir = path.normalize(path.join(backEndDir, category, resourceName));
    const cfnFiles = glob.sync(cfnTemplateGlobPattern, {
      cwd: resourceDir,
      ignore: [parametersJson],
    });

    for (const cfnFile of cfnFiles) {
      const filePath = path.normalize(path.join(resourceDir, cfnFile));

      try {
        validateFile(filePath);
      } catch (err) {
        context.print.error(`Invalid CloudFormation template: ${filePath}${EOL}${err.message}`);
      }
    }
  }
}

async function prepareBuildableResources(context: $TSContext, resources: $TSAny[]) {
  // Only build and package resources which are required
  return await Promise.all(resources.filter(resource => resource.build).map(resource => prepareResource(context, resource)));
}

async function prepareResource(context: $TSContext, resource: $TSAny) {
  resource.lastBuildTimeStamp = await context.amplify.invokePluginMethod(context, FunctionCategoryName, undefined, 'buildResource', [
    context,
    resource,
  ]);

  const result: { newPackageCreated: boolean; zipFilename: string; zipFilePath: string } = await context.amplify.invokePluginMethod(
    context,
    FunctionCategoryName,
    undefined,
    'packageResource',
    [context, resource],
  );

  if (result.newPackageCreated === false) {
    return;
  }

  const { envName }: { envName: string } = context.amplify.getEnvInfo();
  // Upload zip file to S3
  const s3Key = `amplify-builds/${result.zipFilename}`;

  const s3 = await S3.getInstance(context);

  const s3Params = {
    Body: fs.createReadStream(result.zipFilePath),
    Key: s3Key,
  };
  const log = logger('packageResources.s3.uploadFile', [{ Key: s3Key }]);
  log();
  let s3Bucket: string;
  try {
    s3Bucket = await s3.uploadFile(s3Params);
  } catch (error) {
    log(error);
    throw error;
  }

  // Update cfn template
  const { category, resourceName }: { category: string; resourceName: string } = resource;
  const backendDir = pathManager.getBackendDirPath();
  const resourceDir = path.normalize(path.join(backendDir, category, resourceName));

  const cfnFiles = glob.sync(cfnTemplateGlobPattern, {
    cwd: resourceDir,
    ignore: [parametersJson],
  });

  if (cfnFiles.length !== 1) {
    const errorMessage =
      cfnFiles.length > 1
        ? 'Only one CloudFormation template is allowed in the resource directory'
        : 'CloudFormation template is missing in the resource directory';
    context.print.error(errorMessage);
    context.print.error(resourceDir);

    throw new Error(errorMessage);
  }

  const cfnFile = cfnFiles[0];
  const cfnFilePath = path.normalize(path.join(resourceDir, cfnFile));
  const paramType = { Type: 'String' };

  if (resource.service === FunctionServiceNameLambdaLayer) {
    storeS3BucketInfo(category, s3Bucket, envName, resourceName, s3Key);
  } else if (resource.service === ApiServiceNameElasticContainer) {
    const cfnParams = { ParamZipPath: s3Key };

    const cfnParamsFilePath = path.normalize(path.join(resourceDir, 'parameters.json'));
    JSONUtilities.writeJson(cfnParamsFilePath, cfnParams);
  } else {
    const cfnMeta = JSONUtilities.readJson<$TSAny>(cfnFilePath);
    cfnMeta.Parameters.deploymentBucketName = paramType;
    cfnMeta.Parameters.s3Key = paramType;
    const deploymentBucketNameRef = 'deploymentBucketName';
    const s3KeyRef = 's3Key';

    if (cfnMeta.Resources.LambdaFunction.Type === 'AWS::Serverless::Function') {
      cfnMeta.Resources.LambdaFunction.Properties.CodeUri = {
        Bucket: Fn.Ref(deploymentBucketNameRef),
        Key: Fn.Ref(s3KeyRef),
      };
    } else {
      cfnMeta.Resources.LambdaFunction.Properties.Code = {
        S3Bucket: Fn.Ref(deploymentBucketNameRef),
        S3Key: Fn.Ref(s3KeyRef),
      };
    }
    storeS3BucketInfo(category, s3Bucket, envName, resourceName, s3Key);
    JSONUtilities.writeJson(cfnFilePath, cfnMeta);
  }
}

function storeS3BucketInfo(category: string, deploymentBucketName: string, envName: string, resourceName: string, s3Key: string) {
  const projectPath = pathManager.findProjectRoot();
  const amplifyMeta = stateManager.getMeta(projectPath);
  const teamProviderInfo = stateManager.getTeamProviderInfo(projectPath);

  const tpiResourceParams: $TSAny = _.get(teamProviderInfo, [envName, 'categories', category, resourceName], {});
  _.assign(tpiResourceParams, { deploymentBucketName, s3Key });
  _.set(teamProviderInfo, [envName, 'categories', category, resourceName], tpiResourceParams);

  _.set(amplifyMeta, [category, resourceName, 's3Bucket'], { deploymentBucketName, s3Key });
  stateManager.setMeta(projectPath, amplifyMeta);
  stateManager.setTeamProviderInfo(projectPath, teamProviderInfo);
}

async function updateCloudFormationNestedStack(
  context: $TSContext,
  nestedStack: $TSAny,
  resourcesToBeCreated: $TSAny,
  resourcesToBeUpdated: $TSAny,
) {
  const backEndDir = pathManager.getBackendDirPath();
  const nestedStackFilepath = path.normalize(path.join(backEndDir, providerName, nestedStackFileName));

  JSONUtilities.writeJson(nestedStackFilepath, nestedStack);

  const transformedStackPath = await preProcessCFNTemplate(nestedStackFilepath);

  const cfnItem = await new Cloudformation(context, generateUserAgentAction(resourcesToBeCreated, resourcesToBeUpdated));
  const providerDirectory = path.normalize(path.join(backEndDir, providerName));

  const log = logger('updateCloudFormationNestedStack', [providerDirectory, transformedStackPath]);
  try {
    log();
    await cfnItem.updateResourceStack(transformedStackPath);
  } catch (error) {
    log(error);
    throw error;
  }
}

function generateUserAgentAction(resourcesToBeCreated: $TSAny, resourcesToBeUpdated: $TSAny) {
  const uniqueCategoriesAdded = getAllUniqueCategories(resourcesToBeCreated);
  const uniqueCategoriesUpdated = getAllUniqueCategories(resourcesToBeUpdated);
  let userAgentAction = '';

  if (uniqueCategoriesAdded.length > 0) {
    uniqueCategoriesAdded.forEach(category => {
      if (category.length >= 2) {
        category = category.substring(0, 2);
      }

      userAgentAction += `${category}:c `;
    });
  }

  if (uniqueCategoriesUpdated.length > 0) {
    uniqueCategoriesUpdated.forEach(category => {
      if (category.length >= 2) {
        category = category.substring(0, 2);
      }

      userAgentAction += `${category}:u `;
    });
  }
  return userAgentAction;
}

function getAllUniqueCategories(resources: $TSObject[]): $TSObject[] {
  const categories = new Set();

  resources.forEach(resource => categories.add(resource.category));

  return [...categories];
}

function getCfnFiles(category: string, resourceName: string) {
  const backEndDir = pathManager.getBackendDirPath();
  const resourceDir = path.normalize(path.join(backEndDir, category, resourceName));
  const resourceBuildDir = path.join(resourceDir, optionalBuildDirectoryName);

  /**
   * The API category w/ GraphQL builds into a build/ directory.
   * This looks for a build directory and uses it if one exists.
   * Otherwise falls back to the default behavior.
   */
  if (fs.existsSync(resourceBuildDir) && fs.lstatSync(resourceBuildDir).isDirectory()) {
    const cfnFiles = glob.sync(cfnTemplateGlobPattern, {
      cwd: resourceBuildDir,
      ignore: [parametersJson],
    });

    if (cfnFiles.length > 0) {
      return {
        resourceDir: resourceBuildDir,
        cfnFiles,
      };
    }
  }

  const cfnFiles = glob.sync(cfnTemplateGlobPattern, {
    cwd: resourceDir,
    ignore: [parametersJson, AUTH_TRIGGER_TEMPLATE],
  });

  return {
    resourceDir,
    cfnFiles,
  };
}

async function updateS3Templates(context: $TSContext, resourcesToBeUpdated: $TSAny, amplifyMeta: $TSMeta) {
  const promises = [];

  for (const { category, resourceName } of resourcesToBeUpdated) {
    const { resourceDir, cfnFiles } = getCfnFiles(category, resourceName);

    for (const cfnFile of cfnFiles) {
      const transformedCFNPath = await preProcessCFNTemplate(path.join(resourceDir, cfnFile));
      promises.push(uploadTemplateToS3(context, transformedCFNPath, category, resourceName, amplifyMeta));
    }
  }

  // Add CFN templates that are not tied to an individual resource.
  const { APIGatewayAuthURL } = context.amplify.getProjectDetails()?.amplifyMeta?.providers?.[constants.ProviderName] ?? {};

  if (APIGatewayAuthURL) {
    const resourceDir = path.join((context.amplify.pathManager as any).getBackendDirPath(), 'api');
    promises.push(uploadTemplateToS3(context, path.join(resourceDir, `${APIGW_AUTH_STACK_LOGICAL_ID}.json`), 'api', '', null));
  }

  return Promise.all(promises);
}

export async function uploadTemplateToS3(
  context: $TSContext,
  filePath: string,
  category: string,
  resourceName: string,
  amplifyMeta: $TSMeta,
) {
  const cfnFile = path.parse(filePath).base;
  const s3 = await S3.getInstance(context);

  const s3Params = {
    Body: fs.createReadStream(filePath),
    Key: `amplify-cfn-templates/${category}/${cfnFile}`,
  };

  const log = logger('uploadTemplateToS3.s3.uploadFile', [{ Key: s3Params.Key }]);
  let projectBucket;
  try {
    projectBucket = await s3.uploadFile(s3Params, false);
  } catch (error) {
    log(error);
    throw error;
  }

  if (amplifyMeta) {
    const templateURL = `https://s3.amazonaws.com/${projectBucket}/amplify-cfn-templates/${category}/${cfnFile}`;
    const providerMetadata = amplifyMeta[category][resourceName].providerMetadata || {};

    providerMetadata.s3TemplateURL = templateURL;
    providerMetadata.logicalId = category + resourceName;

    context.amplify.updateamplifyMetaAfterResourceUpdate(category, resourceName, 'providerMetadata', providerMetadata);
  }
}

async function formNestedStack(
  context: $TSContext,
  projectDetails: $TSObject,
  categoryName?: string,
  resourceName?: string,
  serviceName?: string,
  skipEnv?: boolean,
) {
  const initTemplateFilePath = path.join(__dirname, '..', 'resources', rootStackFileName);
  const nestedStack = JSONUtilities.readJson<Template>(initTemplateFilePath);

  // Track Amplify Console generated stacks
  try {
    const amplifyMeta = stateManager.getMeta();
    const appId = amplifyMeta.providers[providerName].AmplifyAppId;
    if ((await isAmplifyAdminApp(appId)).isAdminApp) {
      nestedStack.Description = 'Root Stack for AWS Amplify Console';
    }
  } catch (err) {
    console.info('App not deployed yet.');
  }

  const { amplifyMeta } = projectDetails;
  let authResourceName: string;

  const { APIGatewayAuthURL, NetworkStackS3Url, AuthTriggerTemplateURL } = amplifyMeta.providers[constants.ProviderName];

  if (APIGatewayAuthURL) {
    const stack = {
      Type: 'AWS::CloudFormation::Stack',
      Properties: {
        TemplateURL: APIGatewayAuthURL,
        Parameters: {
          authRoleName: {
            Ref: 'AuthRoleName',
          },
          unauthRoleName: {
            Ref: 'UnauthRoleName',
          },
          env: context.exeInfo.localEnvInfo.envName,
        },
      },
    };
    const apis = amplifyMeta?.api ?? {};

    Object.keys(apis).forEach(apiName => {
      const api = apis[apiName];

      if (loadApiWithPrivacyParams(context, apiName, api)) {
        stack.Properties.Parameters[apiName] = {
          'Fn::GetAtt': [api.providerMetadata.logicalId, 'Outputs.ApiId'],
        };
      }
    });

    nestedStack.Resources[APIGW_AUTH_STACK_LOGICAL_ID] = stack;
  }

  if (AuthTriggerTemplateURL) {
    const stack = {
      Type: 'AWS::CloudFormation::Stack',
      Properties: {
        TemplateURL: AuthTriggerTemplateURL,
        Parameters: {
          env: context.exeInfo.localEnvInfo.envName,
        },
      },
      DependsOn: [],
    };
    const authResource = amplifyMeta?.auth ?? {};
    const authRootStackResourceName = `auth${Object.keys(authResource)[0]}`;
    stack.Properties.Parameters['userpoolId'] = {
      'Fn::GetAtt': [authRootStackResourceName, 'Outputs.UserPoolId'],
    };
    stack.Properties.Parameters['userpoolArn'] = {
      'Fn::GetAtt': [authRootStackResourceName, 'Outputs.UserPoolArn'],
    };
    stack.DependsOn.push(authRootStackResourceName);

    const { dependsOn } = authResource[Object.keys(authResource)[0]];

    dependsOn.forEach(resource => {
      const dependsOnStackName = resource.category + resource.resourceName;
      stack.DependsOn.push(dependsOnStackName);
      const dependsOnAttributes = resource?.attributes;
      dependsOnAttributes.forEach(attribute => {
        const parameterKey = `${resource.category}${resource.resourceName}${attribute}`;
        const parameterValue = { 'Fn::GetAtt': [dependsOnStackName, `Outputs.${attribute}`] };
        stack.Properties.Parameters[parameterKey] = parameterValue;
      });
    });
    nestedStack.Resources[AUTH_TRIGGER_STACK] = stack;
  }

  if (NetworkStackS3Url) {
    nestedStack.Resources[NETWORK_STACK_LOGICAL_ID] = {
      Type: 'AWS::CloudFormation::Stack',
      Properties: {
        TemplateURL: NetworkStackS3Url,
      },
    };

    nestedStack.Resources.DeploymentBucket.Properties['VersioningConfiguration'] = {
      Status: 'Enabled',
    };

    nestedStack.Resources.DeploymentBucket.Properties['LifecycleConfiguration'] = {
      Rules: [
        {
          ExpirationInDays: 7,
          NoncurrentVersionExpirationInDays: 7,
          Prefix: 'codepipeline-amplify/',
          Status: 'Enabled',
        },
      ],
    };
  }

  let categories = Object.keys(amplifyMeta);

  categories = categories.filter(category => category !== 'provider');

  categories.forEach(category => {
    const resources = Object.keys(amplifyMeta[category]);

    resources.forEach(resource => {
      const resourceDetails = amplifyMeta[category][resource];

      if (category === 'auth' && resource !== 'userPoolGroups') {
        authResourceName = resource;
      }

      const resourceKey = category + resource;
      let templateURL;

      if (resourceDetails.providerPlugin) {
        const parameters = <$TSObject>loadResourceParameters(context, category, resource);
        const { dependsOn } = resourceDetails;

        if (dependsOn) {
          for (let i = 0; i < dependsOn.length; i += 1) {
            for (let j = 0; j < dependsOn[i]?.attributes?.length || 0; j += 1) {
              // If the depends on resource is an imported resource we cannot form GetAtt type reference
              // since there is no such thing. We have to read the output.{AttributeName} from the meta
              // and inject the value itself into the parameters block
              let parameterValue;

              const dependentResource = _.get(amplifyMeta, [dependsOn[i].category, dependsOn[i].resourceName], undefined);

              if (!dependentResource && dependsOn[i].category) {
                throw new Error(`Cannot get resource: ${dependsOn[i].resourceName} from '${dependsOn[i].category}' category.`);
              }

              if (dependentResource && dependentResource.serviceType === 'imported') {
                const outputAttributeValue = _.get(dependentResource, ['output', dependsOn[i].attributes[j]], undefined);

                if (!outputAttributeValue) {
                  const error = new Error(
                    `Cannot read the '${dependsOn[i].attributes[j]}' dependent attribute value from the output section of resource: '${dependsOn[i].resourceName}'.`,
                  );
                  error.stack = undefined;

                  throw error;
                }

                parameterValue = outputAttributeValue;
              } else {
                // Fn::GetAtt adds dependency in root stack and dependsOn stack
                const dependsOnStackName = dependsOn[i].category + dependsOn[i].resourceName;
<<<<<<< HEAD
=======

>>>>>>> af2a52a4
                parameterValue = { 'Fn::GetAtt': [dependsOnStackName, `Outputs.${dependsOn[i].attributes[j]}`] };
              }

              const parameterKey = `${dependsOn[i].category}${dependsOn[i].resourceName}${dependsOn[i].attributes[j]}`;
              if (!isAuthTrigger(dependsOn[i])) {
                parameters[parameterKey] = parameterValue;
              }
            }

            if (dependsOn[i].exports) {
              Object.keys(dependsOn[i].exports)
                .map(key => ({ key, value: dependsOn[i].exports[key] }))
                .forEach(({ key, value }) => {
                  parameters[key] = { 'Fn::ImportValue': value };
                });
            }
          }
        }

        const values = Object.values(parameters);
        const keys = Object.keys(parameters);

        for (let a = 0; a < values.length; a += 1) {
          if (Array.isArray(values[a])) {
            parameters[keys[a]] = values[a].join();
          }
        }

        const currentEnv = context.amplify.getEnvInfo().envName;

        if (!skipEnv && resourceName) {
          if (resource === resourceName && category === categoryName && amplifyMeta[category][resource].service === serviceName) {
            Object.assign(parameters, { env: currentEnv });
          }
        } else if (!skipEnv) {
          Object.assign(parameters, { env: currentEnv });
        }

        // If auth is imported check the parameters section of the nested template
        // and if it has auth or unauth role arn or name or userpool id, then inject it from the
        // imported auth resource's properties
        const {
          imported,
          userPoolId,
          authRoleArn,
          authRoleName,
          unauthRoleArn,
          unauthRoleName,
        } = context.amplify.getImportedAuthProperties(context);

        if (category !== 'auth' && resourceDetails.service !== 'Cognito' && imported) {
          if (parameters.AuthCognitoUserPoolId) {
            parameters.AuthCognitoUserPoolId = userPoolId;
          }

          if (parameters.authRoleArn) {
            parameters.authRoleArn = authRoleArn;
          }

          if (parameters.authRoleName) {
            parameters.authRoleName = authRoleName;
          }

          if (parameters.unauthRoleArn) {
            parameters.unauthRoleArn = unauthRoleArn;
          }

          if (parameters.unauthRoleName) {
            parameters.unauthRoleName = unauthRoleName;
          }
        }

        if (resourceDetails.providerMetadata) {
          templateURL = resourceDetails.providerMetadata.s3TemplateURL;

          nestedStack.Resources[resourceKey] = {
            Type: 'AWS::CloudFormation::Stack',
            Properties: {
              TemplateURL: templateURL,
              Parameters: parameters,
            },
          };
        }
      }
    });
  });

  if (authResourceName) {
    const importedAuth = _.get(amplifyMeta, ['auth', authResourceName], undefined);

    // If auth is imported we cannot update the IDP as it is not part of the stack resources we deploy.
    if (importedAuth && importedAuth.serviceType !== 'imported') {
      const authParameters = loadResourceParameters(context, 'auth', authResourceName);

      if (authParameters.identityPoolName) {
        updateIdPRolesInNestedStack(nestedStack, authResourceName);
      }
    }
  }

  return nestedStack;
}

function updateIdPRolesInNestedStack(nestedStack: $TSAny, authResourceName: $TSAny) {
  const authLogicalResourceName = `auth${authResourceName}`;
  const idpUpdateRoleCfnFilePath = path.join(__dirname, '..', 'resources', 'update-idp-roles-cfn.json');
  const idpUpdateRoleCfn = JSONUtilities.readJson<$TSObject>(idpUpdateRoleCfnFilePath);

  idpUpdateRoleCfn.UpdateRolesWithIDPFunction.DependsOn.push(authLogicalResourceName);
  idpUpdateRoleCfn.UpdateRolesWithIDPFunctionOutputs.Properties.idpId['Fn::GetAtt'].unshift(authLogicalResourceName);

  Object.assign(nestedStack.Resources, idpUpdateRoleCfn);
}

export async function generateAndUploadRootStack(context: $TSContext, destinationPath: string, destinationS3Key: string) {
  const projectDetails = context.amplify.getProjectDetails();
  const nestedStack = await formNestedStack(context, projectDetails);

  JSONUtilities.writeJson(destinationPath, nestedStack);

  // upload the nested stack
  const s3Client = await S3.getInstance(context);
  const s3Params = {
    Body: Buffer.from(JSONUtilities.stringify(nestedStack)),
    Key: destinationS3Key,
  };

  await s3Client.uploadFile(s3Params, false);
}

function isAuthTrigger(dependsOnResource: $TSObject) {
  return (
    FeatureFlags.getBoolean('auth.breakCircularDependency') &&
    dependsOnResource.category === 'function' &&
    dependsOnResource.triggerProvider === 'Cognito'
  );
}

function rollbackLambdaLayers(layerResources: $TSAny[]) {
  if (layerResources.length > 0) {
    const projectRoot = pathManager.findProjectRoot();
    const currentMeta = stateManager.getCurrentMeta(projectRoot);
    const meta = stateManager.getMeta(projectRoot);

    layerResources.forEach(r => {
      const layerMetaPath = [FunctionCategoryName, r.resourceName, 'latestPushedVersionHash'];
      const previousHash = _.get<string | undefined>(currentMeta, layerMetaPath, undefined);
      _.set(meta, layerMetaPath, previousHash);
    });

    stateManager.setMeta(projectRoot, meta);
  }
}<|MERGE_RESOLUTION|>--- conflicted
+++ resolved
@@ -975,10 +975,6 @@
               } else {
                 // Fn::GetAtt adds dependency in root stack and dependsOn stack
                 const dependsOnStackName = dependsOn[i].category + dependsOn[i].resourceName;
-<<<<<<< HEAD
-=======
-
->>>>>>> af2a52a4
                 parameterValue = { 'Fn::GetAtt': [dependsOnStackName, `Outputs.${dependsOn[i].attributes[j]}`] };
               }
 
