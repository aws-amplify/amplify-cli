<<<<<<< HEAD
=======
// TODO This file is a catastrophe that is going to need a dedicated refactor effort
>>>>>>> 5c0e2904
/* eslint-disable import/no-cycle */
/* eslint-disable max-depth */
/* eslint-disable max-lines-per-function */
/* eslint-disable prefer-const */
/* eslint-disable no-param-reassign */
/* eslint-disable no-return-await */
/* eslint-disable consistent-return */
/* eslint-disable jsdoc/require-description */
/* eslint-disable no-continue */
/* eslint-disable max-len */
/* eslint-disable spellcheck/spell-checker */
/* eslint-disable @typescript-eslint/explicit-function-return-type */
/* eslint-disable func-style */
/* eslint-disable no-restricted-syntax */
/* eslint-disable @typescript-eslint/no-explicit-any */
/* eslint-disable no-await-in-loop */
import _ from 'lodash';
import * as fs from 'fs-extra';
import { EOL } from 'os';
import * as path from 'path';
import { validateFile } from 'cfn-lint';
import glob from 'glob';
import {
  AmplifyCategories,
  AmplifySupportedService,
  pathManager,
  PathConstants,
  stateManager,
  FeatureFlags,
  JSONUtilities,
  $TSAny,
  $TSContext,
  $TSObject,
  $TSMeta,
  DeploymentStepState,
  DeploymentStepStatus,
  readCFNTemplate,
  Template,
} from 'amplify-cli-core';
import ora from 'ora';
import { Fn } from 'cloudform-types';
import { S3 } from './aws-utils/aws-s3';
import Cloudformation from './aws-utils/aws-cfn';
import { formUserAgentParam } from './aws-utils/user-agent';
import constants, { ProviderName as providerName } from './constants';
import { uploadAppSyncFiles } from './upload-appsync-files';
import { prePushGraphQLCodegen, postPushGraphQLCodegen } from './graphql-codegen';
import { adminModelgen } from './admin-modelgen';
import { prePushAuthTransform } from './auth-transform';
import { transformGraphQLSchema } from './transform-graphql-schema';
import { displayHelpfulURLs } from './display-helpful-urls';
import { downloadAPIModels } from './download-api-models';
import { GraphQLResourceManager } from './graphql-transformer';
import { loadResourceParameters } from './resourceParams';
import { uploadAuthTriggerFiles } from './upload-auth-trigger-files';
import archiver from './utils/archiver';
import amplifyServiceManager from './amplify-service-manager';
import {
  DeploymentManager, DeploymentStep, DeploymentOp, DeploymentStateManager, runIterativeRollback,
} from './iterative-deployment';
import { getGqlUpdatedResource } from './graphql-transformer/utils';
import { isAmplifyAdminApp } from './utils/admin-helpers';
import { fileLogger } from './utils/aws-logger';
import { APIGW_AUTH_STACK_LOGICAL_ID, loadApiCliInputs } from './utils/consolidate-apigw-policies';
import { createEnvLevelConstructs } from './utils/env-level-constructs';
import { NETWORK_STACK_LOGICAL_ID } from './network/stack';
import { preProcessCFNTemplate, writeCustomPoliciesToCFNTemplate } from './pre-push-cfn-processor/cfn-pre-processor';
import { AUTH_TRIGGER_STACK, AUTH_TRIGGER_TEMPLATE } from './utils/upload-auth-trigger-template';
import { ensureValidFunctionModelDependencies } from './utils/remove-dependent-function';
import { legacyLayerMigration, postPushLambdaLayerCleanup, prePushLambdaLayerPrompt } from './lambdaLayerInvocations';
import {
  postDeploymentCleanup,
  prependDeploymentStepsToDisconnectFunctionsFromReplacedModelTables,
} from './disconnect-dependent-resources';
import { storeRootStackTemplate } from './initializer';
import { transformRootStack } from './override-manager';
import { prePushTemplateDescriptionHandler } from './template-description-utils';
import { buildOverridesEnabledResources } from './build-override-enabled-resources';

const logger = fileLogger('push-resources');

// keep in sync with ServiceName in amplify-category-api, but probably it will not change
const ApiServiceNameElasticContainer = 'ElasticContainer';

const spinner = ora('Updating resources in the cloud. This may take a few minutes...');

const optionalBuildDirectoryName = 'build';
const cfnTemplateGlobPattern = '*template*.+(yaml|yml|json)';
const parametersJson = 'parameters.json';
export const defaultRootStackFileName = 'rootStackTemplate.json';
export const rootStackFileName = 'root-cloudformation-stack.json';

const deploymentInProgressErrorMessage = (context: $TSContext) => {
  context.print.error('A deployment is in progress.');
  context.print.error('If the prior rollback was aborted, run:');
  context.print.error('"amplify push --iterative-rollback" to rollback the prior deployment');
  context.print.error('"amplify push --force" to re-deploy');
};

/**
 *
 */
export const run = async (context: $TSContext, resourceDefinition: $TSObject, rebuild = false) => {
  const deploymentStateManager = await DeploymentStateManager.createDeploymentStateManager(context);
  let iterativeDeploymentWasInvoked = false;
  let layerResources = [];

  try {
    const {
      resourcesToBeCreated,
      resourcesToBeUpdated,
      resourcesToBeSynced,
      resourcesToBeDeleted,
      tagsUpdated,
      allResources,
      rootStackUpdated,
    } = resourceDefinition;
    const cloudformationMeta = context.amplify.getProjectMeta().providers.awscloudformation;
    const {
      parameters: { options },
    } = context;
    let resources = !!context?.exeInfo?.forcePush || rebuild ? allResources : resourcesToBeCreated.concat(resourcesToBeUpdated);

    layerResources = resources.filter((r: { service: string; }) => r.service === AmplifySupportedService.LAMBDA_LAYER);

    if (deploymentStateManager.isDeploymentInProgress() && !deploymentStateManager.isDeploymentFinished()) {
      if (context.exeInfo?.forcePush || context.exeInfo?.iterativeRollback) {
        await runIterativeRollback(context, cloudformationMeta, deploymentStateManager);
        if (context.exeInfo?.iterativeRollback) {
          return;
        }
      }
    }

    await createEnvLevelConstructs(context);

    // removing dependent functions if @model{Table} is deleted
    const apiResourceTobeUpdated = resourcesToBeUpdated.filter((resource: { service: string; }) => resource.service === 'AppSync');
    if (apiResourceTobeUpdated.length) {
      const functionResourceToBeUpdated = await ensureValidFunctionModelDependencies(
        context,
        apiResourceTobeUpdated,
        allResources as $TSObject[],
      );
      // filter updated function to replace with existing updated ones(in case of duplicates)
      if (functionResourceToBeUpdated !== undefined && functionResourceToBeUpdated.length > 0) {
        resources = _.uniqBy(resources.concat(functionResourceToBeUpdated), 'resourceName');
      }
    }

    validateCfnTemplates(context, resources);

    for (const resource of resources) {
      if (resource.service === ApiServiceNameElasticContainer && resource.category === 'api') {
        const {
          exposedContainer,
          pipelineInfo: { consoleUrl },
        } = await context.amplify.invokePluginMethod(context, 'api', undefined, 'generateContainersArtifacts', [context, resource]);
        await context.amplify.updateamplifyMetaAfterResourceUpdate('api', resource.resourceName, 'exposedContainer', exposedContainer);

        context.print.info(`\nIn a few moments, you can check image build status for ${resource.resourceName} at the following URL:`);

        context.print.info(`${consoleUrl}\n`);

        context.print.info(
          'It may take a few moments for this to appear. If you have trouble with first time deployments, please try refreshing this page after a few moments and watch the CodeBuild Details for debugging information.',
        );

        if (resourcesToBeUpdated.find((res: { resourceName: string; }) => res.resourceName === resource.resourceName)) {
          resource.lastPackageTimeStamp = undefined;
          await context.amplify.updateamplifyMetaAfterResourceUpdate('api', resource.resourceName, 'lastPackageTimeStamp', undefined);
        }
      }

      if (resource.service === ApiServiceNameElasticContainer && resource.category === 'hosting') {
        await context.amplify.invokePluginMethod(context, 'hosting', 'ElasticContainer', 'generateHostingResources', [context, resource]);
      }
    }

    for (const resource of layerResources) {
      await legacyLayerMigration(context, resource.resourceName);
    }

    /**
     * calling transform schema here to support old project with out overrides
     */
    await transformGraphQLSchema(context, {
      handleMigration: opts => updateStackForAPIMigration(context, 'api', undefined, opts),
      minify: options.minify,
      promptApiKeyCreation: true,
    });

    await prePushLambdaLayerPrompt(context, resources);
    await prepareBuildableResources(context, resources);
    await buildOverridesEnabledResources(context);

    // Removed api transformation to generate resources befoe starting deploy/

    // If there is a deployment already in progress we have to fail the push operation as another
    // push in between could lead non-recoverable stacks and files.
    if (deploymentStateManager.isDeploymentInProgress()) {
      deploymentInProgressErrorMessage(context);
      return;
    }

    let deploymentSteps: DeploymentStep[] = [];

    // location where the intermediate deployment steps are stored
    const stateFolder: { local?: string; cloud?: string } = {};

    // Check if iterative updates are enabled or not and generate the required deployment steps if needed.
    if (FeatureFlags.getBoolean('graphQLTransformer.enableIterativeGSIUpdates')) {
      const gqlResource = getGqlUpdatedResource(rebuild ? resources : resourcesToBeUpdated);

      if (gqlResource) {
        const gqlManager = await GraphQLResourceManager.createInstance(context, gqlResource, cloudformationMeta.StackId, rebuild);
        deploymentSteps = await gqlManager.run();

        // If any models are being replaced, we prepend steps to the iterative deployment to remove references to the replaced table in functions that have a dependeny on the tables
        const modelsBeingReplaced = gqlManager.getTablesBeingReplaced().map(meta => meta.stackName); // stackName is the same as the model name
        deploymentSteps = await prependDeploymentStepsToDisconnectFunctionsFromReplacedModelTables(
          context,
          modelsBeingReplaced,
          deploymentSteps,
        );
        if (deploymentSteps.length > 0) {
          iterativeDeploymentWasInvoked = true;

          // Initialize deployment state to signal a new iterative deployment
          // When using iterative push, the deployment steps provided by GraphQLResourceManager does not include the last step
          // where the root stack is pushed
          const deploymentStepStates: DeploymentStepState[] = new Array(deploymentSteps.length + 1).fill(true).map(() => ({
            status: DeploymentStepStatus.WAITING_FOR_DEPLOYMENT,
          }));

          // If start cannot update because a deployment has started between the start of this method and this point
          // we have to return before uploading any artifacts that could fail the other deployment.
          if (!(await deploymentStateManager.startDeployment(deploymentStepStates))) {
            deploymentInProgressErrorMessage(context);
            return;
          }
        }
        stateFolder.local = gqlManager.getStateFilesDirectory();
        stateFolder.cloud = await gqlManager.getCloudStateFilesDirectory();
      }
    }

    await uploadAppSyncFiles(context, resources, allResources);
    await prePushAuthTransform(context, resources);
    await prePushGraphQLCodegen(context, resourcesToBeCreated, resourcesToBeUpdated);
    const projectDetails = context.amplify.getProjectDetails();
    await prePushTemplateDescriptionHandler(context, resourcesToBeCreated);
    await updateS3Templates(context, resources, projectDetails.amplifyMeta);

    // We do not need CloudFormation update if only syncable resources are the changes.
    if (
      resourcesToBeCreated.length > 0
      || resourcesToBeUpdated.length > 0
      || resourcesToBeDeleted.length > 0
      || tagsUpdated
      || rootStackUpdated
      || context.exeInfo.forcePush
      || rebuild
    ) {
      context.usageData.stopCodePathTimer('pushTransform');
      context.usageData.startCodePathTimer('pushDeployment');
      // if there are deploymentSteps, need to do an iterative update
      if (deploymentSteps.length > 0) {
        // create deployment manager
        const deploymentManager = await DeploymentManager.createInstance(context, cloudformationMeta.DeploymentBucketName, spinner, {
          userAgent: formUserAgentParam(context, generateUserAgentAction(resourcesToBeCreated, resourcesToBeUpdated)),
        });

        deploymentSteps.forEach(step => deploymentManager.addStep(step));

        // generate nested stack
        const backEndDir = pathManager.getBackendDirPath();
        const rootStackFilepath = path.normalize(path.join(backEndDir, providerName, rootStackFileName));
        await generateAndUploadRootStack(context, rootStackFilepath, rootStackFileName);

        // Use state manager to do the final deployment. The final deployment include not just API change but the whole Amplify Project
        const finalStep: DeploymentOp = {
          stackTemplatePathOrUrl: rootStackFileName,
          tableNames: [],
          stackName: cloudformationMeta.StackName,
          parameters: {
            DeploymentBucketName: cloudformationMeta.DeploymentBucketName,
            AuthRoleName: cloudformationMeta.AuthRoleName,
            UnauthRoleName: cloudformationMeta.UnauthRoleName,
          },
          capabilities: ['CAPABILITY_NAMED_IAM', 'CAPABILITY_AUTO_EXPAND'],
        };

        deploymentManager.addStep({
          deployment: finalStep,
          rollback: deploymentSteps[deploymentSteps.length - 1].deployment,
        });

        spinner.start();
        await deploymentManager.deploy(deploymentStateManager);

        // delete the intermidiate states as it is ephemeral
        if (stateFolder.local) {
          try {
            fs.removeSync(stateFolder.local);
          } catch (err) {
            context.print.error(`Could not delete state directory locally: ${err}`);
          }
        }
        const s3 = await S3.getInstance(context);
        if (stateFolder.cloud) {
          await s3.deleteDirectory(cloudformationMeta.DeploymentBucketName, stateFolder.cloud);
        }
        postDeploymentCleanup(s3, cloudformationMeta.DeploymentBucketName);
      } else {
        // Non iterative update
        spinner.start();

        const nestedStack = await formNestedStack(context, context.amplify.getProjectDetails());

        try {
          await updateCloudFormationNestedStack(context, nestedStack, resourcesToBeCreated, resourcesToBeUpdated);
          await storeRootStackTemplate(context, nestedStack);
          // if the only root stack updates, function is called with empty resources . this fn copies amplifyMeta and backend Config to #current-cloud-backend
          context.amplify.updateamplifyMetaAfterPush([]);
        } catch (err) {
          if (err?.name === 'ValidationError' && err?.message === 'No updates are to be performed.') {
            return;
          }
          throw err;
        } finally {
          spinner.stop();
        }
      }
      context.usageData.stopCodePathTimer('pushDeployment');
      // Cleanup the deployment-state file
      await deploymentStateManager.deleteDeploymentStateFile();
    }

    await postPushGraphQLCodegen(context);
    await amplifyServiceManager.postPushCheck(context);

    if (resources.concat(resourcesToBeDeleted).length > 0) {
      await context.amplify.updateamplifyMetaAfterPush(resources);
    }

    if (resourcesToBeSynced.length > 0) {
      const importResources = resourcesToBeSynced.filter((r: { sync: string }) => r.sync === 'import');
      const unlinkedResources = resourcesToBeSynced.filter((r: { sync: string }) => r.sync === 'unlink');

      if (importResources.length > 0) {
        await context.amplify.updateamplifyMetaAfterPush(importResources);
      }

      if (unlinkedResources.length > 0) {
        // Sync backend-config.json to cloud folder
        await context.amplify.updateamplifyMetaAfterPush(unlinkedResources);

        for (let i = 0; i < unlinkedResources.length; i += 1) {
          context.amplify.updateamplifyMetaAfterResourceDelete(unlinkedResources[i].category, unlinkedResources[i].resourceName);
        }
      }
    }

    for (let i = 0; i < resourcesToBeDeleted.length; i += 1) {
      context.amplify.updateamplifyMetaAfterResourceDelete(resourcesToBeDeleted[i].category, resourcesToBeDeleted[i].resourceName);
    }

    await uploadAuthTriggerFiles(context, resourcesToBeCreated, resourcesToBeUpdated);

    let updatedAllResources = (await context.amplify.getResourceStatus()).allResources;

    const newAPIresources = [];

    updatedAllResources = updatedAllResources.filter((resource: { service: string }) => resource.service === AmplifySupportedService.APIGW);

    for (let i = 0; i < updatedAllResources.length; i += 1) {
      if (resources.findIndex((resource: { resourceName: any; }) => resource.resourceName === updatedAllResources[i].resourceName) > -1) {
        newAPIresources.push(updatedAllResources[i]);
      }
    }

    // Check if there was any imported auth resource and if there was we have to refresh the
    // COGNITO_USER_POOLS configuration for AppSync APIs in meta if we have any
    if (resourcesToBeSynced.length > 0) {
      const importResources = resourcesToBeSynced.filter((r: { sync: string }) => r.sync === 'import');

      if (importResources.length > 0) {
        const { imported, userPoolId } = context.amplify.getImportedAuthProperties(context);

        // Sanity check it will always be true in this case
        if (imported) {
          const appSyncAPIs = allResources.filter((resource: { service: string }) => resource.service === 'AppSync');
          const meta = stateManager.getMeta(undefined);
          let hasChanges = false;

          for (const appSyncAPI of appSyncAPIs) {
            const apiResource = _.get(meta, ['api', appSyncAPI.resourceName]);

            if (apiResource) {
              const defaultAuthentication = _.get(apiResource, ['output', 'authConfig', 'defaultAuthentication']);

              if (defaultAuthentication && defaultAuthentication.authenticationType === 'AMAZON_COGNITO_USER_POOLS') {
                defaultAuthentication.userPoolConfig.userPoolId = userPoolId;

                hasChanges = true;
              }

              const additionalAuthenticationProviders = _.get(apiResource, ['output', 'authConfig', 'additionalAuthenticationProviders']);

              for (const additionalAuthenticationProvider of additionalAuthenticationProviders) {
                if (
                  additionalAuthenticationProvider
                  && additionalAuthenticationProvider.authenticationType === 'AMAZON_COGNITO_USER_POOLS'
                ) {
                  additionalAuthenticationProvider.userPoolConfig.userPoolId = userPoolId;

                  hasChanges = true;
                }
              }
            }
          }

          if (hasChanges) {
            stateManager.setMeta(undefined, meta);
          }
        }
      }
    }

    await downloadAPIModels(context, newAPIresources);

    // remove emphemeral Lambda layer state
    if (resources.concat(resourcesToBeDeleted).filter((r: { service: string; }) => r.service === AmplifySupportedService.LAMBDA_LAYER).length > 0) {
      await postPushLambdaLayerCleanup(context, resources, projectDetails.localEnvInfo.envName);
      await context.amplify.updateamplifyMetaAfterPush(resources);
    }

    // Store current cloud backend in S3 deployment bcuket
    await storeCurrentCloudBackend(context);
    await amplifyServiceManager.storeArtifactsForAmplifyService(context);

    // check for auth resources and remove deployment secret for push
    resources
      .filter((resource: { category: string; service: string; providerPlugin: string; }) => resource.category === 'auth' && resource.service === 'Cognito' && resource.providerPlugin === 'awscloudformation')
      .map(({ category, resourceName }) => context.amplify.removeDeploymentSecrets(context, category, resourceName));

    await adminModelgen(context, resources);

    spinner.succeed('All resources are updated in the cloud');

    await displayHelpfulURLs(context, resources);
  } catch (error) {
    if (iterativeDeploymentWasInvoked) {
      await deploymentStateManager.failDeployment();
    }
    if (!(await canAutoResolveGraphQLAuthError(error.message))) {
      spinner.fail('An error occurred when pushing the resources to the cloud');
    }
    rollbackLambdaLayers(layerResources);

    logger('run', [resourceDefinition])(error);

    throw error;
  }
};

const canAutoResolveGraphQLAuthError = async (message: string) => {
  if (
    message === '@auth directive with \'iam\' provider found, but the project has no IAM authentication provider configured.'
    || message
      === '@auth directive with \'userPools\' provider found, but the project has no Cognito User Pools authentication provider configured.'
    || message === '@auth directive with \'oidc\' provider found, but the project has no OPENID_CONNECT authentication provider configured.'
    || message === '@auth directive with \'apiKey\' provider found, but the project has no API Key authentication provider configured.'
    || message === '@auth directive with \'function\' provider found, but the project has no Lambda authentication provider configured.'
  ) {
    return true;
  }
};

/**
 *
 */
export const updateStackForAPIMigration = async (context: $TSContext, category: string, resourceName: string, options: $TSAny) => {
  const {
    resourcesToBeCreated, resourcesToBeUpdated, resourcesToBeDeleted, allResources,
  } = await context.amplify.getResourceStatus(
    category,
    resourceName,
    providerName,
  );

  const { isReverting, isCLIMigration } = options;

  let resources = resourcesToBeCreated.concat(resourcesToBeUpdated);
  let projectDetails = context.amplify.getProjectDetails();

  validateCfnTemplates(context, resources);

  resources = allResources.filter((resource: { service: string; }) => resource.service === 'AppSync');

  await uploadAppSyncFiles(context, resources, allResources, {
    useDeprecatedParameters: isReverting,
    defaultParams: {
      CreateAPIKey: 0,
      APIKeyExpirationEpoch: -1,
      authRoleName: {
        Ref: 'AuthRoleName',
      },
      unauthRoleName: {
        Ref: 'UnauthRoleName',
      },
    },
  });

  await updateS3Templates(context, resources, projectDetails.amplifyMeta);

  try {
    if (!isCLIMigration) {
      spinner.start();
    }

    projectDetails = context.amplify.getProjectDetails();

    if (resources.length > 0 || resourcesToBeDeleted.length > 0) {
      // isCLIMigration implies a top level CLI migration is underway.
      // We do not inject an env in such situations so we pass a resourceName.
      // When it is an API level migration, we do pass an env so omit the resourceName.
      let nestedStack: Template;

      if (isReverting && isCLIMigration) {
        // When this is a CLI migration and we are rolling back, we do not want to inject
        // an [env] for any templates.
        nestedStack = await formNestedStack(context, projectDetails, category, resourceName, 'AppSync', true);
      } else if (isCLIMigration) {
        nestedStack = await formNestedStack(context, projectDetails, category, resourceName, 'AppSync');
      } else {
        nestedStack = await formNestedStack(context, projectDetails, category);
      }

      await updateCloudFormationNestedStack(context, nestedStack, resourcesToBeCreated, resourcesToBeUpdated);
    }

    await context.amplify.updateamplifyMetaAfterPush(resources);

    if (!isCLIMigration) {
      spinner.stop();
    }
  } catch (error) {
    if (!isCLIMigration) {
      spinner.fail('An error occurred when migrating the API project.');
    }

    throw error;
  }
};

/**
 *
 */
export const storeCurrentCloudBackend = async (context: $TSContext) => {
  const zipFilename = '#current-cloud-backend.zip';
  const backendDir = pathManager.getBackendDirPath();
  const tempDir = path.join(backendDir, '.temp');
  const currentCloudBackendDir = pathManager.getCurrentCloudBackendDirPath();

  if (!fs.existsSync(tempDir)) {
    fs.mkdirSync(tempDir);
  }
  // handle tag file
  const tagFilePath = pathManager.getTagFilePath();
  const tagCloudFilePath = pathManager.getCurrentTagFilePath();
  if (fs.existsSync(tagFilePath)) {
    fs.copySync(tagFilePath, tagCloudFilePath, { overwrite: true });
  }

  const cliJSONFiles = glob.sync(PathConstants.CLIJSONFileNameGlob, {
    cwd: pathManager.getAmplifyDirPath(),
    absolute: true,
  });

  const zipFilePath = path.normalize(path.join(tempDir, zipFilename));
  let log = null;
  const result = await archiver.run(currentCloudBackendDir, zipFilePath, undefined, cliJSONFiles);

  const s3Key = `${result.zipFilename}`;

  const s3 = await S3.getInstance(context);

  const s3Params = {
    Body: fs.createReadStream(result.zipFilePath),
    Key: s3Key,
  };

  log = logger('storeCurrentcoudBackend.s3.uploadFile', [{ Key: s3Key }]);
  log();
  try {
    await s3.uploadFile(s3Params);
  } catch (error) {
    log(error);
    throw error;
  }

  fs.removeSync(tempDir);
};

const validateCfnTemplates = (context: $TSContext, resourcesToBeUpdated: $TSAny[]) => {
  for (const { category, resourceName } of resourcesToBeUpdated) {
    // Turning off the error log for Geo resources as they're considered invalid by cfn-lint
    if (category === 'geo') {
      continue;
    }
    const backEndDir = pathManager.getBackendDirPath();
    const resourceDir = path.normalize(path.join(backEndDir, category, resourceName));
    const cfnFiles = glob.sync(cfnTemplateGlobPattern, {
      cwd: resourceDir,
      ignore: [parametersJson],
    });

    for (const cfnFile of cfnFiles) {
      const filePath = path.normalize(path.join(resourceDir, cfnFile));

      try {
        validateFile(filePath);
      } catch (err) {
        context.print.warning(`Invalid CloudFormation template: ${filePath}${EOL}${err.message}`);
      }
    }
  }
};

const prepareBuildableResources = async (context: $TSContext, resources: $TSAny[]): Promise<void> => {
  // Only build and package resources which are required
  await Promise.all(resources.filter(resource => resource.build).map(resource => prepareResource(context, resource)));
};

const prepareResource = async (context: $TSContext, resource: $TSAny) => {
  resource.lastBuildTimeStamp = await context.amplify.invokePluginMethod(context, AmplifyCategories.FUNCTION, undefined, 'buildResource', [
    context,
    resource,
  ]);

  const result: { newPackageCreated: boolean; zipFilename: string; zipFilePath: string } = await context.amplify.invokePluginMethod(
    context,
    AmplifyCategories.FUNCTION,
    undefined,
    'packageResource',
    [context, resource],
  );

  if (result.newPackageCreated === false) {
    return;
  }

  const { envName }: { envName: string } = context.amplify.getEnvInfo();
  // Upload zip file to S3
  const s3Key = `amplify-builds/${result.zipFilename}`;

  const s3 = await S3.getInstance(context);

  const s3Params = {
    Body: fs.createReadStream(result.zipFilePath),
    Key: s3Key,
  };
  const log = logger('packageResources.s3.uploadFile', [{ Key: s3Key }]);
  log();
  let s3Bucket: string;
  try {
    s3Bucket = await s3.uploadFile(s3Params);
  } catch (error) {
    log(error);
    throw error;
  }

  // Update cfn template
  const { category, resourceName }: { category: string; resourceName: string } = resource;
  const backendDir = pathManager.getBackendDirPath();
  const resourceDir = path.normalize(path.join(backendDir, category, resourceName));

  const cfnFiles = glob.sync(cfnTemplateGlobPattern, {
    cwd: resourceDir,
    ignore: [parametersJson],
  });

  if (cfnFiles.length !== 1) {
    const errorMessage = cfnFiles.length > 1
      ? 'Only one CloudFormation template is allowed in the resource directory'
      : 'CloudFormation template is missing in the resource directory';
    context.print.error(errorMessage);
    context.print.error(resourceDir);

    throw new Error(errorMessage);
  }

  const cfnFile = cfnFiles[0];
  const cfnFilePath = path.normalize(path.join(resourceDir, cfnFile));
  const paramType = { Type: 'String' };

  if (resource.service === AmplifySupportedService.LAMBDA_LAYER) {
    storeS3BucketInfo(category, s3Bucket, envName, resourceName, s3Key);
  } else if (resource.service === ApiServiceNameElasticContainer) {
    const cfnParams = { ParamZipPath: s3Key };
    stateManager.setResourceParametersJson(undefined, category, resourceName, cfnParams);
  } else {
    const { cfnTemplate } = readCFNTemplate(cfnFilePath);
    cfnTemplate.Parameters.deploymentBucketName = paramType;
    cfnTemplate.Parameters.s3Key = paramType;
    const deploymentBucketNameRef = 'deploymentBucketName';
    const s3KeyRef = 's3Key';

    if (cfnTemplate.Resources.LambdaFunction.Type === 'AWS::Serverless::Function') {
      cfnTemplate.Resources.LambdaFunction.Properties.CodeUri = {
        Bucket: Fn.Ref(deploymentBucketNameRef),
        Key: Fn.Ref(s3KeyRef),
      };
    } else {
      cfnTemplate.Resources.LambdaFunction.Properties.Code = {
        S3Bucket: Fn.Ref(deploymentBucketNameRef),
        S3Key: Fn.Ref(s3KeyRef),
      };
    }
    storeS3BucketInfo(category, s3Bucket, envName, resourceName, s3Key);
    JSONUtilities.writeJson(cfnFilePath, cfnTemplate);
  }
};

const storeS3BucketInfo = (category: string, deploymentBucketName: string, envName: string, resourceName: string, s3Key: string) => {
  const projectPath = pathManager.findProjectRoot();
  const amplifyMeta = stateManager.getMeta(projectPath);
  const teamProviderInfo = stateManager.getTeamProviderInfo(projectPath);

  const tpiResourceParams: $TSAny = _.get(teamProviderInfo, [envName, 'categories', category, resourceName], {});
  _.assign(tpiResourceParams, { deploymentBucketName, s3Key });
  _.set(teamProviderInfo, [envName, 'categories', category, resourceName], tpiResourceParams);

  _.set(amplifyMeta, [category, resourceName, 's3Bucket'], { deploymentBucketName, s3Key });
  stateManager.setMeta(projectPath, amplifyMeta);
  stateManager.setTeamProviderInfo(projectPath, teamProviderInfo);
};

const updateCloudFormationNestedStack = async (
  context: $TSContext,
  nestedStack: $TSAny,
  resourcesToBeCreated: $TSAny,
  resourcesToBeUpdated: $TSAny,
) => {
  const projectRoot = pathManager.findProjectRoot();
  const backEndDir = pathManager.getBackendDirPath(projectRoot);
  const rootStackFilePath = path.join(pathManager.getRootStackBuildDirPath(projectRoot), rootStackFileName);
  // deploy preprocess nested stack to disk
  await storeRootStackTemplate(context, nestedStack);
  const transformedStackPath = await preProcessCFNTemplate(rootStackFilePath);
  const cfnItem = await new Cloudformation(context, generateUserAgentAction(resourcesToBeCreated, resourcesToBeUpdated));
  const providerDirectory = path.normalize(path.join(backEndDir, providerName));

  const log = logger('updateCloudFormationNestedStack', [providerDirectory, transformedStackPath]);
  try {
    log();
    await cfnItem.updateResourceStack(transformedStackPath);
  } catch (error) {
    log(error);
    throw error;
  }
};

const generateUserAgentAction = (resourcesToBeCreated: $TSAny, resourcesToBeUpdated: $TSAny) => {
  const uniqueCategoriesAdded = getAllUniqueCategories(resourcesToBeCreated);
  const uniqueCategoriesUpdated = getAllUniqueCategories(resourcesToBeUpdated);
  let userAgentAction = '';

  if (uniqueCategoriesAdded.length > 0) {
    uniqueCategoriesAdded.forEach(category => {
      if (category.length >= 2) {
        category = category.substring(0, 2);
      }

      userAgentAction += `${category}:c `;
    });
  }

  if (uniqueCategoriesUpdated.length > 0) {
    uniqueCategoriesUpdated.forEach(category => {
      if (category.length >= 2) {
        category = category.substring(0, 2);
      }

      userAgentAction += `${category}:u `;
    });
  }
  return userAgentAction;
};

const getAllUniqueCategories = (resources: $TSObject[]): $TSObject[] => {
  const categories = new Set();

  resources.forEach(resource => categories.add(resource.category));

  return [...categories];
};

/**
 *
 */
export const getCfnFiles = (category: string, resourceName: string, options?: glob.IOptions) => {
  const backEndDir = pathManager.getBackendDirPath();
  const resourceDir = path.normalize(path.join(backEndDir, category, resourceName));
  const resourceBuildDir = path.join(resourceDir, optionalBuildDirectoryName);

  /**
   * The API category w/ GraphQL builds into a build/ directory.
   * This looks for a build directory and uses it if one exists.
   * Otherwise falls back to the default behavior.
   */
  if (fs.existsSync(resourceBuildDir) && fs.lstatSync(resourceBuildDir).isDirectory()) {
    const cfnFiles = glob.sync(cfnTemplateGlobPattern, {
      cwd: resourceBuildDir,
      ignore: [parametersJson, AUTH_TRIGGER_TEMPLATE],
      ...options,
    });

    if (cfnFiles.length > 0) {
      return {
        resourceDir: resourceBuildDir,
        cfnFiles,
      };
    }
  }

  const cfnFiles = glob.sync(cfnTemplateGlobPattern, {
    cwd: resourceDir,
    ignore: [parametersJson, AUTH_TRIGGER_TEMPLATE],
    ...options,
  });

  return {
    resourceDir,
    cfnFiles,
  };
};

const updateS3Templates = async (context: $TSContext, resourcesToBeUpdated: $TSAny, amplifyMeta: $TSMeta) => {
  const promises = [];

  for (const { category, resourceName, service } of resourcesToBeUpdated) {
    const { resourceDir, cfnFiles } = getCfnFiles(category, resourceName);
    for (const cfnFile of cfnFiles) {
      await writeCustomPoliciesToCFNTemplate(resourceName, service, cfnFile, category);
      const transformedCFNPath = await preProcessCFNTemplate(path.join(resourceDir, cfnFile));

      promises.push(uploadTemplateToS3(context, transformedCFNPath, category, resourceName, amplifyMeta));
    }
  }

  // Add CFN templates that are not tied to an individual resource.
  const { APIGatewayAuthURL } = context.amplify.getProjectDetails()?.amplifyMeta?.providers?.[constants.ProviderName] ?? {};

  if (APIGatewayAuthURL) {
    const resourceDir = path.join((context.amplify.pathManager as any).getBackendDirPath(), 'api');
    promises.push(uploadTemplateToS3(context, path.join(resourceDir, `${APIGW_AUTH_STACK_LOGICAL_ID}.json`), 'api', '', null));
  }

  return Promise.all(promises);
};

/**
 *
 */
export const uploadTemplateToS3 = async (
  context: $TSContext,
  filePath: string,
  category: string,
  resourceName: string,
  amplifyMeta: $TSMeta,
): Promise<void> => {
  const cfnFile = path.parse(filePath).base;
  const s3 = await S3.getInstance(context);

  const s3Params = {
    Body: fs.createReadStream(filePath),
    Key: `amplify-cfn-templates/${category}/${cfnFile}`,
  };

  const log = logger('uploadTemplateToS3.s3.uploadFile', [{ Key: s3Params.Key }]);
  let projectBucket: string;
  try {
    projectBucket = await s3.uploadFile(s3Params, false);
  } catch (error) {
    log(error);
    throw error;
  }

  if (amplifyMeta) {
    const templateURL = `https://s3.amazonaws.com/${projectBucket}/amplify-cfn-templates/${category}/${cfnFile}`;
    const providerMetadata = amplifyMeta[category][resourceName].providerMetadata || {};

    providerMetadata.s3TemplateURL = templateURL;
    providerMetadata.logicalId = category + resourceName;

    context.amplify.updateamplifyMetaAfterResourceUpdate(category, resourceName, 'providerMetadata', providerMetadata);
  }
};

/**
 *
 */
export const formNestedStack = async (
  context: $TSContext,
  projectDetails: $TSObject,
  categoryName?: string,
  resourceName?: string,
  serviceName?: string,
  skipEnv?: boolean,
  useExistingMeta?: boolean,
): Promise<Template> => {
  let rootStack: Template;
  // CFN transform for Root stack
  rootStack = await transformRootStack(context);

  // get the {deploymentBucketName , AuthRoleName , UnAuthRole from overridded data}

  const metaToBeUpdated = {
    DeploymentBucketName: rootStack.Resources.DeploymentBucket.Properties.BucketName,
    AuthRoleName: rootStack.Resources.AuthRole.Properties.RoleName,
    UnauthRoleName: rootStack.Resources.UnauthRole.Properties.RoleName,
  };
  // sanitize this data if needed
  for (const key of Object.keys(metaToBeUpdated)) {
    if (typeof metaToBeUpdated[key] === 'object' && 'Ref' in metaToBeUpdated[key]) {
      delete metaToBeUpdated[key];
    }
  }

  const projectPath = pathManager.findProjectRoot();
  const amplifyMeta = useExistingMeta ? projectDetails.amplifyMeta : stateManager.getMeta(projectPath);
  // update amplify meta with updated root stack Info
  if (Object.keys(metaToBeUpdated).length) {
    context.amplify.updateProvideramplifyMeta(providerName, metaToBeUpdated);
    // update teamProviderInfo
    const { envName } = context.amplify.getEnvInfo();
    const teamProviderInfo = stateManager.getTeamProviderInfo(projectPath);
    const tpiResourceParams: $TSAny = _.get(teamProviderInfo, [envName, 'awscloudformation'], {});
    _.assign(tpiResourceParams, metaToBeUpdated);
    _.set(teamProviderInfo, [envName, 'awscloudformation'], tpiResourceParams);
    stateManager.setTeamProviderInfo(projectPath, teamProviderInfo);
  }

  // Track Amplify Console generated stacks
  try {
    const appId = amplifyMeta.providers[providerName].AmplifyAppId;
    if ((await isAmplifyAdminApp(appId)).isAdminApp) {
      rootStack.Description = 'Root Stack for AWS Amplify Console';
    }
  } catch (err) {
    // if it is not an AmplifyAdmin app, do nothing
  }

  let authResourceName: string;

  const { APIGatewayAuthURL, NetworkStackS3Url, AuthTriggerTemplateURL } = amplifyMeta.providers[constants.ProviderName];
  const { envName } = stateManager.getLocalEnvInfo(projectPath);
  if (APIGatewayAuthURL) {
    const stack = {
      Type: 'AWS::CloudFormation::Stack',
      Properties: {
        TemplateURL: APIGatewayAuthURL,
        Parameters: {
          authRoleName: {
            Ref: 'AuthRoleName',
          },
          unauthRoleName: {
            Ref: 'UnauthRoleName',
          },
          env: envName,
        },
      },
    };

    const apis: $TSObject = amplifyMeta?.api ?? {};
    for (const [apiName, api] of Object.entries(apis)) {
      if (await loadApiCliInputs(context, apiName, api)) {
        stack.Properties.Parameters[apiName] = {
          'Fn::GetAtt': [api.providerMetadata.logicalId, 'Outputs.ApiId'],
        };
      }
    }

    rootStack.Resources[APIGW_AUTH_STACK_LOGICAL_ID] = stack;
  }

  if (AuthTriggerTemplateURL) {
    const stack = {
      Type: 'AWS::CloudFormation::Stack',
      Properties: {
        TemplateURL: AuthTriggerTemplateURL,
        Parameters: {
          env: envName,
        } as Record<string, $TSAny>,
      },
      DependsOn: [],
    };

    const cognitoResource = stateManager.getResourceFromMeta(amplifyMeta, 'auth', 'Cognito');
    const authRootStackResourceName = `auth${cognitoResource.resourceName}`;

    stack.Properties.Parameters.userpoolId = {
      'Fn::GetAtt': [authRootStackResourceName, 'Outputs.UserPoolId'],
    };
    stack.Properties.Parameters.userpoolArn = {
      'Fn::GetAtt': [authRootStackResourceName, 'Outputs.UserPoolArn'],
    };
    stack.DependsOn.push(authRootStackResourceName);

    const { dependsOn } = cognitoResource.resource as { dependsOn: any };

    dependsOn.forEach((resource: { category: any; resourceName: any; attributes: any; }) => {
      const dependsOnStackName = `${resource.category}${resource.resourceName}`;

      stack.DependsOn.push(dependsOnStackName);

      const dependsOnAttributes = resource?.attributes;

      dependsOnAttributes.forEach((attribute: any) => {
        const parameterKey = `${resource.category}${resource.resourceName}${attribute}`;
        const parameterValue = { 'Fn::GetAtt': [dependsOnStackName, `Outputs.${attribute}`] };

        stack.Properties.Parameters[parameterKey] = parameterValue;
      });
    });

    rootStack.Resources[AUTH_TRIGGER_STACK] = stack;
  }

  if (NetworkStackS3Url) {
    rootStack.Resources[NETWORK_STACK_LOGICAL_ID] = {
      Type: 'AWS::CloudFormation::Stack',
      Properties: {
        TemplateURL: NetworkStackS3Url,
      },
    };

    rootStack.Resources.DeploymentBucket.Properties.VersioningConfiguration = {
      Status: 'Enabled',
    };

    rootStack.Resources.DeploymentBucket.Properties.LifecycleConfiguration = {
      Rules: [
        {
          ExpirationInDays: 7,
          NoncurrentVersionExpirationInDays: 7,
          Prefix: 'codepipeline-amplify/',
          Status: 'Enabled',
        },
      ],
    };
  }

  let categories = Object.keys(amplifyMeta);

  categories = categories.filter(category => category !== 'providers');
  categories.forEach(category => {
    const resources = Object.keys(amplifyMeta[category]);
    resources.forEach(resource => {
      const resourceDetails = amplifyMeta[category][resource];

      if (category === 'auth' && resource !== 'userPoolGroups') {
        authResourceName = resource;
      }

      const resourceKey = category + resource;
      let templateURL: any;

      if (resourceDetails.providerPlugin) {
        const parameters = <$TSObject>loadResourceParameters(context, category, resource);
        const { dependsOn } = resourceDetails;
        if (dependsOn) {
          for (let i = 0; i < dependsOn.length; i += 1) {
            for (const attribute of dependsOn[i]?.attributes || []) {
              // If the depends on resource is an imported resource we cannot form GetAtt type reference
              // since there is no such thing. We have to read the output.{AttributeName} from the meta
              // and inject the value itself into the parameters block
              let parameterValue: { 'Fn::GetAtt': any[]; };

              const dependentResource = _.get(amplifyMeta, [dependsOn[i].category, dependsOn[i].resourceName], undefined);

              if (!dependentResource && dependsOn[i].category) {
                throw new Error(`Cannot get resource: ${dependsOn[i].resourceName} from '${dependsOn[i].category}' category.`);
              }

              if (dependentResource && dependentResource.serviceType === 'imported') {
                const outputAttributeValue = _.get(dependentResource, ['output', attribute], undefined);

                if (!outputAttributeValue) {
                  const error = new Error(
                    `Cannot read the '${attribute}' dependent attribute value from the output section of resource: '${dependsOn[i].resourceName}'.`,
                  );
                  error.stack = undefined;

                  throw error;
                }

                parameterValue = outputAttributeValue;
              } else {
                // Fn::GetAtt adds dependency in root stack and dependsOn stack
                const dependsOnStackName = dependsOn[i].category + dependsOn[i].resourceName;
                parameterValue = { 'Fn::GetAtt': [dependsOnStackName, `Outputs.${attribute}`] };
              }

              const parameterKey = `${dependsOn[i].category}${dependsOn[i].resourceName}${attribute}`;
              // if resource is GQL API and dependency is auth, don't add CFN param here
              // this is because GQL APIs handle the auth dependency by referencing the UserPoolId directly in the API's parameters.json file
              const isResourceGqlWithAuthDep = resourceDetails?.service === 'AppSync' && dependsOn[i]?.category === 'auth';
              if (isAuthTrigger(dependsOn[i]) || isResourceGqlWithAuthDep) {
                continue;
              }
              parameters[parameterKey] = parameterValue;
            }

            if (dependsOn[i].exports) {
              Object.keys(dependsOn[i].exports)
                .map(key => ({ key, value: dependsOn[i].exports[key] }))
                .forEach(({ key, value }) => {
                  parameters[key] = { 'Fn::ImportValue': value };
                });
            }
          }
        }

        for (const [key, value] of Object.entries(parameters)) {
          if (Array.isArray(value)) {
            parameters[key] = value.join();
          }
        }

        if (
          (category === AmplifyCategories.API || category === AmplifyCategories.HOSTING)
          && resourceDetails.service === ApiServiceNameElasticContainer
        ) {
          parameters.deploymentBucketName = Fn.Ref('DeploymentBucketName');
          parameters.rootStackName = Fn.Ref('AWS::StackName');
        }

        const currentEnv = context.amplify.getEnvInfo().envName;

        if (!skipEnv && resourceName) {
          if (resource === resourceName && category === categoryName && amplifyMeta[category][resource].service === serviceName) {
            Object.assign(parameters, { env: currentEnv });
          }
        } else if (!skipEnv) {
          Object.assign(parameters, { env: currentEnv });
        }

        // If auth is imported check the parameters section of the nested template
        // and if it has auth or unauth role arn or name or userpool id, then inject it from the
        // imported auth resource's properties
        const {
          imported, userPoolId, authRoleArn, authRoleName, unauthRoleArn, unauthRoleName,
        } = context.amplify.getImportedAuthProperties(context);

        if (category !== AmplifyCategories.AUTH && resourceDetails.service !== 'Cognito' && imported) {
          if (parameters.AuthCognitoUserPoolId) {
            parameters.AuthCognitoUserPoolId = userPoolId;
          }

          if (parameters.authRoleArn) {
            parameters.authRoleArn = authRoleArn;
          }

          if (parameters.authRoleName) {
            parameters.authRoleName = authRoleName || { Ref: 'AuthRoleName' }; // if only a user pool is imported, we ref the root stack AuthRoleName because the child stacks still need this parameter
          }

          if (parameters.unauthRoleArn) {
            parameters.unauthRoleArn = unauthRoleArn;
          }

          if (parameters.unauthRoleName) {
            parameters.unauthRoleName = unauthRoleName;
          }
        }
        if (resourceDetails.providerMetadata) {
          templateURL = resourceDetails.providerMetadata.s3TemplateURL;

          rootStack.Resources[resourceKey] = {
            Type: 'AWS::CloudFormation::Stack',
            Properties: {
              TemplateURL: templateURL,
              Parameters: parameters,
            },
          };
        }
      }
    });
  });

  if (authResourceName) {
    const importedAuth = _.get(amplifyMeta, [AmplifyCategories.AUTH, authResourceName], undefined);

    // If auth is imported we cannot update the IDP as it is not part of the stack resources we deploy.
    if (importedAuth && importedAuth.serviceType !== 'imported') {
      const authParameters = loadResourceParameters(context, AmplifyCategories.AUTH, authResourceName);

      if (authParameters.identityPoolName) {
        updateIdPRolesInNestedStack(rootStack, authResourceName);
      }
    }
  }

  return rootStack;
};

const updateIdPRolesInNestedStack = (nestedStack: $TSAny, authResourceName: $TSAny) => {
  const authLogicalResourceName = `auth${authResourceName}`;
  const idpUpdateRoleCfnFilePath = path.join(__dirname, '..', 'resources', 'update-idp-roles-cfn.json');
  const idpUpdateRoleCfn = JSONUtilities.readJson<$TSObject>(idpUpdateRoleCfnFilePath);

  idpUpdateRoleCfn.UpdateRolesWithIDPFunction.DependsOn.push(authLogicalResourceName);
  idpUpdateRoleCfn.UpdateRolesWithIDPFunctionOutputs.Properties.idpId['Fn::GetAtt'].unshift(authLogicalResourceName);

  Object.assign(nestedStack.Resources, idpUpdateRoleCfn);
};

const isAuthTrigger = (dependsOnResource: $TSObject) => (
  FeatureFlags.getBoolean('auth.breakCircularDependency')
    && dependsOnResource.category === 'function'
    && dependsOnResource.triggerProvider === 'Cognito'
);

/**
 *
 */
// eslint-disable-next-line @typescript-eslint/no-unused-vars
<<<<<<< HEAD
export async function generateAndUploadRootStack(context: $TSContext, destinationPath: string, destinationS3Key: string) {
=======
export const generateAndUploadRootStack = async (context: $TSContext, destinationPath: string, destinationS3Key: string) => {
>>>>>>> 5c0e2904
  const projectDetails = context.amplify.getProjectDetails();
  const nestedStack = await formNestedStack(context, projectDetails);

  await storeRootStackTemplate(context, nestedStack);

  // upload the nested stack
  const s3Client = await S3.getInstance(context);
  const s3Params = {
    Body: Buffer.from(JSONUtilities.stringify(nestedStack)),
    Key: destinationS3Key,
  };

  await s3Client.uploadFile(s3Params, false);
};

const rollbackLambdaLayers = (layerResources: $TSAny[]) => {
  if (layerResources.length > 0) {
    const projectRoot = pathManager.findProjectRoot();
    const currentMeta = stateManager.getCurrentMeta(projectRoot);
    const meta = stateManager.getMeta(projectRoot);

    layerResources.forEach(r => {
      const layerMetaPath = [AmplifyCategories.FUNCTION, r.resourceName, 'latestPushedVersionHash'];
      const previousHash = _.get<string | undefined>(currentMeta, layerMetaPath, undefined);
      _.set(meta, layerMetaPath, previousHash);
    });

    stateManager.setMeta(projectRoot, meta);
  }
};<|MERGE_RESOLUTION|>--- conflicted
+++ resolved
@@ -1,7 +1,4 @@
-<<<<<<< HEAD
-=======
 // TODO This file is a catastrophe that is going to need a dedicated refactor effort
->>>>>>> 5c0e2904
 /* eslint-disable import/no-cycle */
 /* eslint-disable max-depth */
 /* eslint-disable max-lines-per-function */
@@ -1233,11 +1230,7 @@
  *
  */
 // eslint-disable-next-line @typescript-eslint/no-unused-vars
-<<<<<<< HEAD
-export async function generateAndUploadRootStack(context: $TSContext, destinationPath: string, destinationS3Key: string) {
-=======
 export const generateAndUploadRootStack = async (context: $TSContext, destinationPath: string, destinationS3Key: string) => {
->>>>>>> 5c0e2904
   const projectDetails = context.amplify.getProjectDetails();
   const nestedStack = await formNestedStack(context, projectDetails);
 
