import _ from 'lodash';
import * as fs from 'fs-extra';
import { EOL } from 'os';
import * as path from 'path';
import { validateFile } from 'cfn-lint';
import glob from 'glob';
import {
  pathManager,
  PathConstants,
  stateManager,
  FeatureFlags,
  JSONUtilities,
  $TSAny,
  $TSContext,
  $TSObject,
  $TSMeta,
  DeploymentStepState,
  DeploymentStepStatus,
} from 'amplify-cli-core';
import ora from 'ora';
import { S3 } from './aws-utils/aws-s3';
import Cloudformation from './aws-utils/aws-cfn';
import { formUserAgentParam } from './aws-utils/user-agent';
import constants, { ProviderName as providerName } from './constants';
import { uploadAppSyncFiles } from './upload-appsync-files';
import { prePushGraphQLCodegen, postPushGraphQLCodegen } from './graphql-codegen';
import { adminModelgen } from './admin-modelgen';
import { prePushAuthTransform } from './auth-transform';
import { transformGraphQLSchema } from './transform-graphql-schema';
import { displayHelpfulURLs } from './display-helpful-urls';
import { downloadAPIModels } from './download-api-models';
import { GraphQLResourceManager } from './graphql-transformer';
import { loadResourceParameters } from './resourceParams';
import { uploadAuthTriggerFiles } from './upload-auth-trigger-files';
import archiver from './utils/archiver';
import amplifyServiceManager from './amplify-service-manager';
import { DeploymentManager, DeploymentStep, DeploymentOp, DeploymentStateManager, runIterativeRollback } from './iterative-deployment';
import { Fn, Template } from 'cloudform-types';
import { getGqlUpdatedResource } from './graphql-transformer/utils';
import { isAmplifyAdminApp } from './utils/admin-helpers';
import { fileLogger } from './utils/aws-logger';
import { APIGW_AUTH_STACK_LOGICAL_ID, loadApiWithPrivacyParams } from './utils/consolidate-apigw-policies';
import { createEnvLevelConstructs } from './utils/env-level-constructs';
import { NETWORK_STACK_LOGICAL_ID } from './network/stack';
import { preProcessCFNTemplate } from './pre-push-cfn-processor/cfn-pre-processor';

const logger = fileLogger('push-resources');

// keep in sync with ServiceName in amplify-category-function, but probably it will not change
const FunctionServiceNameLambdaLayer = 'LambdaLayer';
// keep in sync with ServiceName in amplify-category-api, but probably it will not change
const ApiServiceNameElasticContainer = 'ElasticContainer';

const spinner = ora('Updating resources in the cloud. This may take a few minutes...');
const rootStackFileName = 'rootStackTemplate.json';
const nestedStackFileName = 'nested-cloudformation-stack.yml';
const optionalBuildDirectoryName = 'build';
const cfnTemplateGlobPattern = '*template*.+(yaml|yml|json)';
const parametersJson = 'parameters.json';


const deploymentInProgressErrorMessage = (context: $TSContext) => {
  context.print.error('A deployment is in progress.');
  context.print.error('If the prior rollback was aborted, run:');
  context.print.error('"amplify push --iterative-rollback" to rollback the prior deployment');
  context.print.error('"amplify push --force" to re-deploy');
}

export async function run(context: $TSContext, resourceDefinition: $TSObject) {
  const deploymentStateManager = await DeploymentStateManager.createDeploymentStateManager(context);
  let iterativeDeploymentWasInvoked = false;

  try {
    const {
      resourcesToBeCreated,
      resourcesToBeUpdated,
      resourcesToBeSynced,
      resourcesToBeDeleted,
      tagsUpdated,
      allResources,
    } = resourceDefinition;
    const cloudformationMeta = context.amplify.getProjectMeta().providers.awscloudformation;
    const {
      parameters: { options },
    } = context;

    const resources = !!context?.exeInfo?.forcePush ? allResources : resourcesToBeCreated.concat(resourcesToBeUpdated);

    if (deploymentStateManager.isDeploymentInProgress() && !deploymentStateManager.isDeploymentFinished()) {
      if (context.exeInfo?.forcePush || context.exeInfo?.iterativeRollback) {
        await runIterativeRollback(context, cloudformationMeta, deploymentStateManager);
        if (context.exeInfo?.iterativeRollback) {
          return;
        }
      }
    }

    await createEnvLevelConstructs(context);

    validateCfnTemplates(context, resources);

    for await (const resource of resources) {
      if (resource.service === ApiServiceNameElasticContainer && resource.category === 'api') {
        const {
          exposedContainer,
          pipelineInfo: { consoleUrl },
        } = await context.amplify.invokePluginMethod(context, 'api', undefined, 'generateContainersArtifacts', [context, resource]);
        await context.amplify.updateamplifyMetaAfterResourceUpdate('api', resource.resourceName, 'exposedContainer', exposedContainer);

        context.print.info(`\nIn a few moments, you can check image build status for ${resource.resourceName} at the following URL:`);

        context.print.info(`${consoleUrl}\n`);

        context.print.info(
          `It may take a few moments for this to appear. If you have trouble with first time deployments, please try refreshing this page after a few moments and watch the CodeBuild Details for debugging information.`,
        );
      }

      if (resource.service === ApiServiceNameElasticContainer && resource.category === 'hosting') {
        await context.amplify.invokePluginMethod(context, 'hosting', 'ElasticContainer', 'generateHostingResources', [context, resource]);
      }
    }

    await prepareBuildableResources(context, resources);

    await transformGraphQLSchema(context, {
      handleMigration: opts => updateStackForAPIMigration(context, 'api', undefined, opts),
      minify: options['minify'],
    });

    // If there is a deployment already in progress we have to fail the push operation as another
    // push in between could lead non-recoverable stacks and files.
    if (deploymentStateManager.isDeploymentInProgress()) {
      deploymentInProgressErrorMessage(context);
      return;
    }

    let deploymentSteps: DeploymentStep[] = [];

    // location where the intermediate deployment steps are stored
    let stateFolder: { local?: string; cloud?: string } = {};

    // Check if iterative updates are enabled or not and generate the required deployment steps if needed.
    if (FeatureFlags.getBoolean('graphQLTransformer.enableIterativeGSIUpdates')) {
      const gqlResource = getGqlUpdatedResource(resourcesToBeUpdated);

      if (gqlResource) {
        const gqlManager = await GraphQLResourceManager.createInstance(context, gqlResource, cloudformationMeta.StackId);
        deploymentSteps = await gqlManager.run();
        if (deploymentSteps.length > 1) {
          iterativeDeploymentWasInvoked = true;

          // Initialize deployment state to signal a new iterative deployment
          // When using iterative push, the deployment steps provided by GraphQLResourceManager does not include the last step
          // where the root stack is pushed
          const deploymentStepStates: DeploymentStepState[] = new Array(deploymentSteps.length + 1).fill(true).map(() => ({
            status: DeploymentStepStatus.WAITING_FOR_DEPLOYMENT,
          }));

          // If start cannot update because a deployment has started between the start of this method and this point
          // we have to return before uploading any artifacts that could fail the other deployment.
          if (!(await deploymentStateManager.startDeployment(deploymentStepStates))) {
            deploymentInProgressErrorMessage(context);
            return;
          }
        }
        stateFolder.local = gqlManager.getStateFilesDirectory();
        stateFolder.cloud = await gqlManager.getCloudStateFilesDirectory();
      }
    }

    await uploadAppSyncFiles(context, resources, allResources);
    await prePushAuthTransform(context, resources);
    await prePushGraphQLCodegen(context, resourcesToBeCreated, resourcesToBeUpdated);

    let projectDetails = context.amplify.getProjectDetails();
    await updateS3Templates(context, resources, projectDetails.amplifyMeta);

    // We do not need CloudFormation update if only syncable resources are the changes.
    if (resourcesToBeCreated.length > 0 || resourcesToBeUpdated.length > 0 || resourcesToBeDeleted.length > 0 || tagsUpdated) {
      // If there is an API change, there will be one deployment step. But when there needs an iterative update the step count is > 1
      if (deploymentSteps.length > 1) {
        // create deployment manager
        const deploymentManager = await DeploymentManager.createInstance(context, cloudformationMeta.DeploymentBucketName, spinner, {
          userAgent: formUserAgentParam(context, generateUserAgentAction(resourcesToBeCreated, resourcesToBeUpdated)),
        });

        deploymentSteps.forEach(step => deploymentManager.addStep(step));

        // generate nested stack
        const backEndDir = pathManager.getBackendDirPath();
        const nestedStackFilepath = path.normalize(path.join(backEndDir, providerName, nestedStackFileName));
        await generateAndUploadRootStack(context, nestedStackFilepath, nestedStackFileName);

        // Use state manager to do the final deployment. The final deployment include not just API change but the whole Amplify Project
        const finalStep: DeploymentOp = {
          stackTemplatePathOrUrl: nestedStackFileName,
          tableNames: [],
          stackName: cloudformationMeta.StackName,
          parameters: {
            DeploymentBucketName: cloudformationMeta.DeploymentBucketName,
            AuthRoleName: cloudformationMeta.AuthRoleName,
            UnauthRoleName: cloudformationMeta.UnauthRoleName,
          },
          capabilities: ['CAPABILITY_NAMED_IAM', 'CAPABILITY_AUTO_EXPAND'],
        };

        deploymentManager.addStep({
          deployment: finalStep,
          rollback: deploymentSteps[deploymentSteps.length - 1].deployment,
        });

        spinner.start();
        await deploymentManager.deploy(deploymentStateManager);

        // delete the intermidiate states as it is ephemeral
        if (stateFolder.local) {
          try {
            fs.removeSync(stateFolder.local);
          } catch (err) {
            context.print.error(`Could not delete state directory locally: ${err}`)
          }
        }
        if (stateFolder.cloud) {
          const s3 = await S3.getInstance(context);
          await s3.deleteDirectory(cloudformationMeta.DeploymentBucketName, stateFolder.cloud);
        }
      } else {
        // Non iterative update
        spinner.start();

        const nestedStack = await formNestedStack(context, context.amplify.getProjectDetails());

        await updateCloudFormationNestedStack(context, nestedStack, resourcesToBeCreated, resourcesToBeUpdated);
      }
    }

    await postPushGraphQLCodegen(context);
    await amplifyServiceManager.postPushCheck(context);

    if (resources.concat(resourcesToBeDeleted).length > 0) {
      await context.amplify.updateamplifyMetaAfterPush(resources);
    }

    if (resourcesToBeSynced.length > 0) {
      const importResources = resourcesToBeSynced.filter((r: { sync: string }) => r.sync === 'import');
      const unlinkedResources = resourcesToBeSynced.filter((r: { sync: string }) => r.sync === 'unlink');

      if (importResources.length > 0) {
        await context.amplify.updateamplifyMetaAfterPush(importResources);
      }

      if (unlinkedResources.length > 0) {
        for (let i = 0; i < unlinkedResources.length; i++) {
          context.amplify.updateamplifyMetaAfterResourceDelete(unlinkedResources[i].category, unlinkedResources[i].resourceName);
        }
      }
    }

    for (let i = 0; i < resourcesToBeDeleted.length; i++) {
      context.amplify.updateamplifyMetaAfterResourceDelete(resourcesToBeDeleted[i].category, resourcesToBeDeleted[i].resourceName);
    }

    await uploadAuthTriggerFiles(context, resourcesToBeCreated, resourcesToBeUpdated);

    let updatedAllResources = (await context.amplify.getResourceStatus()).allResources;

    const newAPIresources = [];

    updatedAllResources = updatedAllResources.filter((resource: { service: string }) => resource.service === 'API Gateway');

    for (let i = 0; i < updatedAllResources.length; i++) {
      if (resources.findIndex(resource => resource.resourceName === updatedAllResources[i].resourceName) > -1) {
        newAPIresources.push(updatedAllResources[i]);
      }
    }

    // Check if there was any imported auth resource and if there was we have to refresh the
    // COGNITO_USER_POOLS configuration for AppSync APIs in meta if we have any
    if (resourcesToBeSynced.length > 0) {
      const importResources = resourcesToBeSynced.filter((r: { sync: string }) => r.sync === 'import');

      if (importResources.length > 0) {
        const { imported, userPoolId } = context.amplify.getImportedAuthProperties(context);

        // Sanity check it will always be true in this case
        if (imported) {
          const appSyncAPIs = allResources.filter((resource: { service: string }) => resource.service === 'AppSync');
          const meta = stateManager.getMeta(undefined);
          let hasChanges = false;

          for (const appSyncAPI of appSyncAPIs) {
            const apiResource = _.get(meta, ['api', appSyncAPI.resourceName]);

            if (apiResource) {
              const defaultAuthentication = _.get(apiResource, ['output', 'authConfig', 'defaultAuthentication']);

              if (defaultAuthentication && defaultAuthentication.authenticationType === 'AMAZON_COGNITO_USER_POOLS') {
                defaultAuthentication.userPoolConfig.userPoolId = userPoolId;

                hasChanges = true;
              }

              const additionalAuthenticationProviders = _.get(apiResource, ['output', 'authConfig', 'additionalAuthenticationProviders']);

              for (const additionalAuthenticationProvider of additionalAuthenticationProviders) {
                if (
                  additionalAuthenticationProvider &&
                  additionalAuthenticationProvider.authenticationType === 'AMAZON_COGNITO_USER_POOLS'
                ) {
                  additionalAuthenticationProvider.userPoolConfig.userPoolId = userPoolId;

                  hasChanges = true;
                }
              }
            }
          }

          if (hasChanges) {
            stateManager.setMeta(undefined, meta);
          }
        }
      }
    }

    await downloadAPIModels(context, newAPIresources);

    // Store current cloud backend in S3 deployment bcuket
    await storeCurrentCloudBackend(context);
    await amplifyServiceManager.storeArtifactsForAmplifyService(context);

    //check for auth resources and remove deployment secret for push
    resources
      .filter(resource => resource.category === 'auth' && resource.service === 'Cognito' && resource.providerPlugin === 'awscloudformation')
      .map(({ category, resourceName }) => context.amplify.removeDeploymentSecrets(context, category, resourceName));

    await adminModelgen(context, resources);

    spinner.succeed('All resources are updated in the cloud');

    await displayHelpfulURLs(context, resources);
  } catch (error) {
    if (iterativeDeploymentWasInvoked) {
      await deploymentStateManager.failDeployment();
    }
    spinner.fail('An error occurred when pushing the resources to the cloud');

    logger('run', [resourceDefinition])(error);

    throw error;
  }
}

export async function updateStackForAPIMigration(context: $TSContext, category: string, resourceName: string, options: $TSAny) {
  const { resourcesToBeCreated, resourcesToBeUpdated, resourcesToBeDeleted, allResources } = await context.amplify.getResourceStatus(
    category,
    resourceName,
    providerName,
  );

  const { isReverting, isCLIMigration } = options;

  let resources = resourcesToBeCreated.concat(resourcesToBeUpdated);
  let projectDetails = context.amplify.getProjectDetails();

  validateCfnTemplates(context, resources);

  resources = allResources.filter(resource => resource.service === 'AppSync');

  await uploadAppSyncFiles(context, resources, allResources, {
    useDeprecatedParameters: isReverting,
    defaultParams: {
      CreateAPIKey: 0,
      APIKeyExpirationEpoch: -1,
      authRoleName: {
        Ref: 'AuthRoleName',
      },
      unauthRoleName: {
        Ref: 'UnauthRoleName',
      },
    },
  });

  await updateS3Templates(context, resources, projectDetails.amplifyMeta);

  try {
    if (!isCLIMigration) {
      spinner.start();
    }

    projectDetails = context.amplify.getProjectDetails();

    if (resources.length > 0 || resourcesToBeDeleted.length > 0) {
      // isCLIMigration implies a top level CLI migration is underway.
      // We do not inject an env in such situations so we pass a resourceName.
      // When it is an API level migration, we do pass an env so omit the resourceName.
      let nestedStack: Template;

      if (isReverting && isCLIMigration) {
        // When this is a CLI migration and we are rolling back, we do not want to inject
        // an [env] for any templates.
        nestedStack = await formNestedStack(context, projectDetails, category, resourceName, 'AppSync', true);
      } else if (isCLIMigration) {
        nestedStack = await formNestedStack(context, projectDetails, category, resourceName, 'AppSync');
      } else {
        nestedStack = await formNestedStack(context, projectDetails, category);
      }

      await updateCloudFormationNestedStack(context, nestedStack, resourcesToBeCreated, resourcesToBeUpdated);
    }

    await context.amplify.updateamplifyMetaAfterPush(resources);

    if (!isCLIMigration) {
      spinner.stop();
    }
  } catch (error) {
    if (!isCLIMigration) {
      spinner.fail('An error occurred when migrating the API project.');
    }

    throw error;
  }
}

export async function storeCurrentCloudBackend(context: $TSContext) {
  const zipFilename = '#current-cloud-backend.zip';
  const backendDir = pathManager.getBackendDirPath();
  const tempDir = path.join(backendDir, '.temp');
  const currentCloudBackendDir = pathManager.getCurrentCloudBackendDirPath();

  if (!fs.existsSync(tempDir)) {
    fs.mkdirSync(tempDir);
  }
  // handle tag file
  const tagFilePath = pathManager.getTagFilePath();
  const tagCloudFilePath = pathManager.getCurrentTagFilePath();
  if (fs.existsSync(tagFilePath)) {
    fs.copySync(tagFilePath, tagCloudFilePath, { overwrite: true });
  }

  const cliJSONFiles = glob.sync(PathConstants.CLIJSONFileNameGlob, {
    cwd: pathManager.getAmplifyDirPath(),
    absolute: true,
  });

  const zipFilePath = path.normalize(path.join(tempDir, zipFilename));
  let log = null;
  const result = await archiver.run(currentCloudBackendDir, zipFilePath, undefined, cliJSONFiles);

  const s3Key = `${result.zipFilename}`;

  const s3 = await S3.getInstance(context);

  const s3Params = {
    Body: fs.createReadStream(result.zipFilePath),
    Key: s3Key,
  };

  log = logger('storeCurrentcoudBackend.s3.uploadFile', [{ Key: s3Key }]);
  log();
  try {
    await s3.uploadFile(s3Params);
  } catch (error) {
    log(error);
    throw error;
  }

  fs.removeSync(tempDir);
}

function validateCfnTemplates(context: $TSContext, resourcesToBeUpdated: $TSAny[]) {
  for (const { category, resourceName } of resourcesToBeUpdated) {
    const backEndDir = pathManager.getBackendDirPath();
    const resourceDir = path.normalize(path.join(backEndDir, category, resourceName));
    const cfnFiles = glob.sync(cfnTemplateGlobPattern, {
      cwd: resourceDir,
      ignore: [parametersJson],
    });

    for (const cfnFile of cfnFiles) {
      const filePath = path.normalize(path.join(resourceDir, cfnFile));

      try {
        validateFile(filePath);
      } catch (err) {
        context.print.error(`Invalid CloudFormation template: ${filePath}${EOL}${err.message}`);
      }
    }
  }
}

async function prepareBuildableResources(context: $TSContext, resources: $TSAny[]) {
  // Only build and package resources which are required
  return Promise.all(resources.filter(resource => resource.build).map(resource => prepareResource(context, resource)));
}

async function prepareResource(context: $TSContext, resource: $TSAny) {
  resource.lastBuildTimeStamp = await context.amplify.invokePluginMethod(context, 'function', undefined, 'buildResource', [
    context,
    resource,
  ]);
  const result: { zipFilename: string; zipFilePath: string } = await context.amplify.invokePluginMethod(
    context,
    'function',
    undefined,
    'packageResource',
    [context, resource],
  );

  const { envName }: { envName: string } = context.amplify.getEnvInfo();
  // Upload zip file to S3
  const s3Key = `amplify-builds/${result.zipFilename}`;

  const s3 = await S3.getInstance(context);

  const s3Params = {
    Body: fs.createReadStream(result.zipFilePath),
    Key: s3Key,
  };
  const log = logger('packageResources.s3.uploadFile', [{ Key: s3Key }]);
  log();
  let s3Bucket: string;
  try {
    s3Bucket = await s3.uploadFile(s3Params);
  } catch (error) {
    log(error);
    throw error;
  }

  // Update cfn template
  const { category, resourceName }: { category: string; resourceName: string } = resource;
  const backEndDir = pathManager.getBackendDirPath();
  const resourceDir = path.normalize(path.join(backEndDir, category, resourceName));

  const cfnFiles = glob.sync(cfnTemplateGlobPattern, {
    cwd: resourceDir,
    ignore: [parametersJson],
  });

  if (cfnFiles.length !== 1) {
    const errorMessage =
      cfnFiles.length > 1
        ? 'Only one CloudFormation template is allowed in the resource directory'
        : 'CloudFormation template is missing in the resource directory';
    context.print.error(errorMessage);
    context.print.error(resourceDir);

    throw new Error(errorMessage);
  }

  const cfnFile = cfnFiles[0];
  const cfnFilePath = path.normalize(path.join(resourceDir, cfnFile));
  const cfnMeta = JSONUtilities.readJson<$TSAny>(cfnFilePath);
  const paramType = { Type: 'String' };

  if (resource.service === FunctionServiceNameLambdaLayer) {
    cfnMeta.Parameters.deploymentBucketName = paramType;
    cfnMeta.Parameters.s3Key = paramType;
    storeS3BucketInfo(category, s3Bucket, envName, resourceName, s3Key);
  } else if (resource.service === ApiServiceNameElasticContainer) {
    const cfnParams = { ParamZipPath: s3Key };

    const cfnParamsFilePath = path.normalize(path.join(resourceDir, 'parameters.json'));
    JSONUtilities.writeJson(cfnParamsFilePath, cfnParams);
  } else {
    cfnMeta.Parameters.deploymentBucketName = paramType;
    cfnMeta.Parameters.s3Key = paramType;
    if (cfnMeta.Resources.LambdaFunction.Type === 'AWS::Serverless::Function') {
      cfnMeta.Resources.LambdaFunction.Properties.CodeUri = {
        Bucket: Fn.Ref('deploymentBucketName'),
        Key: Fn.Ref('s3Key'),
      };
    } else {
      cfnMeta.Resources.LambdaFunction.Properties.Code = {
        S3Bucket: Fn.Ref('deploymentBucketName'),
        S3Key: Fn.Ref('s3Key'),
      };
    }
    storeS3BucketInfo(category, s3Bucket, envName, resourceName, s3Key);
  }
  JSONUtilities.writeJson(cfnFilePath, cfnMeta);
}

function storeS3BucketInfo(category: string, deploymentBucketName: string, envName: string, resourceName: string, s3Key: string) {
  const amplifyMeta = stateManager.getMeta();
  const teamProviderInfo = stateManager.getTeamProviderInfo();

  const tpiResourceParams: $TSAny = _.get(teamProviderInfo, [envName, 'categories', category, resourceName], {});
  _.assign(tpiResourceParams, { deploymentBucketName, s3Key });
  _.set(teamProviderInfo, [envName, 'categories', category, resourceName], tpiResourceParams);

  _.set(amplifyMeta, [category, resourceName, 's3Bucket'], { deploymentBucketName, s3Key });
  stateManager.setMeta(undefined, amplifyMeta);
  stateManager.setTeamProviderInfo(undefined, teamProviderInfo);
}

async function updateCloudFormationNestedStack(
  context: $TSContext,
  nestedStack: $TSAny,
  resourcesToBeCreated: $TSAny,
  resourcesToBeUpdated: $TSAny,
) {
  const backEndDir = pathManager.getBackendDirPath();
  const nestedStackFilepath = path.normalize(path.join(backEndDir, providerName, nestedStackFileName));

  JSONUtilities.writeJson(nestedStackFilepath, nestedStack);

  const transformedStackPath = await preProcessCFNTemplate(nestedStackFilepath);

  const cfnItem = await new Cloudformation(context, generateUserAgentAction(resourcesToBeCreated, resourcesToBeUpdated));
  const providerDirectory = path.normalize(path.join(backEndDir, providerName));

  const log = logger('updateCloudFormationNestedStack', [providerDirectory, transformedStackPath]);
  try {
    log();
    await cfnItem.updateResourceStack(transformedStackPath);
  } catch (error) {
    log(error);
    throw error;
  }
}

function generateUserAgentAction(resourcesToBeCreated: $TSAny, resourcesToBeUpdated: $TSAny) {
  const uniqueCategoriesAdded = getAllUniqueCategories(resourcesToBeCreated);
  const uniqueCategoriesUpdated = getAllUniqueCategories(resourcesToBeUpdated);
  let userAgentAction = '';

  if (uniqueCategoriesAdded.length > 0) {
    uniqueCategoriesAdded.forEach(category => {
      if (category.length >= 2) {
        category = category.substring(0, 2);
      }

      userAgentAction += `${category}:c `;
    });
  }

  if (uniqueCategoriesUpdated.length > 0) {
    uniqueCategoriesUpdated.forEach(category => {
      if (category.length >= 2) {
        category = category.substring(0, 2);
      }

      userAgentAction += `${category}:u `;
    });
  }
  return userAgentAction;
}

function getAllUniqueCategories(resources: $TSObject[]): $TSObject[] {
  const categories = new Set();

  resources.forEach(resource => categories.add(resource.category));

  return [...categories];
}

function getCfnFiles(category: string, resourceName: string) {
  const backEndDir = pathManager.getBackendDirPath();
  const resourceDir = path.normalize(path.join(backEndDir, category, resourceName));
  const resourceBuildDir = path.join(resourceDir, optionalBuildDirectoryName);

  /**
   * The API category w/ GraphQL builds into a build/ directory.
   * This looks for a build directory and uses it if one exists.
   * Otherwise falls back to the default behavior.
   */
  if (fs.existsSync(resourceBuildDir) && fs.lstatSync(resourceBuildDir).isDirectory()) {
    const cfnFiles = glob.sync(cfnTemplateGlobPattern, {
      cwd: resourceBuildDir,
      ignore: [parametersJson],
    });

    if (cfnFiles.length > 0) {
      return {
        resourceDir: resourceBuildDir,
        cfnFiles,
      };
    }
  }

  const cfnFiles = glob.sync(cfnTemplateGlobPattern, {
    cwd: resourceDir,
    ignore: [parametersJson],
  });

  return {
    resourceDir,
    cfnFiles,
  };
}

async function updateS3Templates(context: $TSContext, resourcesToBeUpdated: $TSAny, amplifyMeta: $TSMeta) {
  const promises = [];

  for (const { category, resourceName } of resourcesToBeUpdated) {
    const { resourceDir, cfnFiles } = getCfnFiles(category, resourceName);

    for (const cfnFile of cfnFiles) {
      const transformedCFNPath = await preProcessCFNTemplate(path.join(resourceDir, cfnFile));
      promises.push(uploadTemplateToS3(context, transformedCFNPath, category, resourceName, amplifyMeta));
    }
  }

  // Add CFN templates that are not tied to an individual resource.
  const { APIGatewayAuthURL } = context.amplify.getProjectDetails()?.amplifyMeta?.providers?.[constants.ProviderName] ?? {};

  if (APIGatewayAuthURL) {
    const resourceDir = path.join((context.amplify.pathManager as any).getBackendDirPath(), 'api');
    promises.push(uploadTemplateToS3(context, resourceDir, `${APIGW_AUTH_STACK_LOGICAL_ID}.json`, 'api', '', null));
  }

  return Promise.all(promises);
}

<<<<<<< HEAD
async function uploadTemplateToS3(context: $TSContext, filePath: string, category: string, resourceName: string, amplifyMeta: $TSMeta) {
  const cfnFile = path.parse(filePath).base;
=======
async function uploadTemplateToS3(
  context: $TSContext,
  resourceDir: string,
  cfnFile: string,
  category: string,
  resourceName: string,
  amplifyMeta: $TSMeta | null,
) {
  const filePath = path.normalize(path.join(resourceDir, cfnFile));
>>>>>>> 5cfff173
  const s3 = await S3.getInstance(context);

  const s3Params = {
    Body: fs.createReadStream(filePath),
    Key: `amplify-cfn-templates/${category}/${cfnFile}`,
  };

  const log = logger('uploadTemplateToS3.s3.uploadFile', [{ Key: s3Params.Key }]);
  let projectBucket;
  try {
    projectBucket = await s3.uploadFile(s3Params, false);
  } catch (error) {
    log(error);
    throw error;
  }

  if (amplifyMeta) {
    const templateURL = `https://s3.amazonaws.com/${projectBucket}/amplify-cfn-templates/${category}/${cfnFile}`;
    const providerMetadata = amplifyMeta[category][resourceName].providerMetadata || {};

    providerMetadata.s3TemplateURL = templateURL;
    providerMetadata.logicalId = category + resourceName;

    context.amplify.updateamplifyMetaAfterResourceUpdate(category, resourceName, 'providerMetadata', providerMetadata);
  }
}

async function formNestedStack(
  context: $TSContext,
  projectDetails: $TSObject,
  categoryName?: string,
  resourceName?: string,
  serviceName?: string,
  skipEnv?: boolean,
) {
  const initTemplateFilePath = path.join(__dirname, '..', 'resources', rootStackFileName);
  const nestedStack = JSONUtilities.readJson<Template>(initTemplateFilePath);

  // Track Amplify Console generated stacks
  try {
    const amplifyMeta = stateManager.getMeta();
    const appId = amplifyMeta.providers[providerName].AmplifyAppId;
    if ((await isAmplifyAdminApp(appId)).isAdminApp) {
      nestedStack.Description = 'Root Stack for AWS Amplify Console';
    }
  } catch (err) {
    console.info('App not deployed yet.');
  }

  const { amplifyMeta } = projectDetails;
  let authResourceName: string;

  const { APIGatewayAuthURL, NetworkStackS3Url } = amplifyMeta.providers[constants.ProviderName];

  if (APIGatewayAuthURL) {
    const stack = {
      Type: 'AWS::CloudFormation::Stack',
      Properties: {
        TemplateURL: APIGatewayAuthURL,
        Parameters: {
          authRoleName: {
            Ref: 'AuthRoleName',
          },
          unauthRoleName: {
            Ref: 'UnauthRoleName',
          },
          env: context.exeInfo.localEnvInfo.envName,
        },
      },
    };
    const apis = amplifyMeta?.api ?? {};

    Object.keys(apis).forEach(apiName => {
      const api = apis[apiName];

      if (loadApiWithPrivacyParams(context, apiName, api)) {
        stack.Properties.Parameters[apiName] = {
          'Fn::GetAtt': [api.providerMetadata.logicalId, 'Outputs.ApiId'],
        };
      }
    });

    nestedStack.Resources[APIGW_AUTH_STACK_LOGICAL_ID] = stack;
  }

  if (NetworkStackS3Url) {
    nestedStack.Resources[NETWORK_STACK_LOGICAL_ID] = {
      Type: 'AWS::CloudFormation::Stack',
      Properties: {
        TemplateURL: NetworkStackS3Url,
      },
    };

    nestedStack.Resources.DeploymentBucket.Properties['VersioningConfiguration'] = {
      Status: 'Enabled',
    };

    nestedStack.Resources.DeploymentBucket.Properties['LifecycleConfiguration'] = {
      Rules: [
        {
          ExpirationInDays: 7,
          NoncurrentVersionExpirationInDays: 7,
          Prefix: 'codepipeline-amplify/',
          Status: 'Enabled',
        },
      ],
    };
  }

  let categories = Object.keys(amplifyMeta);

  categories = categories.filter(category => category !== 'provider');

  categories.forEach(category => {
    const resources = Object.keys(amplifyMeta[category]);

    resources.forEach(resource => {
      const resourceDetails = amplifyMeta[category][resource];

      if (category === 'auth' && resource !== 'userPoolGroups') {
        authResourceName = resource;
      }

      const resourceKey = category + resource;
      let templateURL;

      if (resourceDetails.providerPlugin) {
        const parameters = <$TSObject>loadResourceParameters(context, category, resource);
        const { dependsOn } = resourceDetails;

        if (dependsOn) {
          for (let i = 0; i < dependsOn.length; i += 1) {
            for (let j = 0; j < dependsOn[i]?.attributes?.length || 0; j += 1) {
              // If the depends on resource is an imported resource we cannot form GetAtt type reference
              // since there is no such thing. We have to read the output.{AttributeName} from the meta
              // and inject the value itself into the parameters block
              let parameterValue;

              const dependentResource = _.get(amplifyMeta, [dependsOn[i].category, dependsOn[i].resourceName], undefined);

              if (!dependentResource && dependsOn[i].category) {
                throw new Error(`Cannot get resource: ${dependsOn[i].resourceName} from '${dependsOn[i].category}' category.`);
              }

              if (dependentResource && dependentResource.serviceType === 'imported') {
                const outputAttributeValue = _.get(dependentResource, ['output', dependsOn[i].attributes[j]], undefined);

                if (!outputAttributeValue) {
                  const error = new Error(
                    `Cannot read the '${dependsOn[i].attributes[j]}' dependent attribute value from the output section of resource: '${dependsOn[i].resourceName}'.`,
                  );
                  error.stack = undefined;

                  throw error;
                }

                parameterValue = outputAttributeValue;
              } else {
                const dependsOnStackName = dependsOn[i].category + dependsOn[i].resourceName;

                parameterValue = { 'Fn::GetAtt': [dependsOnStackName, `Outputs.${dependsOn[i].attributes[j]}`] };
              }

              const parameterKey = `${dependsOn[i].category}${dependsOn[i].resourceName}${dependsOn[i].attributes[j]}`;

              parameters[parameterKey] = parameterValue;
            }

            if (dependsOn[i].exports) {
              Object.keys(dependsOn[i].exports)
                .map(key => ({ key, value: dependsOn[i].exports[key] }))
                .forEach(({ key, value }) => {
                  parameters[key] = { 'Fn::ImportValue': value };
                });
            }
          }
        }

        const values = Object.values(parameters);
        const keys = Object.keys(parameters);

        for (let a = 0; a < values.length; a += 1) {
          if (Array.isArray(values[a])) {
            parameters[keys[a]] = values[a].join();
          }
        }

        const currentEnv = context.amplify.getEnvInfo().envName;

        if (!skipEnv && resourceName) {
          if (resource === resourceName && category === categoryName && amplifyMeta[category][resource].service === serviceName) {
            Object.assign(parameters, { env: currentEnv });
          }
        } else if (!skipEnv) {
          Object.assign(parameters, { env: currentEnv });
        }

        // If auth is imported check the parameters section of the nested template
        // and if it has auth or unauth role arn or name or userpool id, then inject it from the
        // imported auth resource's properties
        const {
          imported,
          userPoolId,
          authRoleArn,
          authRoleName,
          unauthRoleArn,
          unauthRoleName,
        } = context.amplify.getImportedAuthProperties(context);

        if (category !== 'auth' && resourceDetails.service !== 'Cognito' && imported) {
          if (parameters.AuthCognitoUserPoolId) {
            parameters.AuthCognitoUserPoolId = userPoolId;
          }

          if (parameters.authRoleArn) {
            parameters.authRoleArn = authRoleArn;
          }

          if (parameters.authRoleName) {
            parameters.authRoleName = authRoleName;
          }

          if (parameters.unauthRoleArn) {
            parameters.unauthRoleArn = unauthRoleArn;
          }

          if (parameters.unauthRoleName) {
            parameters.unauthRoleName = unauthRoleName;
          }
        }

        if (resourceDetails.providerMetadata) {
          templateURL = resourceDetails.providerMetadata.s3TemplateURL;

          nestedStack.Resources[resourceKey] = {
            Type: 'AWS::CloudFormation::Stack',
            Properties: {
              TemplateURL: templateURL,
              Parameters: parameters,
            },
          };
        }
      }
    });
  });

  if (authResourceName) {
    const importedAuth = _.get(amplifyMeta, ['auth', authResourceName], undefined);

    // If auth is imported we cannot update the IDP as it is not part of the stack resources we deploy.
    if (importedAuth && importedAuth.serviceType !== 'imported') {
      const authParameters = loadResourceParameters(context, 'auth', authResourceName);

      if (authParameters.identityPoolName) {
        updateIdPRolesInNestedStack(nestedStack, authResourceName);
      }
    }
  }

  return nestedStack;
}

function updateIdPRolesInNestedStack(nestedStack: $TSAny, authResourceName: $TSAny) {
  const authLogicalResourceName = `auth${authResourceName}`;
  const idpUpdateRoleCfnFilePath = path.join(__dirname, '..', 'resources', 'update-idp-roles-cfn.json');
  const idpUpdateRoleCfn = JSONUtilities.readJson<$TSObject>(idpUpdateRoleCfnFilePath);

  idpUpdateRoleCfn.UpdateRolesWithIDPFunction.DependsOn.push(authLogicalResourceName);
  idpUpdateRoleCfn.UpdateRolesWithIDPFunctionOutputs.Properties.idpId['Fn::GetAtt'].unshift(authLogicalResourceName);

  Object.assign(nestedStack.Resources, idpUpdateRoleCfn);
}

export async function generateAndUploadRootStack(context: $TSContext, destinationPath: string, destinationS3Key: string) {
  const projectDetails = context.amplify.getProjectDetails();
  const nestedStack = await formNestedStack(context, projectDetails);

  JSONUtilities.writeJson(destinationPath, nestedStack);

  // upload the nested stack
  const s3Client = await S3.getInstance(context);
  const s3Params = {
    Body: Buffer.from(JSONUtilities.stringify(nestedStack)),
    Key: destinationS3Key,
  };

  await s3Client.uploadFile(s3Params, false);
}<|MERGE_RESOLUTION|>--- conflicted
+++ resolved
@@ -58,13 +58,12 @@
 const cfnTemplateGlobPattern = '*template*.+(yaml|yml|json)';
 const parametersJson = 'parameters.json';
 
-
 const deploymentInProgressErrorMessage = (context: $TSContext) => {
   context.print.error('A deployment is in progress.');
   context.print.error('If the prior rollback was aborted, run:');
   context.print.error('"amplify push --iterative-rollback" to rollback the prior deployment');
   context.print.error('"amplify push --force" to re-deploy');
-}
+};
 
 export async function run(context: $TSContext, resourceDefinition: $TSObject) {
   const deploymentStateManager = await DeploymentStateManager.createDeploymentStateManager(context);
@@ -218,7 +217,7 @@
           try {
             fs.removeSync(stateFolder.local);
           } catch (err) {
-            context.print.error(`Could not delete state directory locally: ${err}`)
+            context.print.error(`Could not delete state directory locally: ${err}`);
           }
         }
         if (stateFolder.cloud) {
@@ -708,26 +707,14 @@
 
   if (APIGatewayAuthURL) {
     const resourceDir = path.join((context.amplify.pathManager as any).getBackendDirPath(), 'api');
-    promises.push(uploadTemplateToS3(context, resourceDir, `${APIGW_AUTH_STACK_LOGICAL_ID}.json`, 'api', '', null));
+    promises.push(uploadTemplateToS3(context, path.join(resourceDir, `${APIGW_AUTH_STACK_LOGICAL_ID}.json`), 'api', '', null));
   }
 
   return Promise.all(promises);
 }
 
-<<<<<<< HEAD
 async function uploadTemplateToS3(context: $TSContext, filePath: string, category: string, resourceName: string, amplifyMeta: $TSMeta) {
   const cfnFile = path.parse(filePath).base;
-=======
-async function uploadTemplateToS3(
-  context: $TSContext,
-  resourceDir: string,
-  cfnFile: string,
-  category: string,
-  resourceName: string,
-  amplifyMeta: $TSMeta | null,
-) {
-  const filePath = path.normalize(path.join(resourceDir, cfnFile));
->>>>>>> 5cfff173
   const s3 = await S3.getInstance(context);
 
   const s3Params = {
