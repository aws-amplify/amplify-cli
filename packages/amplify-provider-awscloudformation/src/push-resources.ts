--- conflicted
+++ resolved
@@ -1,7 +1,5 @@
-<<<<<<< HEAD
-/* eslint-disable */
 // TODO This file is a catastrophe that is going to need a dedicated refactor effort
-=======
+/* eslint-disable import/no-cycle */
 /* eslint-disable max-depth */
 /* eslint-disable max-lines-per-function */
 /* eslint-disable prefer-const */
@@ -17,8 +15,6 @@
 /* eslint-disable no-restricted-syntax */
 /* eslint-disable @typescript-eslint/no-explicit-any */
 /* eslint-disable no-await-in-loop */
-/* eslint-disable prefer-arrow/prefer-arrow-functions */
->>>>>>> 65666a25
 import _ from 'lodash';
 import * as fs from 'fs-extra';
 import { EOL } from 'os';
@@ -105,11 +101,7 @@
 /**
  *
  */
-<<<<<<< HEAD
 export const run = async (context: $TSContext, resourceDefinition: $TSObject, rebuild = false) => {
-=======
-export async function run(context: $TSContext, resourceDefinition: $TSObject, rebuild = false) {
->>>>>>> 65666a25
   const deploymentStateManager = await DeploymentStateManager.createDeploymentStateManager(context);
   let iterativeDeploymentWasInvoked = false;
   let layerResources = [];
@@ -194,11 +186,7 @@
      * calling transform schema here to support old project with out overrides
      */
     await transformGraphQLSchema(context, {
-<<<<<<< HEAD
       handleMigration: opts => updateStackForAPIMigration(context, 'api', undefined, opts),
-=======
-      handleMigration: (opts: any) => updateStackForAPIMigration(context, 'api', undefined, opts),
->>>>>>> 65666a25
       minify: options.minify,
       promptApiKeyCreation: true,
     });
@@ -345,12 +333,9 @@
           spinner.stop();
         }
       }
-<<<<<<< HEAD
       context.usageData.stopCodePathTimer('pushDeployment');
-=======
       // Cleanup the deployment-state file
       await deploymentStateManager.deleteDeploymentStateFile();
->>>>>>> 65666a25
     }
 
     await postPushGraphQLCodegen(context);
@@ -372,13 +357,13 @@
         // Sync backend-config.json to cloud folder
         await context.amplify.updateamplifyMetaAfterPush(unlinkedResources);
 
-        for (let i = 0; i < unlinkedResources.length; i++) {
+        for (let i = 0; i < unlinkedResources.length; i += 1) {
           context.amplify.updateamplifyMetaAfterResourceDelete(unlinkedResources[i].category, unlinkedResources[i].resourceName);
         }
       }
     }
 
-    for (let i = 0; i < resourcesToBeDeleted.length; i++) {
+    for (let i = 0; i < resourcesToBeDeleted.length; i += 1) {
       context.amplify.updateamplifyMetaAfterResourceDelete(resourcesToBeDeleted[i].category, resourcesToBeDeleted[i].resourceName);
     }
 
@@ -390,7 +375,7 @@
 
     updatedAllResources = updatedAllResources.filter((resource: { service: string }) => resource.service === AmplifySupportedService.APIGW);
 
-    for (let i = 0; i < updatedAllResources.length; i++) {
+    for (let i = 0; i < updatedAllResources.length; i += 1) {
       if (resources.findIndex((resource: { resourceName: any; }) => resource.resourceName === updatedAllResources[i].resourceName) > -1) {
         newAPIresources.push(updatedAllResources[i]);
       }
@@ -497,11 +482,7 @@
 /**
  *
  */
-<<<<<<< HEAD
 export const updateStackForAPIMigration = async (context: $TSContext, category: string, resourceName: string, options: $TSAny) => {
-=======
-export async function updateStackForAPIMigration(context: $TSContext, category: string, resourceName: string, options: $TSAny) {
->>>>>>> 65666a25
   const {
     resourcesToBeCreated, resourcesToBeUpdated, resourcesToBeDeleted, allResources,
   } = await context.amplify.getResourceStatus(
@@ -578,11 +559,7 @@
 /**
  *
  */
-<<<<<<< HEAD
 export const storeCurrentCloudBackend = async (context: $TSContext) => {
-=======
-export async function storeCurrentCloudBackend(context: $TSContext) {
->>>>>>> 65666a25
   const zipFilename = '#current-cloud-backend.zip';
   const backendDir = pathManager.getBackendDirPath();
   const tempDir = path.join(backendDir, '.temp');
@@ -656,8 +633,8 @@
 const prepareBuildableResources = async (context: $TSContext, resources: $TSAny[]): Promise<void> => {
   // Only build and package resources which are required
   await Promise.all(resources.filter(resource => resource.build).map(resource => prepareResource(context, resource)));
-}
-  
+};
+
 const prepareResource = async (context: $TSContext, resource: $TSAny) => {
   resource.lastBuildTimeStamp = await context.amplify.invokePluginMethod(context, AmplifyCategories.FUNCTION, undefined, 'buildResource', [
     context,
@@ -784,7 +761,6 @@
   } catch (error) {
     log(error);
     throw error;
-  } finally {
   }
 };
 
@@ -826,11 +802,7 @@
 /**
  *
  */
-<<<<<<< HEAD
 export const getCfnFiles = (category: string, resourceName: string, options?: glob.IOptions) => {
-=======
-export function getCfnFiles(category: string, resourceName: string, options?: glob.IOptions) {
->>>>>>> 65666a25
   const backEndDir = pathManager.getBackendDirPath();
   const resourceDir = path.normalize(path.join(backEndDir, category, resourceName));
   const resourceBuildDir = path.join(resourceDir, optionalBuildDirectoryName);
@@ -894,13 +866,13 @@
 /**
  *
  */
-export async function uploadTemplateToS3(
+export const uploadTemplateToS3 = async (
   context: $TSContext,
   filePath: string,
   category: string,
   resourceName: string,
   amplifyMeta: $TSMeta,
-) {
+): Promise<void> => {
   const cfnFile = path.parse(filePath).base;
   const s3 = await S3.getInstance(context);
 
@@ -927,12 +899,12 @@
 
     context.amplify.updateamplifyMetaAfterResourceUpdate(category, resourceName, 'providerMetadata', providerMetadata);
   }
-}
+};
 
 /**
  *
  */
-export async function formNestedStack(
+export const formNestedStack = async (
   context: $TSContext,
   projectDetails: $TSObject,
   categoryName?: string,
@@ -940,7 +912,7 @@
   serviceName?: string,
   skipEnv?: boolean,
   useExistingMeta?: boolean,
-) {
+): Promise<Template> => {
   let rootStack: Template;
   // CFN transform for Root stack
   rootStack = await transformRootStack(context);
@@ -1031,17 +1003,10 @@
     const cognitoResource = stateManager.getResourceFromMeta(amplifyMeta, 'auth', 'Cognito');
     const authRootStackResourceName = `auth${cognitoResource.resourceName}`;
 
-<<<<<<< HEAD
     stack.Properties.Parameters.userpoolId = {
       'Fn::GetAtt': [authRootStackResourceName, 'Outputs.UserPoolId'],
     };
     stack.Properties.Parameters.userpoolArn = {
-=======
-    (stack.Properties.Parameters as any).userpoolId = {
-      'Fn::GetAtt': [authRootStackResourceName, 'Outputs.UserPoolId'],
-    };
-    (stack.Properties.Parameters as any).userpoolArn = {
->>>>>>> 65666a25
       'Fn::GetAtt': [authRootStackResourceName, 'Outputs.UserPoolArn'],
     };
     stack.DependsOn.push(authRootStackResourceName);
@@ -1109,7 +1074,7 @@
         const parameters = <$TSObject>loadResourceParameters(context, category, resource);
         const { dependsOn } = resourceDetails;
         if (dependsOn) {
-          for (let i = 0; i < dependsOn.length; ++i) {
+          for (let i = 0; i < dependsOn.length; i += 1) {
             for (const attribute of dependsOn[i]?.attributes || []) {
               // If the depends on resource is an imported resource we cannot form GetAtt type reference
               // since there is no such thing. We have to read the output.{AttributeName} from the meta
@@ -1238,7 +1203,7 @@
   }
 
   return rootStack;
-}
+};
 
 const updateIdPRolesInNestedStack = (nestedStack: $TSAny, authResourceName: $TSAny) => {
   const authLogicalResourceName = `auth${authResourceName}`;
@@ -1251,7 +1216,6 @@
   Object.assign(nestedStack.Resources, idpUpdateRoleCfn);
 };
 
-<<<<<<< HEAD
 const isAuthTrigger = (dependsOnResource: $TSObject) => (
   FeatureFlags.getBoolean('auth.breakCircularDependency')
     && dependsOnResource.category === 'function'
@@ -1261,21 +1225,8 @@
 /**
  *
  */
+// eslint-disable-next-line @typescript-eslint/no-unused-vars
 export const generateAndUploadRootStack = async (context: $TSContext, destinationPath: string, destinationS3Key: string) => {
-=======
-function isAuthTrigger(dependsOnResource: $TSObject) {
-  return (
-    FeatureFlags.getBoolean('auth.breakCircularDependency')
-    && dependsOnResource.category === 'function'
-    && dependsOnResource.triggerProvider === 'Cognito'
-  );
-}
-
-/**
- *
- */
-export async function generateAndUploadRootStack(context: $TSContext, destinationPath: string, destinationS3Key: string) {
->>>>>>> 65666a25
   const projectDetails = context.amplify.getProjectDetails();
   const nestedStack = await formNestedStack(context, projectDetails);
 
