/* eslint-disable no-new */
/* eslint-disable max-classes-per-file */
import * as cdk from 'aws-cdk-lib';
import * as s3 from 'aws-cdk-lib/aws-s3';
import * as iam from 'aws-cdk-lib/aws-iam';
import { AmplifyRootStackTemplate } from '@aws-amplify/cli-extensibility-helper';
import { IStackSynthesizer, ISynthesisSession } from 'aws-cdk-lib';
import { AmplifyError, AmplifyFault, JSONUtilities } from 'amplify-cli-core';
import { Construct } from 'constructs';

const CFN_TEMPLATE_FORMAT_VERSION = '2010-09-09';
const ROOT_CFN_DESCRIPTION = 'Root Stack for AWS Amplify CLI';

/**
 * amplify root stack properties
 */
export type AmplifyRootStackProps = {
  synthesizer: IStackSynthesizer;
};

/**
 * Construct to generate amplify root stack
 */
export class AmplifyRootStack extends cdk.Stack implements AmplifyRootStackTemplate {
  _scope: Construct;
  deploymentBucket: s3.CfnBucket;
  authRole: iam.CfnRole;
  unauthRole: iam.CfnRole;
  private _cfnParameterMap: Map<string, cdk.CfnParameter> = new Map();

  constructor(scope: Construct, id: string, props: AmplifyRootStackProps) {
    super(scope, id, props);
    this._scope = scope;
    this.templateOptions.templateFormatVersion = CFN_TEMPLATE_FORMAT_VERSION;
    this.templateOptions.description = ROOT_CFN_DESCRIPTION;
  }

  /**
<<<<<<< HEAD
   * adds cfn output to stack
=======
   *
   * @param props :cdk.CfnOutputProps
   * @param logicalId: : logicalId of the Resource
>>>>>>> 9cdb89e1
   */
  addCfnOutput(props: cdk.CfnOutputProps, logicalId: string): void {
    new cdk.CfnOutput(this, logicalId, props);
  }

  /**
   * adds cfn mapping to stack
   */
  addCfnMapping(props: cdk.CfnMappingProps, logicalId: string): void {
    new cdk.CfnMapping(this, logicalId, props);
  }

  /**
   * adds cfn condition to stack
   */
  addCfnCondition(props: cdk.CfnConditionProps, logicalId: string): void {
    new cdk.CfnCondition(this, logicalId, props);
  }

  /**
   * adds cfn resource to stack
   */
  addCfnResource(props: cdk.CfnResourceProps, logicalId: string): void {
    new cdk.CfnResource(this, logicalId, props);
  }

  /**
   * adds cfn parameter to stack
   */
  addCfnParameter(props: cdk.CfnParameterProps, logicalId: string): void {
    if (this._cfnParameterMap.has(logicalId)) {
      throw new AmplifyError('DuplicateLogicalIdError', {
        message: `Logical Id already exists: ${logicalId}.`,
      });
    }
    this._cfnParameterMap.set(logicalId, new cdk.CfnParameter(this, logicalId, props));
  }

  /**
   * return cfn parameter with given logicalID
   */
  getCfnParameter(logicalId: string): cdk.CfnParameter {
    if (this._cfnParameterMap.has(logicalId)) {
      return this._cfnParameterMap.get(logicalId);
    }
    throw new AmplifyError('ParameterNotFoundError', {
      message: `Cfn Parameter with LogicalId ${logicalId} doesn't exist`,
    });
  }

  generateRootStackResources = async (): Promise<void> => {
    this.deploymentBucket = new s3.CfnBucket(this, 'DeploymentBucket', {
      bucketName: this._cfnParameterMap.get('DeploymentBucketName').valueAsString,
    });

    this.deploymentBucket.applyRemovalPolicy(cdk.RemovalPolicy.RETAIN);

    this.authRole = new iam.CfnRole(this, 'AuthRole', {
      roleName: this._cfnParameterMap.get('AuthRoleName').valueAsString,
      assumeRolePolicyDocument: {
        Version: '2012-10-17',
        Statement: [
          {
            Sid: '',
            Effect: 'Deny',
            Principal: {
              Federated: 'cognito-identity.amazonaws.com',
            },
            Action: 'sts:AssumeRoleWithWebIdentity',
          },
        ],
      },
    });

    this.unauthRole = new iam.CfnRole(this, 'UnauthRole', {
      roleName: this._cfnParameterMap.get('UnauthRoleName').valueAsString,
      assumeRolePolicyDocument: {
        Version: '2012-10-17',
        Statement: [
          {
            Sid: '',
            Effect: 'Deny',
            Principal: {
              Federated: 'cognito-identity.amazonaws.com',
            },
            Action: 'sts:AssumeRoleWithWebIdentity',
          },
        ],
      },
    });
  };

  /**
   * add Function for Custom Resource in Root stack
   */
  public renderCloudFormationTemplate = (__: ISynthesisSession): string => JSONUtilities.stringify(this._toCloudFormation());
}

/**
<<<<<<< HEAD
 * additional class to merge CFN parameters and CFN outputs as cdk doesn't allow same logical ID of constructs in same stack
=======
 * additional class to merge CFN parameters and CFN outputs as cdk does not allow same logical ID of constructs in same stack
>>>>>>> 9cdb89e1
 */
export class AmplifyRootStackOutputs extends cdk.Stack implements AmplifyRootStackTemplate {
  deploymentBucket?: s3.CfnBucket;
  authRole?: iam.CfnRole;
  unauthRole?: iam.CfnRole;

  /**
   * adds cfn parameter to stack
   */
  // eslint-disable-next-line class-methods-use-this
  addCfnParameter(props: cdk.CfnParameterProps, logicalId: string): void {
    throw new AmplifyFault('NotImplementedFault', {
      message: 'Method not implemented.',
    });
  }

  /**
   * adds cfn output to stack
   */
  addCfnOutput(props: cdk.CfnOutputProps, logicalId: string): void {
    new cdk.CfnOutput(this, logicalId, props);
  }

  /**
   * adds cfn mapping to stack
   */
  // eslint-disable-next-line class-methods-use-this
  addCfnMapping(props: cdk.CfnMappingProps, logicalId: string): void {
    throw new AmplifyFault('NotImplementedFault', {
      message: 'Method not implemented.',
    });
  }

  /**
   * adds cfn condition to stack
   */
  // eslint-disable-next-line class-methods-use-this
  addCfnCondition(props: cdk.CfnConditionProps, logicalId: string): void {
    throw new AmplifyFault('NotImplementedFault', {
      message: 'Method not implemented.',
    });
  }

  /**
   * adds cfn resource to stack
   */
  // eslint-disable-next-line class-methods-use-this
  addCfnResource(props: cdk.CfnResourceProps, logicalId: string): void {
    throw new AmplifyFault('NotImplementedFault', {
      message: 'Method not implemented.',
    });
  }

  public renderCloudFormationTemplate = (__: ISynthesisSession): string => JSONUtilities.stringify(this._toCloudFormation());
}

// force major version bump for cdk v2<|MERGE_RESOLUTION|>--- conflicted
+++ resolved
@@ -36,13 +36,9 @@
   }
 
   /**
-<<<<<<< HEAD
-   * adds cfn output to stack
-=======
    *
    * @param props :cdk.CfnOutputProps
    * @param logicalId: : logicalId of the Resource
->>>>>>> 9cdb89e1
    */
   addCfnOutput(props: cdk.CfnOutputProps, logicalId: string): void {
     new cdk.CfnOutput(this, logicalId, props);
@@ -142,11 +138,7 @@
 }
 
 /**
-<<<<<<< HEAD
- * additional class to merge CFN parameters and CFN outputs as cdk doesn't allow same logical ID of constructs in same stack
-=======
  * additional class to merge CFN parameters and CFN outputs as cdk does not allow same logical ID of constructs in same stack
->>>>>>> 9cdb89e1
  */
 export class AmplifyRootStackOutputs extends cdk.Stack implements AmplifyRootStackTemplate {
   deploymentBucket?: s3.CfnBucket;
