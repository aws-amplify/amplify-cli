--- conflicted
+++ resolved
@@ -8,11 +8,8 @@
   stateManager,
   writeCFNTemplate,
   spinner,
-<<<<<<< HEAD
   $TSAny,
-=======
   ApiCategoryFacade,
->>>>>>> 59c64224
 } from 'amplify-cli-core';
 import _ from 'lodash';
 import { Fn, Template } from 'cloudform-types';
@@ -177,13 +174,8 @@
   protected async postPackageResource(packagedResources: PackagedResourceDefinition[]): Promise<PackagedResourceDefinition[]> {
     const { options } = this.context.parameters;
     const { API_CATEGORY } = Constants;
-<<<<<<< HEAD
     if (this.resourcesHasCategoryService(packagedResources, API_CATEGORY.NAME, API_CATEGORY.SERVICE.APP_SYNC)) {
-      await transformGraphQLSchema(this.context, {
-=======
-    if (this.resourcesHasCategoryService(pacakgedResources, API_CATEGORY.NAME, API_CATEGORY.SERVICE.APP_SYNC)) {
       await ApiCategoryFacade.transformGraphQLSchema(this.context, {
->>>>>>> 59c64224
         handleMigration: opts => updateStackForAPIMigration(this.context, 'api', undefined, opts),
         minify: options.minify,
       });
