--- conflicted
+++ resolved
@@ -36,20 +36,6 @@
   });
 
   it('should fail to return profiled aws credentials', async () => {
-<<<<<<< HEAD
-    fs_mock.readFileSync.mockImplementationOnce(() => {
-      return '[fake]\nmalformed_key_id=fakeAccessKey\nmalformed_secret_access_key=fakeSecretKey\n';
-    }).mockImplementationOnce(() => {
-      return '[fake]\nmalformed_key_id=fakeAccessKey\nmalformed_secret_access_key=fakeSecretKey\n';
-    });
-    const getProfileCredentials_mock = jest.fn(getProfileCredentials);
-    try {
-      const profile_config =  getProfiledAwsConfig(context_stub, 'fake');
-    } catch (e) {
-      expect(e.message).toEqual("Profile configuration for 'fake' is invalid: missing aws_access_key_id, aws_secret_access_key");
-    }
-    // await expect(() => getProfiledAwsConfig(context_stub, 'fake')).toThrow("Profile configuration for 'fake' is invalid: missing aws_access_key_id, aws_secret_access_key");
-=======
     const profile_file_contents = '[fake]\nmalformed_key_id=fakeAccessKey\nmalformed_secret_access_key=fakeSecretKey\n'
     fs_mock.readFileSync.mockImplementationOnce(() => {
       return profile_file_contents;
@@ -58,7 +44,6 @@
     });
     const getProfileCredentials_mock = jest.fn(getProfileCredentials);
     await expect(() => getProfiledAwsConfig(context_stub, 'fake')).rejects.toThrowError("Profile configuration for 'fake' is invalid: missing aws_access_key_id, aws_secret_access_key");
->>>>>>> d936bec7
     expect(getProfileCredentials_mock).toHaveBeenCalledTimes(0);
   });
 
