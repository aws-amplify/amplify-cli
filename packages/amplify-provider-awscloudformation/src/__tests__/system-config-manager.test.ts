--- conflicted
+++ resolved
@@ -44,14 +44,11 @@
     });
     const getProfileCredentials_mock = jest.fn(getProfileCredentials);
     try {
-<<<<<<< HEAD
-      const profile_config = await getProfiledAwsConfig(context_stub, 'fake');
-=======
-      const profile_config = getProfiledAwsConfig(context_stub, 'fake');
->>>>>>> d9bdfec5
+      const profile_config =  getProfiledAwsConfig(context_stub, 'fake');
     } catch (e) {
       expect(e.message).toEqual("Profile configuration for 'fake' is invalid: missing aws_access_key_id, aws_secret_access_key");
     }
+    // await expect(() => getProfiledAwsConfig(context_stub, 'fake')).toThrow("Profile configuration for 'fake' is invalid: missing aws_access_key_id, aws_secret_access_key");
     expect(getProfileCredentials_mock).toHaveBeenCalledTimes(0);
   });
 
