--- conflicted
+++ resolved
@@ -294,10 +294,7 @@
       }
       return _.uniq(
         diffs
-<<<<<<< HEAD
-=======
           // diff.path looks like [ "stacks", "ModelName.json", "Resources", "TableName", "Properties", "KeySchema", 0, "AttributeName"]
->>>>>>> b3ca83b9
           .filter(
             diff =>
               (diff.kind === 'E' && diff.path.length === 8 && diff.path[5] === 'KeySchema') || diff.path.includes('LocalSecondaryIndexes'),
