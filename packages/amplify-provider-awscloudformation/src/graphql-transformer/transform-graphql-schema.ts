--- conflicted
+++ resolved
@@ -265,13 +265,11 @@
     }
   }
 
-<<<<<<< HEAD
   let { logConfig = resources[0]?.output?.logConfig } = options;
 
-=======
   // for auth check which functions have access to the api
   const adminRoles = await getAdminRoles(context, resourceName);
->>>>>>> 0546cf21
+
   // for the predictions directive get storage config
   const s3Resource = s3ResourceAlreadyExists(context);
   const storageConfig = s3Resource ? getBucketName(context, s3Resource, backEndDir) : undefined;
