--- conflicted
+++ resolved
@@ -67,13 +67,9 @@
       indexTransformer,
       new BelongsToTransformer(),
       new HasManyTransformer(),
-<<<<<<< HEAD
-      new HasOneTransformer(),
       new V2WasTransformer(),
-=======
       hasOneTransformer,
       new ManyToManyTransformer(modelTransformer, indexTransformer, hasOneTransformer),
->>>>>>> 18c206c0
       // TODO: initialize transformer plugins
     ];
 
