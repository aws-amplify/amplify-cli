--- conflicted
+++ resolved
@@ -37,12 +37,9 @@
 import { showGlobalSandboxModeWarning, showSandboxModePrompts, schemaHasSandboxModeEnabled } from '../utils/sandbox-mode-helpers';
 import { printer } from 'amplify-prompts';
 import { GraphQLSanityCheck, SanityCheckRules } from './sanity-check';
-<<<<<<< HEAD
 import _ from 'lodash';
 import { isAuthModeUpdated } from '../utils/auth-mode-compare';
-=======
 import { parseUserDefinedSlots } from './user-defined-slots';
->>>>>>> 0db88c57
 
 const API_CATEGORY = 'api';
 const STORAGE_CATEGORY = 'storage';
