import fs from 'fs-extra';
import path from 'path';
import importGlobal from 'import-global';
import { print } from 'graphql';
import importFrom from 'import-from';
import { TransformerPluginProvider, AppSyncAuthConfiguration } from '@aws-amplify/graphql-transformer-interfaces';
import {
  getAppSyncServiceExtraDirectives,
  GraphQLTransform,
  collectDirectivesByTypeNames,
  TransformerProjectConfig,
} from '@aws-amplify/graphql-transformer-core';
import { ModelTransformer } from '@aws-amplify/graphql-model-transformer';
import { AuthTransformer } from '@aws-amplify/graphql-auth-transformer';
import { FunctionTransformer } from '@aws-amplify/graphql-function-transformer';
import { HttpTransformer } from '@aws-amplify/graphql-http-transformer';
import { PredictionsTransformer } from '@aws-amplify/graphql-predictions-transformer';
import { IndexTransformer, PrimaryKeyTransformer } from '@aws-amplify/graphql-index-transformer';
import {
  BelongsToTransformer,
  HasManyTransformer,
  HasOneTransformer,
  ManyToManyTransformer,
} from '@aws-amplify/graphql-relational-transformer';
import { SearchableModelTransformer } from '@aws-amplify/graphql-searchable-transformer';
import { DefaultValueTransformer } from '@aws-amplify/graphql-default-value-transformer';
import { destructiveUpdatesFlag, ProviderName as providerName } from '../constants';
import { hashDirectory } from '../upload-appsync-files';
import { getAdminRoles, getIdentityPoolId, mergeUserConfigWithTransformOutput, writeDeploymentToDisk } from './utils';
import { loadProject as readTransformerConfiguration } from './transform-config';
import { getSanityCheckRules, loadProject } from 'graphql-transformer-core';
import { LogConfig } from '@aws-amplify/graphql-transformer-core';
import { Template } from '@aws-amplify/graphql-transformer-core/lib/config/project-config';
import { AmplifyCLIFeatureFlagAdapter } from '../utils/amplify-cli-feature-flag-adapter';
import { JSONUtilities, $TSContext } from 'amplify-cli-core';
import { searchablePushChecks } from '../transform-graphql-schema';
import { ResourceConstants } from 'graphql-transformer-common';
import { showGlobalSandboxModeWarning, showSandboxModePrompts, schemaHasSandboxModeEnabled } from '../utils/sandbox-mode-helpers';
import { printer } from 'amplify-prompts';
import { GraphQLSanityCheck, SanityCheckRules } from './sanity-check';

const API_CATEGORY = 'api';
const STORAGE_CATEGORY = 'storage';
const PARAMETERS_FILENAME = 'parameters.json';
const SCHEMA_FILENAME = 'schema.graphql';
const SCHEMA_DIR_NAME = 'schema';
const ROOT_APPSYNC_S3_KEY = 'amplify-appsync-files';
const S3_SERVICE_NAME = 'S3';

const TRANSFORM_CONFIG_FILE_NAME = `transform.conf.json`;

function warnOnAuth(map) {
  const a: boolean = true;
  const unAuthModelTypes = Object.keys(map).filter(type => !map[type].includes('auth') && map[type].includes('model'));
  if (unAuthModelTypes.length) {
    printer.info(
      `
⚠️  WARNING: Some types do not have authorization rules configured. That means all create, read, update, and delete operations are denied on these types:`,
      'yellow',
    );
    printer.info(unAuthModelTypes.map(type => `\t - ${type}`).join('\n'), 'yellow');
    printer.info('Learn more about "@auth" authorization rules here: https://docs.amplify.aws/cli/graphql-transformer/auth\n', 'yellow');
  }
}

function getTransformerFactory(
  context: $TSContext,
  resourceDir: string,
): (options: TransformerFactoryArgs) => Promise<TransformerPluginProvider[]> {
  return async (options?: TransformerFactoryArgs) => {
    const modelTransformer = new ModelTransformer();
    const indexTransformer = new IndexTransformer();
    const hasOneTransformer = new HasOneTransformer();
    const authTransformer = new AuthTransformer({
      adminRoles: options.adminRoles ?? [],
      identityPoolId: options.identityPoolId,
    });
    const transformerList: TransformerPluginProvider[] = [
      modelTransformer,
      new FunctionTransformer(),
      new HttpTransformer(),
      new PredictionsTransformer(options?.storageConfig),
      new PrimaryKeyTransformer(),
      indexTransformer,
      new BelongsToTransformer(),
      new HasManyTransformer(),
      hasOneTransformer,
      new ManyToManyTransformer(modelTransformer, indexTransformer, hasOneTransformer, authTransformer),
      new DefaultValueTransformer(),
      authTransformer,
      // TODO: initialize transformer plugins
    ];

    if (options?.addSearchableTransformer) {
      transformerList.push(new SearchableModelTransformer());
    }

    const customTransformersConfig = await readTransformerConfiguration(resourceDir);
    const customTransformers = (
      customTransformersConfig && customTransformersConfig.transformers ? customTransformersConfig.transformers : []
    )
      .map(transformer => {
        const fileUrlMatch = /^file:\/\/(.*)\s*$/m.exec(transformer);
        const modulePath = fileUrlMatch ? fileUrlMatch[1] : transformer;

        if (!modulePath) {
          throw new Error(`Invalid value specified for transformer: '${transformer}'`);
        }

        // The loading of transformer can happen multiple ways in the following order:
        // - modulePath is an absolute path to an NPM package
        // - modulePath is a package name, then it will be loaded from the project's root's node_modules with createRequireFromPath.
        // - modulePath is a name of a globally installed package
        let importedModule;
        const tempModulePath = modulePath.toString();

        try {
          if (path.isAbsolute(tempModulePath)) {
            // Load it by absolute path
            importedModule = require(modulePath);
          } else {
            const projectRootPath = context.amplify.pathManager.searchProjectRootPath();
            const projectNodeModules = path.join(projectRootPath, 'node_modules');

            try {
              importedModule = importFrom(projectNodeModules, modulePath);
            } catch (_) {
              // Intentionally left blank to try global
            }

            // Try global package install
            if (!importedModule) {
              importedModule = importGlobal(modulePath);
            }
          }

          // At this point we've to have an imported module, otherwise module loader, threw an error.
          return importedModule;
        } catch (error) {
          context.print.error(`Unable to import custom transformer module(${modulePath}).`);
          context.print.error(`You may fix this error by editing transformers at ${path.join(resourceDir, TRANSFORM_CONFIG_FILE_NAME)}`);
          throw error;
        }
      })
      .map(imported => {
        const CustomTransformer = imported.default;

        if (typeof CustomTransformer === 'function') {
          return new CustomTransformer();
        } else if (typeof CustomTransformer === 'object') {
          // Todo: Use a shim to ensure that it adheres to TransformerProvider interface. For now throw error
          // return CustomTransformer;
          throw new Error("Custom Transformers' should implement TransformerProvider interface");
        }

        throw new Error("Custom Transformers' default export must be a function or an object");
      })
      .filter(customTransformer => customTransformer);

    if (customTransformers.length > 0) {
      transformerList.push(...customTransformers);
    }

    return transformerList;
  };
}

export async function transformGraphQLSchema(context, options) {
  let resourceName: string;
  const backEndDir = context.amplify.pathManager.getBackendDirPath();
  const flags = context.parameters.options;
  if (flags['no-gql-override']) {
    return;
  }

  let { resourceDir, parameters } = options;
  const { forceCompile } = options;

  // Compilation during the push step
  const { resourcesToBeCreated, resourcesToBeUpdated, allResources } = await context.amplify.getResourceStatus(API_CATEGORY);
  let resources = resourcesToBeCreated.concat(resourcesToBeUpdated);

  // When build folder is missing include the API
  // to be compiled without the backend/api/<api-name>/build
  // cloud formation push will fail even if there is no changes in the GraphQL API
  // https://github.com/aws-amplify/amplify-console/issues/10
  const resourceNeedCompile = allResources
    .filter(r => !resources.includes(r))
    .filter(r => {
      const buildDir = path.normalize(path.join(backEndDir, API_CATEGORY, r.resourceName, 'build'));
      return !fs.existsSync(buildDir);
    });
  resources = resources.concat(resourceNeedCompile);

  if (forceCompile) {
    resources = resources.concat(allResources);
  }
  resources = resources.filter(resource => resource.service === 'AppSync');

  if (!resourceDir) {
    // There can only be one appsync resource
    if (resources.length > 0) {
      const resource = resources[0];
      if (resource.providerPlugin !== providerName) {
        return;
      }
      const { category, resourceName } = resource;
      resourceDir = path.normalize(path.join(backEndDir, category, resourceName));
    } else {
      // No appsync resource to update/add
      return;
    }
  }

  let previouslyDeployedBackendDir = options.cloudBackendDirectory;
  if (!previouslyDeployedBackendDir) {
    if (resources.length > 0) {
      const resource = resources[0];
      if (resource.providerPlugin !== providerName) {
        return;
      }
      const { category } = resource;
      resourceName = resource.resourceName;
      const cloudBackendRootDir = context.amplify.pathManager.getCurrentCloudBackendDirPath();
      /* eslint-disable */
      previouslyDeployedBackendDir = path.normalize(path.join(cloudBackendRootDir, category, resourceName));
      /* eslint-enable */
    }
  }

  const parametersFilePath = path.join(resourceDir, PARAMETERS_FILENAME);

  if (!parameters && fs.existsSync(parametersFilePath)) {
    try {
      parameters = context.amplify.readJsonFile(parametersFilePath);
    } catch (e) {
      parameters = {};
    }
  }

  let { authConfig }: { authConfig: AppSyncAuthConfiguration } = options;

  //
  // If we don't have an authConfig from the caller, use it from the
  // already read resources[0], which is an AppSync API.
  //

  if (!authConfig) {
    if (resources[0].output.securityType) {
      // Convert to multi-auth format if needed.
      authConfig = {
        defaultAuthentication: {
          authenticationType: resources[0].output.securityType,
        },
        additionalAuthenticationProviders: [],
      };
    } else {
      ({ authConfig } = resources[0].output);
    }
  }

<<<<<<< HEAD
  let { logConfig = resources[0]?.output?.logConfig } = options;

  // for auth check which functions have access to the api
  const adminRoles = await getAdminRoles(context, resourceName);

=======
  // for auth transformer we get any admin roles and a cognito identity pool to check for potential authenticated roles outside of the provided authRole
  const adminRoles = await getAdminRoles(context, resourceName);
  const identityPoolId = await getIdentityPoolId(context);
>>>>>>> 48f8cfdb
  // for the predictions directive get storage config
  const s3Resource = s3ResourceAlreadyExists(context);
  const storageConfig = s3Resource ? getBucketName(context, s3Resource, backEndDir) : undefined;

  const buildDir = path.normalize(path.join(resourceDir, 'build'));
  const schemaFilePath = path.normalize(path.join(resourceDir, SCHEMA_FILENAME));
  const schemaDirPath = path.normalize(path.join(resourceDir, SCHEMA_DIR_NAME));
  let deploymentRootKey = await getPreviousDeploymentRootKey(previouslyDeployedBackendDir);
  if (!deploymentRootKey) {
    const deploymentSubKey = await hashDirectory(resourceDir);
    deploymentRootKey = `${ROOT_APPSYNC_S3_KEY}/${deploymentSubKey}`;
  }
  const projectBucket = options.dryRun ? 'fake-bucket' : getProjectBucket(context);
  const buildParameters = {
    ...parameters,
    S3DeploymentBucket: projectBucket,
    S3DeploymentRootKey: deploymentRootKey,
  };

  // If it is a dry run, don't create the build folder as it could make a follow-up command
  // to not to trigger a build, hence a corrupt deployment.
  if (!options.dryRun) {
    fs.ensureDirSync(buildDir);
  }

  const project = await loadProject(resourceDir);

  const lastDeployedProjectConfig = fs.existsSync(previouslyDeployedBackendDir)
    ? await loadProject(previouslyDeployedBackendDir)
    : undefined;

  const sandboxModeEnabled = schemaHasSandboxModeEnabled(project.schema);
  const directiveMap = collectDirectivesByTypeNames(project.schema);
  const hasApiKey =
    authConfig.defaultAuthentication.authenticationType === 'API_KEY' ||
    authConfig.additionalAuthenticationProviders.some(a => a.authenticationType === 'API_KEY');
  const showSandboxModeMessage = sandboxModeEnabled && hasApiKey;

  if (showSandboxModeMessage) showGlobalSandboxModeWarning();
  else warnOnAuth(directiveMap.types);

  searchablePushChecks(context, directiveMap.types, parameters[ResourceConstants.PARAMETERS.AppSyncApiName]);

  const transformerListFactory = getTransformerFactory(context, resourceDir);

  if (sandboxModeEnabled && options.promptApiKeyCreation) {
    const apiKeyConfig = await showSandboxModePrompts(context);
    if (apiKeyConfig) authConfig.additionalAuthenticationProviders.push(apiKeyConfig);
  }

  let searchableTransformerFlag = false;

  if (directiveMap.directives.includes('searchable')) {
    searchableTransformerFlag = true;
  }

  // construct sanityCheckRules
  const ff = new AmplifyCLIFeatureFlagAdapter();
  const isNewAppSyncAPI: boolean = resourcesToBeCreated.some(resource => resource.service === 'AppSync');
  const allowDestructiveUpdates = context?.input?.options?.[destructiveUpdatesFlag] || context?.input?.options?.force;
  const sanityCheckRules = getSanityCheckRules(isNewAppSyncAPI, ff, allowDestructiveUpdates);

  const buildConfig: ProjectOptions<TransformerFactoryArgs> = {
    ...options,
    buildParameters,
    projectDirectory: resourceDir,
    transformersFactory: transformerListFactory,
    transformersFactoryArgs: {
      addSearchableTransformer: searchableTransformerFlag,
      storageConfig,
      authConfig,
      adminRoles,
      identityPoolId,
    },
    rootStackFileName: 'cloudformation-template.json',
    currentCloudBackendDirectory: previouslyDeployedBackendDir,
    minify: options.minify,
    projectConfig: project,
    lastDeployedProjectConfig,
    authConfig,
    logConfig,
    sandboxModeEnabled,
    sanityCheckRules,
  };

  const transformerOutput = await buildAPIProject(buildConfig);

  context.print.success(`GraphQL schema compiled successfully.\n\nEdit your schema at ${schemaFilePath} or \
place .graphql files in a directory at ${schemaDirPath}`);

  if (!options.dryRun) {
    JSONUtilities.writeJson(parametersFilePath, parameters);
  }

  return transformerOutput;
}

function getProjectBucket(context) {
  const projectDetails = context.amplify.getProjectDetails();
  const projectBucket = projectDetails.amplifyMeta.providers ? projectDetails.amplifyMeta.providers[providerName].DeploymentBucketName : '';
  return projectBucket;
}

async function getPreviousDeploymentRootKey(previouslyDeployedBackendDir) {
  // this is the function
  let parameters;
  try {
    const parametersPath = path.join(previouslyDeployedBackendDir, `build/${PARAMETERS_FILENAME}`);
    const parametersExists = fs.existsSync(parametersPath);
    if (parametersExists) {
      const parametersString = await fs.readFile(parametersPath);
      parameters = JSON.parse(parametersString.toString());
    }
    return parameters.S3DeploymentRootKey;
  } catch (err) {
    return undefined;
  }
}

export async function getDirectiveDefinitions(context: $TSContext, resourceDir: string) {
  const transformList = await getTransformerFactory(context, resourceDir)({ addSearchableTransformer: true, authConfig: {} });
  const appSynDirectives = getAppSyncServiceExtraDirectives();
  const transformDirectives = transformList
    .map(transformPluginInst => [transformPluginInst.directive, ...transformPluginInst.typeDefinitions].map(node => print(node)).join('\n'))
    .join('\n');

  return [appSynDirectives, transformDirectives].join('\n');
}
/**
 * Check if storage exists in the project if not return undefined
 */
function s3ResourceAlreadyExists(context) {
  const { amplify } = context;
  try {
    let resourceName;
    const { amplifyMeta } = amplify.getProjectDetails();
    if (amplifyMeta[STORAGE_CATEGORY]) {
      const categoryResources = amplifyMeta[STORAGE_CATEGORY];
      Object.keys(categoryResources).forEach(resource => {
        if (categoryResources[resource].service === S3_SERVICE_NAME) {
          resourceName = resource;
        }
      });
    }
    return resourceName;
  } catch (error) {
    if (error.name === 'UndeterminedEnvironmentError') {
      return undefined;
    }
    throw error;
  }
}

function getBucketName(context, s3ResourceName, backEndDir) {
  const { amplify } = context;
  const { amplifyMeta } = amplify.getProjectDetails();
  const stackName = amplifyMeta.providers.awscloudformation.StackName;
  const parametersFilePath = path.join(backEndDir, STORAGE_CATEGORY, s3ResourceName, PARAMETERS_FILENAME);
  const bucketParameters = context.amplify.readJsonFile(parametersFilePath);
  const bucketName = stackName.startsWith('amplify-')
    ? `${bucketParameters.bucketName}\${hash}-\${env}`
    : `${bucketParameters.bucketName}${s3ResourceName}-\${env}`;
  return { bucketName };
}

type TransformerFactoryArgs = {
  addSearchableTransformer: boolean;
  authConfig: any;
  storageConfig?: any;
  adminRoles?: Array<string>;
  identityPoolId?: string;
};
export type ProjectOptions<T> = {
  buildParameters: {
    S3DeploymentBucket: string;
    S3DeploymentRootKey: string;
  };
  projectDirectory: string;
  transformersFactory: (options: T) => Promise<TransformerPluginProvider[]>;
  transformersFactoryArgs: T;
  rootStackFileName: 'cloudformation-template.json';
  currentCloudBackendDirectory?: string;
  minify: boolean;
  lastDeployedProjectConfig?: TransformerProjectConfig;
  projectConfig: TransformerProjectConfig;
  dryRun?: boolean;
  authConfig?: AppSyncAuthConfiguration;
  logConfig?: LogConfig;
  stacks: Record<string, Template>;
  sandboxModeEnabled?: boolean;
  sanityCheckRules: SanityCheckRules;
};

export async function buildAPIProject(opts: ProjectOptions<TransformerFactoryArgs>) {
  const schema = opts.projectConfig.schema.toString();
  // Skip building the project if the schema is blank
  if (!schema) {
    return;
  }

  const builtProject = await _buildProject(opts);

  const buildLocation = path.join(opts.projectDirectory, 'build');
  const currCloudLocation = opts.currentCloudBackendDirectory ? path.join(opts.currentCloudBackendDirectory, 'build') : undefined;

  if (opts.projectDirectory && !opts.dryRun) {
    await writeDeploymentToDisk(builtProject, buildLocation, opts.rootStackFileName, opts.buildParameters, opts.minify);
    const sanityChecker = new GraphQLSanityCheck(opts.sanityCheckRules, opts.rootStackFileName, currCloudLocation, buildLocation);
    await sanityChecker.validate();
  }

  // TODO: update local env on api compile
  // await _updateCurrentMeta(opts);

  return builtProject;
}

async function _buildProject(opts: ProjectOptions<TransformerFactoryArgs>) {
  const userProjectConfig = opts.projectConfig;
  const stackMapping = userProjectConfig.config.StackMapping;
  // Create the transformer instances, we've to make sure we're not reusing them within the same CLI command
  // because the StackMapping feature already builds the project once.
  const transformers = await opts.transformersFactory(opts.transformersFactoryArgs);
  const transform = new GraphQLTransform({
    transformers,
    stackMapping,
    transformConfig: userProjectConfig.config,
    authConfig: opts.authConfig,
    logConfig: opts.logConfig,
    buildParameters: opts.buildParameters,
    stacks: opts.projectConfig.stacks || {},
    featureFlags: new AmplifyCLIFeatureFlagAdapter(),
    sandboxModeEnabled: opts.sandboxModeEnabled,
  });

  const schema = userProjectConfig.schema.toString();
  const transformOutput = transform.transform(schema);

  return mergeUserConfigWithTransformOutput(userProjectConfig, transformOutput);
}<|MERGE_RESOLUTION|>--- conflicted
+++ resolved
@@ -259,17 +259,10 @@
     }
   }
 
-<<<<<<< HEAD
   let { logConfig = resources[0]?.output?.logConfig } = options;
-
-  // for auth check which functions have access to the api
-  const adminRoles = await getAdminRoles(context, resourceName);
-
-=======
   // for auth transformer we get any admin roles and a cognito identity pool to check for potential authenticated roles outside of the provided authRole
   const adminRoles = await getAdminRoles(context, resourceName);
   const identityPoolId = await getIdentityPoolId(context);
->>>>>>> 48f8cfdb
   // for the predictions directive get storage config
   const s3Resource = s3ResourceAlreadyExists(context);
   const storageConfig = s3Resource ? getBucketName(context, s3Resource, backEndDir) : undefined;
