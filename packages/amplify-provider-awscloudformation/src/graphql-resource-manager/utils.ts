--- conflicted
+++ resolved
@@ -1,10 +1,6 @@
 import fs from 'fs-extra';
 import * as path from 'path';
-<<<<<<< HEAD
-import { JSONUtilities } from 'amplify-cli-core';
-=======
 import { JSONUtilities } from '@aws-amplify/amplify-cli-core';
->>>>>>> b289cbc0
 import { Template } from 'cloudform-types';
 import { Diff, diff as getDiffs } from 'deep-diff';
 
