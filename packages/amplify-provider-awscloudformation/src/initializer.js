--- conflicted
+++ resolved
@@ -124,20 +124,13 @@
     }
     context.exeInfo.amplifyMeta.providers[constants.ProviderName] = metadata;
 
-<<<<<<< HEAD
-  if (context.exeInfo.isNewEnv) {
-    const { envName } = context.exeInfo.localEnvInfo;
-    const existingProviderTPI = _.get(context.exeInfo.teamProviderInfo, [envName, constants.ProviderName]);
-    _.set(context.exeInfo.teamProviderInfo, [envName, constants.ProviderName], { ...existingProviderTPI, ...metadata });
-=======
     if (context.exeInfo.isNewEnv) {
       const { envName } = context.exeInfo.localEnvInfo;
-      context.exeInfo.teamProviderInfo[envName] = {};
-      context.exeInfo.teamProviderInfo[envName][constants.ProviderName] = metadata;
+      const existingProviderTPI = _.get(context.exeInfo.teamProviderInfo, [envName, constants.ProviderName]);
+      _.set(context.exeInfo.teamProviderInfo, [envName, constants.ProviderName], { ...existingProviderTPI, ...metadata });
     }
   } else {
     throw new Error('No stack data present');
->>>>>>> afbaa08a
   }
 }
 
