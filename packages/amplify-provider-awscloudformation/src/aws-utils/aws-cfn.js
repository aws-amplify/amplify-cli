// disabling lint until this file is converted to TS
/* eslint-disable */
const fs = require('fs-extra');
const path = require('path');
const _ = require('lodash');
const BottleNeck = require('bottleneck');
const chalk = require('chalk');
const columnify = require('columnify');

const aws = require('./aws');
const { S3 } = require('./aws-s3');
const providerName = require('../constants').ProviderName;
const { formUserAgentParam } = require('./user-agent');
const configurationManager = require('../configuration-manager');
const { stateManager, pathManager, AmplifyError, AmplifyFault } = require('amplify-cli-core');
const { fileLogger } = require('../utils/aws-logger');
const logger = fileLogger('aws-cfn');
const { pagedAWSCall } = require('./paged-call');
const { initializeProgressBars } = require('./aws-cfn-progress-formatter');

const { printer } = require('amplify-prompts');

const CFN_MAX_CONCURRENT_REQUEST = 5;
const CFN_POLL_TIME = (process.env.IS_AMPLIFY_CI ? 30 : 5) * 1000; // 5 secs wait to check if  new stacks are created by root stack
const CFN_POLL_TIME_MAX = (process.env.IS_AMPLIFY_CI ? 120 : 30) * 1000; // 30 seconds
let CFNLOG = [];
const CFN_SUCCESS_STATUS = ['UPDATE_COMPLETE', 'CREATE_COMPLETE', 'DELETE_COMPLETE', 'DELETE_SKIPPED'];

const CNF_ERROR_STATUS = ['CREATE_FAILED', 'DELETE_FAILED', 'UPDATE_FAILED'];

// These are cascade failures caused because of a root failure. Safe to ignore
const RESOURCE_CASCADE_FAIL_REASONS = ['Resource creation cancelled', 'Resource update cancelled'];
class CloudFormation {
  constructor(context, userAgentAction, options = {}, eventMap = {}) {
    return (async () => {
      let userAgentParam;
      if (userAgentAction) {
        userAgentParam = formUserAgentParam(context, userAgentAction);
      }

      this.pollQueue = new BottleNeck({ minTime: 100, maxConcurrent: CFN_MAX_CONCURRENT_REQUEST });
      this.pollQueueStacks = [];
      this.stackEvents = [];
      let cred;
      try {
        cred = await configurationManager.loadConfiguration(context);
      } catch (e) {
        // no credential. New project
      }
      const userAgentOption = {};
      if (userAgentAction) {
        userAgentOption.customUserAgent = userAgentParam;
      }

      this.cfn = new aws.CloudFormation({ ...cred, ...options, ...userAgentOption });
      this.context = context;
      if (Object.keys(eventMap).length) {
        this.eventMap = eventMap;
        this.progressBar = initializeProgressBars(this.eventMap);
      }
      return this;
    })();
  }

  createResourceStack(cfnParentStackParams) {
    const cfnModel = this.cfn;
    const { context } = this;
    const cfnCompleteStatus = 'stackCreateComplete';
    const cfnStackCheckParams = {
      StackName: cfnParentStackParams.StackName,
    };
    const self = this;
    self.eventStartTime = new Date();

    return new Promise((resolve, reject) => {
      logger('cfnModel.createStack', [cfnParentStackParams])();
      cfnModel.createStack(cfnParentStackParams, createErr => {
        this.readStackEvents(cfnParentStackParams.StackName);
        logger('cfnModel.createStack', [cfnParentStackParams])(createErr);
        if (createErr) {
          context.print.error('\nAn error occurred when creating the CloudFormation stack');
          reject(createErr);
        }
        cfnModel.waitFor(cfnCompleteStatus, cfnStackCheckParams, async (completeErr, waitForStackdata) => {
          if (self.pollForEvents) {
            clearTimeout(self.pollForEvents);
          }

          this.progressBar?.stop();

          if (completeErr) {
            context.print.error('\nAn error occurred when creating the CloudFormation stack');
            this.collectStackErrors(cfnParentStackParams.StackName).then(errorDetails => {
              completeErr.details = errorDetails;
              reject(completeErr);
            });
            logger('cfnModel.createStack', [cfnParentStackParams])(completeErr);
            const error = new Error('Initialization of project failed');
            error.stack = null;
            reject(error);
          }
          resolve(waitForStackdata);
        });
      });
    });
  }

  collectStackErrors(stackName) {
    // add root stack to see the new stacks
    this.readStackEvents(stackName);
    // wait for the poll queue to drain
    return new Promise(resolve => {
      this.pollQueue.once('empty', () => {
        const failedStacks = this.stackEvents.filter(ev => CNF_ERROR_STATUS.includes(ev.ResourceStatus));

        try {
          const trace = this.generateFailedStackErrorMsgs(failedStacks);
          printer.error('The following resources failed to deploy:');
          trace.forEach(t => {
            console.log(t);
            console.log('\n');
          });
          resolve(this.collectStackErrorMessages(failedStacks));
        } catch (e) {
          Promise.reject(e);
        } finally {
          if (this.pollForEvents) {
            clearTimeout(this.pollForEvents);
          }
        }
      });
    });
  }

  collectStackErrorMessages(eventsWithFailure) {
    const errorMessages = this.filterFailedStackEvents(eventsWithFailure).map(event => {
      const err = [];
      const resourceName = event.LogicalResourceId;
      err.push(`Name: ${resourceName} (${event.ResourceType})`);
      err.push(`Event Type: ${getStatusToErrorMsg(event.ResourceStatus)}`);
      err.push(`Reason: ${event.ResourceStatusReason}`);
      return err.join(', ');
    });
    return errorMessages.join('\n');
  }

  generateFailedStackErrorMsgs(eventsWithFailure) {
    this.context.exeInfo.cloudformationEvents = CFNLOG;
    const stackTrees = this.filterFailedStackEvents(eventsWithFailure).map(event => {
      const err = [];
      const resourceName = event.LogicalResourceId;
      const cfnURL = getCFNConsoleLink(event, this.cfn);
      err.push(`${chalk.red('Resource Name:')} ${resourceName} (${event.ResourceType})`);
      err.push(`${chalk.red('Event Type:')} ${getStatusToErrorMsg(event.ResourceStatus)}`);
      err.push(`${chalk.red('Reason:')} ${event.ResourceStatusReason}`);
      if (cfnURL) {
        err.push(`${chalk.red('URL:')} ${cfnURL}`);
      }
      return err.join('\n');
    });
    return stackTrees;
  }

  filterFailedStackEvents(eventsWithFailure) {
    return eventsWithFailure
      .filter(stack => stack.ResourceType !== 'AWS::CloudFormation::Stack')
      .filter(stack => this.eventMap['eventToCategories'].has(stack.LogicalResourceId))
      .filter(stack => !RESOURCE_CASCADE_FAIL_REASONS.includes(stack.ResourceStatusReason));
  }

  readStackEvents(stackName) {
    const self = this;
    let delay = CFN_POLL_TIME;
    let readStackEventsCalls = 0;
    const invoker = () => {
      self.addToPollQueue(stackName, 3);
      if (delay < CFN_POLL_TIME_MAX) {
        delay = Math.min(Math.pow(2, readStackEventsCalls) * CFN_POLL_TIME, CFN_POLL_TIME_MAX);
      }
      self.pollForEvents = setTimeout(invoker, delay);
      readStackEventsCalls++;
    };

    // start it off
    self.pollForEvents = setTimeout(invoker, delay);
  }

  pollStack(stackName) {
    return this.getStackEvents(stackName)
      .then(stackEvents => {
        const uniqueEvents = getUniqueStacksEvents(stackEvents);
        const nestedStacks = filterNestedStacks(uniqueEvents);

        nestedStacks.forEach(stackId => {
          if (stackId !== stackName) {
            this.addToPollQueue(stackId);
          }
        });
        this.showNewEvents(stackEvents);
      })
      .catch(err => {
        console.log(err);
      });
  }

  addToPollQueue(stackId, priority = 5) {
    if (!this.pollQueueStacks.includes(stackId)) {
      this.pollQueueStacks.push(stackId);
      this.pollQueue.schedule({ priority }, () => {
        this.removeFromPollQueue(stackId);
        return this.pollStack(stackId);
      });
    }
    return false;
  }

  removeFromPollQueue(stackId) {
    const index = this.pollQueueStacks.indexOf(stackId);
    if (index !== -1) {
      this.pollQueueStacks.splice(index, 1);
    }
  }
  showNewEvents(events) {
    const allShownEvents = this.stackEvents;
    let newEvents = [];

    if (allShownEvents.length) {
      newEvents = _.differenceBy(events, allShownEvents, 'EventId');
    } else {
      newEvents = events;
    }
<<<<<<< HEAD
    if (this.eventMap && this.progressBar.isTTY()) {
=======
    if (this.eventMap &&
      this.progressBar.isTTY()) {
>>>>>>> 09bfa2be
      this.showEventProgress(_.uniqBy(newEvents, 'EventId'));
    } else {
      showEvents(_.uniqBy(newEvents, 'EventId'));
    }

    this.stackEvents = [...allShownEvents, ...newEvents];
  }

  // For each event update the corresponding progress bar
  showEventProgress(events) {
    events = events.reverse();
    if (events.length > 0) {
      events.forEach(event => {
        const finishStatus = CFN_SUCCESS_STATUS.includes(event.ResourceStatus);
        const updateObj = {
          name: event.LogicalResourceId,
          payload: {
            LogicalResourceId: event.LogicalResourceId,
            ResourceType: event.ResourceType,
            ResourceStatus: event.ResourceStatus,
<<<<<<< HEAD
            Timestamp: event.Timestamp,
          },
        };
        const item = this.eventMap['rootResources'].find(it => it.key === event.LogicalResourceId);
=======
            Timestamp: event.Timestamp
          }
        }
        const item = this.eventMap['rootResources'].find(it => it.key === event.LogicalResourceId)
>>>>>>> 09bfa2be
        if (event.LogicalResourceId === this.eventMap['rootStackName'] || item) {
          // If the root resource for a category has already finished, then we do not have to wait for all events under it.
          if (finishStatus && item && item.category) {
            this.progressBar.finishBar(item.category);
          }
          this.progressBar.updateBar('projectBar', updateObj);
<<<<<<< HEAD
        } else if (this.eventMap['eventToCategories']) {
=======
        }
        else if (this.eventMap['eventToCategories']) {
>>>>>>> 09bfa2be
          const category = this.eventMap['eventToCategories'].get(event.LogicalResourceId);
          if (category) {
            this.progressBar.updateBar(category, updateObj);
          }
        }
      });
    }
  }

  getStackEvents(stackName) {
    const self = this;
    const describeStackEventsArgs = { StackName: stackName };
    const log = logger('getStackEvents.cfnModel.describeStackEvents', [describeStackEventsArgs]);
    log();
    return this.cfn
      .describeStackEvents({ StackName: stackName })
      .promise()
      .then(data => {
        let events = data.StackEvents;
        events = events.filter(event => self.eventStartTime < new Date(event.Timestamp));
        return Promise.resolve(events);
      })
      .catch(e => {
        log(e);
        if (e && e.code === 'Throttling') {
          return Promise.resolve([]);
        }
        return Promise.reject(e);
      });
  }

  getStackParameters(stackName) {
    return this.cfn
      .describeStack({ StackName: stackName })
      .promise()
      .then(data => {
        return data.Parameters;
      });
  }

  updateResourceStack(filePath) {
    try {
      const backEndDir = pathManager.getBackendDirPath(pathManager.findProjectRoot());
      const providerDirectory = path.normalize(path.join(backEndDir, providerName));
      logger('updateCloudFormationNestedStack', [providerDirectory, filePath])();

      const cfnFile = path.parse(filePath).base;
      const { amplifyMeta } = this.context.amplify.getProjectDetails();
      const providerMeta = amplifyMeta.providers ? amplifyMeta.providers[providerName] : {};

      const stackName = providerMeta.StackName || '';
      const stackId = providerMeta.StackId || '';

      const deploymentBucketName = amplifyMeta.providers ? amplifyMeta.providers[providerName].DeploymentBucketName : '';
      const authRoleName = amplifyMeta.providers ? amplifyMeta.providers[providerName].AuthRoleName : '';
      const unauthRoleName = amplifyMeta.providers ? amplifyMeta.providers[providerName].UnauthRoleName : '';

      const Tags = this.context.amplify.getTags(this.context);

      if (!stackName) {
        throw new AmplifyError('StackNotFoundError', {
          message: 'Project stack has not been created yet.',
          resolution: 'Use amplify init to initialize the project.',
        });
      }
      if (!deploymentBucketName) {
        throw new AmplifyError('BucketNotFoundError', {
          message: 'Project deployment bucket has not been created yet.',
          resolution: 'Use amplify init to initialize the project.',
        });
      }

      return S3.getInstance(this.context)
        .then(s3 => {
          const s3Params = {
            Body: fs.createReadStream(filePath),
            Key: cfnFile,
          };
          logger('updateResourceStack.s3.uploadFile', [{ Key: s3Params.cfnFile }])();
          return s3.uploadFile(s3Params, false);
        })
        .then(bucketName => {
          const templateURL = `https://s3.amazonaws.com/${bucketName}/${cfnFile}`;
          const cfnStackCheckParams = {
            StackName: stackName,
          };
          const cfnModel = this.cfn;
          const { context } = this;
          const self = this;
          this.eventStartTime = new Date();
          return new Promise((resolve, reject) => {
            logger('updateResourceStack.describeStack', [cfnStackCheckParams])();
            this.describeStack(cfnStackCheckParams)
              .then(() => {
                const cfnParentStackParams = {
                  StackName: stackName,
                  TemplateURL: templateURL,
                  Capabilities: ['CAPABILITY_NAMED_IAM', 'CAPABILITY_AUTO_EXPAND'],
                  Parameters: [
                    {
                      ParameterKey: 'DeploymentBucketName',
                      ParameterValue: deploymentBucketName,
                    },
                    {
                      ParameterKey: 'AuthRoleName',
                      ParameterValue: authRoleName,
                    },
                    {
                      ParameterKey: 'UnauthRoleName',
                      ParameterValue: unauthRoleName,
                    },
                  ],
                  Tags,
                };
                logger('updateResourceStack.updateStack', [cfnStackCheckParams])();
                cfnModel.updateStack(cfnParentStackParams, updateErr => {
                  self.readStackEvents(stackName);

                  const cfnCompleteStatus = 'stackUpdateComplete';
                  if (updateErr) {
                    if (self.pollForEvents) {
                      clearTimeout(self.pollForEvents);
                    }
                    return reject(updateErr);
                  }
                  cfnModel.waitFor(cfnCompleteStatus, cfnStackCheckParams, completeErr => {
                    if (self.pollForEvents) {
                      clearTimeout(self.pollForEvents);
                    }
                    this.progressBar?.stop();

                    if (completeErr) {
                      this.collectStackErrors(cfnParentStackParams.StackName).then(errorDetails => {
                        completeErr.details = errorDetails;
                        reject(completeErr);
                      });
                    } else {
                      self.context.usageData.calculatePushNormalizationFactor(this.stackEvents, stackId);
                      return self.updateamplifyMetaFileWithStackOutputs(stackName).then(() => resolve());
                    }
                  });
                });
              })
              .catch(err => {
                reject(new Error("Project stack doesn't exist"));
                context.print.info(err.stack);
              });
          });
        });
    } catch (error) {
      this.progressBar?.stop();
      throw new AmplifyFault(
        'ResourceNotReadyFault',
        {
          message: error.message,
          code: error.code,
        },
        error,
      );
    }
  }

  async listStacks(nextToken = null, stackStatusFilter) {
    return await this.cfn
      .listStacks({
        NextToken: nextToken,
        StackStatusFilter: stackStatusFilter,
      })
      .promise();
  }

  async updateamplifyMetaFileWithStackOutputs(parentStackName) {
    const cfnParentStackParams = {
      StackName: parentStackName,
    };
    const { amplifyMeta } = this.context.amplify.getProjectDetails();

    logger('updateamplifyMetaFileWithStackOutputs.cfn.listStackResources', [cfnParentStackParams])();

    const stackSummaries = await pagedAWSCall(
      async (params, nextToken) => {
        return await this.cfn.listStackResources({ ...params, NextToken: nextToken }).promise();
      },
      {
        StackName: parentStackName,
      },
      response => response.StackResourceSummaries,
      async response => response.NextToken,
    );

    const resources = stackSummaries.filter(
      resource =>
        ![
          'DeploymentBucket',
          'AuthRole',
          'UnauthRole',
          'UpdateRolesWithIDPFunction',
          'UpdateRolesWithIDPFunctionOutputs',
          'UpdateRolesWithIDPFunctionRole',
        ].includes(resource.LogicalResourceId) && resource.ResourceType === 'AWS::CloudFormation::Stack',
    );
    /**
     * Update root stack overrides
     */
    const rootStackResources = stackSummaries.filter(
      resource =>
        !['UpdateRolesWithIDPFunction', 'UpdateRolesWithIDPFunctionOutputs', 'UpdateRolesWithIDPFunctionRole'].includes(
          resource.LogicalResourceId,
        ),
    );
    if (rootStackResources.length > 0) {
      const rootStackResult = await this.describeStack(cfnParentStackParams);
      Object.keys(amplifyMeta)
        .filter(k => k === 'providers')
        .forEach(category => {
          Object.keys(amplifyMeta[category]).forEach(key => {
            const formattedOutputs = formatOutputs(rootStackResult.Stacks[0].Outputs);
            this.context.amplify.updateProviderAmplifyMeta('awscloudformation', formattedOutputs);
            /**
             * Write the new env specific datasource information into
             * the team-provider-info file
             */
            const { envName } = this.context.amplify.getEnvInfo();
            const projectPath = pathManager.findProjectRoot();
            const teamProviderInfo = stateManager.getTeamProviderInfo(projectPath);
            const tpiResourceParams = _.get(teamProviderInfo, [envName, 'awscloudformation'], {});
            _.assign(tpiResourceParams, stateManager.getMeta().providers.awscloudformation);
            _.set(teamProviderInfo, [envName, 'awscloudformation'], tpiResourceParams);
            stateManager.setTeamProviderInfo(projectPath, teamProviderInfo);
          });
        });
    }

    if (resources.length > 0) {
      const promises = [];

      for (let i = 0; i < resources.length; i++) {
        const cfnNestedStackParams = {
          StackName: resources[i].PhysicalResourceId,
        };

        promises.push(this.describeStack(cfnNestedStackParams));
      }

      const stackResult = await Promise.all(promises);

      Object.keys(amplifyMeta)
        .filter(k => k !== 'providers')
        .forEach(category => {
          Object.keys(amplifyMeta[category]).forEach(resource => {
            const logicalResourceId = category + resource;
            const index = resources.findIndex(resourceItem => resourceItem.LogicalResourceId === logicalResourceId);

            if (index !== -1) {
              const formattedOutputs = formatOutputs(stackResult[index].Stacks[0].Outputs);

              const updatedMeta = this.context.amplify.updateamplifyMetaAfterResourceUpdate(category, resource, 'output', formattedOutputs);

              // Check to see if this is an AppSync resource and if we've to remove the GraphQLAPIKeyOutput from meta or not
              if (amplifyMeta[category][resource]) {
                const resourceObject = amplifyMeta[category][resource];

                if (
                  resourceObject.service === 'AppSync' &&
                  resourceObject.output &&
                  resourceObject.output.GraphQLAPIKeyOutput &&
                  !formattedOutputs.GraphQLAPIKeyOutput
                ) {
                  const updatedResourceObject = updatedMeta[category][resource];

                  if (updatedResourceObject.output.GraphQLAPIKeyOutput) {
                    delete updatedResourceObject.output.GraphQLAPIKeyOutput;
                  }
                }

                if (resourceObject.service === 'S3AndCloudFront' && resourceObject.output) {
                  updatedMeta[category][resource].output = formattedOutputs;
                }

                stateManager.setMeta(undefined, updatedMeta);
              }
            }
          });
        });
    }
  }

  listExports(nextToken = null) {
    const log = logger('listExports.cfn.listExports', [{ NextToken: nextToken }]);
    return new Promise((resolve, reject) => {
      log();
      this.cfn.listExports(nextToken ? { NextToken: nextToken } : {}, (err, data) => {
        if (err) {
          log(err);
          reject(err);
        } else if (data.NextToken) {
          this.listExports(data.NextToken).then(innerExports => resolve([...data.Exports, ...innerExports]));
        } else {
          resolve(data.Exports);
        }
      });
    });
  }

  describeStack(cfnNestedStackParams, maxTry = 10, timeout = CFN_POLL_TIME) {
    const cfnModel = this.cfn;
    const log = logger('describeStack.cfn.describeStacks', [cfnNestedStackParams]);
    return new Promise((resolve, reject) => {
      log();
      cfnModel
        .describeStacks(cfnNestedStackParams)
        .promise()
        .then(result => resolve(result))
        .catch(e => {
          log(e);
          if (e.code === 'Throttling' && e.retryable) {
            setTimeout(() => {
              resolve(this.describeStack(cfnNestedStackParams, maxTry - 1, timeout));
            }, timeout);
          } else {
            reject(e);
          }
        });
    });
  }

  async listStackResources(stackId) {
    const meta = stateManager.getMeta();
    stackId = stackId || _.get(meta, ['providers', providerName, 'StackName'], undefined);
    if (!stackId) {
      throw new AmplifyError('StackNotFoundError', {
        message: `StackId not found in amplify-meta for provider ${providerName}`,
      });
    }
    // StackName param can be a StackName, StackId, or a PhysicalResourceId
    return this.cfn.listStackResources({ StackName: stackId }).promise();
  }

  deleteResourceStack(envName) {
    const teamProviderInfo = stateManager.getTeamProviderInfo();
    const providerInfo = teamProviderInfo?.[envName]?.[providerName];
    const stackName = providerInfo?.StackName;
    if (!stackName) {
      throw new AmplifyError('StackNotFoundError', {
        message: `Stack not defined for the environment.`,
      });
    }

    const cfnStackParams = {
      StackName: stackName,
    };

    const cfnModel = this.cfn;
    const log = logger('deleteResourceStack.cfn.describeStacks', [cfnStackParams]);

    return new Promise((resolve, reject) => {
      log();
      cfnModel.describeStacks(cfnStackParams, (err, data) => {
        const cfnDeleteStatus = 'stackDeleteComplete';
        if (
          (err && err.statusCode === 400 && err.message.includes(`${stackName} does not exist`)) ||
          data.StackStatus === 'DELETE_COMPLETE'
        ) {
          this.context.print.warning('Stack has already been deleted or does not exist');
          resolve();
        }
        if (err === null) {
          cfnModel.deleteStack(cfnStackParams, deleteErr => {
            if (deleteErr) {
              console.log(`Error deleting stack ${stackName}`);
              return reject(deleteErr);
            }
            cfnModel.waitFor(cfnDeleteStatus, cfnStackParams, completeErr => {
              if (err) {
                console.log(`Error deleting stack ${stackName}`);
                this.collectStackErrors(stackName).then(errorDetails => {
                  completeErr.details = errorDetails;
                  reject(completeErr);
                });
              } else {
                resolve();
              }
            });
          });
        } else {
          log(err);
          reject(err);
        }
      });
    });
  }
}

function formatOutputs(outputs) {
  const formattedOutputs = {};
  for (let i = 0; i < outputs.length; i += 1) {
    formattedOutputs[outputs[i].OutputKey] = outputs[i].OutputValue;
  }

  return formattedOutputs;
}

function showEvents(events) {
  // CFN sorts the events by descending
  events = events.reverse();

  if (events.length > 0) {
    console.log('\n');
    const COLUMNS = ['ResourceStatus', 'LogicalResourceId', 'ResourceType', 'Timestamp', 'ResourceStatusReason'];

    const e = events.map(ev => {
      const res = {};
      const { ResourceStatus: resourceStatus } = ev;

      let colorFn = chalk.reset;
      if (CNF_ERROR_STATUS.includes(resourceStatus)) {
        colorFn = chalk.red;
      } else if (CFN_SUCCESS_STATUS.includes(resourceStatus)) {
        colorFn = chalk.green;
      }

      COLUMNS.forEach(col => {
        if (ev[col]) {
          res[col] = colorFn(ev[col]);
        }
      });
      return res;
    });

    const formattedEvents = columnify(e, {
      columns: COLUMNS,
      showHeaders: false,
    });
    CFNLOG = CFNLOG.concat(events);
    console.log(formattedEvents);
  }
}

// Unique events with last updated status
function getUniqueStacksEvents(events) {
  // sort in reverse chronological order
  const sortedEvents = [...events].sort((a, b) => b.TimeStamp - a.TimeStamp);
  return _.uniqBy(sortedEvents, 'PhysicalResourceId');
}

function filterNestedStacks(uniqueEvents, excludeWithStatus = CFN_SUCCESS_STATUS, includeWithStatus = []) {
  const nestedStacks = [];
  for (let i = 0; i < uniqueEvents.length; i += 1) {
    const { PhysicalResourceId: physicalResourceId, ResourceType: resourceType, ResourceStatus: status } = uniqueEvents[i];
    if (physicalResourceId && !nestedStacks.includes(physicalResourceId)) {
      if (resourceType === 'AWS::CloudFormation::Stack') {
        if (includeWithStatus.includes(status)) {
          nestedStacks.push(physicalResourceId);
        } else if (excludeWithStatus.length && !excludeWithStatus.includes(status)) {
          nestedStacks.push(physicalResourceId);
        }
      }
    }
  }
  return nestedStacks;
}

function getStatusToErrorMsg(status) {
  const MAP = {
    CREATE_FAILED: 'create',
    DELETE_FAILED: 'delete',
    UPDATE_FAILED: 'update',
  };
  return MAP[status] || status;
}

function getCFNConsoleLink(event, cfn) {
  if (event.ResourceStatus === 'CREATE_FAILED') {
    // Stacks get deleted and don't have perm link
    return null;
  }
  const arn = event.StackId;
  const { region } = cfn.config;
  return `https://console.aws.amazon.com/cloudformation/home?region=${region}#/stacks/${encodeURIComponent(arn)}/events`;
}

module.exports = CloudFormation;<|MERGE_RESOLUTION|>--- conflicted
+++ resolved
@@ -229,12 +229,8 @@
     } else {
       newEvents = events;
     }
-<<<<<<< HEAD
-    if (this.eventMap && this.progressBar.isTTY()) {
-=======
     if (this.eventMap &&
       this.progressBar.isTTY()) {
->>>>>>> 09bfa2be
       this.showEventProgress(_.uniqBy(newEvents, 'EventId'));
     } else {
       showEvents(_.uniqBy(newEvents, 'EventId'));
@@ -255,29 +251,18 @@
             LogicalResourceId: event.LogicalResourceId,
             ResourceType: event.ResourceType,
             ResourceStatus: event.ResourceStatus,
-<<<<<<< HEAD
-            Timestamp: event.Timestamp,
-          },
-        };
-        const item = this.eventMap['rootResources'].find(it => it.key === event.LogicalResourceId);
-=======
             Timestamp: event.Timestamp
           }
         }
         const item = this.eventMap['rootResources'].find(it => it.key === event.LogicalResourceId)
->>>>>>> 09bfa2be
         if (event.LogicalResourceId === this.eventMap['rootStackName'] || item) {
           // If the root resource for a category has already finished, then we do not have to wait for all events under it.
           if (finishStatus && item && item.category) {
             this.progressBar.finishBar(item.category);
           }
           this.progressBar.updateBar('projectBar', updateObj);
-<<<<<<< HEAD
-        } else if (this.eventMap['eventToCategories']) {
-=======
         }
         else if (this.eventMap['eventToCategories']) {
->>>>>>> 09bfa2be
           const category = this.eventMap['eventToCategories'].get(event.LogicalResourceId);
           if (category) {
             this.progressBar.updateBar(category, updateObj);
