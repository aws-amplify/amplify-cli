import { $TSContext } from '@aws-amplify/amplify-cli-core';
import { LocationClient } from '@aws-sdk/client-location';
import { NodeHttpHandler } from '@smithy/node-http-handler';
<<<<<<< HEAD
import { loadConfiguration } from '../configuration-manager';
=======
import { AwsV3Secrets, loadConfiguration } from '../configuration-manager';
>>>>>>> 068d0b85
import { proxyAgent } from './aws-globals';

export class LocationService {
  private static instance: LocationService;
  readonly client: LocationClient;

  static async getInstance(context: $TSContext, options = {}): Promise<LocationService> {
    if (!LocationService.instance) {
<<<<<<< HEAD
      let cred = {};
=======
      let cred: AwsV3Secrets = {};
>>>>>>> 068d0b85
      try {
        cred = await loadConfiguration(context);
      } catch (e) {
        // ignore missing config
      }
      LocationService.instance = new LocationService(cred, options);
    }
    return LocationService.instance;
  }

<<<<<<< HEAD
  private constructor(cred, options = {}) {
    this.client = new LocationClient({
      ...cred,
      ...options,
=======
  private constructor(cred: AwsV3Secrets, options = {}) {
    this.client = new LocationClient({
      ...cred,
      ...options,
      credentials: {
        accessKeyId: cred.accessKeyId,
        secretAccessKey: cred.secretAccessKey,
        sessionToken: cred.sessionToken,
      },
>>>>>>> 068d0b85
      requestHandler: new NodeHttpHandler({
        httpAgent: proxyAgent(),
        httpsAgent: proxyAgent(),
      }),
    });
  }
}<|MERGE_RESOLUTION|>--- conflicted
+++ resolved
@@ -1,11 +1,8 @@
 import { $TSContext } from '@aws-amplify/amplify-cli-core';
 import { LocationClient } from '@aws-sdk/client-location';
 import { NodeHttpHandler } from '@smithy/node-http-handler';
-<<<<<<< HEAD
+import { AwsV3Secrets, loadConfiguration } from '../configuration-manager';
 import { loadConfiguration } from '../configuration-manager';
-=======
-import { AwsV3Secrets, loadConfiguration } from '../configuration-manager';
->>>>>>> 068d0b85
 import { proxyAgent } from './aws-globals';
 
 export class LocationService {
@@ -14,11 +11,7 @@
 
   static async getInstance(context: $TSContext, options = {}): Promise<LocationService> {
     if (!LocationService.instance) {
-<<<<<<< HEAD
       let cred = {};
-=======
-      let cred: AwsV3Secrets = {};
->>>>>>> 068d0b85
       try {
         cred = await loadConfiguration(context);
       } catch (e) {
@@ -29,22 +22,11 @@
     return LocationService.instance;
   }
 
-<<<<<<< HEAD
   private constructor(cred, options = {}) {
     this.client = new LocationClient({
       ...cred,
-      ...options,
-=======
-  private constructor(cred: AwsV3Secrets, options = {}) {
-    this.client = new LocationClient({
       ...cred,
       ...options,
-      credentials: {
-        accessKeyId: cred.accessKeyId,
-        secretAccessKey: cred.secretAccessKey,
-        sessionToken: cred.sessionToken,
-      },
->>>>>>> 068d0b85
       requestHandler: new NodeHttpHandler({
         httpAgent: proxyAgent(),
         httpsAgent: proxyAgent(),
