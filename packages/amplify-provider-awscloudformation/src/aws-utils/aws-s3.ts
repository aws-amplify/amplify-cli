import { $TSContext } from 'amplify-cli-core';

import aws from './aws.js';
import _ from 'lodash';
const providerName = require('../constants').ProviderName;
import configurationManager from '../configuration-manager';
import fs from 'fs-extra';
import ora from 'ora';
import { pagedAWSCall } from './paged-call';
import { ListObjectVersionsOutput, ListObjectVersionsRequest, ObjectIdentifier, ObjectVersion } from 'aws-sdk/clients/s3';

const minChunkSize = 5 * 1024 * 1024; // 5 MB https://docs.aws.amazon.com/AWSJavaScriptSDK/latest/AWS/S3/ManagedUpload.html#minPartSize-property
const { fileLogger } = require('../utils/aws-logger');
const logger = fileLogger('aws-s3');

export class S3 {
  private static instance: S3;
  private readonly context: $TSContext;
  private readonly s3: AWS.S3;
  private uploadState: {
    envName: string;
    s3Params: {
      Bucket: string;
    };
  };

  static async getInstance(context: $TSContext, options = {}): Promise<S3> {
    if (!S3.instance) {
      let cred = {};
      try {
        cred = await configurationManager.loadConfiguration(context);
      } catch (e) {
        // ignore missing config
      }

      S3.instance = new S3(context, cred, options);
    }
    return S3.instance;
  }

  private constructor(context, cred, options = {}) {
    this.context = context;
    this.s3 = new aws.S3({ ...cred, ...options });
  }

  private populateUploadState(): void {
    const projectDetails = this.context.amplify.getProjectDetails();
    const { envName } = this.context.amplify.getEnvInfo();
    const projectBucket = projectDetails.amplifyMeta.providers
      ? projectDetails.amplifyMeta.providers[providerName].DeploymentBucketName
      : projectDetails.teamProviderInfo[envName][providerName].DeploymentBucketName;

    this.uploadState = {
      envName,
      s3Params: {
        Bucket: projectBucket,
      },
    };
  }

  async uploadFile(s3Params, showSpinner: boolean = true) {
    // envName and bucket does not change during execution, cache them into a class level
    // field.
    if (this.uploadState === undefined) {
      this.populateUploadState();
    }
    let spinner = showSpinner ? ora('Uploading files...') : undefined;

    const augmentedS3Params = {
      ...s3Params,
      ...this.uploadState.s3Params,
    };
    const { Body, ...others } = augmentedS3Params;
    let uploadTask;
    try {
      showSpinner && spinner.start('Uploading files...');
      if (
        (s3Params.Body instanceof fs.ReadStream && fs.statSync(s3Params.Body.path).size > minChunkSize) ||
        (Buffer.isBuffer(s3Params.Body) && s3Params.Body.length > minChunkSize)
      ) {
        logger('uploadFile.s3.upload', [others])();
        uploadTask = this.s3.upload(augmentedS3Params);
        uploadTask.on('httpUploadProgress', max => {
          if (showSpinner) spinner.text = `Uploading Files...${Math.round((max.loaded / max.total) * 100)}%`;
        });
      } else {
        logger('uploadFile.s3.putObject', [others])();
        uploadTask = this.s3.putObject(augmentedS3Params);
      }
      await uploadTask.promise();
      return this.uploadState.s3Params.Bucket;
    } catch (ex) {
      logger('uploadFile.s3', [others])(ex);
      throw ex;
    } finally {
      showSpinner && spinner.stop();
    }
  }

  async getFile(s3Params, envName = this.context.amplify.getEnvInfo().envName) {
    const projectDetails = this.context.amplify.getProjectDetails();
    const projectBucket = projectDetails.teamProviderInfo[envName][providerName].DeploymentBucketName;
    s3Params.Bucket = projectBucket;
    const log = logger('s3.getFile', [s3Params]);
    try {
      log();
      const result = await this.s3.getObject(s3Params).promise();
      return result.Body;
    } catch (ex) {
      log(ex);
      throw ex;
    }
  }

  async createBucket(bucketName, throwIfExists: boolean = false): Promise<string | void> {
    // Check if bucket exists;
    const params = {
      Bucket: bucketName,
    };
    logger('createBucket.ifBucketExists', [bucketName])();
    if (!(await this.ifBucketExists(bucketName))) {
      this.context.print.warning(
        'The specified S3 bucket to store the CloudFormation templates is not present. We are creating one for you....',
      );
      this.context.print.warning(`Bucket name: ${bucketName}`);
      logger('createBucket.s3.createBucket', [params])();
      await this.s3.createBucket(params).promise();
      logger('createBucket.s3.waitFor', ['bucketExists', params])();
      await this.s3.waitFor('bucketExists', params).promise();
      this.context.print.success('S3 bucket successfully created');
      return bucketName;
    } else if (throwIfExists) {
      throw new Error(`Bucket ${bucketName} already exists`);
    }
  }

<<<<<<< HEAD
  async getAllObjectVersions(
    bucketName: string,
    continuationToken: Required<Pick<ListObjectVersionsOutput, 'KeyMarker' | 'VersionIdMarker'>> = null,
  ) {
    const result = await pagedAWSCall<
      ListObjectVersionsOutput,
      Required<ObjectIdentifier>,
      typeof continuationToken,
      ListObjectVersionsRequest
    >(
      async (param, nextToken?) => {
        const parmaWithNextToken = nextToken ? { ...param, ...nextToken } : param;
        return await this.s3.listObjectVersions(parmaWithNextToken).promise();
=======
  async getAllObjectKeys(bucketName, continuationToken = null) {
    const result = await pagedAWSCall<ListObjectsV2Output, { Key: string }, NextToken>(
      async (param: $TSAny, nextToken?: NextToken) => {
        const parmaWithNextToken: ListObjectsV2Request = nextToken ? { ...param, ContinuationToken: nextToken } : param;
        logger('getAllObjectKey.s3.listObjectsV2', [parmaWithNextToken])();
        return await this.s3.listObjectsV2(parmaWithNextToken).promise();
>>>>>>> 820e733c
      },
      {
        Bucket: bucketName,
        ...continuationToken,
      },
      (response?) => response.Versions?.map(({ Key, VersionId }) => ({ Key, VersionId })),
      async (response?) =>
        response && response.IsTruncated ? { KeyMarker: response.NextKeyMarker, VersionIdMarker: response.NextVersionIdMarker } : undefined,
    );
    return result;
  }

  public async deleteAllObjects(bucketName): Promise<void> {
<<<<<<< HEAD
    const allObjects = await this.getAllObjectVersions(bucketName);
=======
    logger('deleteAllObjects.s3.getAllObjectKey', [{ BucketName: bucketName }])();
    const allObjects = await this.getAllObjectKeys(bucketName);
>>>>>>> 820e733c
    const chunkedResult = _.chunk(allObjects, 1000);
    for (let chunk of chunkedResult) {
      logger('deleteAllObjects.s3.deleteObjects', [{ Bucket: bucketName }])();
      await this.s3
        .deleteObjects({
          Bucket: bucketName,
          Delete: {
            Objects: chunk,
          },
        })
        .promise();
    }
  }

  public async deleteS3Bucket(bucketName) {
    logger('deleteS3Bucket.s3.ifBucketExists', [{ BucketName: bucketName }])();
    if (await this.ifBucketExists(bucketName)) {
      logger('deleteS3Bucket.s3.deleteAllObjects', [{ BucketName: bucketName }])();
      await this.deleteAllObjects(bucketName);
      logger('deleteS3Bucket.s3.deleteBucket', [{ BucketName: bucketName }])();
      await this.s3.deleteBucket({ Bucket: bucketName }).promise();
    }
  }

  public async emptyS3Bucket(bucketName) {
    if (await this.ifBucketExists(bucketName)) {
      await this.deleteAllObjects(bucketName);
    }
  }

  public async ifBucketExists(bucketName: string) {
    try {
      logger('ifBucketExists.s3.headBucket', [{ BucketName: bucketName }])();
      await this.s3
        .headBucket({
          Bucket: bucketName,
        })
        .promise();
      return true;
    } catch (e) {
      logger('ifBucketExists.s3.headBucket', [{ BucketName: bucketName }])(e);
      if (e.statusCode === 404) {
        return false;
      }
      throw e;
    }
  }
}<|MERGE_RESOLUTION|>--- conflicted
+++ resolved
@@ -134,7 +134,6 @@
     }
   }
 
-<<<<<<< HEAD
   async getAllObjectVersions(
     bucketName: string,
     continuationToken: Required<Pick<ListObjectVersionsOutput, 'KeyMarker' | 'VersionIdMarker'>> = null,
@@ -147,15 +146,8 @@
     >(
       async (param, nextToken?) => {
         const parmaWithNextToken = nextToken ? { ...param, ...nextToken } : param;
+        logger('getAllObjectKey.s3.listObjectVersions', [parmaWithNextToken])();
         return await this.s3.listObjectVersions(parmaWithNextToken).promise();
-=======
-  async getAllObjectKeys(bucketName, continuationToken = null) {
-    const result = await pagedAWSCall<ListObjectsV2Output, { Key: string }, NextToken>(
-      async (param: $TSAny, nextToken?: NextToken) => {
-        const parmaWithNextToken: ListObjectsV2Request = nextToken ? { ...param, ContinuationToken: nextToken } : param;
-        logger('getAllObjectKey.s3.listObjectsV2', [parmaWithNextToken])();
-        return await this.s3.listObjectsV2(parmaWithNextToken).promise();
->>>>>>> 820e733c
       },
       {
         Bucket: bucketName,
@@ -169,12 +161,8 @@
   }
 
   public async deleteAllObjects(bucketName): Promise<void> {
-<<<<<<< HEAD
+    logger('deleteAllObjects.s3.getAllObjectVersions', [{ BucketName: bucketName }])();
     const allObjects = await this.getAllObjectVersions(bucketName);
-=======
-    logger('deleteAllObjects.s3.getAllObjectKey', [{ BucketName: bucketName }])();
-    const allObjects = await this.getAllObjectKeys(bucketName);
->>>>>>> 820e733c
     const chunkedResult = _.chunk(allObjects, 1000);
     for (let chunk of chunkedResult) {
       logger('deleteAllObjects.s3.deleteObjects', [{ Bucket: bucketName }])();
