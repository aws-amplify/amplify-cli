import { $TSContext } from '@aws-amplify/amplify-cli-core';
import { CognitoIdentityProviderClient, CognitoIdentityProviderClientConfig } from '@aws-sdk/client-cognito-identity-provider';
import { NodeHttpHandler } from '@smithy/node-http-handler';
<<<<<<< HEAD
import { loadConfiguration } from '../configuration-manager';
=======
import { AwsV3Secrets, loadConfiguration } from '../configuration-manager';
>>>>>>> 068d0b85
import { proxyAgent } from './aws-globals';

export class CognitoUserPoolClientProvider {
  private static instance: CognitoUserPoolClientProvider;
  readonly client: CognitoIdentityProviderClient;

  static async getInstance(context: $TSContext, options = {}): Promise<CognitoUserPoolClientProvider> {
    if (!CognitoUserPoolClientProvider.instance) {
<<<<<<< HEAD
      let cred = {};
=======
      let cred: AwsV3Secrets = {};
>>>>>>> 068d0b85
      try {
        cred = await loadConfiguration(context);
      } catch (e) {
        // ignore missing config
      }

      CognitoUserPoolClientProvider.instance = new CognitoUserPoolClientProvider(cred, options);
    }
    return CognitoUserPoolClientProvider.instance;
  }

<<<<<<< HEAD
  constructor(creds, options = {}) {
    const clientConfig: CognitoIdentityProviderClientConfig = {
      ...creds,
      ...options,
=======
  constructor(creds: AwsV3Secrets, options = {}) {
    const clientConfig: CognitoIdentityProviderClientConfig = {
      ...creds,
      ...options,
      credentials: {
        accessKeyId: creds.accessKeyId,
        secretAccessKey: creds.secretAccessKey,
        sessionToken: creds.sessionToken,
        expiration: creds.expiration,
      },
>>>>>>> 068d0b85
      requestHandler: new NodeHttpHandler({
        httpAgent: proxyAgent(),
        httpsAgent: proxyAgent(),
      }),
    };

    this.client = new CognitoIdentityProviderClient(clientConfig);
  }
}<|MERGE_RESOLUTION|>--- conflicted
+++ resolved
@@ -1,11 +1,7 @@
 import { $TSContext } from '@aws-amplify/amplify-cli-core';
 import { CognitoIdentityProviderClient, CognitoIdentityProviderClientConfig } from '@aws-sdk/client-cognito-identity-provider';
 import { NodeHttpHandler } from '@smithy/node-http-handler';
-<<<<<<< HEAD
 import { loadConfiguration } from '../configuration-manager';
-=======
-import { AwsV3Secrets, loadConfiguration } from '../configuration-manager';
->>>>>>> 068d0b85
 import { proxyAgent } from './aws-globals';
 
 export class CognitoUserPoolClientProvider {
@@ -14,11 +10,7 @@
 
   static async getInstance(context: $TSContext, options = {}): Promise<CognitoUserPoolClientProvider> {
     if (!CognitoUserPoolClientProvider.instance) {
-<<<<<<< HEAD
       let cred = {};
-=======
-      let cred: AwsV3Secrets = {};
->>>>>>> 068d0b85
       try {
         cred = await loadConfiguration(context);
       } catch (e) {
@@ -30,14 +22,9 @@
     return CognitoUserPoolClientProvider.instance;
   }
 
-<<<<<<< HEAD
   constructor(creds, options = {}) {
     const clientConfig: CognitoIdentityProviderClientConfig = {
       ...creds,
-      ...options,
-=======
-  constructor(creds: AwsV3Secrets, options = {}) {
-    const clientConfig: CognitoIdentityProviderClientConfig = {
       ...creds,
       ...options,
       credentials: {
@@ -46,7 +33,6 @@
         sessionToken: creds.sessionToken,
         expiration: creds.expiration,
       },
->>>>>>> 068d0b85
       requestHandler: new NodeHttpHandler({
         httpAgent: proxyAgent(),
         httpsAgent: proxyAgent(),
