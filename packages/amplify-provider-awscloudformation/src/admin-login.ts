--- conflicted
+++ resolved
@@ -1,11 +1,7 @@
 import util from 'util';
 import readline from 'readline';
 import { Writable } from 'stream';
-<<<<<<< HEAD
-import { $TSContext, AmplifyError, AMPLIFY_DOCS_URL, open, $TSAny } from 'amplify-cli-core';
-=======
 import { $TSContext, AmplifyError, AMPLIFY_DOCS_URL, open, $TSAny } from '@aws-amplify/amplify-cli-core';
->>>>>>> b289cbc0
 import { printer, AmplifySpinner } from '@aws-amplify/amplify-prompts';
 import { adminVerifyUrl, adminBackendMap, isAmplifyAdminApp } from './utils/admin-helpers'; // eslint-disable-line
 import { AdminLoginServer } from './utils/admin-login-server';
