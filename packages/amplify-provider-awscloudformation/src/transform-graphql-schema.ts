import fs from 'fs-extra';
import path from 'path';
import chalk from 'chalk';
import inquirer from 'inquirer';
import importGlobal from 'import-global';
import importFrom from 'import-from';
import { DynamoDBModelTransformer } from 'graphql-dynamodb-transformer';
import { ModelAuthTransformer } from 'graphql-auth-transformer';
import { ModelConnectionTransformer } from 'graphql-connection-transformer';
import { SearchableModelTransformer } from 'graphql-elasticsearch-transformer';
import { VersionedModelTransformer } from 'graphql-versioned-transformer';
import { FunctionTransformer } from 'graphql-function-transformer';
import { HttpTransformer } from 'graphql-http-transformer';
import { PredictionsTransformer } from 'graphql-predictions-transformer';
import { KeyTransformer } from 'graphql-key-transformer';
import { ProviderName as providerName } from './constants';
import { AmplifyCLIFeatureFlagAdapter } from './utils/amplify-cli-feature-flag-adapter';
import { isAmplifyAdminApp } from './utils/admin-helpers';
import { JSONUtilities, pathManager, stateManager } from 'amplify-cli-core';
import { ResourceConstants } from 'graphql-transformer-common';
import { printer } from 'amplify-prompts';
import _ from 'lodash';

import {
  collectDirectivesByTypeNames,
  readTransformerConfiguration,
  writeTransformerConfiguration,
  TRANSFORM_CONFIG_FILE_NAME,
  TRANSFORM_BASE_VERSION,
  CLOUDFORMATION_FILE_NAME,
  getAppSyncServiceExtraDirectives,
  ITransformer,
  revertAPIMigration,
  migrateAPIProject,
  readProjectConfiguration,
  buildAPIProject,
  TransformConfig,
  getSanityCheckRules,
} from 'graphql-transformer-core';

import { print } from 'graphql';
import { hashDirectory } from './upload-appsync-files';
import { exitOnNextTick, FeatureFlags } from 'amplify-cli-core';
import {
  transformGraphQLSchema as transformGraphQLSchemaV6,
  getDirectiveDefinitions as getDirectiveDefinitionsV6,
} from './graphql-transformer/transform-graphql-schema';
import { attemptV2TransformerMigration } from '@aws-amplify/graphql-transformer-migrator';

const apiCategory = 'api';
const storageCategory = 'storage';
const parametersFileName = 'parameters.json';
const schemaFileName = 'schema.graphql';
const schemaDirName = 'schema';
const ROOT_APPSYNC_S3_KEY = 'amplify-appsync-files';
const s3ServiceName = 'S3';

export function searchablePushChecks(context, map, apiName): void {
  const searchableModelTypes = Object.keys(map).filter(type => map[type].includes('searchable') && map[type].includes('model'));
  if (searchableModelTypes.length) {
    const currEnv = context.amplify.getEnvInfo().envName;
    const teamProviderInfo = stateManager.getTeamProviderInfo();
    const instanceType = _.get(
      teamProviderInfo,
      [currEnv, 'categories', 'api', apiName, ResourceConstants.PARAMETERS.ElasticsearchInstanceType],
      't2.small.elasticsearch',
    );
    if (instanceType === 't2.small.elasticsearch' || instanceType === 't3.small.elasticsearch') {
      printer.warn(
        `Your instance type for OpenSearch is ${instanceType}, you may experience performance issues or data loss. Consider reconfiguring with the instructions here https://docs.amplify.aws/cli/graphql-transformer/searchable/`,
      );
    }
  }
}

function warnOnAuth(context, map) {
  const unAuthModelTypes = Object.keys(map).filter(type => !map[type].includes('auth') && map[type].includes('model'));
  if (unAuthModelTypes.length) {
    context.print.warning("\nThe following types do not have '@auth' enabled. Consider using @auth with @model");
    context.print.warning(unAuthModelTypes.map(type => `\t - ${type}`).join('\n'));
    context.print.info('Learn more about @auth here: https://docs.amplify.aws/cli/graphql-transformer/auth\n');
  }
}

function getTransformerFactory(context, resourceDir, authConfig?) {
  return async (addSearchableTransformer, storageConfig?) => {
    const transformerList: ITransformer[] = [
      new DynamoDBModelTransformer(),
      new VersionedModelTransformer(),
      new FunctionTransformer(),
      new HttpTransformer(),
      new KeyTransformer(),
      new ModelConnectionTransformer(),
      new PredictionsTransformer(storageConfig),
    ];

    if (addSearchableTransformer) {
      transformerList.push(new SearchableModelTransformer());
    }

    const customTransformersConfig: TransformConfig = await readTransformerConfiguration(resourceDir);
    const customTransformers = (
      customTransformersConfig && customTransformersConfig.transformers ? customTransformersConfig.transformers : []
    )
      .map(transformer => {
        const fileUrlMatch = /^file:\/\/(.*)\s*$/m.exec(transformer);
        const modulePath = fileUrlMatch ? fileUrlMatch[1] : transformer;

        if (!modulePath) {
          throw new Error(`Invalid value specified for transformer: '${transformer}'`);
        }

        // The loading of transformer can happen multiple ways in the following order:
        // - modulePath is an absolute path to an NPM package
        // - modulePath is a package name, then it will be loaded from the project's root's node_modules with createRequireFromPath.
        // - modulePath is a name of a globally installed package
        let importedModule;
        const tempModulePath = modulePath.toString();

        try {
          if (path.isAbsolute(tempModulePath)) {
            // Load it by absolute path
            importedModule = require(modulePath);
          } else {
            const projectRootPath = context.amplify.pathManager.searchProjectRootPath();
            const projectNodeModules = path.join(projectRootPath, 'node_modules');

            try {
              importedModule = importFrom(projectNodeModules, modulePath);
            } catch (_) {
              // Intentionally left blank to try global
            }

            // Try global package install
            if (!importedModule) {
              importedModule = importGlobal(modulePath);
            }
          }

          // At this point we've to have an imported module, otherwise module loader, threw an error.
          return importedModule;
        } catch (error) {
          context.print.error(`Unable to import custom transformer module(${modulePath}).`);
          context.print.error(`You may fix this error by editing transformers at ${path.join(resourceDir, TRANSFORM_CONFIG_FILE_NAME)}`);
          throw error;
        }
      })
      .map(imported => {
        const CustomTransformer = imported.default;

        if (typeof CustomTransformer === 'function') {
          return new CustomTransformer();
        } else if (typeof CustomTransformer === 'object') {
          return CustomTransformer;
        }

        throw new Error("Custom Transformers' default export must be a function or an object");
      })
      .filter(customTransformer => customTransformer);

    if (customTransformers.length > 0) {
      transformerList.push(...customTransformers);
    }

    // TODO: Build dependency mechanism into transformers. Auth runs last
    // so any resolvers that need to be protected will already be created.

    let amplifyAdminEnabled: boolean = false;

    try {
      const amplifyMeta = stateManager.getMeta();
      const appId = amplifyMeta?.providers?.[providerName]?.AmplifyAppId;
      const res = await isAmplifyAdminApp(appId);
      amplifyAdminEnabled = res.isAdminApp;
    } catch (err) {
      // if it is not an AmplifyAdmin app, do nothing
    }

    transformerList.push(new ModelAuthTransformer({ authConfig, addAwsIamAuthInOutputSchema: amplifyAdminEnabled }));
    return transformerList;
  };
}
/**
 * @TODO Include a map of versions to keep track
 */
async function transformerVersionCheck(context, resourceDir, cloudBackendDirectory, updatedResources, usedDirectives) {
  const versionChangeMessage =
    'The default behavior for @auth has changed in the latest version of Amplify\nRead here for details: https://docs.amplify.aws/cli/graphql-transformer/auth#authorizing-subscriptions';
  const warningESMessage =
    'The behavior for @searchable has changed after version 4.14.1.\nRead here for details: https://docs.amplify.aws/cli/graphql-transformer/searchable';
  const checkVersionExist = config => config && config.Version;
  const checkESWarningExists = config => config && config.ElasticsearchWarning;
  let writeToConfig = false;

  // this is where we check if there is a prev version of the transformer being used
  // by using the transformer.conf.json file
  const cloudTransformerConfig = await readTransformerConfiguration(cloudBackendDirectory);
  const cloudVersionExist = checkVersionExist(cloudTransformerConfig);
  const cloudWarningExist = checkESWarningExists(cloudTransformerConfig);

  // check local resource if the question has been answered before
  const localTransformerConfig = await readTransformerConfiguration(resourceDir);
  const localVersionExist = checkVersionExist(localTransformerConfig);
  const localWarningExist = checkESWarningExists(localTransformerConfig);

  // if we already asked the confirmation question before at a previous push
  // or during current operations we should not ask again.
  const showPrompt = !(cloudVersionExist || localVersionExist);
  const showWarning = !(cloudWarningExist || localWarningExist);

  const resources = updatedResources.filter(resource => resource.service === 'AppSync');
  if (resources.length > 0) {
    if (showPrompt && usedDirectives.includes('auth')) {
      await warningMessage(context, versionChangeMessage);
    }
    if (showWarning && usedDirectives.includes('searchable')) {
      await warningMessage(context, warningESMessage);
    }
  }

  // searchable warning flag

  // Only touch the file if it misses the Version property
  // Always set to the base version, to not to break existing projects when coming
  // from an older version of the CLI.
  if (!localTransformerConfig.Version) {
    localTransformerConfig.Version = TRANSFORM_BASE_VERSION;
    writeToConfig = true;
  }
  // Add the warning as noted in the elasticsearch
  if (!localTransformerConfig.warningESMessage) {
    localTransformerConfig.ElasticsearchWarning = true;
    writeToConfig = true;
  }
  if (writeToConfig) {
    await writeTransformerConfiguration(resourceDir, localTransformerConfig);
  }
}

async function warningMessage(context, warningMessage) {
  if (context.exeInfo && context.exeInfo.inputParams && context.exeInfo.inputParams.yes) {
    context.print.warning(`\n${warningMessage}\n`);
  } else {
    context.print.warning(`\n${warningMessage}\n`);
    const response = await inquirer.prompt({
      name: 'transformerConfig',
      type: 'confirm',
      message: `Do you wish to continue?`,
      default: false,
    });
    if (!response.transformerConfig) {
      await context.usageData.emitSuccess();
      exitOnNextTick(0);
    }
  }
}

function apiProjectIsFromOldVersion(pathToProject, resourcesToBeCreated) {
  const resources = resourcesToBeCreated.filter(resource => resource.service === 'AppSync');
  if (!pathToProject || resources.length > 0) {
    return false;
  }
  return fs.existsSync(`${pathToProject}/${CLOUDFORMATION_FILE_NAME}`) && !fs.existsSync(`${pathToProject}/${TRANSFORM_CONFIG_FILE_NAME}`);
}

/**
 * API migration happens in a few steps. First we calculate which resources need
 * to remain in the root stack (DDB tables, ES Domains, etc) and write them to
 * transform.conf.json. We then call CF's update stack on the root stack such
 * that only the resources that need to be in the root stack remain there
 * (this deletes resolvers from the schema). We then compile the project with
 * the new implementation and call update stack again.
 * @param {*} context
 * @param {*} resourceDir
 */
async function migrateProject(context, options) {
  const { resourceDir, isCLIMigration, cloudBackendDirectory } = options;
  const updateAndWaitForStack = options.handleMigration || (() => Promise.resolve('Skipping update'));
  let oldProjectConfig;
  let oldCloudBackend;
  try {
    context.print.info('\nMigrating your API. This may take a few minutes.');
    const { project, cloudBackend } = await migrateAPIProject({
      projectDirectory: resourceDir,
      cloudBackendDirectory,
    });
    oldProjectConfig = project;
    oldCloudBackend = cloudBackend;
    await updateAndWaitForStack({ isCLIMigration });
  } catch (e) {
    await revertAPIMigration(resourceDir, oldProjectConfig);
    throw e;
  }
  try {
    // After the intermediate update, we need the transform function
    // to look at this directory since we did not overwrite the currentCloudBackend with the build
    options.cloudBackendDirectory = resourceDir;
    await transformGraphQLSchema(context, options);
    const result = await updateAndWaitForStack({ isCLIMigration });
    context.print.info('\nFinished migrating API.');
    return result;
  } catch (e) {
    context.print.error('Reverting API migration.');
    await revertAPIMigration(resourceDir, oldCloudBackend);
    try {
      await updateAndWaitForStack({ isReverting: true, isCLIMigration });
    } catch (e) {
      context.print.error('Error reverting intermediate migration stack.');
    }
    await revertAPIMigration(resourceDir, oldProjectConfig);
    context.print.error('API successfully reverted.');
    throw e;
  }
}

export async function transformGraphQLSchema(context, options) {
<<<<<<< HEAD
  const useExperimentalPipelineTransformer = FeatureFlags.getBoolean('graphQLTransformer.useExperimentalPipelinedTransformer');
  const suppressSchemaMigrationPrompt = FeatureFlags.getBoolean('graphQLTransformer.suppressSchemaMigrationPrompt');

=======
  const transformerVersion = getTransformerVersion(context);
  if (transformerVersion === 2) {
    return transformGraphQLSchemaV6(context, options);
  }
>>>>>>> 1161fd5d
  const backEndDir = context.amplify.pathManager.getBackendDirPath();
  const flags = context.parameters.options;
  if (flags['no-gql-override']) {
    return;
  }

  let { resourceDir, parameters } = options;
  const { forceCompile } = options;

  // Compilation during the push step
  const { resourcesToBeCreated, resourcesToBeUpdated, allResources } = await context.amplify.getResourceStatus(apiCategory);
  let resources = resourcesToBeCreated.concat(resourcesToBeUpdated);

  // When build folder is missing include the API
  // to be compiled without the backend/api/<api-name>/build
  // cloud formation push will fail even if there is no changes in the GraphQL API
  // https://github.com/aws-amplify/amplify-console/issues/10
  const resourceNeedCompile = allResources
    .filter(r => !resources.includes(r))
    .filter(r => {
      const buildDir = path.normalize(path.join(backEndDir, apiCategory, r.resourceName, 'build'));
      return !fs.existsSync(buildDir);
    });
  resources = resources.concat(resourceNeedCompile);

  if (forceCompile) {
    resources = resources.concat(allResources);
  }
  resources = resources.filter(resource => resource.service === 'AppSync');
  // check if api is in update status or create status
  const isNewAppSyncAPI: boolean = resourcesToBeCreated.filter(resource => resource.service === 'AppSync').length === 0 ? false : true;

  if (!resourceDir) {
    // There can only be one appsync resource
    if (resources.length > 0) {
      const resource = resources[0];
      if (resource.providerPlugin !== providerName) {
        return;
      }
      const { category, resourceName } = resource;
      resourceDir = path.normalize(path.join(backEndDir, category, resourceName));
    } else {
      // No appsync resource to update/add
      return;
    }
  }


  let previouslyDeployedBackendDir = options.cloudBackendDirectory;
  if (!previouslyDeployedBackendDir) {
    if (resources.length > 0) {
      const resource = resources[0];
      if (resource.providerPlugin !== providerName) {
        return;
      }
      const { category, resourceName } = resource;
      const cloudBackendRootDir = context.amplify.pathManager.getCurrentCloudBackendDirPath();
      /* eslint-disable */
      previouslyDeployedBackendDir = path.normalize(path.join(cloudBackendRootDir, category, resourceName));
      /* eslint-enable */
    }
  }

  const parametersFilePath = path.join(resourceDir, parametersFileName);

  if (!parameters && fs.existsSync(parametersFilePath)) {
    try {
      parameters = context.amplify.readJsonFile(parametersFilePath);
    } catch (e) {
      parameters = {};
    }
  }

  let migratedResult = false;
  if (useExperimentalPipelineTransformer && !suppressSchemaMigrationPrompt) {
    migratedResult = await attemptV2TransformerMigration(resourceDir, parameters[ResourceConstants.PARAMETERS.AppSyncApiName], context);
  }
  if (migratedResult || useExperimentalPipelineTransformer) {
    return transformGraphQLSchemaV6(context, options);
  }

  const isCLIMigration = options.migrate;
  const isOldApiVersion = apiProjectIsFromOldVersion(previouslyDeployedBackendDir, resourcesToBeCreated);
  const migrateOptions = {
    ...options,
    resourceDir,
    migrate: false,
    isCLIMigration,
    cloudBackendDirectory: previouslyDeployedBackendDir,
  };
  if (isCLIMigration && isOldApiVersion) {
    return await migrateProject(context, migrateOptions);
  } else if (isOldApiVersion) {
    let IsOldApiProject;

    if (context.exeInfo && context.exeInfo.inputParams && context.exeInfo.inputParams.yes) {
      IsOldApiProject = context.exeInfo.inputParams.yes;
    } else {
      const migrateMessage =
        `${chalk.bold('The CLI is going to take the following actions during the migration step:')}\n` +
        '\n1. If you have a GraphQL API, we will update the corresponding Cloudformation stack to support larger annotated schemas and custom resolvers.\n' +
        'In this process, we will be making Cloudformation API calls to update your GraphQL API Cloudformation stack. This operation will result in deletion of your AppSync resolvers and then the creation of new ones and for a brief while your AppSync API will be unavailable until the migration finishes\n' +
        '\n2. We will be updating your local Cloudformation files present inside the ‘amplify/‘ directory of your app project, for the GraphQL API service\n' +
        '\n3. If for any reason the migration fails, the CLI will rollback your cloud and local changes and you can take a look at https://aws-amplify.github.io/docs/cli/migrate?sdk=js for manually migrating your project so that it’s compatible with the latest version of the CLI\n' +
        '\n4. ALL THE ABOVE MENTIONED OPERATIONS WILL NOT DELETE ANY DATA FROM ANY OF YOUR DATA STORES\n' +
        `\n${chalk.bold('Before the migration, please be aware of the following things:')}\n` +
        '\n1. Make sure to have an internet connection through the migration process\n' +
        '\n2. Make sure to not exit/terminate the migration process (by interrupting it explicitly in the middle of migration), as this will lead to inconsistency within your project\n' +
        '\n3. Make sure to take a backup of your entire project (including the amplify related config files)\n' +
        '\nDo you want to continue?\n';
      ({ IsOldApiProject } = await inquirer.prompt({
        name: 'IsOldApiProject',
        type: 'confirm',
        message: migrateMessage,
        default: true,
      }));
    }
    if (!IsOldApiProject) {
      throw new Error('Migration cancelled. Please downgrade to a older version of the Amplify CLI or migrate your API project.');
    }
    return await migrateProject(context, migrateOptions);
  }

  let { authConfig } = options;

  //
  // If we don't have an authConfig from the caller, use it from the
  // already read resources[0], which is an AppSync API.
  //

  if (!authConfig) {
    if (resources[0].output.securityType) {
      // Convert to multi-auth format if needed.
      authConfig = {
        defaultAuthentication: {
          authenticationType: resources[0].output.securityType,
        },
        additionalAuthenticationProviders: [],
      };
    } else {
      ({ authConfig } = resources[0].output);
    }
  }

  // for the predictions directive get storage config
  const s3Resource = s3ResourceAlreadyExists(context);
  const storageConfig = s3Resource ? getBucketName(context, s3Resource, backEndDir) : undefined;

  const buildDir = path.normalize(path.join(resourceDir, 'build'));
  const schemaFilePath = path.normalize(path.join(resourceDir, schemaFileName));
  const schemaDirPath = path.normalize(path.join(resourceDir, schemaDirName));
  let deploymentRootKey = await getPreviousDeploymentRootKey(previouslyDeployedBackendDir);
  if (!deploymentRootKey) {
    const deploymentSubKey = await hashDirectory(resourceDir);
    deploymentRootKey = `${ROOT_APPSYNC_S3_KEY}/${deploymentSubKey}`;
  }
  const projectBucket = options.dryRun ? 'fake-bucket' : getProjectBucket(context);
  const buildParameters = {
    ...parameters,
    S3DeploymentBucket: projectBucket,
    S3DeploymentRootKey: deploymentRootKey,
  };

  // If it is a dry run, don't create the build folder as it could make a follow-up command
  // to not to trigger a build, hence a corrupt deployment.
  if (!options.dryRun) {
    fs.ensureDirSync(buildDir);
  }

  // Transformer compiler code
  // const schemaText = await readProjectSchema(resourceDir);
  const project = await readProjectConfiguration(resourceDir);

  // Check for common errors
  const directiveMap = collectDirectivesByTypeNames(project.schema);
  warnOnAuth(context, directiveMap.types);
  searchablePushChecks(context, directiveMap.types, parameters[ResourceConstants.PARAMETERS.AppSyncApiName]);

  await transformerVersionCheck(context, resourceDir, previouslyDeployedBackendDir, resourcesToBeUpdated, directiveMap.directives);

  const transformerListFactory = getTransformerFactory(context, resourceDir, authConfig);

  let searchableTransformerFlag = false;

  if (directiveMap.directives.includes('searchable')) {
    searchableTransformerFlag = true;
  }

  const ff = new AmplifyCLIFeatureFlagAdapter();
  const sanityCheckRulesList = getSanityCheckRules(isNewAppSyncAPI, ff);

  const buildConfig = {
    ...options,
    buildParameters,
    projectDirectory: resourceDir,
    transformersFactory: transformerListFactory,
    transformersFactoryArgs: [searchableTransformerFlag, storageConfig],
    rootStackFileName: 'cloudformation-template.json',
    currentCloudBackendDirectory: previouslyDeployedBackendDir,
    minify: options.minify,
    featureFlags: ff,
    sanityCheckRules: sanityCheckRulesList,
  };

  const transformerOutput = await buildAPIProject(buildConfig);

  context.print.success(`GraphQL schema compiled successfully.\n\nEdit your schema at ${schemaFilePath} or \
place .graphql files in a directory at ${schemaDirPath}`);

  if (!options.dryRun) {
    JSONUtilities.writeJson(parametersFilePath, parameters);
  }

  return transformerOutput;
}

async function addGraphQLAuthRequirement(context, authType) {
  return await context.amplify.invokePluginMethod(context, 'api', undefined, 'addGraphQLAuthorizationMode', [
    context,
    {
      authType: authType,
      printLeadText: true,
      authSettings: undefined,
    },
  ]);
}

function getProjectBucket(context) {
  const projectDetails = context.amplify.getProjectDetails();
  const projectBucket = projectDetails.amplifyMeta.providers ? projectDetails.amplifyMeta.providers[providerName].DeploymentBucketName : '';
  return projectBucket;
}

async function getPreviousDeploymentRootKey(previouslyDeployedBackendDir) {
  // this is the function
  let parameters;
  try {
    const parametersPath = path.join(previouslyDeployedBackendDir, 'build', parametersFileName);
    const parametersExists = fs.existsSync(parametersPath);
    if (parametersExists) {
      const parametersString = await fs.readFile(parametersPath);
      parameters = JSON.parse(parametersString.toString());
    }
    return parameters.S3DeploymentRootKey;
  } catch (err) {
    return undefined;
  }
}

// TODO: Remove until further discussion
// function getTransformerOptions(project, transformerName) {
//   if (
//     project &&
//     project.config &&
//     project.config.TransformerOptions &&
//     project.config.TransformerOptions[transformerName]
//   ) {
//     return project.config.TransformerOptions[transformerName];
//   }
//   return undefined;
// }

export async function getDirectiveDefinitions(context, resourceDir) {
  const transformerVersion = getTransformerVersion(context);
  if (transformerVersion === 2) {
    return getDirectiveDefinitionsV6(context, resourceDir);
  }

  const transformList = await getTransformerFactory(context, resourceDir)(true);
  const appSynDirectives = getAppSyncServiceExtraDirectives();
  const transformDirectives = transformList
    .map(transformPluginInst => [transformPluginInst.directive, ...transformPluginInst.typeDefinitions].map(node => print(node)).join('\n'))
    .join('\n');

  return [appSynDirectives, transformDirectives].join('\n');
}
/**
 * Check if storage exists in the project if not return undefined
 */
function s3ResourceAlreadyExists(context) {
  const { amplify } = context;
  try {
    let resourceName;
    const { amplifyMeta } = amplify.getProjectDetails();
    if (amplifyMeta[storageCategory]) {
      const categoryResources = amplifyMeta[storageCategory];
      Object.keys(categoryResources).forEach(resource => {
        if (categoryResources[resource].service === s3ServiceName) {
          resourceName = resource;
        }
      });
    }
    return resourceName;
  } catch (error) {
    if (error.name === 'UndeterminedEnvironmentError') {
      return undefined;
    }
    throw error;
  }
}

function getBucketName(context, s3ResourceName, backEndDir) {
  const { amplify } = context;
  const { amplifyMeta } = amplify.getProjectDetails();
  const stackName = amplifyMeta.providers.awscloudformation.StackName;
  const parametersFilePath = path.join(backEndDir, storageCategory, s3ResourceName, parametersFileName);
  const bucketParameters = context.amplify.readJsonFile(parametersFilePath);
  const bucketName = stackName.startsWith('amplify-')
    ? `${bucketParameters.bucketName}\${hash}-\${env}`
    : `${bucketParameters.bucketName}${s3ResourceName}-\${env}`;
  return { bucketName };
}

export function getTransformerVersion(context) {
  migrateToTransformerVersionFeatureFlag(context);

  const transformerVersion = FeatureFlags.getNumber('graphQLTransformer.transformerVersion');
  if (transformerVersion !== 1 && transformerVersion !== 2) {
    throw new Error(`Invalid value specified for transformerVersion: '${transformerVersion}'`);
  }

  return transformerVersion;
}

function migrateToTransformerVersionFeatureFlag(context) {
  const projectPath = pathManager.findProjectRoot() ?? process.cwd();

  let config = stateManager.getCLIJSON(projectPath, undefined, {
    throwIfNotExist: false,
    preserveComments: true,
  });

  const useExperimentalPipelineTransformer = FeatureFlags.getBoolean('graphQLTransformer.useExperimentalPipelinedTransformer');
  const transformerVersion = FeatureFlags.getNumber('graphQLTransformer.transformerVersion');

  if (useExperimentalPipelineTransformer && transformerVersion === 1) {
    config.features.graphqltransformer.transformerversion = 2;
    stateManager.setCLIJSON(projectPath, config);

    context.print.warning(
      `\nThe project is configured with 'transformerVersion': ${transformerVersion}, but 'useExperimentalPipelinedTransformer': ${useExperimentalPipelineTransformer}. Setting the 'transformerVersion': ${config.features.graphqltransformer.transformerversion}. 'useExperimentalPipelinedTransformer' is deprecated.`,
    );
  }
}<|MERGE_RESOLUTION|>--- conflicted
+++ resolved
@@ -314,16 +314,9 @@
 }
 
 export async function transformGraphQLSchema(context, options) {
-<<<<<<< HEAD
-  const useExperimentalPipelineTransformer = FeatureFlags.getBoolean('graphQLTransformer.useExperimentalPipelinedTransformer');
   const suppressSchemaMigrationPrompt = FeatureFlags.getBoolean('graphQLTransformer.suppressSchemaMigrationPrompt');
-
-=======
   const transformerVersion = getTransformerVersion(context);
-  if (transformerVersion === 2) {
-    return transformGraphQLSchemaV6(context, options);
-  }
->>>>>>> 1161fd5d
+
   const backEndDir = context.amplify.pathManager.getBackendDirPath();
   const flags = context.parameters.options;
   if (flags['no-gql-override']) {
@@ -398,10 +391,10 @@
   }
 
   let migratedResult = false;
-  if (useExperimentalPipelineTransformer && !suppressSchemaMigrationPrompt) {
+  if (transformerVersion === 2 && !suppressSchemaMigrationPrompt) {
     migratedResult = await attemptV2TransformerMigration(resourceDir, parameters[ResourceConstants.PARAMETERS.AppSyncApiName], context);
   }
-  if (migratedResult || useExperimentalPipelineTransformer) {
+  if (migratedResult || transformerVersion === 2) {
     return transformGraphQLSchemaV6(context, options);
   }
 
