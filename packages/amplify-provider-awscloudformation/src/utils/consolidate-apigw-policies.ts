--- conflicted
+++ resolved
@@ -174,14 +174,14 @@
   }
 }
 
-const createManagedPolicy = (stack: cdk.Stack,
-  policyName: string, roleName: string): iam.CfnManagedPolicy => new iam.CfnManagedPolicy(stack, policyName, {
-  roles: [roleName],
-  policyDocument: {
-    Version: '2012-10-17',
-    Statement: [{ Effect: 'Allow', Action: ['execute-api:Invoke'], Resource: [] }],
-  },
-});
+const createManagedPolicy = (stack: cdk.Stack, policyName: string, roleName: string): iam.CfnManagedPolicy =>
+  new iam.CfnManagedPolicy(stack, policyName, {
+    roles: [roleName],
+    policyDocument: {
+      Version: '2012-10-17',
+      Statement: [{ Effect: 'Allow', Action: ['execute-api:Invoke'], Resource: [] }],
+    },
+  });
 
 function createApiResource(regionRef, accountRef, apiNameRef, envRef, method: string, apiPath: string) {
   return cdk.Fn.join('', [
@@ -195,7 +195,8 @@
     cdk.Fn.conditionIf('ShouldNotCreateEnvResources', 'Prod', envRef) as unknown as string,
     method,
     apiPath,
-])};
+  ]);
+}
 // example:
 //          1         2         3         4         5         6         7         8
 // 12345678901234567890123456789012345678901234567890123456789012345678901234567890
@@ -208,8 +209,8 @@
 // - 2 * the length of the stage length (amplify env name)
 // - 2 * the length of the method length
 // - 2 * the length of the path length
-const computePolicySizeIncrease = (stageLength: number,
-  methodLength: number, pathLength: number): number => 2 * (64 + stageLength + methodLength + pathLength);
+const computePolicySizeIncrease = (stageLength: number, methodLength: number, pathLength: number): number =>
+  2 * (64 + stageLength + methodLength + pathLength);
 
 export async function consolidateApiGatewayPolicies(context: $TSContext, stackName: string): Promise<$TSObject> {
   const apiGateways = [];
@@ -238,7 +239,7 @@
   }
 
   return { APIGatewayAuthURL: createApiGatewayAuthResources(stackName, apiGateways, envInfo.envName) };
-};
+}
 
 /**
  * CRUD operation type
@@ -258,15 +259,9 @@
     [CrudOperation.DELETE]: ['/DELETE'],
   };
   const possibleMethods = Object.values(opMap).flat();
-<<<<<<< HEAD
-  const methods = crudOps.flatMap(op => opMap[op]);
-  return possibleMethods.every(m => methods.includes(m)) ? ['/*'] : methods;
-};
-=======
   const methods = crudOps.flatMap((op) => opMap[op]);
   return possibleMethods.every((m) => methods.includes(m)) ? ['/*'] : methods;
-}
->>>>>>> 7fb5d63e
+};
 
 const createApiGatewayAuthResources = (stackName: string, apiGateways: $TSAny, envName: string): string | undefined => {
   const stack = new ApiGatewayAuthStack(undefined, 'Amplify', {
@@ -326,4 +321,5 @@
 };
 
 // eslint-disable-next-line @typescript-eslint/no-shadow
-const appendToUrlPath = (path: string, postfix: string): string => (path.charAt(path.length - 1) === '/' ? `${path}${postfix}` : `${path}/${postfix}`);+const appendToUrlPath = (path: string, postfix: string): string =>
+  path.charAt(path.length - 1) === '/' ? `${path}${postfix}` : `${path}/${postfix}`;