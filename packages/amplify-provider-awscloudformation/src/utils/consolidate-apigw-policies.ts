--- conflicted
+++ resolved
@@ -149,16 +149,8 @@
     return this._toCloudFormation();
   }
 
-<<<<<<< HEAD
-  private createPoliciesFromResources(options: ApiGatewayPolicyCreationState): $TSAny {
-    const {
-      // eslint-disable-next-line @typescript-eslint/no-shadow
-      apiRef, env, roleName, path, methods, namePrefix, envName,
-    } = options;
-=======
   private createPoliciesFromResources(options: ApiGatewayPolicyCreationState) {
     const { apiRef, env, roleName, path, methods, namePrefix, envName } = options;
->>>>>>> 9cdb89e1
     const apiPath = String(path.name).replace(/{[a-zA-Z0-9-]+}/g, '*');
 
     methods.forEach((method: string) => {
@@ -182,7 +174,6 @@
   }
 }
 
-<<<<<<< HEAD
 const createManagedPolicy = (stack: cdk.Stack,
   policyName: string, roleName: string): iam.CfnManagedPolicy => new iam.CfnManagedPolicy(stack, policyName, {
   roles: [roleName],
@@ -192,22 +183,19 @@
   },
 });
 
-const createApiResource = (regionRef,
-  accountRef,
-  apiNameRef,
-  envRef,
-  method: string, apiPath: string): string => cdk.Fn.join('', [
-  'arn:aws:execute-api:',
-  regionRef,
-  ':',
-  accountRef,
-  ':',
-  apiNameRef,
-  '/',
-    cdk.Fn.conditionIf('ShouldNotCreateEnvResources', 'Prod', envRef) as unknown as string,
+function createApiResource(regionRef, accountRef, apiNameRef, envRef, method: string, apiPath: string) {
+  return cdk.Fn.join('', [
+    'arn:aws:execute-api:',
+    regionRef,
+    ':',
+    accountRef,
+    ':',
+    apiNameRef,
+    '/',
+    (cdk.Fn.conditionIf('ShouldNotCreateEnvResources', 'Prod', envRef) as unknown) as string,
     method,
     apiPath,
-]);
+])};
 // example:
 //          1         2         3         4         5         6         7         8
 // 12345678901234567890123456789012345678901234567890123456789012345678901234567890
@@ -223,54 +211,7 @@
 const computePolicySizeIncrease = (stageLength: number,
   methodLength: number, pathLength: number): number => 2 * (64 + stageLength + methodLength + pathLength);
 
-/**
- * consolidate api gateway policies
- */
-export const consolidateApiGatewayPolicies = async (context: $TSContext, stackName: string): Promise<$TSObject> => {
-=======
-function createManagedPolicy(stack: cdk.Stack, policyName: string, roleName: string): iam.CfnManagedPolicy {
-  return new iam.CfnManagedPolicy(stack, policyName, {
-    roles: [roleName],
-    policyDocument: {
-      Version: '2012-10-17',
-      Statement: [{ Effect: 'Allow', Action: ['execute-api:Invoke'], Resource: [] }],
-    },
-  });
-}
-
-function createApiResource(regionRef, accountRef, apiNameRef, envRef, method: string, apiPath: string) {
-  return cdk.Fn.join('', [
-    'arn:aws:execute-api:',
-    regionRef,
-    ':',
-    accountRef,
-    ':',
-    apiNameRef,
-    '/',
-    (cdk.Fn.conditionIf('ShouldNotCreateEnvResources', 'Prod', envRef) as unknown) as string,
-    method,
-    apiPath,
-  ]);
-}
-
-function computePolicySizeIncrease(stageLength: number, methodLength: number, pathLength: number): number {
-  // example:
-  //          1         2         3         4         5         6         7         8
-  // 12345678901234567890123456789012345678901234567890123456789012345678901234567890
-  // eslint-disable-next-line spellcheck/spell-checker
-  // "arn:aws:execute-api:us-west-1:032500605820:hjrmfzed5l/dev/PATCH/bbb-p03/*",
-  //
-  // Each path + HTTP method increases the policy size by roughly:
-  // - 2 * 64 chars for arn, wildcard, path separators, quotes and comma (region is calculated with 16 max length
-  // - 2 * the length of the stage length (amplify env name)
-  // - 2 * the length of the method length
-  // - 2 * the length of the path length
-
-  return 2 * (64 + stageLength + methodLength + pathLength);
-}
-
 export async function consolidateApiGatewayPolicies(context: $TSContext, stackName: string): Promise<$TSObject> {
->>>>>>> 9cdb89e1
   const apiGateways = [];
   const meta = stateManager.getMeta();
   const envInfo = stateManager.getLocalEnvInfo();
