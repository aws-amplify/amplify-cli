--- conflicted
+++ resolved
@@ -290,79 +290,16 @@
   fs.copySync(path.join(rootStackBackendBuildDir, '..'), path.join(rootStackCloudBackendBuildDir, '..'));
 };
 
-<<<<<<< HEAD
 const storeArtifactsForAmplifyService = async (context: $TSContext): Promise<void> => S3.getInstance(context).then(async s3 => {
   const currentCloudBackendDir = pathManager.getCurrentCloudBackendDirPath();
   const amplifyMetaFilePath = path.join(currentCloudBackendDir, 'amplify-meta.json');
   const backendConfigFilePath = path.join(currentCloudBackendDir, 'backend-config.json');
   const fileUploadTasks = [];
-=======
-const storeCurrentCloudBackend = async (context: $TSContext): Promise<void> => {
-  const projectRoot = pathManager.findProjectRoot();
-  const zipFilename = '#current-cloud-backend.zip';
-  const backendDir = pathManager.getBackendDirPath(projectRoot);
-  const tempDir = path.join(backendDir, '.temp');
-  const currentCloudBackendDir = context.exeInfo
-    ? path.join(context.exeInfo.localEnvInfo.projectPath, PathConstants.AmplifyDirName, PathConstants.CurrentCloudBackendDirName)
-    : pathManager.getCurrentCloudBackendDirPath(projectRoot);
-
-  if (!fs.existsSync(tempDir)) {
-    fs.mkdirSync(tempDir);
-  }
-
-  const cliJSONFiles = glob.sync(PathConstants.CLIJSONFileNameGlob, {
-    cwd: pathManager.getAmplifyDirPath(projectRoot),
-    absolute: true,
-  });
-
-  // handle tag file
-  const tagFilePath = pathManager.getTagFilePath(projectRoot);
-  const tagCloudFilePath = pathManager.getCurrentTagFilePath(projectRoot);
-  if (fs.existsSync(tagFilePath)) {
-    fs.copySync(tagFilePath, tagCloudFilePath, { overwrite: true });
-  }
-
-  const zipFilePath = path.normalize(path.join(tempDir, zipFilename));
-  const spinner = new AmplifySpinner();
-
-  try {
-    spinner.start('Saving deployment state.');
-    const archive = await archiver.run(currentCloudBackendDir, zipFilePath, undefined, cliJSONFiles);
-    const s3Key = `${archive.zipFilename}`;
-    const s3Instance = await S3.getInstance(context);
-    const s3Params = {
-      Body: fs.createReadStream(archive.zipFilePath),
-      Key: s3Key,
-    };
-    logger('storeCurrentCloudBackend.s3.uploadFile', [{ Key: s3Key }])();
-    await s3Instance.uploadFile(s3Params);
-    spinner.stop('Deployment state saved successfully.');
-  } catch (ex) {
-    spinner.stop('Deployment state save failed.', false);
-    throw new AmplifyFault(
-      'DeploymentFault',
-      {
-        message: ex.message,
-      },
-      ex,
-    );
-  } finally {
-    fs.removeSync(tempDir);
-  }
-};
-
-const storeArtifactsForAmplifyService = async (context: $TSContext): Promise<void> =>
-  S3.getInstance(context).then(async s3 => {
-    const currentCloudBackendDir = pathManager.getCurrentCloudBackendDirPath();
-    const amplifyMetaFilePath = path.join(currentCloudBackendDir, 'amplify-meta.json');
-    const backendConfigFilePath = path.join(currentCloudBackendDir, 'backend-config.json');
-    const fileUploadTasks = [];
->>>>>>> 57149043
-
-    fileUploadTasks.push(() => uploadFile(s3, amplifyMetaFilePath, 'amplify-meta.json'));
-    fileUploadTasks.push(() => uploadFile(s3, backendConfigFilePath, 'backend-config.json'));
-    await sequential(fileUploadTasks);
-  });
+
+  fileUploadTasks.push(() => uploadFile(s3, amplifyMetaFilePath, 'amplify-meta.json'));
+  fileUploadTasks.push(() => uploadFile(s3, backendConfigFilePath, 'backend-config.json'));
+  await sequential(fileUploadTasks);
+});
 
 const uploadFile = async (s3, filePath: string, key): Promise<void> => {
   if (fs.existsSync(filePath)) {
