--- conflicted
+++ resolved
@@ -1,21 +1,4 @@
 {
-<<<<<<< HEAD
-    "name": "overrides-dependencies",
-    "version": "1.0.0",
-    "description": "",
-    "scripts": {
-      "build": "tsc",
-      "watch": "tsc -w",
-      "test": "echo \"Error: no test specified\" && exit 1"
-    },
-    "dependencies": {
-      "@aws-amplify/cli-extensibility-helper": "^2.4.10"
-    },
-    "devDependencies": {
-      "typescript": "^4.2.4"
-    }
-  }
-=======
   "name": "overrides-dependencies",
   "version": "1.0.0",
   "description": "",
@@ -30,5 +13,4 @@
   "devDependencies": {
     "typescript": "^4.2.4"
   }
-}
->>>>>>> 365c29b5
+}