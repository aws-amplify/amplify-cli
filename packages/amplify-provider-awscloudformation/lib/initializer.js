const aws = require('aws-sdk');
const moment = require('moment');
const path = require('path');
const archiver = require('archiver');
const fs = require('fs-extra');
const ora = require('ora');
const Cloudformation = require('../src/aws-utils/aws-cfn');
const S3 = require('../src/aws-utils/aws-s3');
const constants = require('./constants');
const configurationManager = require('./configuration-manager');

<<<<<<< HEAD
function run(context) {
  return configurationManager.init(context)
    .then((ctxt) => {
      if (!ctxt.exeInfo || (ctxt.exeInfo.isNewEnv)) {
        const awscfn = getConfiguredAwsCfnClient(ctxt);
        const initTemplateFilePath = path.join(__dirname, 'rootStackTemplate.json');
        const timeStamp = `-${moment().format('YYYYMMDDHHmmss')}`;
        const stackName = normalizeStackName(ctxt.exeInfo.projectConfig.projectName + timeStamp);
        const deploymentBucketName = `${stackName}-deployment`;
        const authRoleName = `${stackName}-authRole`;
        const unauthRoleName = `${stackName}-unauthRole`;
        const params = {
          StackName: stackName,
          Capabilities: ['CAPABILITY_NAMED_IAM'],
          TemplateBody: fs.readFileSync(initTemplateFilePath).toString(),
          Parameters: [
            {
              ParameterKey: 'DeploymentBucketName',
              ParameterValue: deploymentBucketName,
            },
            {
              ParameterKey: 'AuthRoleName',
              ParameterValue: authRoleName,
            },
            {
              ParameterKey: 'UnauthRoleName',
              ParameterValue: unauthRoleName,
            },
          ],
        };

        const spinner = ora();
        spinner.start('Initializing project in the cloud...');
        return new Cloudformation(ctxt, awscfn, 'init')
          .then(cfnItem => cfnItem.createResourceStack(params))
          .then((waitData) => {
            processStackCreationData(ctxt, waitData);
            spinner.succeed('Successfully created initial AWS cloud resources for deployments.');
            return ctxt;
          })
          .catch((e) => {
            spinner.fail('Root stack creation failed');
            throw e;
          });
      }
=======
async function run(context) {
  await configurationManager.init(context);
  const awscfn = getConfiguredAwsCfnClient(context);
  const initTemplateFilePath = path.join(__dirname, 'rootStackTemplate.json');
  const timeStamp = `-${moment().format('YYYYMMDDHHmmss')}`;
  const stackName = normalizeStackName(context.exeInfo.projectConfig.projectName + timeStamp);
  const deploymentBucketName = `${stackName}-deployment`;
  const authRoleName = `${stackName}-authRole`;
  const unauthRoleName = `${stackName}-unauthRole`;
  const params = {
    StackName: stackName,
    Capabilities: ['CAPABILITY_NAMED_IAM'],
    TemplateBody: fs.readFileSync(initTemplateFilePath).toString(),
    Parameters: [
      {
        ParameterKey: 'DeploymentBucketName',
        ParameterValue: deploymentBucketName,
      },
      {
        ParameterKey: 'AuthRoleName',
        ParameterValue: authRoleName,
      },
      {
        ParameterKey: 'UnauthRoleName',
        ParameterValue: unauthRoleName,
      },
    ],
  };

  const spinner = ora();
  spinner.start('Initializing project in the cloud...');
  return new Cloudformation(context, awscfn, 'init')
    .then(cfnItem => cfnItem.createResourceStack(params))
    .then((waitData) => {
      processStackCreationData(context, waitData);
      spinner.succeed('Successfully created initial AWS cloud resources for deployments.');
      return context;
    })
    .catch((e) => {
      spinner.fail('Root stack creation failed');
      throw e;
>>>>>>> 098c6f0c
    });
}

function getConfiguredAwsCfnClient(context) {
  const { awsConfigInfo } = context.exeInfo;
  process.env.AWS_SDK_LOAD_CONFIG = true;
  if (awsConfigInfo.config.useProfile && awsConfigInfo.config.profileName) {
    process.env.AWS_PROFILE = awsConfigInfo.config.profileName;
    const credentials = new aws.SharedIniFileCredentials({
      profile: awsConfigInfo.config.profileName,
    });
    aws.config.credentials = credentials;
  } else {
    aws.config.update({
      accessKeyId: awsConfigInfo.config.accessKeyId,
      secretAccessKey: awsConfigInfo.config.secretAccessKey,
      region: awsConfigInfo.config.region,
    });
  }
  return aws;
}

function processStackCreationData(context, stackDescriptiondata) {
  const metaData = {};
  const { Outputs } = stackDescriptiondata.Stacks[0];
  Outputs.forEach((element) => {
    metaData[element.OutputKey] = element.OutputValue;
  });

  if (!context.exeInfo.amplifyMeta.providers) {
    context.exeInfo.amplifyMeta.providers = {};
  }
  context.exeInfo.amplifyMeta.providers[constants.ProviderName] = metaData;

  if (context.exeInfo.isNewEnv) {
    const { envName } = context.exeInfo.localEnvInfo;
    context.exeInfo.teamProviderInfo[envName] = {};
    context.exeInfo.teamProviderInfo[envName][constants.ProviderName] = metaData;
  }
}

function onInitSuccessful(context) {
  configurationManager.onInitSuccessful(context);
  return storeCurrentCloudBackend(context);
}

function storeCurrentCloudBackend(context) {
  const zipFilename = '#current-cloud-backend.zip';
  const backendDir = context.amplify.pathManager.getBackendDirPath();
  const tempDir = `${backendDir}/.temp`;
  const currentCloudBackendDir = context.exeInfo ?
    `${context.exeInfo.localEnvInfo.projectPath}/amplify/#current-cloud-backend` :
    context.amplify.pathManager.getCurrentCloudBackendDirPath();

  if (!fs.existsSync(tempDir)) {
    fs.mkdirSync(tempDir);
  }

  const zipFilePath = path.normalize(path.join(tempDir, zipFilename));
  const output = fs.createWriteStream(zipFilePath);

  return new Promise((resolve, reject) => {
    output.on('close', () => {
      resolve({ zipFilePath, zipFilename });
    });
    output.on('error', () => {
      reject(new Error('Failed to zip code.'));
    });

    const zip = archiver.create('zip', {});
    zip.pipe(output);
    zip.directory(currentCloudBackendDir, false);
    zip.finalize();
  })
    .then((result) => {
      const s3Key = `${result.zipFilename}`;
      return new S3(context)
        .then((s3) => {
          const s3Params = {
            Body: fs.createReadStream(result.zipFilePath),
            Key: s3Key,
          };
          return s3.uploadFile(s3Params);
        });
    })
    .then(() => {
      fs.removeSync(tempDir);
      return context;
    });
}

function normalizeStackName(stackName) {
  let result = stackName.replace(/[^-a-z0-9]/g, '');
  if (/^[^a-zA-Z]/.test(result) || result.length === 0) {
    result = `a${result}`;
  }
  return result;
}

module.exports = {
  run,
  onInitSuccessful,
};<|MERGE_RESOLUTION|>--- conflicted
+++ resolved
@@ -9,96 +9,50 @@
 const constants = require('./constants');
 const configurationManager = require('./configuration-manager');
 
-<<<<<<< HEAD
-function run(context) {
-  return configurationManager.init(context)
-    .then((ctxt) => {
-      if (!ctxt.exeInfo || (ctxt.exeInfo.isNewEnv)) {
-        const awscfn = getConfiguredAwsCfnClient(ctxt);
-        const initTemplateFilePath = path.join(__dirname, 'rootStackTemplate.json');
-        const timeStamp = `-${moment().format('YYYYMMDDHHmmss')}`;
-        const stackName = normalizeStackName(ctxt.exeInfo.projectConfig.projectName + timeStamp);
-        const deploymentBucketName = `${stackName}-deployment`;
-        const authRoleName = `${stackName}-authRole`;
-        const unauthRoleName = `${stackName}-unauthRole`;
-        const params = {
-          StackName: stackName,
-          Capabilities: ['CAPABILITY_NAMED_IAM'],
-          TemplateBody: fs.readFileSync(initTemplateFilePath).toString(),
-          Parameters: [
-            {
-              ParameterKey: 'DeploymentBucketName',
-              ParameterValue: deploymentBucketName,
-            },
-            {
-              ParameterKey: 'AuthRoleName',
-              ParameterValue: authRoleName,
-            },
-            {
-              ParameterKey: 'UnauthRoleName',
-              ParameterValue: unauthRoleName,
-            },
-          ],
-        };
-
-        const spinner = ora();
-        spinner.start('Initializing project in the cloud...');
-        return new Cloudformation(ctxt, awscfn, 'init')
-          .then(cfnItem => cfnItem.createResourceStack(params))
-          .then((waitData) => {
-            processStackCreationData(ctxt, waitData);
-            spinner.succeed('Successfully created initial AWS cloud resources for deployments.');
-            return ctxt;
-          })
-          .catch((e) => {
-            spinner.fail('Root stack creation failed');
-            throw e;
-          });
-      }
-=======
 async function run(context) {
   await configurationManager.init(context);
-  const awscfn = getConfiguredAwsCfnClient(context);
-  const initTemplateFilePath = path.join(__dirname, 'rootStackTemplate.json');
-  const timeStamp = `-${moment().format('YYYYMMDDHHmmss')}`;
-  const stackName = normalizeStackName(context.exeInfo.projectConfig.projectName + timeStamp);
-  const deploymentBucketName = `${stackName}-deployment`;
-  const authRoleName = `${stackName}-authRole`;
-  const unauthRoleName = `${stackName}-unauthRole`;
-  const params = {
-    StackName: stackName,
-    Capabilities: ['CAPABILITY_NAMED_IAM'],
-    TemplateBody: fs.readFileSync(initTemplateFilePath).toString(),
-    Parameters: [
-      {
-        ParameterKey: 'DeploymentBucketName',
-        ParameterValue: deploymentBucketName,
-      },
-      {
-        ParameterKey: 'AuthRoleName',
-        ParameterValue: authRoleName,
-      },
-      {
-        ParameterKey: 'UnauthRoleName',
-        ParameterValue: unauthRoleName,
-      },
-    ],
-  };
+  if (!context.exeInfo || (context.exeInfo.isNewEnv)) {
+    const awscfn = getConfiguredAwsCfnClient(context);
+    const initTemplateFilePath = path.join(__dirname, 'rootStackTemplate.json');
+    const timeStamp = `-${moment().format('YYYYMMDDHHmmss')}`;
+    const stackName = normalizeStackName(context.exeInfo.projectConfig.projectName + timeStamp);
+    const deploymentBucketName = `${stackName}-deployment`;
+    const authRoleName = `${stackName}-authRole`;
+    const unauthRoleName = `${stackName}-unauthRole`;
+    const params = {
+      StackName: stackName,
+      Capabilities: ['CAPABILITY_NAMED_IAM'],
+      TemplateBody: fs.readFileSync(initTemplateFilePath).toString(),
+      Parameters: [
+        {
+          ParameterKey: 'DeploymentBucketName',
+          ParameterValue: deploymentBucketName,
+        },
+        {
+          ParameterKey: 'AuthRoleName',
+          ParameterValue: authRoleName,
+        },
+        {
+          ParameterKey: 'UnauthRoleName',
+          ParameterValue: unauthRoleName,
+        },
+      ],
+    };
 
-  const spinner = ora();
-  spinner.start('Initializing project in the cloud...');
-  return new Cloudformation(context, awscfn, 'init')
-    .then(cfnItem => cfnItem.createResourceStack(params))
-    .then((waitData) => {
-      processStackCreationData(context, waitData);
-      spinner.succeed('Successfully created initial AWS cloud resources for deployments.');
-      return context;
-    })
-    .catch((e) => {
-      spinner.fail('Root stack creation failed');
-      throw e;
->>>>>>> 098c6f0c
-    });
+    const spinner = ora();
+    spinner.start('Initializing project in the cloud...');
+    return new Cloudformation(context, awscfn, 'init')
+      .then(cfnItem => cfnItem.createResourceStack(params))
+      .then((waitData) => {
+        processStackCreationData(context, waitData);
+        spinner.succeed('Successfully created initial AWS cloud resources for deployments.');
+        return context;
+      })
+      .catch((e) => {
+        spinner.fail('Root stack creation failed');
+        throw e;
+      });
+  }
 }
 
 function getConfiguredAwsCfnClient(context) {
@@ -126,7 +80,7 @@
   Outputs.forEach((element) => {
     metaData[element.OutputKey] = element.OutputValue;
   });
-
+  context.exeInfo.amplifyMeta = {};
   if (!context.exeInfo.amplifyMeta.providers) {
     context.exeInfo.amplifyMeta.providers = {};
   }
