const fs = require('fs-extra');
const path = require('path');
const chalk = require('chalk');
const inquirer = require('inquirer');
const DynamoDBModelTransformer = require('graphql-dynamodb-transformer').default;
const ModelAuthTransformer = require('graphql-auth-transformer').default;
const ModelConnectionTransformer = require('graphql-connection-transformer').default;
const SearchableModelTransformer = require('graphql-elasticsearch-transformer').default;
const VersionedModelTransformer = require('graphql-versioned-transformer').default;
const providerName = require('./constants').ProviderName;
const TransformPackage = require('graphql-transformer-core');

const { collectDirectiveNames } = TransformPackage;

const category = 'api';
const parametersFileName = 'parameters.json';
const schemaFileName = 'schema.graphql';
const schemaDirName = 'schema';

function checkForCommonIssues(usedDirectives, opts) {
  if (usedDirectives.includes('auth') && !opts.isUserPoolEnabled) {
    throw new Error(`You are trying to use the @auth directive without enabling Amazon Cognito user pools for your API.
Run \`amplify update api\` and choose "Amazon Cognito User Pool" as the authorization type for the API.`);
  }
}

function apiProjectIsFromOldVersion(pathToProject, resourcesToBeCreated) {
  const resources = resourcesToBeCreated.filter(resource => resource.service === 'AppSync');
  if (!pathToProject || resources.length > 0) {
    return false;
  }
  return fs.existsSync(`${pathToProject}/cloudformation-template.json`) && !fs.existsSync(`${pathToProject}/transform.conf.json`);
}

/**
 * API migration happens in a few steps. First we calculate which resources need
 * to remain in the root stack (DDB tables, ES Domains, etc) and write them to
 * transform.conf.json. We then call CF's update stack on the root stack such
 * that only the resources that need to be in the root stack remain there
 * (this deletes resolvers from the schema). We then compile the project with
 * the new implementation and call update stack again.
 * @param {*} context
 * @param {*} resourceDir
 */
async function migrateProject(context, options) {
  const { resourceDir, isCLIMigration, cloudBackendDirectory } = options;
  const updateAndWaitForStack = options.handleMigration || (() => Promise.resolve('Skipping update'));
  let oldProjectConfig;
  let oldCloudBackend;
  try {
    context.print.info('\nMigrating your API. This may take a few minutes.');
    const { project, cloudBackend } = await TransformPackage.migrateAPIProject({
      projectDirectory: resourceDir,
      cloudBackendDirectory,
    });
    oldProjectConfig = project;
    oldCloudBackend = cloudBackend;
    await updateAndWaitForStack({ isCLIMigration });
  } catch (e) {
    await TransformPackage.revertAPIMigration(resourceDir, oldProjectConfig);
    throw e;
  }
  try {
    // After the intermediate update, we need the transform function
    // to look at this directory since we did not overwrite the currentCloudBackend with the build
    options.cloudBackendDirectory = resourceDir;
    await transformGraphQLSchema(context, options);
    const result = await updateAndWaitForStack({ isCLIMigration });
    context.print.info('\nFinished migrating API.');
    return result;
  } catch (e) {
    context.print.error('Reverting API migration.');
    await TransformPackage.revertAPIMigration(resourceDir, oldCloudBackend);
    try {
      await updateAndWaitForStack({ isReverting: true, isCLIMigration });
    } catch (e) {
      context.print.error('Error reverting intermediate migration stack.');
    }
    await TransformPackage.revertAPIMigration(resourceDir, oldProjectConfig);
    context.print.error('API successfully reverted.');
    throw e;
  }
}

async function transformGraphQLSchema(context, options) {
  const flags = context.parameters.options;
  if ('gql-override' in flags && !flags['gql-override']) {
    return;
  }

  let { resourceDir, parameters } = options;
  // const { noConfig } = options;
  const { forceCompile } = options;

  // Compilation during the push step
  const {
    resourcesToBeCreated,
    resourcesToBeUpdated,
    allResources,
  } = await context.amplify.getResourceStatus(category);
  let resources = resourcesToBeCreated.concat(resourcesToBeUpdated);
  if (forceCompile) {
    resources = resources.concat(allResources);
  }
  resources = resources.filter(resource => resource.service === 'AppSync');

  if (!resourceDir) {
    // There can only be one appsync resource
    if (resources.length > 0) {
      const resource = resources[0];
      if (resource.providerPlugin !== providerName) {
        return;
      }
      const { category, resourceName } = resource;
      const backEndDir = context.amplify.pathManager.getBackendDirPath();
      resourceDir = path.normalize(path.join(backEndDir, category, resourceName));
    } else {
      // No appsync resource to update/add
      return;
    }
  }

  let previouslyDeployedBackendDir = options.cloudBackendDirectory;
  if (!previouslyDeployedBackendDir) {
    if (resources.length > 0) {
      const resource = resources[0];
      if (resource.providerPlugin !== providerName) {
        return;
      }
      const { category, resourceName } = resource;
      const cloudBackendRootDir = context.amplify.pathManager.getCurrentCloudBackendDirPath();
      /* eslint-disable */
      previouslyDeployedBackendDir = path.normalize(path.join(cloudBackendRootDir, category, resourceName));
      /* eslint-enable */
    }
  }

  const parametersFilePath = path.join(resourceDir, parametersFileName);

  if (!parameters && fs.existsSync(parametersFilePath)) {
    try {
      parameters = JSON.parse(fs.readFileSync(parametersFilePath));
    } catch (e) {
      parameters = {};
    }
  }

  const isCLIMigration = options.migrate;
  const isOldApiVersion = apiProjectIsFromOldVersion(
    previouslyDeployedBackendDir,
    resourcesToBeCreated,
  );
  const migrateOptions = {
    ...options,
    resourceDir,
    migrate: false,
    isCLIMigration,
    cloudBackendDirectory: previouslyDeployedBackendDir,
  };
  if (isCLIMigration && isOldApiVersion) {
    return await migrateProject(context, migrateOptions);
  } else if (isOldApiVersion) {
    let IsOldApiProject;

    if (context.exeInfo && context.exeInfo.inputParams && context.exeInfo.inputParams.yes) {
      IsOldApiProject = context.exeInfo.inputParams.yes;
    } else {
      const migrateMessage = `${chalk.bold('The CLI is going to take the following actions during the migration step:')}\n` +
      '\n1. If you have a GraphQL API, we will update the corresponding Cloudformation stack to support larger annotated schemas and custom resolvers.\n' +
      'In this process, we will be making Cloudformation API calls to update your GraphQL API Cloudformation stack. This operation will result in deletion of your AppSync resolvers and then the creation of new ones and for a brief while your AppSync API will be unavailable until the migration finishes\n' +
      '\n2. We will be updating your local Cloudformation files present inside the ‘amplify/‘ directory of your app project, for the GraphQL API service\n' +
      '\n3. If for any reason the migration fails, the CLI will rollback your cloud and local changes and you can take a look at https://aws-amplify.github.io/docs/cli/migrate?sdk=js for manually migrating your project so that it’s compatible with the latest version of the CLI\n' +
      '\n4. ALL THE ABOVE MENTIONED OPERATIONS WILL NOT DELETE ANY DATA FROM ANY OF YOUR DATA STORES\n' +
      `\n${chalk.bold('Before the migration, please be aware of the following things:')}\n` +
      '\n1. Make sure to have an internet connection through the migration process\n' +
      '\n2. Make sure to not exit/terminate the migration process (by interrupting it explicitly in the middle of migration), as this will lead to inconsistency within your project\n' +
      '\n3. Make sure to take a backup of your entire project (including the amplify related config files)\n' +
      '\nDo you want to continue?\n';
      ({ IsOldApiProject } = await inquirer.prompt({
        name: 'IsOldApiProject',
        type: 'confirm',
        message: migrateMessage,
        default: true,
      }));
    }
    if (!IsOldApiProject) {
      throw new Error('Migration cancelled. Please downgrade to a older version of the Amplify CLI or migrate your API project.');
    }
    return await migrateProject(context, migrateOptions);
  }

  const buildDir = `${resourceDir}/build`;
  const schemaFilePath = `${resourceDir}/${schemaFileName}`;
  const schemaDirPath = `${resourceDir}/${schemaDirName}`;

  fs.ensureDirSync(buildDir);
  // Transformer compiler code
<<<<<<< HEAD
  const schemaText = await TransformPackage.readProjectSchema(resourceDir);
=======
  // const schemaText = await TransformPackage.readProjectSchema(resourceDir);
  const project = await TransformPackage.readProjectConfiguration(resourceDir);
>>>>>>> a259d9f8

  // Check for common errors
  const usedDirectives = collectDirectiveNames(project.schema);
  checkForCommonIssues(
    usedDirectives,
    { isUserPoolEnabled: Boolean(parameters.AuthCognitoUserPoolId) },
  );

  const transformerList = [
<<<<<<< HEAD
    new DynamoDBModelTransformer(),
=======
    new DynamoDBModelTransformer(getModelConfig(project)),
>>>>>>> a259d9f8
    new ModelConnectionTransformer(),
    new VersionedModelTransformer(),
  ];

  if (usedDirectives.includes('searchable')) {
    transformerList.push(new SearchableModelTransformer());
  }

  if (parameters.AuthCognitoUserPoolId) {
    transformerList.push(new ModelAuthTransformer());
  }

  await TransformPackage.buildAPIProject({
    projectDirectory: resourceDir,
    transformers: transformerList,
    rootStackFileName: 'cloudformation-template.json',
  });

<<<<<<< HEAD
  await TransformPackage.buildAPIProject({
    projectDirectory: resourceDir,
    transform: transformer,
    rootStackFileName: 'cloudformation-template.json',
  });

  context.print.success(`\nGraphQL schema compiled successfully.\n\nEdit your schema at ${schemaFilePath} or \
place .graphql files in a directory at ${schemaDirPath}`);

  // Comment this piece for now until transformer lib supports custom DDB ARns
  /* Look for data sources in the cfdoc

  const dynamoResources = [];
  const cfResources = cfdoc.Resources;
  Object.keys(cfResources).forEach((logicalId) => {
    if (cfResources[logicalId].Type === 'AWS::DynamoDB::Table') {
      dynamoResources.push(logicalId);
    }
  });

  if (dynamoResources.length > 0 && !noConfig) {
    context.print.info(`We've detected
    ${dynamoResources.length} DynamoDB
    resources which would be created for you as a
     part of the AppSync service.`);

    if (await context.amplify.confirmPrompt.run('Do you want to use your own
      tables instead?')) {
      let continueConfiguringDyanmoTables = true;

      while (continueConfiguringDyanmoTables) {
        const cfTableConfigureQuestion = {
          type: 'list',
          name: 'cfDynamoTable',
          message: 'Choose a table to configure:',
          choices: dynamoResources,
        };

        const { cfDynamoTable } = await inquirer.prompt(cfTableConfigureQuestion);
        const dynamoAnswers = await askDynamoDBQuestions(context);

        // Would be used in the future to fill into the parameters.json file
        console.log(cfDynamoTable);
        console.log(dynamoAnswers);

        const confirmQuestion = {
          type: 'confirm',
          name: 'continueConfiguringDyanmoTables',
          message: 'Do you want to configure more tables?',
        };

        ({ continueConfiguringDyanmoTables } = await inquirer.prompt(confirmQuestion));
      }
    }
  } */
=======
  context.print.success(`\nGraphQL schema compiled successfully.\n\nEdit your schema at ${schemaFilePath} or \
place .graphql files in a directory at ${schemaDirPath}`);
>>>>>>> a259d9f8

  const jsonString = JSON.stringify(parameters, null, 4);

  fs.writeFileSync(parametersFilePath, jsonString, 'utf8');
}

<<<<<<< HEAD
async function loadUserResources(resourceDirectory) {
  // Load resolvers
  const resolverMap = {}
  const resolverPath = `${resourceDirectory}/resolvers`
  const files = await fs.readdir(resolverPath)
  for (const fiel of files) {
    
  }
}

// Comment this piece for now until transform lib supports custom DDB ARns

/* async function askDynamoDBQuestions(context) {
  const dynamoDbTypeQuestion = {
    type: 'list',
    name: 'dynamoDbType',
    message: 'Choose a DynamoDB data source option',
    choices: [
      {
        name: 'Use DynamoDB table configured in the current Amplify project',
        value: 'currentProject',
      },
      {
        name: 'Create a new DynamoDB table',
        value: 'newResource',
      },
      {
        name: 'Use a DynamoDB table already deployed on AWS',
        value: 'cloudResource',
      },
    ],
  };
  while (true) { // eslint-disable-line
    const dynamoDbTypeAnswer = await inquirer.prompt([dynamoDbTypeQuestion]);
    switch (dynamoDbTypeAnswer.dynamoDbType) {
      case 'currentProject': {
        const storageResources = context.amplify.getProjectDetails().amplifyMeta.storage || {};
        const dynamoDbProjectResources = [];
        Object.keys(storageResources).forEach((resourceName) => {
          if (storageResources[resourceName].service === 'DynamoDB') {
            dynamoDbProjectResources.push(resourceName);
          }
        });
        if (dynamoDbProjectResources.length === 0) {
          context.print.error('There are no DynamoDB
            resources configured in your project currently');
          break;
        }
        const dynamoResourceQuestion = {
          type: 'list',
          name: 'dynamoDbResources',
          message: 'Choose one of the DynamoDB tables that is already configured',
          choices: dynamoDbProjectResources,
        };

        const dynamoResourceAnswer = await inquirer.prompt([dynamoResourceQuestion]);

        // return { resourceName: dynamoResourceAnswer["dynamoDbResources"] };
        return {
          'Fn::GetAtt': [
            `storage${dynamoResourceAnswer.dynamoDbResources}`,
            'Arn',
          ],
        };
      }
      case 'newResource': {
        let add;
        try {
          ({ add } = require('amplify-category-storage'));
        } catch (e) {
          context.print.error('Storage plugin not installed in the CLI.
           You need to install it to use this feature.');
          break;
        }
        return add(context, 'awscloudformation', 'DynamoDB')
          .then((resourceName) => {
            context.print.success('Succesfully added DynamoDB table locally');
            return {
              'Fn::GetAtt': [
                `storage${resourceName}`,
                'Arn',
              ],
            };
          });
      }
      case 'cloudResource': {
        const regions = await context.amplify.executeProviderUtils(context,
          'awscloudformation', 'getRegions');

        const regionQuestion = {
          type: 'list',
          name: 'region',
          message: 'Specify a Region:',
          choices: regions,
        };

        const regionAnswer = await inquirer.prompt([regionQuestion]);

        const dynamodbTables = await context.amplify.executeProviderUtils(context,
        'awscloudformation', 'getDynamoDBTables', { region: regionAnswer.region });

        const dynamodbOptions = dynamodbTables.map(dynamodbTable => ({
          value: {
            resourceName: dynamodbTable.Name.replace(/[^0-9a-zA-Z]/gi, ''),
            region: dynamodbTable.Region,
            Arn: dynamodbTable.Arn,
            TableName: dynamodbTable.Name,
          },
          name: `${dynamodbTable.Name} (${dynamodbTable.Arn})`,
        }));

        if (dynamodbOptions.length === 0) {
          context.print.error('You do not have any DynamoDB tables
           configured for the selected Region');
          break;
        }

        const dynamoCloudOptionQuestion = {
          type: 'list',
          name: 'dynamodbTableChoice',
          message: 'Specify a DynamoDB table:',
          choices: dynamodbOptions,
        };

        const dynamoCloudOptionAnswer = await inquirer.prompt([dynamoCloudOptionQuestion]);
        return dynamoCloudOptionAnswer.dynamodbTableChoice.Arn;
      }
      default: context.print.error('Invalid option selected');
    }
=======
function getModelConfig(project) {
  if (project && project.config && project.config.Model && project.config.Model.BillingMode) {
    return {
      BillingMode: project.config.Model.BillingMode,
    };
>>>>>>> a259d9f8
  }
  return undefined;
}

module.exports = {
  transformGraphQLSchema,
};<|MERGE_RESOLUTION|>--- conflicted
+++ resolved
@@ -195,12 +195,8 @@
 
   fs.ensureDirSync(buildDir);
   // Transformer compiler code
-<<<<<<< HEAD
-  const schemaText = await TransformPackage.readProjectSchema(resourceDir);
-=======
   // const schemaText = await TransformPackage.readProjectSchema(resourceDir);
   const project = await TransformPackage.readProjectConfiguration(resourceDir);
->>>>>>> a259d9f8
 
   // Check for common errors
   const usedDirectives = collectDirectiveNames(project.schema);
@@ -210,11 +206,7 @@
   );
 
   const transformerList = [
-<<<<<<< HEAD
-    new DynamoDBModelTransformer(),
-=======
     new DynamoDBModelTransformer(getModelConfig(project)),
->>>>>>> a259d9f8
     new ModelConnectionTransformer(),
     new VersionedModelTransformer(),
   ];
@@ -233,209 +225,19 @@
     rootStackFileName: 'cloudformation-template.json',
   });
 
-<<<<<<< HEAD
-  await TransformPackage.buildAPIProject({
-    projectDirectory: resourceDir,
-    transform: transformer,
-    rootStackFileName: 'cloudformation-template.json',
-  });
-
   context.print.success(`\nGraphQL schema compiled successfully.\n\nEdit your schema at ${schemaFilePath} or \
 place .graphql files in a directory at ${schemaDirPath}`);
 
-  // Comment this piece for now until transformer lib supports custom DDB ARns
-  /* Look for data sources in the cfdoc
-
-  const dynamoResources = [];
-  const cfResources = cfdoc.Resources;
-  Object.keys(cfResources).forEach((logicalId) => {
-    if (cfResources[logicalId].Type === 'AWS::DynamoDB::Table') {
-      dynamoResources.push(logicalId);
-    }
-  });
-
-  if (dynamoResources.length > 0 && !noConfig) {
-    context.print.info(`We've detected
-    ${dynamoResources.length} DynamoDB
-    resources which would be created for you as a
-     part of the AppSync service.`);
-
-    if (await context.amplify.confirmPrompt.run('Do you want to use your own
-      tables instead?')) {
-      let continueConfiguringDyanmoTables = true;
-
-      while (continueConfiguringDyanmoTables) {
-        const cfTableConfigureQuestion = {
-          type: 'list',
-          name: 'cfDynamoTable',
-          message: 'Choose a table to configure:',
-          choices: dynamoResources,
-        };
-
-        const { cfDynamoTable } = await inquirer.prompt(cfTableConfigureQuestion);
-        const dynamoAnswers = await askDynamoDBQuestions(context);
-
-        // Would be used in the future to fill into the parameters.json file
-        console.log(cfDynamoTable);
-        console.log(dynamoAnswers);
-
-        const confirmQuestion = {
-          type: 'confirm',
-          name: 'continueConfiguringDyanmoTables',
-          message: 'Do you want to configure more tables?',
-        };
-
-        ({ continueConfiguringDyanmoTables } = await inquirer.prompt(confirmQuestion));
-      }
-    }
-  } */
-=======
-  context.print.success(`\nGraphQL schema compiled successfully.\n\nEdit your schema at ${schemaFilePath} or \
-place .graphql files in a directory at ${schemaDirPath}`);
->>>>>>> a259d9f8
-
   const jsonString = JSON.stringify(parameters, null, 4);
 
   fs.writeFileSync(parametersFilePath, jsonString, 'utf8');
 }
 
-<<<<<<< HEAD
-async function loadUserResources(resourceDirectory) {
-  // Load resolvers
-  const resolverMap = {}
-  const resolverPath = `${resourceDirectory}/resolvers`
-  const files = await fs.readdir(resolverPath)
-  for (const fiel of files) {
-    
-  }
-}
-
-// Comment this piece for now until transform lib supports custom DDB ARns
-
-/* async function askDynamoDBQuestions(context) {
-  const dynamoDbTypeQuestion = {
-    type: 'list',
-    name: 'dynamoDbType',
-    message: 'Choose a DynamoDB data source option',
-    choices: [
-      {
-        name: 'Use DynamoDB table configured in the current Amplify project',
-        value: 'currentProject',
-      },
-      {
-        name: 'Create a new DynamoDB table',
-        value: 'newResource',
-      },
-      {
-        name: 'Use a DynamoDB table already deployed on AWS',
-        value: 'cloudResource',
-      },
-    ],
-  };
-  while (true) { // eslint-disable-line
-    const dynamoDbTypeAnswer = await inquirer.prompt([dynamoDbTypeQuestion]);
-    switch (dynamoDbTypeAnswer.dynamoDbType) {
-      case 'currentProject': {
-        const storageResources = context.amplify.getProjectDetails().amplifyMeta.storage || {};
-        const dynamoDbProjectResources = [];
-        Object.keys(storageResources).forEach((resourceName) => {
-          if (storageResources[resourceName].service === 'DynamoDB') {
-            dynamoDbProjectResources.push(resourceName);
-          }
-        });
-        if (dynamoDbProjectResources.length === 0) {
-          context.print.error('There are no DynamoDB
-            resources configured in your project currently');
-          break;
-        }
-        const dynamoResourceQuestion = {
-          type: 'list',
-          name: 'dynamoDbResources',
-          message: 'Choose one of the DynamoDB tables that is already configured',
-          choices: dynamoDbProjectResources,
-        };
-
-        const dynamoResourceAnswer = await inquirer.prompt([dynamoResourceQuestion]);
-
-        // return { resourceName: dynamoResourceAnswer["dynamoDbResources"] };
-        return {
-          'Fn::GetAtt': [
-            `storage${dynamoResourceAnswer.dynamoDbResources}`,
-            'Arn',
-          ],
-        };
-      }
-      case 'newResource': {
-        let add;
-        try {
-          ({ add } = require('amplify-category-storage'));
-        } catch (e) {
-          context.print.error('Storage plugin not installed in the CLI.
-           You need to install it to use this feature.');
-          break;
-        }
-        return add(context, 'awscloudformation', 'DynamoDB')
-          .then((resourceName) => {
-            context.print.success('Succesfully added DynamoDB table locally');
-            return {
-              'Fn::GetAtt': [
-                `storage${resourceName}`,
-                'Arn',
-              ],
-            };
-          });
-      }
-      case 'cloudResource': {
-        const regions = await context.amplify.executeProviderUtils(context,
-          'awscloudformation', 'getRegions');
-
-        const regionQuestion = {
-          type: 'list',
-          name: 'region',
-          message: 'Specify a Region:',
-          choices: regions,
-        };
-
-        const regionAnswer = await inquirer.prompt([regionQuestion]);
-
-        const dynamodbTables = await context.amplify.executeProviderUtils(context,
-        'awscloudformation', 'getDynamoDBTables', { region: regionAnswer.region });
-
-        const dynamodbOptions = dynamodbTables.map(dynamodbTable => ({
-          value: {
-            resourceName: dynamodbTable.Name.replace(/[^0-9a-zA-Z]/gi, ''),
-            region: dynamodbTable.Region,
-            Arn: dynamodbTable.Arn,
-            TableName: dynamodbTable.Name,
-          },
-          name: `${dynamodbTable.Name} (${dynamodbTable.Arn})`,
-        }));
-
-        if (dynamodbOptions.length === 0) {
-          context.print.error('You do not have any DynamoDB tables
-           configured for the selected Region');
-          break;
-        }
-
-        const dynamoCloudOptionQuestion = {
-          type: 'list',
-          name: 'dynamodbTableChoice',
-          message: 'Specify a DynamoDB table:',
-          choices: dynamodbOptions,
-        };
-
-        const dynamoCloudOptionAnswer = await inquirer.prompt([dynamoCloudOptionQuestion]);
-        return dynamoCloudOptionAnswer.dynamodbTableChoice.Arn;
-      }
-      default: context.print.error('Invalid option selected');
-    }
-=======
 function getModelConfig(project) {
   if (project && project.config && project.config.Model && project.config.Model.BillingMode) {
     return {
       BillingMode: project.config.Model.BillingMode,
     };
->>>>>>> a259d9f8
   }
   return undefined;
 }
