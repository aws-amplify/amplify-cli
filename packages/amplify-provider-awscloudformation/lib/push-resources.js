--- conflicted
+++ resolved
@@ -30,47 +30,7 @@
 
     validateCfnTemplates(context, resources);
 
-<<<<<<< HEAD
-  return packageResources(context, resources)
-    .then(() =>
-      transformGraphQLSchema(context, {
-        handleMigration: opts => updateStackForAPIMigration(context, 'api', undefined, opts),
-      })
-    )
-    .then(() => uploadAppSyncFiles(context, resources, allResources))
-    .then(() => prePushAuthTransform(context, resources))
-    .then(() => prePushGraphQLCodegen(context, resourcesToBeCreated, resourcesToBeUpdated))
-    .then(() => updateS3Templates(context, resources, projectDetails.amplifyMeta))
-    .then(() => {
-      spinner.start();
-      projectDetails = context.amplify.getProjectDetails();
-      if (resources.length > 0 || resourcesToBeDeleted.length > 0) {
-        return updateCloudFormationNestedStack(
-          context,
-          formNestedStack(context, projectDetails),
-          resourcesToBeCreated,
-          resourcesToBeUpdated
-        );
-      }
-    })
-    .then(() => postPushGraphQLCodegen(context))
-    .then(async () => {
-      await amplifyServiceManager.postPushCheck(context);
-    })
-    .then(async () => {
-      if (resources.length > 0) {
-        await context.amplify.updateamplifyMetaAfterPush(resources);
-      }
-      for (let i = 0; i < resourcesToBeDeleted.length; i += 1) {
-        context.amplify.updateamplifyMetaAfterResourceDelete(resourcesToBeDeleted[i].category, resourcesToBeDeleted[i].resourceName);
-      }
-    })
-    .then(() => uploadAuthTriggerFiles(context, resourcesToBeCreated, resourcesToBeUpdated))
-    .then(async () => {
-      let { allResources } = await context.amplify.getResourceStatus();
-=======
     await packageResources(context, resources);
->>>>>>> cc96a055
 
     await transformGraphQLSchema(context, {
       handleMigration: opts => updateStackForAPIMigration(context, 'api', undefined, opts),
@@ -90,6 +50,7 @@
     }
 
     await postPushGraphQLCodegen(context);
+    await amplifyServiceManager.postPushCheck(context);
 
     if (resources.length > 0) {
       await context.amplify.updateamplifyMetaAfterPush(resources);
@@ -113,29 +74,11 @@
       }
     }
 
-<<<<<<< HEAD
-      return downloadAPIModels(context, newAPIresources);
-    })
-    .then(() =>
-      // Store current cloud backend in S3 deployment bcuket
-      storeCurrentCloudBackend(context)
-    )
-    .then(async () => {
-      await amplifyServiceManager.storeArtifactsForAmplifyService(context);
-    })
-    .then(() => {
-      spinner.succeed('All resources are updated in the cloud');
-      displayHelpfulURLs(context, resources);
-    })
-    .catch(err => {
-      spinner.fail('An error occurred when pushing the resources to the cloud');
-      throw err;
-    });
-=======
     await downloadAPIModels(context, newAPIresources);
 
     // Store current cloud backend in S3 deployment bcuket
     await storeCurrentCloudBackend(context);
+    await amplifyServiceManager.storeArtifactsForAmplifyService(context);
 
     spinner.succeed('All resources are updated in the cloud');
 
@@ -144,7 +87,6 @@
     spinner.fail('An error occurred when pushing the resources to the cloud');
     throw err;
   }
->>>>>>> cc96a055
 }
 
 async function updateStackForAPIMigration(context, category, resourceName, options) {
