const fs = require('fs-extra');
const path = require('path');
const cfnLint = require('cfn-lint');
const glob = require('glob');
const ora = require('ora');
const S3 = require('../src/aws-utils/aws-s3');
const Cloudformation = require('../src/aws-utils/aws-cfn');
const providerName = require('./constants').ProviderName;
const { buildResource } = require('./build-resources');
const { uploadAppSyncFiles } = require('./upload-appsync-files');
const { prePushGraphQLCodegen, postPushGraphQLCodegen } = require('./graphql-codegen');
const { prePushAuthTransform } = require('./auth-transform');
const { transformGraphQLSchema } = require('./transform-graphql-schema');
const { displayHelpfulURLs } = require('./display-helpful-urls');
const { downloadAPIModels } = require('./download-api-models');
const { loadResourceParameters } = require('../src/resourceParams');
const { uploadAuthTriggerFiles } = require('./upload-auth-trigger-files');
const archiver = require('../src/utils/archiver');
const amplifyServiceManager = require('./amplify-service-manager');
<<<<<<< HEAD
const { packageLayer, ServiceName: FunctionServiceName } = require('amplify-category-function');
const {
  isValidJSON,
  isWithinLimit,
  checkDuplicates,
  hasValidTags,
=======
const {
  isValidJSON,
  hasValidTags,
  isWithinLimit,
  checkDuplicates,
>>>>>>> abedf7c8
} = require('../../amplify-cli/src/extensions/amplify-helpers/tags-validation');

const spinner = ora('Updating resources in the cloud. This may take a few minutes...');
const nestedStackFileName = 'nested-cloudformation-stack.yml';
const optionalBuildDirectoryName = 'build';
const cfnTemplateGlobPattern = '*template*.+(yaml|yml|json)';
const parametersJson = 'parameters.json';

async function run(context, resourceDefinition) {
  try {
    const { resourcesToBeCreated, resourcesToBeUpdated, resourcesToBeDeleted, allResources } = resourceDefinition;
    const {
      parameters: { options },
    } = context;
    let resources;
    if (context.exeInfo && context.exeInfo.forcePush) {
      resources = allResources;
    } else {
      resources = resourcesToBeCreated.concat(resourcesToBeUpdated);
    }
    let projectDetails = context.amplify.getProjectDetails();

    validateCfnTemplates(context, resources);

    // This is where we are validating the tags.json file
    // I placed it so it runs the validation as soon as possible, since I believe it should be one of the first things to do before continuing with the push logic.
    validateTags(context);

    await packageResources(context, resources, projectDetails);

    await transformGraphQLSchema(context, {
      handleMigration: opts => updateStackForAPIMigration(context, 'api', undefined, opts),
      minify: options['minify'],
    });

    await uploadAppSyncFiles(context, resources, allResources);
    await prePushAuthTransform(context, resources);
    await prePushGraphQLCodegen(context, resourcesToBeCreated, resourcesToBeUpdated);
    await updateS3Templates(context, resources, projectDetails.amplifyMeta);

    spinner.start();

    projectDetails = context.amplify.getProjectDetails();

    if (resources.length > 0 || resourcesToBeDeleted.length > 0) {
      await updateCloudFormationNestedStack(context, formNestedStack(context, projectDetails), resourcesToBeCreated, resourcesToBeUpdated);
    }

    await postPushGraphQLCodegen(context);
    await amplifyServiceManager.postPushCheck(context);

    if (resources.length > 0) {
      await context.amplify.updateamplifyMetaAfterPush(resources);
    }

    for (let i = 0; i < resourcesToBeDeleted.length; i++) {
      context.amplify.updateamplifyMetaAfterResourceDelete(resourcesToBeDeleted[i].category, resourcesToBeDeleted[i].resourceName);
    }

    await uploadAuthTriggerFiles(context, resourcesToBeCreated, resourcesToBeUpdated);

    let updatedAllResources = (await context.amplify.getResourceStatus()).allResources;

    const newAPIresources = [];

    updatedAllResources = updatedAllResources.filter(resource => resource.service === 'API Gateway');

    for (let i = 0; i < updatedAllResources.length; i++) {
      if (resources.findIndex(resource => resource.resourceName === updatedAllResources[i].resourceName) > -1) {
        newAPIresources.push(updatedAllResources[i]);
      }
    }

    await downloadAPIModels(context, newAPIresources);

    // Store current cloud backend in S3 deployment bcuket
    await storeCurrentCloudBackend(context);
    await amplifyServiceManager.storeArtifactsForAmplifyService(context);

    spinner.succeed('All resources are updated in the cloud');

    displayHelpfulURLs(context, resources);
  } catch (err) {
    spinner.fail('An error occurred when pushing the resources to the cloud');
    throw err;
  }
}

async function updateStackForAPIMigration(context, category, resourceName, options) {
  const { resourcesToBeCreated, resourcesToBeUpdated, resourcesToBeDeleted, allResources } = await context.amplify.getResourceStatus(
    category,
    resourceName,
    providerName,
  );

  const { isReverting, isCLIMigration } = options;
  let resources = resourcesToBeCreated.concat(resourcesToBeUpdated);
  let projectDetails = context.amplify.getProjectDetails();

  validateCfnTemplates(context, resources);

  resources = allResources.filter(resource => resource.service === 'AppSync');

  return packageResources(context, resources)
    .then(() =>
      uploadAppSyncFiles(context, resources, allResources, {
        useDeprecatedParameters: isReverting,
        defaultParams: {
          CreateAPIKey: 0,
          APIKeyExpirationEpoch: -1,
          authRoleName: {
            Ref: 'AuthRoleName',
          },
          unauthRoleName: {
            Ref: 'UnauthRoleName',
          },
        },
      }),
    )
    .then(() => updateS3Templates(context, resources, projectDetails.amplifyMeta))
    .then(() => {
      if (!isCLIMigration) {
        spinner.start();
      }
      projectDetails = context.amplify.getProjectDetails();
      if (resources.length > 0 || resourcesToBeDeleted.length > 0) {
        // isCLIMigration implies a top level CLI migration is underway.
        // We do not inject an env in such situations so we pass a resourceName.
        // When it is an API level migration, we do pass an env so omit the resourceName.
        let nestedStack;
        if (isReverting && isCLIMigration) {
          // When this is a CLI migration and we are rolling back, we do not want to inject
          // an [env] for any templates.
          nestedStack = formNestedStack(context, projectDetails, category, resourceName, 'AppSync', true);
        } else if (isCLIMigration) {
          nestedStack = formNestedStack(context, projectDetails, category, resourceName, 'AppSync');
        } else {
          nestedStack = formNestedStack(context, projectDetails, category);
        }
        return updateCloudFormationNestedStack(context, nestedStack, resourcesToBeCreated, resourcesToBeUpdated);
      }
    })
    .then(async res => {
      await context.amplify.updateamplifyMetaAfterPush(resources);
      if (!isCLIMigration) {
        spinner.stop();
      }
      return res;
    })
    .catch(err => {
      if (!isCLIMigration) {
        spinner.fail('An error occurred when migrating the API project.');
      }
      throw err;
    });
}

function storeCurrentCloudBackend(context) {
  const zipFilename = '#current-cloud-backend.zip';
  const backendDir = context.amplify.pathManager.getBackendDirPath();
  const tempDir = `${backendDir}/.temp`;
  const currentCloudBackendDir = context.amplify.pathManager.getCurrentCloudBackendDirPath();

  if (!fs.existsSync(tempDir)) {
    fs.mkdirSync(tempDir);
  }

  const zipFilePath = path.normalize(path.join(tempDir, zipFilename));
  return archiver
    .run(currentCloudBackendDir, zipFilePath)
    .then(result => {
      const s3Key = `${result.zipFilename}`;
      return new S3(context).then(s3 => {
        const s3Params = {
          Body: fs.createReadStream(result.zipFilePath),
          Key: s3Key,
        };
        return s3.uploadFile(s3Params);
      });
    })
    .then(() => {
      fs.removeSync(tempDir);
    });
}

function validateCfnTemplates(context, resourcesToBeUpdated) {
  for (let i = 0; i < resourcesToBeUpdated.length; i += 1) {
    const { category, resourceName } = resourcesToBeUpdated[i];
    const backEndDir = context.amplify.pathManager.getBackendDirPath();
    const resourceDir = path.normalize(path.join(backEndDir, category, resourceName));
    const cfnFiles = glob.sync(cfnTemplateGlobPattern, {
      cwd: resourceDir,
      ignore: [parametersJson],
    });
    for (let j = 0; j < cfnFiles.length; j += 1) {
      const filePath = path.normalize(path.join(resourceDir, cfnFiles[j]));
      try {
        cfnLint.validateFile(filePath);
      } catch (err) {
        context.print.error(`Invalid CloudFormation template: ${filePath}`);
        throw err;
      }
    }
  }
}

function validateTags(context) {
  const projectDetails = context.amplify.getProjectDetails();
  const tagsJson = projectDetails.tags;

  try {
    isValidJSON(tagsJson);
    hasValidTags(tagsJson);
    isWithinLimit(tagsJson);
    checkDuplicates(tagsJson);
  } catch (err) {
    context.print.error(`Invalid tags.json file: ${err.message}`);
    throw err;
  }
}

function packageResources(context, resources, projectDetails) {
  // Only build and package resources which are required
  resources = resources.filter(resource => resource.build);

  const packageResource = (context, resource) => {
    let s3Key;
    return (resource.service === FunctionServiceName.LambdaLayer ? packageLayer(context, resource) : buildResource(context, resource))
      .then(result => {
        // Upload zip file to S3
        s3Key = `amplify-builds/${result.zipFilename}`;
        return new S3(context).then(s3 => {
          const s3Params = {
            Body: fs.createReadStream(result.zipFilePath),
            Key: s3Key,
          };
          return s3.uploadFile(s3Params);
        });
      })
      .then(s3Bucket => {
        // Update cfn template
        const { category, resourceName } = resource;
        const backEndDir = context.amplify.pathManager.getBackendDirPath();
        const resourceDir = path.normalize(path.join(backEndDir, category, resourceName));

        const cfnFiles = glob.sync(cfnTemplateGlobPattern, {
          cwd: resourceDir,
          ignore: [parametersJson],
        });

        if (cfnFiles.length !== 1) {
          context.print.error('Only one CloudFormation template is allowed in the resource directory');
          context.print.error(resourceDir);
          throw new Error('Only one CloudFormation template is allowed in the resource directory');
        }

        const cfnFile = cfnFiles[0];
        const cfnFilePath = path.normalize(path.join(resourceDir, cfnFile));

        const cfnMeta = context.amplify.readJsonFile(cfnFilePath);

        if (resource.service === FunctionServiceName.LambdaLayer) {
          cfnMeta.Resources.LambdaLayer.Properties.Content = {
            S3Bucket: s3Bucket,
            S3Key: s3Key,
          };
        } else {
          if (cfnMeta.Resources.LambdaFunction.Type === 'AWS::Serverless::Function') {
            cfnMeta.Resources.LambdaFunction.Properties.CodeUri = {
              Bucket: s3Bucket,
              Key: s3Key,
            };
          } else {
            cfnMeta.Resources.LambdaFunction.Properties.Code = {
              S3Bucket: s3Bucket,
              S3Key: s3Key,
            };
          }
        }

        // Adding the tags to the stack resources info
        // const tagsJson = projectDetails.tags;
        // context.print.error(tagsJson);
        // context.print.error(cfnMeta.Tags);
        //cfnMeta.Tags = tagsJson;

        const jsonString = JSON.stringify(cfnMeta, null, '\t');
        fs.writeFileSync(cfnFilePath, jsonString, 'utf8');
      });
  };

  const promises = [];
  for (let resource of resources) {
    promises.push(packageResource(context, resource));
  }

  return Promise.all(promises);
}

async function updateCloudFormationNestedStack(context, nestedStack, resourcesToBeCreated, resourcesToBeUpdated) {
  const backEndDir = context.amplify.pathManager.getBackendDirPath();
  const nestedStackFilepath = path.normalize(path.join(backEndDir, providerName, nestedStackFileName));

  const uniqueCategoriesAdded = getAllUniqueCategories(resourcesToBeCreated);
  const uniqueCategoriesUpdated = getAllUniqueCategories(resourcesToBeUpdated);

  let userAgentAction = '';

  if (uniqueCategoriesAdded.length > 0) {
    uniqueCategoriesAdded.forEach(category => {
      if (category.length >= 2) {
        category = category.substring(0, 2);
      }

      userAgentAction += `${category}:c `;
    });
  }

  if (uniqueCategoriesUpdated.length > 0) {
    uniqueCategoriesUpdated.forEach(category => {
      if (category.length >= 2) {
        category = category.substring(0, 2);
      }
      userAgentAction += `${category}:u `;
    });
  }

  const jsonString = JSON.stringify(nestedStack, null, '\t');
  context.filesystem.write(nestedStackFilepath, jsonString);

  const cfnItem = await new Cloudformation(context, userAgentAction);

  await cfnItem.updateResourceStack(path.normalize(path.join(backEndDir, providerName)), nestedStackFileName);
}

function getAllUniqueCategories(resources) {
  const categories = new Set();

  resources.forEach(resource => categories.add(resource.category));

  return [...categories];
}

function getCfnFiles(context, category, resourceName) {
  const backEndDir = context.amplify.pathManager.getBackendDirPath();
  const resourceDir = path.normalize(path.join(backEndDir, category, resourceName));
  const resourceBuildDir = path.join(resourceDir, optionalBuildDirectoryName);
  /**
   * The API category w/ GraphQL builds into a build/ directory.
   * This looks for a build directory and uses it if one exists.
   * Otherwise falls back to the default behavior.
   */
  if (fs.existsSync(resourceBuildDir) && fs.lstatSync(resourceBuildDir).isDirectory()) {
    const cfnFiles = glob.sync(cfnTemplateGlobPattern, {
      cwd: resourceBuildDir,
      ignore: [parametersJson],
    });

    if (cfnFiles.length > 0) {
      return {
        resourceDir: resourceBuildDir,
        cfnFiles,
      };
    }
  }
  const cfnFiles = glob.sync(cfnTemplateGlobPattern, {
    cwd: resourceDir,
    ignore: [parametersJson],
  });
  return {
    resourceDir,
    cfnFiles,
  };
}

function updateS3Templates(context, resourcesToBeUpdated, amplifyMeta) {
  const promises = [];

  for (let i = 0; i < resourcesToBeUpdated.length; i += 1) {
    const { category, resourceName } = resourcesToBeUpdated[i];
    const { resourceDir, cfnFiles } = getCfnFiles(context, category, resourceName);
    for (let j = 0; j < cfnFiles.length; j += 1) {
      promises.push(uploadTemplateToS3(context, resourceDir, cfnFiles[j], category, resourceName, amplifyMeta));
    }
  }

  return Promise.all(promises);
}

function uploadTemplateToS3(context, resourceDir, cfnFile, category, resourceName, amplifyMeta) {
  const filePath = path.normalize(path.join(resourceDir, cfnFile));

  return new S3(context)
    .then(s3 => {
      const s3Params = {
        Body: fs.createReadStream(filePath),
        Key: `amplify-cfn-templates/${category}/${cfnFile}`,
      };
      return s3.uploadFile(s3Params);
    })
    .then(projectBucket => {
      const templateURL = `https://s3.amazonaws.com/${projectBucket}/amplify-cfn-templates/${category}/${cfnFile}`;
      const providerMetadata = amplifyMeta[category][resourceName].providerMetadata || {};
      providerMetadata.s3TemplateURL = templateURL;
      providerMetadata.logicalId = category + resourceName;

<<<<<<< HEAD
=======
      // context.print.error(providerMetadata);

>>>>>>> abedf7c8
      context.amplify.updateamplifyMetaAfterResourceUpdate(category, resourceName, 'providerMetadata', providerMetadata);
    });
}

/* eslint-disable */
function formNestedStack(context, projectDetails, categoryName, resourceName, serviceName, skipEnv) {
  /* eslint-enable */
  const nestedStack = context.amplify.readJsonFile(`${__dirname}/rootStackTemplate.json`);

  const { amplifyMeta } = projectDetails;
  let authResourceName;
  let categories = Object.keys(amplifyMeta);
  categories = categories.filter(category => category !== 'provider');
  categories.forEach(category => {
    const resources = Object.keys(amplifyMeta[category]);
    resources.forEach(resource => {
      const resourceDetails = amplifyMeta[category][resource];
      if (category === 'auth' && resource !== 'userPoolGroups') {
        authResourceName = resource;
      }
      const resourceKey = category + resource;
      let templateURL;
      if (resourceDetails.providerPlugin) {
        const parameters = loadResourceParameters(context, category, resource);
        const { dependsOn } = resourceDetails;

        if (dependsOn) {
          for (let i = 0; i < dependsOn.length; i += 1) {
            for (let j = 0; j < dependsOn[i].attributes.length; j += 1) {
              const parameterKey = dependsOn[i].category + dependsOn[i].resourceName + dependsOn[i].attributes[j];
              const dependsOnStackName = dependsOn[i].category + dependsOn[i].resourceName;

              parameters[parameterKey] = { 'Fn::GetAtt': [dependsOnStackName, `Outputs.${dependsOn[i].attributes[j]}`] };
            }

            if (dependsOn[i].exports) {
              Object.keys(dependsOn[i].exports)
                .map(key => ({ key, value: dependsOn[i].exports[key] }))
                .forEach(({ key, value }) => {
                  parameters[key] = { 'Fn::ImportValue': value };
                });
            }
          }
        }

        const values = Object.values(parameters);
        const keys = Object.keys(parameters);
        for (let a = 0; a < values.length; a += 1) {
          if (Array.isArray(values[a])) {
            parameters[keys[a]] = values[a].join();
          }
        }

        const currentEnv = context.amplify.getEnvInfo().envName;

        if (!skipEnv && resourceName) {
          if (resource === resourceName && category === categoryName && amplifyMeta[category][resource].service === serviceName) {
            Object.assign(parameters, { env: currentEnv });
          }
        } else if (!skipEnv) {
          Object.assign(parameters, { env: currentEnv });
        }

        if (resourceDetails.providerMetadata) {
          // Getting the tags json file from the project details
          // We can assume that the JSON file is already validated and ready to be parsed with no issues
          const tagsJson = projectDetails.tags;

          templateURL = resourceDetails.providerMetadata.s3TemplateURL;
          nestedStack.Resources[resourceKey] = {
            Type: 'AWS::CloudFormation::Stack',
            Properties: {
              TemplateURL: templateURL,
              Parameters: parameters,
              Tags: tagsJson,
            },
          };
        }
      }
    });
  });

  if (authResourceName) {
    const authParameters = loadResourceParameters(context, 'auth', authResourceName);
    if (authParameters.identityPoolName) {
      updateIdPRolesInNestedStack(context, nestedStack, authResourceName);
    }
  }
  return nestedStack;
}

function updateIdPRolesInNestedStack(context, nestedStack, authResourceName) {
  const authLogicalResourceName = `auth${authResourceName}`;
  const idpUpdateRoleCfn = context.amplify.readJsonFile(`${__dirname}/update-idp-roles-cfn.json`);

  idpUpdateRoleCfn.UpdateRolesWithIDPFunction.DependsOn.push(authLogicalResourceName);
  idpUpdateRoleCfn.UpdateRolesWithIDPFunctionOutputs.Properties.idpId['Fn::GetAtt'].unshift(authLogicalResourceName);

  Object.assign(nestedStack.Resources, idpUpdateRoleCfn);
}

module.exports = {
  run,
  updateStackForAPIMigration,
  storeCurrentCloudBackend,
};<|MERGE_RESOLUTION|>--- conflicted
+++ resolved
@@ -17,20 +17,12 @@
 const { uploadAuthTriggerFiles } = require('./upload-auth-trigger-files');
 const archiver = require('../src/utils/archiver');
 const amplifyServiceManager = require('./amplify-service-manager');
-<<<<<<< HEAD
 const { packageLayer, ServiceName: FunctionServiceName } = require('amplify-category-function');
 const {
   isValidJSON,
   isWithinLimit,
   checkDuplicates,
   hasValidTags,
-=======
-const {
-  isValidJSON,
-  hasValidTags,
-  isWithinLimit,
-  checkDuplicates,
->>>>>>> abedf7c8
 } = require('../../amplify-cli/src/extensions/amplify-helpers/tags-validation');
 
 const spinner = ora('Updating resources in the cloud. This may take a few minutes...');
@@ -437,11 +429,6 @@
       providerMetadata.s3TemplateURL = templateURL;
       providerMetadata.logicalId = category + resourceName;
 
-<<<<<<< HEAD
-=======
-      // context.print.error(providerMetadata);
-
->>>>>>> abedf7c8
       context.amplify.updateamplifyMetaAfterResourceUpdate(category, resourceName, 'providerMetadata', providerMetadata);
     });
 }
