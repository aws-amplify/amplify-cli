const path = require('path');
const fs = require('fs-extra');
const chalk = require('chalk');
const inquirer = require('inquirer');
const awsRegions = require('./aws-regions');
const constants = require('./constants');
const configScanner = require('./configuration-scanner');
const setupNewUser = require('./setup-new-user');
const obfuscateUtil = require('./utility-obfuscate');
const systemConfigManager = require('./system-config-manager');

const defaultAWSConfig = {
  useProfile: true,
  profileName: 'default',
};

async function init(context) {
<<<<<<< HEAD
=======
  if (!context.exeInfo.isNewProject && doesAwsConfigExists(context)) {
    return context;
  }

>>>>>>> f189a86b
  normalizeInputParams(context);
  context.exeInfo.awsConfigInfo = {
    configLevel: 'project',
    config: defaultAWSConfig,
  };
  await newUserCheck(context);
  printInfo(context);
  context.exeInfo.awsConfigInfo.action = 'init';
  return carryOutConfigAction(context);
}

async function configure(context) {
  normalizeInputParams(context);
  context.exeInfo.awsConfigInfo = getCurrentConfig(context);
  await newUserCheck(context);
  printInfo(context);
  await setProjectConfigAction(context);
  return carryOutConfigAction(context);
}

<<<<<<< HEAD
=======
function doesAwsConfigExists(context) {
  let configExists = false;
  const dotConfigDirPath = context.amplify.pathManager.getDotConfigDirPath();
  const configInfoFilePath = path.join(dotConfigDirPath, 'local-aws-info.json');
  const { envName } = context.exeInfo ? context.exeInfo.localEnvInfo : context.amplify.getEnv();

  if (fs.existsSync(configInfoFilePath)) {
    const envAwsInfo = JSON.parse(fs.readFileSync(configInfoFilePath));
    if (envAwsInfo[envName]) {
      configExists = true;
    }
  }

  return configExists;
}

>>>>>>> f189a86b
function normalizeInputParams(context) {
  let inputParams;
  if (context.exeInfo.inputParams) {
    if (context.exeInfo.inputParams[constants.Label]) {
      inputParams = context.exeInfo.inputParams[constants.Label];
    } else {
      for (let i = 0; i < constants.Aliases.length; i++) {
        const alias = constants.Aliases[i];
        if (context.exeInfo.inputParams[alias]) {
          inputParams = context.exeInfo.inputParams[alias];
          break;
        }
      }
    }
  }

  if (inputParams) {
    const normalizedInputParams = {};

    if (inputParams.configLevel && inputParams.configLevel === 'general') {
      normalizedInputParams.configLevel = 'general';
    } else {
      delete inputParams.configLevel;
      normalizedInputParams.configLevel = 'project';
      normalizedInputParams.config = inputParams;
    }

    if (normalizedInputParams.configLevel === 'project') {
      let errorMessage;
      if (!normalizedInputParams.config || Object.keys(normalizedInputParams.config).length < 1) {
        errorMessage = 'configLevel set to "project" but project level config is missing.';
      } else {
        if (!normalizedInputParams.config.useProfile) {
          normalizedInputParams.config.useProfile = false;
        }
        if (normalizedInputParams.config.useProfile) {
          if (!normalizedInputParams.config.profileName) {
            errorMessage = 'project level config set useProfile to true, but profile name is missing.';
          }
        } else if (!normalizedInputParams.config.accessKeyId ||
            !normalizedInputParams.config.secretAccessKey ||
            !normalizedInputParams.config.region) {
          errorMessage = 'project level config set useProfile to false, but access key or region is missing.';
        }
      }
      if (errorMessage) {
        context.print.error('Error in the command line parameter for awscloudformation configuration.');
        throw new Error(errorMessage);
      }
    }


    context.exeInfo.inputParams[constants.Label] = normalizedInputParams;
  }
}


function carryOutConfigAction(context) {
  let result;
  switch (context.exeInfo.awsConfigInfo.action) {
    case 'init':
      result = initialize(context);
      break;
    case 'create':
      result = create(context);
      break;
    case 'update':
      result = update(context);
      break;
    case 'remove':
      result = remove(context);
      break;
    default:
      result = context;
  }
  return result;
}

async function initialize(context) {
  const { awsConfigInfo } = context.exeInfo;
<<<<<<< HEAD
  if (context.exeInfo.inputParams[constants.Label]) {
    const inputParams = context.exeInfo.inputParams[constants.Label];
    Object.assign(awsConfigInfo, inputParams);
  } else if (awsConfigInfo.configLevel === 'project' &&
          !context.exeInfo.inputParams.yes) {
=======
  if (context.exeInfo.inputParams && context.exeInfo.inputParams[constants.Label]) {
    const inputParams = context.exeInfo.inputParams[constants.Label];
    Object.assign(awsConfigInfo, inputParams);
  } else if (awsConfigInfo.configLevel === 'project' &&
          (!context.exeInfo.inputParams || !context.exeInfo.inputParams.yes)) {
>>>>>>> f189a86b
    await promptForProjectConfigConfirmation(context);
  }

  validateConfig(context);
  if (!awsConfigInfo.configValidated) {
    throw new Error('Invalid configuration settings');
  }
  return context;
}

function onInitSuccessful(context) {
  const { awsConfigInfo } = context.exeInfo;
  if (awsConfigInfo.configLevel === 'project') {
    persistProjectConfig(context);
  }
  return context;
}

async function create(context) {
  const { awsConfigInfo } = context.exeInfo;
  if (context.exeInfo.inputParams[constants.Label]) {
    const inputParams = context.exeInfo.inputParams[constants.Label];
    Object.assign(awsConfigInfo, inputParams);
  } else {
    await promptForProjectConfigConfirmation(context);
  }

  validateConfig(context);
  if (awsConfigInfo.configValidated) {
    persistProjectConfig(context);
  } else {
    throw new Error('Invalid configuration settings');
  }
  return context;
}

async function update(context) {
  const { awsConfigInfo } = context.exeInfo;
  if (context.exeInfo.inputParams[constants.Label]) {
    const inputParams = context.exeInfo.inputParams[constants.Label];
    Object.assign(awsConfigInfo, inputParams);
  } else {
    await promptForProjectConfigConfirmation(context);
  }
  validateConfig(context);
  if (awsConfigInfo.configValidated) {
    updateProjectConfig(context);
  } else {
    throw new Error('Invalid configuration settings');
  }
  return context;
}

async function remove(context) {
  const { awsConfigInfo } = context.exeInfo;
  await confirmProjectConfigRemoval(context);
  if (awsConfigInfo.action !== 'cancel') {
    removeProjectConfig(context);
  }
  return context;
}

function printInfo(context) {
  const url =
  'https://docs.aws.amazon.com/cli/latest/userguide/cli-multiple-profiles.html';
  context.print.info('');
  context.print.info('For more information on AWS Profiles, see:');
  context.print.info(chalk.green(url));
  context.print.info('');
}

async function setProjectConfigAction(context) {
  if (context.exeInfo.inputParams[constants.Label]) {
    const inputParams = context.exeInfo.inputParams[constants.Label];
    if (context.exeInfo.awsConfigInfo.configLevel === 'project') {
      if (inputParams.configLevel === 'project') {
        context.exeInfo.awsConfigInfo.action = 'update';
      } else {
        context.exeInfo.awsConfigInfo.action = 'remove';
      }
    } else if (inputParams.configLevel === 'project') {
      context.exeInfo.awsConfigInfo.action = 'create';
      context.exeInfo.awsConfigInfo.configLevel = 'project';
      context.exeInfo.awsConfigInfo.config = defaultAWSConfig;
    } else {
      context.exeInfo.awsConfigInfo.action = 'none';
      context.exeInfo.awsConfigInfo.configLevel = 'general';
    }
  } else {
    context.exeInfo.awsConfigInfo.action = 'none';
    context.print.info('For the awscloudformation provider.');
    if (context.exeInfo.awsConfigInfo.configLevel === 'project') {
      const updateOrRemove = {
        type: 'list',
        name: 'action',
        message: 'Do you want to update or remove the project level configuration',
        choices: ['update', 'remove', 'cancel'],
        default: 'update',
      };
      const answer = await inquirer.prompt(updateOrRemove);
      context.exeInfo.awsConfigInfo.action = answer.action;
    } else {
      const confirmCreate = {
        type: 'confirm',
        name: 'setProjectLevelConfig',
        message: 'Do you want to set the project level configuration',
        default: true,
      };
      const answer = await inquirer.prompt(confirmCreate);
      if (answer.setProjectLevelConfig) {
        context.exeInfo.awsConfigInfo.action = 'create';
        context.exeInfo.awsConfigInfo.configLevel = 'project';
        context.exeInfo.awsConfigInfo.config = defaultAWSConfig;
      } else {
        context.exeInfo.awsConfigInfo.action = 'none';
        context.exeInfo.awsConfigInfo.configLevel = 'general';
      }
    }
  }
  return context;
}

async function confirmProjectConfigRemoval(context) {
  if (!context.exeInfo.inputParams.yes) {
    const removeProjectComfirmation = {
      type: 'confirm',
      name: 'removeProjectConfig',
      message: 'Remove project level configuration',
      default: false,
    };
    const asnwer = await inquirer.prompt(removeProjectComfirmation);
    context.exeInfo.awsConfigInfo.action = asnwer.removeProjectConfig ? 'remove' : 'cancel';
  }
  return context;
}

async function promptForProjectConfigConfirmation(context) {
  const { awsConfigInfo } = context.exeInfo;

  let availableProfiles = [];
  const systemConfig = systemConfigManager.getFullConfig();
  if (systemConfig) {
    availableProfiles = Object.keys(systemConfig);
  }

  const useProfileConfirmation = {
    type: 'confirm',
    name: 'useProfile',
    message: 'Do you want to use an AWS profile?',
    default: awsConfigInfo.config.useProfile,
  };

  const profileName = {
    type: 'list',
    name: 'profileName',
    message: 'Please choose the profile you want to use',
    choices: availableProfiles,
    default: awsConfigInfo.config.profileName,
  };

  const configurationSettings = [
    {
      type: 'input',
      name: 'accessKeyId',
      message: 'accessKeyId: ',
      default: awsConfigInfo.config.accessKeyId ?
        obfuscateUtil.obfuscate(awsConfigInfo.config.accessKeyId) : constants.DefaultAWSAccessKeyId,
      transformer: obfuscateUtil.transform,
    },
    {
      type: 'input',
      name: 'secretAccessKey',
      message: 'secretAccessKey: ',
      default: awsConfigInfo.config.secretAccessKey ?
        obfuscateUtil.obfuscate(awsConfigInfo.config.secretAccessKey)
        : constants.DefaultAWSSecretAccessKey,
      transformer: obfuscateUtil.transform,
    },
    {
      type: 'list',
      name: 'region',
      message: 'region: ',
      choices: awsRegions.regions,
      default: awsConfigInfo.config.region ?
        awsConfigInfo.config.region : constants.DefaultAWSRegion,
    },
  ];

  let answers;

  if (availableProfiles && availableProfiles.length > 0) {
    answers = await inquirer.prompt(useProfileConfirmation);
    awsConfigInfo.useProfile = answers.useProfile;
    if (answers.useProfile) {
      answers = await inquirer.prompt(profileName);
      awsConfigInfo.config.profileName = answers.profileName;
      return context;
    }
  }

  answers = await inquirer.prompt(configurationSettings);
  if (!obfuscateUtil.isObfuscated(answers.accessKeyId)) {
    awsConfigInfo.config.accessKeyId = answers.accessKeyId;
  }
  if (!obfuscateUtil.isObfuscated(answers.secretAccessKey)) {
    awsConfigInfo.config.secretAccessKey = answers.secretAccessKey;
  }
  awsConfigInfo.config.region = answers.region;
  return context;
}

function validateConfig(context) {
  const { awsConfigInfo } = context.exeInfo;
  awsConfigInfo.configValidated = false;
  if (awsConfigInfo.config.useProfile) {
    if (awsConfigInfo.config.profileName && awsConfigInfo.config.profileName.length > 0) {
      awsConfigInfo.configValidated = true;
    }
  } else {
    awsConfigInfo.configValidated = awsConfigInfo.config.accessKeyId &&
      awsConfigInfo.config.accessKeyId !== constants.DefaultAWSAccessKeyId &&
      awsConfigInfo.config.secretAccessKey &&
      awsConfigInfo.config.secretAccessKey !== constants.DefaultAWSSecretAccessKey &&
      awsConfigInfo.config.region && awsRegions.regions.includes(awsConfigInfo.config.region);
  }
  return context;
}

function persistProjectConfig(context) {
  const { awsConfigInfo } = context.exeInfo;

  const awsInfo = {
    useProfile: awsConfigInfo.config.useProfile,
  };

  if (awsConfigInfo.config.useProfile) {
    awsInfo.profileName = awsConfigInfo.config.profileName;
  } else {
    const awsSecrets = {
      accessKeyId: awsConfigInfo.config.accessKeyId,
      secretAccessKey: awsConfigInfo.config.secretAccessKey,
      region: awsConfigInfo.config.region,
    };
    const sharedConfigDirPath =
      path.join(context.amplify.pathManager.getHomeDotAmplifyDirPath(), constants.Label);
    fs.ensureDirSync(sharedConfigDirPath);
    const awsSecretsFileName = context.amplify.makeId(10);
    const awsSecretsFilePath = path.join(sharedConfigDirPath, awsSecretsFileName);
    const jsonString = JSON.stringify(awsSecrets, null, 4);
    fs.writeFileSync(awsSecretsFilePath, jsonString, 'utf8');

    awsInfo.awsConfigFilePath = awsSecretsFilePath;
  }
  const dotConfigDirPath = context.amplify.pathManager.getDotConfigDirPath();
<<<<<<< HEAD
  const awsInfoFilePath = path.join(dotConfigDirPath, 'aws-info.json');
  const jsonString = JSON.stringify(awsInfo, null, 4);
  fs.writeFileSync(awsInfoFilePath, jsonString, 'utf8');
=======
  const configInfoFilePath = path.join(dotConfigDirPath, 'local-aws-info.json');
  const { envName } = context.exeInfo.localEnvInfo;

  let envAwsInfo = {};
  if (fs.existsSync(configInfoFilePath)) {
    envAwsInfo = JSON.parse(fs.readFileSync(configInfoFilePath));
  }

  envAwsInfo[envName] = awsConfigInfo.config;
  const jsonString = JSON.stringify(envAwsInfo, null, 4);
  fs.writeFileSync(configInfoFilePath, jsonString, 'utf8');

>>>>>>> f189a86b
  return context;
}

function getCurrentConfig(context) {
  let awsConfigInfo = {
    configLevel: 'general',
    config: {},
  };
  const dotConfigDirPath = context.amplify.pathManager.getDotConfigDirPath();
  const configInfoFilePath = path.join(dotConfigDirPath, 'local-aws-info.json');

  if (fs.existsSync(configInfoFilePath)) {
    try {
      const { envName } = context.amplify.getEnvInfo();
      const configInfo = JSON.parse(fs.readFileSync(configInfoFilePath, 'utf8'))[envName];

      if (configInfo.useProfile && configInfo.profileName) {
        awsConfigInfo.config.useProfile = configInfo.useProfile;
        awsConfigInfo.config.profileName = configInfo.profileName;
      } else if (configInfo.awsConfigFilePath && fs.existsSync(configInfo.awsConfigFilePath)) {
        const awsConfigInfo = JSON.parse(fs.readFileSync(configInfo.awsConfigFilePath, 'utf8'));
        awsConfigInfo.config.useProfile = false;
        awsConfigInfo.config.accessKeyId = awsConfigInfo.config.accessKeyId;
        awsConfigInfo.config.secretAccessKey = awsConfigInfo.config.secretAccessKey;
        awsConfigInfo.config.region = awsConfigInfo.config.region;
      }
      awsConfigInfo.configLevel = 'project';
    } catch (e) {
      awsConfigInfo = {
        configLevel: 'general',
        config: {},
      };
<<<<<<< HEAD
      fs.removeSync(configInfoFilePath);
=======
>>>>>>> f189a86b
    }
  }
  return awsConfigInfo;
}

function updateProjectConfig(context) {
  removeProjectConfig(context);
  persistProjectConfig(context);
  return context;
}

function removeProjectConfig(context) {
  const dotConfigDirPath = context.amplify.pathManager.getDotConfigDirPath();
  const configInfoFilePath = path.join(dotConfigDirPath, 'local-aws-info.json');
  if (fs.existsSync(configInfoFilePath)) {
    const { envName } = context.amplify.getEnvInfo();
    const configInfo = JSON.parse(fs.readFileSync(configInfoFilePath, 'utf8'));
    if (configInfo.awsConfigFilePath && fs.existsSync(configInfo.awsConfigFilePath)) {
      fs.removeSync(configInfo.awsConfigFilePath);
    }
    delete configInfo[envName];
    const jsonString = JSON.stringify(configInfo, null, 4);

    fs.writeFileSync(configInfoFilePath, jsonString, 'utf8');
  }
  return context;
}

async function loadConfiguration(context, awsClient) {
  process.env.AWS_SDK_LOAD_CONFIG = true;
  const configSource = configScanner.run(context);
  if (configSource === 'none') {
    context.print.error('Can not resolve aws access settings.');
    throw new Error('Can not resolve aws access settings.');
  } else {
    return logProjectSpecificConfg(context, awsClient);
  }
}

async function newUserCheck(context) {
  const configSource = configScanner.run(context);
  if (configSource === 'none') {
    let needToSetupNewUser = true;
    if (context.exeInfo.inputParams[constants.Label]) {
      const inputParams = context.exeInfo.inputParams[constants.Label];
      const inputConfigSufficient = (inputParams.configLevel === 'project' && !inputParams.config.useProfile);
      if (inputConfigSufficient) {
        needToSetupNewUser = false;
      }
    }
    if (needToSetupNewUser) {
      if (context.exeInfo.inputParams.yes) {
        throw new Error('AWS access credentials can not be found.');
      } else {
        context.print.info('AWS access credentials can not be found.');
        const answer = await inquirer.prompt([{
          type: 'confirm',
          name: 'setupNewUser',
          message: 'Setup new user',
          default: true,
        }]);
        if (answer.setupNewUser) {
          context.newUserInfo = await setupNewUser.run(context);
        }
      }
    }
  }
}

function logProjectSpecificConfg(context, awsClient) {
  const dotConfigDirPath = context.amplify.pathManager.getDotConfigDirPath();
  const configInfoFilePath = path.join(dotConfigDirPath, 'local-aws-info.json');
  if (fs.existsSync(configInfoFilePath)) {
    const { envName } = context.amplify.getEnvInfo();
    const configInfo = JSON.parse(fs.readFileSync(configInfoFilePath, 'utf8'))[envName];
    if (configInfo.useProfile && configInfo.profileName) {
      process.env.AWS_PROFILE = configInfo.profileName;

      const credentials = new awsClient.SharedIniFileCredentials({
        profile: configInfo.profileName,
      });
      awsClient.config.credentials = credentials;
    } else if (configInfo.awsConfigFilePath && fs.existsSync(configInfo.awsConfigFilePath)) {
      awsClient.config.loadFromPath(configInfo.awsConfigFilePath);
    }
  }
  return awsClient;
}

module.exports = {
  init,
  onInitSuccessful,
  configure,
  loadConfiguration,
};<|MERGE_RESOLUTION|>--- conflicted
+++ resolved
@@ -15,13 +15,10 @@
 };
 
 async function init(context) {
-<<<<<<< HEAD
-=======
   if (!context.exeInfo.isNewProject && doesAwsConfigExists(context)) {
     return context;
   }
 
->>>>>>> f189a86b
   normalizeInputParams(context);
   context.exeInfo.awsConfigInfo = {
     configLevel: 'project',
@@ -42,8 +39,6 @@
   return carryOutConfigAction(context);
 }
 
-<<<<<<< HEAD
-=======
 function doesAwsConfigExists(context) {
   let configExists = false;
   const dotConfigDirPath = context.amplify.pathManager.getDotConfigDirPath();
@@ -60,7 +55,6 @@
   return configExists;
 }
 
->>>>>>> f189a86b
 function normalizeInputParams(context) {
   let inputParams;
   if (context.exeInfo.inputParams) {
@@ -141,19 +135,11 @@
 
 async function initialize(context) {
   const { awsConfigInfo } = context.exeInfo;
-<<<<<<< HEAD
-  if (context.exeInfo.inputParams[constants.Label]) {
-    const inputParams = context.exeInfo.inputParams[constants.Label];
-    Object.assign(awsConfigInfo, inputParams);
-  } else if (awsConfigInfo.configLevel === 'project' &&
-          !context.exeInfo.inputParams.yes) {
-=======
   if (context.exeInfo.inputParams && context.exeInfo.inputParams[constants.Label]) {
     const inputParams = context.exeInfo.inputParams[constants.Label];
     Object.assign(awsConfigInfo, inputParams);
   } else if (awsConfigInfo.configLevel === 'project' &&
           (!context.exeInfo.inputParams || !context.exeInfo.inputParams.yes)) {
->>>>>>> f189a86b
     await promptForProjectConfigConfirmation(context);
   }
 
@@ -408,11 +394,6 @@
     awsInfo.awsConfigFilePath = awsSecretsFilePath;
   }
   const dotConfigDirPath = context.amplify.pathManager.getDotConfigDirPath();
-<<<<<<< HEAD
-  const awsInfoFilePath = path.join(dotConfigDirPath, 'aws-info.json');
-  const jsonString = JSON.stringify(awsInfo, null, 4);
-  fs.writeFileSync(awsInfoFilePath, jsonString, 'utf8');
-=======
   const configInfoFilePath = path.join(dotConfigDirPath, 'local-aws-info.json');
   const { envName } = context.exeInfo.localEnvInfo;
 
@@ -425,7 +406,6 @@
   const jsonString = JSON.stringify(envAwsInfo, null, 4);
   fs.writeFileSync(configInfoFilePath, jsonString, 'utf8');
 
->>>>>>> f189a86b
   return context;
 }
 
@@ -458,10 +438,7 @@
         configLevel: 'general',
         config: {},
       };
-<<<<<<< HEAD
       fs.removeSync(configInfoFilePath);
-=======
->>>>>>> f189a86b
     }
   }
   return awsConfigInfo;
