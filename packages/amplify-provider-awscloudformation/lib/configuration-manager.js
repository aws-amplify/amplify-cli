--- conflicted
+++ resolved
@@ -15,19 +15,15 @@
 };
 
 async function init(context) {
-<<<<<<< HEAD
-  context.projectConfigInfo = {};
   if (!context.exeInfo.isNewProject && doesAwsConfigExists(context)) {
     return context;
   }
 
-=======
   normalizeInputParams(context);
   context.exeInfo.awsConfigInfo = {
     configLevel: 'project',
     config: defaultAWSConfig,
   };
->>>>>>> 098c6f0c
   await newUserCheck(context);
   printInfo(context);
   context.exeInfo.awsConfigInfo.action = 'init';
@@ -43,7 +39,6 @@
   return carryOutConfigAction(context);
 }
 
-<<<<<<< HEAD
 function doesAwsConfigExists(context) {
   let configExists = false;
   const dotConfigDirPath = context.amplify.pathManager.getDotConfigDirPath();
@@ -60,7 +55,6 @@
   return configExists;
 }
 
-=======
 function normalizeInputParams(context) {
   let inputParams;
   if (context.exeInfo.inputParams) {
@@ -118,7 +112,6 @@
 }
 
 
->>>>>>> 098c6f0c
 function carryOutConfigAction(context) {
   let result;
   switch (context.exeInfo.awsConfigInfo.action) {
@@ -142,11 +135,11 @@
 
 async function initialize(context) {
   const { awsConfigInfo } = context.exeInfo;
-  if (context.exeInfo.inputParams[constants.Label]) {
+  if (context.exeInfo.inputParams && context.exeInfo.inputParams[constants.Label]) {
     const inputParams = context.exeInfo.inputParams[constants.Label];
     Object.assign(awsConfigInfo, inputParams);
   } else if (awsConfigInfo.configLevel === 'project' &&
-          !context.exeInfo.inputParams.yes) {
+          (!context.exeInfo.inputParams || !context.exeInfo.inputParams.yes)) {
     await promptForProjectConfigConfirmation(context);
   }
 
@@ -401,7 +394,6 @@
     awsInfo.awsConfigFilePath = awsSecretsFilePath;
   }
   const dotConfigDirPath = context.amplify.pathManager.getDotConfigDirPath();
-<<<<<<< HEAD
   const configInfoFilePath = path.join(dotConfigDirPath, 'local-aws-info.json');
   const { envName } = context.exeInfo.localEnvInfo;
 
@@ -410,14 +402,10 @@
     envAwsInfo = JSON.parse(fs.readFileSync(configInfoFilePath));
   }
 
-  envAwsInfo[envName] = awsConfigInfo;
+  envAwsInfo[envName] = awsConfigInfo.config;
   const jsonString = JSON.stringify(envAwsInfo, null, 4);
   fs.writeFileSync(configInfoFilePath, jsonString, 'utf8');
-=======
-  const awsInfoFilePath = path.join(dotConfigDirPath, 'aws-info.json');
-  const jsonString = JSON.stringify(awsInfo, null, 4);
-  fs.writeFileSync(awsInfoFilePath, jsonString, 'utf8');
->>>>>>> 098c6f0c
+
   return context;
 }
 
@@ -446,15 +434,10 @@
       }
       awsConfigInfo.configLevel = 'project';
     } catch (e) {
-<<<<<<< HEAD
-      // fs.removeSync(configInfoFilePath);
-=======
       awsConfigInfo = {
         configLevel: 'general',
         config: {},
       };
-      fs.removeSync(configInfoFilePath);
->>>>>>> 098c6f0c
     }
   }
   return awsConfigInfo;
