const path = require('path');
const fs = require('fs-extra');
const chalk = require('chalk');
const inquirer = require('inquirer');
const awsRegions = require('./aws-regions');
const constants = require('./constants');
const setupNewUser = require('./setup-new-user');
const obfuscateUtil = require('./utility-obfuscate');
const systemConfigManager = require('./system-config-manager');

const defaultAWSConfig = {
  useProfile: true,
  profileName: 'default',
};

async function init(context) {
  if (!context.exeInfo.isNewProject && doesAwsConfigExists(context)) {
    return context;
  }

  normalizeInputParams(context);
  context.exeInfo.awsConfigInfo = {
    configLevel: 'project',
    config: defaultAWSConfig,
  };
  await newUserCheck(context);
  printInfo(context);
  context.exeInfo.awsConfigInfo.action = 'init';
  return carryOutConfigAction(context);
}

async function configure(context) {
  normalizeInputParams(context);
  context.exeInfo.awsConfigInfo = getCurrentConfig(context);
  await newUserCheck(context);
  printInfo(context);
  await setProjectConfigAction(context);
  return carryOutConfigAction(context);
}

function doesAwsConfigExists(context) {
  let configExists = false;
  const dotConfigDirPath = context.amplify.pathManager.getDotConfigDirPath();
  const configInfoFilePath = path.join(dotConfigDirPath, 'local-aws-info.json');
  const { envName } = context.exeInfo ? context.exeInfo.localEnvInfo : context.amplify.getEnv();

  if (fs.existsSync(configInfoFilePath)) {
    const envAwsInfo = JSON.parse(fs.readFileSync(configInfoFilePath));
    if (envAwsInfo[envName]) {
      configExists = true;
    }
  }

  return configExists;
}

function normalizeInputParams(context) {
  let inputParams;
  if (context.exeInfo.inputParams) {
    if (context.exeInfo.inputParams[constants.Label]) {
      inputParams = context.exeInfo.inputParams[constants.Label];
    } else {
      for (let i = 0; i < constants.Aliases.length; i++) {
        const alias = constants.Aliases[i];
        if (context.exeInfo.inputParams[alias]) {
          inputParams = context.exeInfo.inputParams[alias];
          break;
        }
      }
    }
  }

  if (inputParams) {
    const normalizedInputParams = {};

    if (inputParams.configLevel && inputParams.configLevel === 'general') {
      normalizedInputParams.configLevel = 'general';
    } else {
      delete inputParams.configLevel;
      normalizedInputParams.configLevel = 'project';
      normalizedInputParams.config = inputParams;
    }

    if (normalizedInputParams.configLevel === 'project') {
      let errorMessage;
      if (!normalizedInputParams.config || Object.keys(normalizedInputParams.config).length < 1) {
        errorMessage = 'configLevel set to "project" but project level config is missing.';
      } else {
        if (!normalizedInputParams.config.useProfile) {
          normalizedInputParams.config.useProfile = false;
        }
        if (normalizedInputParams.config.useProfile) {
          if (!normalizedInputParams.config.profileName) {
            errorMessage = 'project level config set useProfile to true, but profile name is missing.';
          }
        } else if (!normalizedInputParams.config.accessKeyId ||
            !normalizedInputParams.config.secretAccessKey ||
            !normalizedInputParams.config.region) {
          errorMessage = 'project level config set useProfile to false, but access key or region is missing.';
        }
      }
      if (errorMessage) {
        context.print.error('Error in the command line parameter for awscloudformation configuration.');
        throw new Error(errorMessage);
      }
    }
    context.exeInfo.inputParams[constants.Label] = normalizedInputParams;
  }
}


function carryOutConfigAction(context) {
  let result;
  switch (context.exeInfo.awsConfigInfo.action) {
    case 'init':
      result = initialize(context);
      break;
    case 'create':
      result = create(context);
      break;
    case 'update':
      result = update(context);
      break;
    case 'remove':
      result = remove(context);
      break;
    default:
      result = context;
  }
  return result;
}

async function initialize(context) {
  const { awsConfigInfo } = context.exeInfo;
  if (context.exeInfo.inputParams && context.exeInfo.inputParams.providers[constants.Label]) {
    const inputParams = context.exeInfo.inputParams[constants.Label];
    Object.assign(awsConfigInfo, inputParams);
  } else if (awsConfigInfo.configLevel === 'project' &&
          (!context.exeInfo.inputParams || !context.exeInfo.inputParams.yes)) {
    await promptForProjectConfigConfirmation(context);
  }

  validateConfig(context);
  if (!awsConfigInfo.configValidated) {
    throw new Error('Invalid configuration settings');
  }
  return context;
}

function onInitSuccessful(context) {
  persistLocalEnvConfig(context);
  return context;
}

async function create(context) {
  const { awsConfigInfo } = context.exeInfo;
  if (context.exeInfo.inputParams[constants.Label]) {
    const inputParams = context.exeInfo.inputParams[constants.Label];
    Object.assign(awsConfigInfo, inputParams);
  } else {
    await promptForProjectConfigConfirmation(context);
  }

  validateConfig(context);
  if (awsConfigInfo.configValidated) {
    persistLocalEnvConfig(context);
  } else {
    throw new Error('Invalid configuration settings');
  }
  return context;
}

async function update(context) {
  const { awsConfigInfo } = context.exeInfo;
  if (context.exeInfo.inputParams[constants.Label]) {
    const inputParams = context.exeInfo.inputParams[constants.Label];
    Object.assign(awsConfigInfo, inputParams);
  } else {
    await promptForProjectConfigConfirmation(context);
  }
  validateConfig(context);
  if (awsConfigInfo.configValidated) {
    updateProjectConfig(context);
  } else {
    throw new Error('Invalid configuration settings');
  }
  return context;
}

async function remove(context) {
  const { awsConfigInfo } = context.exeInfo;
  await confirmProjectConfigRemoval(context);
  if (awsConfigInfo.action !== 'cancel') {
    removeProjectConfig(context);
  }
  return context;
}

function printInfo(context) {
  const url =
  'https://docs.aws.amazon.com/cli/latest/userguide/cli-multiple-profiles.html';
  context.print.info('');
  context.print.info('For more information on AWS Profiles, see:');
  context.print.info(chalk.green(url));
  context.print.info('');
}

async function setProjectConfigAction(context) {
  if (context.exeInfo.inputParams[constants.Label]) {
    const inputParams = context.exeInfo.inputParams[constants.Label];

    if (context.exeInfo.awsConfigInfo.configLevel === 'project') {
      if (inputParams.configLevel === 'project') {
        context.exeInfo.awsConfigInfo.action = 'update';
      } else {
        context.exeInfo.awsConfigInfo.action = 'remove';
      }
    } else if (inputParams.configLevel === 'project') {
      context.exeInfo.awsConfigInfo.action = 'create';
      context.exeInfo.awsConfigInfo.configLevel = 'project';
      context.exeInfo.awsConfigInfo.config = defaultAWSConfig;
    } else {
      context.exeInfo.awsConfigInfo.action = 'none';
      context.exeInfo.awsConfigInfo.configLevel = 'general';
    }
  } else {
    context.exeInfo.awsConfigInfo.action = 'none';
    context.print.info('For the awscloudformation provider.');
    if (context.exeInfo.awsConfigInfo.configLevel === 'project') {
      const updateOrRemove = {
        type: 'list',
        name: 'action',
        message: 'Do you want to update or remove the project level configuration',
        choices: ['update', 'remove', 'cancel'],
        default: 'update',
      };
      const answer = await inquirer.prompt(updateOrRemove);
      context.exeInfo.awsConfigInfo.action = answer.action;
    } else {
      const confirmCreate = {
        type: 'confirm',
        name: 'setProjectLevelConfig',
        message: 'Do you want to set the project level configuration',
        default: true,
      };
      const answer = await inquirer.prompt(confirmCreate);
      if (answer.setProjectLevelConfig) {
        context.exeInfo.awsConfigInfo.action = 'create';
        context.exeInfo.awsConfigInfo.configLevel = 'project';
        context.exeInfo.awsConfigInfo.config = defaultAWSConfig;
      } else {
        context.exeInfo.awsConfigInfo.action = 'none';
        context.exeInfo.awsConfigInfo.configLevel = 'general';
      }
    }
  }
  return context;
}

async function confirmProjectConfigRemoval(context) {
  if (!context.exeInfo.inputParams.yes) {
    const removeProjectComfirmation = {
      type: 'confirm',
      name: 'removeProjectConfig',
      message: 'Remove project level configuration',
      default: false,
    };
    const asnwer = await inquirer.prompt(removeProjectComfirmation);
    context.exeInfo.awsConfigInfo.action = asnwer.removeProjectConfig ? 'remove' : 'cancel';
  }
  return context;
}

async function promptForProjectConfigConfirmation(context) {
  const { awsConfigInfo } = context.exeInfo;

  let availableProfiles = [];
  const systemConfig = systemConfigManager.getFullConfig();
  if (systemConfig) {
    availableProfiles = Object.keys(systemConfig);
  }

  const useProfileConfirmation = {
    type: 'confirm',
    name: 'useProfile',
    message: 'Do you want to use an AWS profile?',
    default: awsConfigInfo.config.useProfile,
  };

  const profileName = {
    type: 'list',
    name: 'profileName',
    message: 'Please choose the profile you want to use',
    choices: availableProfiles,
    default: awsConfigInfo.config.profileName,
  };

  const configurationSettings = [
    {
      type: 'input',
      name: 'accessKeyId',
      message: 'accessKeyId: ',
      default: awsConfigInfo.config.accessKeyId ?
        obfuscateUtil.obfuscate(awsConfigInfo.config.accessKeyId) : constants.DefaultAWSAccessKeyId,
      transformer: obfuscateUtil.transform,
    },
    {
      type: 'input',
      name: 'secretAccessKey',
      message: 'secretAccessKey: ',
      default: awsConfigInfo.config.secretAccessKey ?
        obfuscateUtil.obfuscate(awsConfigInfo.config.secretAccessKey)
        : constants.DefaultAWSSecretAccessKey,
      transformer: obfuscateUtil.transform,
    },
    {
      type: 'list',
      name: 'region',
      message: 'region: ',
      choices: awsRegions.regions,
      default: awsConfigInfo.config.region ?
        awsConfigInfo.config.region : constants.DefaultAWSRegion,
    },
  ];

  let answers;

  if (availableProfiles && availableProfiles.length > 0) {
    answers = await inquirer.prompt(useProfileConfirmation);
    awsConfigInfo.useProfile = answers.useProfile;
    if (answers.useProfile) {
      answers = await inquirer.prompt(profileName);
      awsConfigInfo.config.profileName = answers.profileName;
      return context;
    }
  }

  answers = await inquirer.prompt(configurationSettings);
  if (!obfuscateUtil.isObfuscated(answers.accessKeyId)) {
    awsConfigInfo.config.accessKeyId = answers.accessKeyId;
  }
  if (!obfuscateUtil.isObfuscated(answers.secretAccessKey)) {
    awsConfigInfo.config.secretAccessKey = answers.secretAccessKey;
  }
  awsConfigInfo.config.region = answers.region;
  return context;
}

function validateConfig(context) {
  const { awsConfigInfo } = context.exeInfo;
  awsConfigInfo.configValidated = false;
  if (awsConfigInfo.configLevel === 'general') {
    awsConfigInfo.configValidated = true;
  } else if (awsConfigInfo.config) {
    if (awsConfigInfo.config.useProfile) {
      if (awsConfigInfo.config.profileName && awsConfigInfo.config.profileName.length > 0) {
        awsConfigInfo.configValidated = true;
      }
    } else {
      awsConfigInfo.configValidated = awsConfigInfo.config.accessKeyId &&
        awsConfigInfo.config.accessKeyId !== constants.DefaultAWSAccessKeyId &&
        awsConfigInfo.config.secretAccessKey &&
        awsConfigInfo.config.secretAccessKey !== constants.DefaultAWSSecretAccessKey &&
        awsConfigInfo.config.region && awsRegions.regions.includes(awsConfigInfo.config.region);
    }
  }
  return context;
}

function persistLocalEnvConfig(context) {
  const { awsConfigInfo } = context.exeInfo;

  const awsInfo = {
    configLevel: awsConfigInfo.configLevel,
  };

  if (awsConfigInfo.configLevel === 'general') {
    awsInfo.configLevel = 'general';
  } else {
    awsInfo.configLevel = 'project';
    if (awsConfigInfo.config.useProfile) {
      awsInfo.useProfile = true;
      awsInfo.profileName = awsConfigInfo.config.profileName;
    } else {
      awsInfo.useProfile = false;
      const awsSecrets = {
        accessKeyId: awsConfigInfo.config.accessKeyId,
        secretAccessKey: awsConfigInfo.config.secretAccessKey,
        region: awsConfigInfo.config.region,
      };
      const sharedConfigDirPath =
        path.join(context.amplify.pathManager.getHomeDotAmplifyDirPath(), constants.Label);
      fs.ensureDirSync(sharedConfigDirPath);
      const awsSecretsFileName = context.amplify.makeId(10);
      const awsSecretsFilePath = path.join(sharedConfigDirPath, awsSecretsFileName);
      const jsonString = JSON.stringify(awsSecrets, null, 4);
      fs.writeFileSync(awsSecretsFilePath, jsonString, 'utf8');

      awsInfo.awsConfigFilePath = awsSecretsFilePath;
    }
  }

  const dotConfigDirPath = context.amplify.pathManager.getDotConfigDirPath();
  const configInfoFilePath = path.join(dotConfigDirPath, 'local-aws-info.json');
  const { envName } = context.exeInfo.localEnvInfo;

  let envAwsInfo = {};
  if (fs.existsSync(configInfoFilePath)) {
    envAwsInfo = JSON.parse(fs.readFileSync(configInfoFilePath));
  }

  envAwsInfo[envName] = awsInfo;
  const jsonString = JSON.stringify(envAwsInfo, null, 4);
  fs.writeFileSync(configInfoFilePath, jsonString, 'utf8');

  return context;
}

function getCurrentConfig(context) {
  const awsConfigInfo = {
    configLevel: 'general',
    config: {},
  };
  const dotConfigDirPath = context.amplify.pathManager.getDotConfigDirPath();
  const configInfoFilePath = path.join(dotConfigDirPath, 'local-aws-info.json');

  if (fs.existsSync(configInfoFilePath)) {
    try {
      const { envName } = context.amplify.getEnvInfo();
      const configInfo = JSON.parse(fs.readFileSync(configInfoFilePath, 'utf8'))[envName];

      if (configInfo && configInfo.configLevel !== 'general') {
        if (configInfo.useProfile && configInfo.profileName) {
          awsConfigInfo.config.useProfile = configInfo.useProfile;
          awsConfigInfo.config.profileName = configInfo.profileName;
        } else if (configInfo.awsConfigFilePath && fs.existsSync(configInfo.awsConfigFilePath)) {
          const awsSecrets = JSON.parse(fs.readFileSync(configInfo.awsConfigFilePath, 'utf8'));
          awsConfigInfo.config.useProfile = false;
          awsConfigInfo.config.accessKeyId = awsSecrets.accessKeyId;
          awsConfigInfo.config.secretAccessKey = awsSecrets.secretAccessKey;
          awsConfigInfo.config.region = awsSecrets.region;
        } else {
          throw new Error('Corrupt file contents in local-aws-info.json');
        }
        awsConfigInfo.configLevel = 'project';
      }
    } catch (e) {
      throw e;
    }
  }
  return awsConfigInfo;
}

function updateProjectConfig(context) {
  removeProjectConfig(context);
  persistLocalEnvConfig(context);
  return context;
}

function removeProjectConfig(context) {
  const dotConfigDirPath = context.amplify.pathManager.getDotConfigDirPath();
  const configInfoFilePath = path.join(dotConfigDirPath, 'local-aws-info.json');
  if (fs.existsSync(configInfoFilePath)) {
    const { envName } = context.amplify.getEnvInfo();
    const configInfo = JSON.parse(fs.readFileSync(configInfoFilePath, 'utf8'));
    if (configInfo[envName]) {
      if (configInfo[envName].awsConfigFilePath &&
        fs.existsSync(configInfo[envName].awsConfigFilePath)) {
        fs.removeSync(configInfo[envName].awsConfigFilePath);
      }
      configInfo[envName] = {
        configLevel: 'general',
      };
    }
    const jsonString = JSON.stringify(configInfo, null, 4);
    fs.writeFileSync(configInfoFilePath, jsonString, 'utf8');
  }
}

async function loadConfiguration(context, awsClient) {
  process.env.AWS_SDK_LOAD_CONFIG = true;
  const configSource = scanConfig(context);
  if (configSource === 'none') {
    context.print.error('Can not resolve aws access settings.');
    throw new Error('Can not resolve aws access settings.');
  } else if (configSource === 'project') {
    return logProjectSpecificConfg(context, awsClient);
  } else {
    return awsClient;
  }
}

async function newUserCheck(context) {
  const configSource = scanConfig(context);
  if (configSource === 'none') {
    let needToSetupNewUser = true;
    if (context.exeInfo.inputParams[constants.Label]) {
      const inputParams = context.exeInfo.inputParams[constants.Label];
      const inputConfigSufficient =
        (inputParams.configLevel === 'project' && !inputParams.config.useProfile);
      if (inputConfigSufficient) {
        needToSetupNewUser = false;
      }
    }
    if (needToSetupNewUser) {
      if (context.exeInfo.inputParams.yes) {
        throw new Error('AWS access credentials can not be found.');
      } else {
        context.print.info('AWS access credentials can not be found.');
        const answer = await inquirer.prompt([{
          type: 'confirm',
          name: 'setupNewUser',
          message: 'Setup new user',
          default: true,
        }]);
        if (answer.setupNewUser) {
          context.newUserInfo = await setupNewUser.run(context);
        }
      }
    }
  }
}

function logProjectSpecificConfg(context, awsClient) {
  const dotConfigDirPath = context.amplify.pathManager.getDotConfigDirPath();
  const configInfoFilePath = path.join(dotConfigDirPath, 'local-aws-info.json');
  if (fs.existsSync(configInfoFilePath)) {
    const { envName } = context.amplify.getEnvInfo();
<<<<<<< HEAD
    const envConfigInfo = JSON.parse(fs.readFileSync(configInfoFilePath, 'utf8'))[envName];
    if (envConfigInfo && envConfigInfo.configLevel !== 'general') {
      if (envConfigInfo.useProfile && envConfigInfo.profileName) {
        process.env.AWS_PROFILE = envConfigInfo.profileName;

        const credentials = new awsClient.SharedIniFileCredentials({
          profile: envConfigInfo.profileName,
        });
        awsClient.config.credentials = credentials;
      } else if (envConfigInfo.awsConfigFilePath &&
        fs.existsSync(envConfigInfo.awsConfigFilePath)) {
        awsClient.config.loadFromPath(envConfigInfo.awsConfigFilePath);
      } else {
        throw new Error('awscloudformation can not load project level configuration.');
      }
=======
    const configInfo = JSON.parse(fs.readFileSync(configInfoFilePath, 'utf8'))[envName];
    if (configInfo && configInfo.useProfile && configInfo.profileName) {
      process.env.AWS_PROFILE = configInfo.profileName;

      const credentials = new awsClient.SharedIniFileCredentials({
        profile: configInfo.profileName,
      });
      awsClient.config.credentials = credentials;
    } else if (configInfo.awsConfigFilePath && fs.existsSync(configInfo.awsConfigFilePath)) {
      awsClient.config.loadFromPath(configInfo.awsConfigFilePath);
>>>>>>> d1ca7bcc
    }
  }
  return awsClient;
}


function scanConfig(context) {
  let configSource = 'none';
  const systemConfigs = systemConfigManager.getFullConfig();
  if (systemConfigs && Object.keys(systemConfigs).length > 0) {
    configSource = 'profile-available';
  }
  if (systemConfigs && systemConfigs.default) {
    configSource = 'system';
  }
  if ((process.env.AWS_ACCESS_KEY_ID && process.env.AWS_SECRET_ACCESS_KEY) ||
        (process.env.AWS_PROFILE && systemConfigs &&
            systemConfigs[process.env.AWS_PROFILE.trim()])) {
    configSource = 'envVar';
  }

  try {
    const dotConfigDirPath = context.amplify.pathManager.getDotConfigDirPath();
    const configInfoFilePath = path.join(dotConfigDirPath, 'local-aws-info.json');
    if (fs.existsSync(configInfoFilePath)) {
      const { envName } = context.amplify.getEnvInfo();
      const envConfigInfo = JSON.parse(fs.readFileSync(configInfoFilePath, 'utf8'))[envName];
      if (envConfigInfo && envConfigInfo.configLevel !== 'general') {
        if (envConfigInfo.useProfile && envConfigInfo.profileName &&
              systemConfigs && systemConfigs[envConfigInfo.profileName]) {
          configSource = 'project';
        } else if (envConfigInfo.awsConfigFilePath &&
          fs.existsSync(envConfigInfo.awsConfigFilePath)) {
          configSource = 'project';
        }
      }
    }
  } catch (e) {
    // no need to do anything, configSource stays the same as determined by previous steps.
  }

  return configSource;
}

module.exports = {
  init,
  onInitSuccessful,
  configure,
  loadConfiguration,
};<|MERGE_RESOLUTION|>--- conflicted
+++ resolved
@@ -526,7 +526,6 @@
   const configInfoFilePath = path.join(dotConfigDirPath, 'local-aws-info.json');
   if (fs.existsSync(configInfoFilePath)) {
     const { envName } = context.amplify.getEnvInfo();
-<<<<<<< HEAD
     const envConfigInfo = JSON.parse(fs.readFileSync(configInfoFilePath, 'utf8'))[envName];
     if (envConfigInfo && envConfigInfo.configLevel !== 'general') {
       if (envConfigInfo.useProfile && envConfigInfo.profileName) {
@@ -542,18 +541,6 @@
       } else {
         throw new Error('awscloudformation can not load project level configuration.');
       }
-=======
-    const configInfo = JSON.parse(fs.readFileSync(configInfoFilePath, 'utf8'))[envName];
-    if (configInfo && configInfo.useProfile && configInfo.profileName) {
-      process.env.AWS_PROFILE = configInfo.profileName;
-
-      const credentials = new awsClient.SharedIniFileCredentials({
-        profile: configInfo.profileName,
-      });
-      awsClient.config.credentials = credentials;
-    } else if (configInfo.awsConfigFilePath && fs.existsSync(configInfo.awsConfigFilePath)) {
-      awsClient.config.loadFromPath(configInfo.awsConfigFilePath);
->>>>>>> d1ca7bcc
     }
   }
   return awsClient;
