const path = require('path');
const fs = require('fs-extra');
const chalk = require('chalk');
const inquirer = require('inquirer');
const awsRegions = require('./aws-regions');
const constants = require('./constants');
const setupNewUser = require('./setup-new-user');
const obfuscateUtil = require('./utility-obfuscate');
const systemConfigManager = require('./system-config-manager');

const defaultAWSConfig = {
  useProfile: true,
  profileName: 'default',
};

async function init(context) {
  if (!context.exeInfo.isNewProject && doesAwsConfigExists(context)) {
    return context;
  }
  normalizeInputParams(context);
  context.exeInfo.awsConfigInfo = {
    configLevel: 'project',
    config: defaultAWSConfig,
  };
  await newUserCheck(context);
  printInfo(context);
  context.exeInfo.awsConfigInfo.action = 'init';

  return (await carryOutConfigAction(context));
}

async function configure(context) {
  normalizeInputParams(context);
  context.exeInfo.awsConfigInfo = getCurrentConfig(context);
  await newUserCheck(context);
  printInfo(context);
  await setProjectConfigAction(context);
  return (await carryOutConfigAction(context));
}

function doesAwsConfigExists(context) {
  let configExists = false;
  const dotConfigDirPath = context.amplify.pathManager.getDotConfigDirPath();
  const configInfoFilePath = path.join(dotConfigDirPath, constants.LocalAWSInfoFileName);
  const { envName } = context.exeInfo ? context.exeInfo.localEnvInfo : context.amplify.getEnv();

  if (fs.existsSync(configInfoFilePath)) {
    const envAwsInfo = context.amplify.readJsonFile(configInfoFilePath);
    if (envAwsInfo[envName]) {
      configExists = true;
    }
  }

  return configExists;
}

function normalizeInputParams(context) {
  let inputParams;
  if (context.exeInfo.inputParams) {
    if (context.exeInfo.inputParams[constants.Label]) {
      inputParams = context.exeInfo.inputParams[constants.Label];
    } else {
      for (let i = 0; i < constants.Aliases.length; i++) {
        const alias = constants.Aliases[i];
        if (context.exeInfo.inputParams[alias]) {
          inputParams = context.exeInfo.inputParams[alias];
          break;
        }
      }
    }
  }

  if (inputParams) {
    const normalizedInputParams = {};

    if (inputParams.configLevel && inputParams.configLevel === 'general') {
      normalizedInputParams.configLevel = 'general';
    } else {
      delete inputParams.configLevel;
      normalizedInputParams.configLevel = 'project';
      normalizedInputParams.config = inputParams;
    }

    if (normalizedInputParams.configLevel === 'project') {
      let errorMessage;
      if (!normalizedInputParams.config || Object.keys(normalizedInputParams.config).length < 1) {
        errorMessage = 'configLevel set to "project" but project level config is missing.';
      } else {
        if (!normalizedInputParams.config.useProfile) {
          normalizedInputParams.config.useProfile = false;
        }
        if (normalizedInputParams.config.useProfile) {
          if (!normalizedInputParams.config.profileName) {
            errorMessage = 'project level config set useProfile to true, but profile name is missing.';
          }
        } else if (!normalizedInputParams.config.accessKeyId ||
            !normalizedInputParams.config.secretAccessKey ||
            !normalizedInputParams.config.region) {
          errorMessage = 'project level config set useProfile to false, but access key or region is missing.';
        }
      }
      if (errorMessage) {
        context.print.error('Error in the command line parameter for awscloudformation configuration.');
        throw new Error(errorMessage);
      }
    }
    context.exeInfo.inputParams[constants.Label] = normalizedInputParams;
  }
}


async function carryOutConfigAction(context) {
  let result;
  switch (context.exeInfo.awsConfigInfo.action) {
    case 'init':
      result = await initialize(context);
      break;
    case 'create':
      result = await create(context);
      break;
    case 'update':
      result = await update(context);
      break;
    case 'remove':
      result = await remove(context);
      break;
    default:
      result = context;
  }

  return result;
}

async function initialize(context) {
  const { awsConfigInfo } = context.exeInfo;
  if (context.exeInfo.inputParams && context.exeInfo.inputParams[constants.Label]) {
    const inputParams = context.exeInfo.inputParams[constants.Label];
    Object.assign(awsConfigInfo, inputParams);
  } else if (awsConfigInfo.configLevel === 'project' &&
          (!context.exeInfo.inputParams || !context.exeInfo.inputParams.yes)) {
    await promptForProjectConfigConfirmation(context);
  }

  validateConfig(context);
  if (!awsConfigInfo.configValidated) {
    throw new Error('Invalid configuration settings');
  }

  return context;
}

function onInitSuccessful(context) {
  if (context.exeInfo.isNewEnv || !doesAwsConfigExists(context)) {
    persistLocalEnvConfig(context);
  }
  return context;
}

async function create(context) {
  const { awsConfigInfo } = context.exeInfo;
  if (context.exeInfo.inputParams[constants.Label]) {
    const inputParams = context.exeInfo.inputParams[constants.Label];
    Object.assign(awsConfigInfo, inputParams);
  } else {
    await promptForProjectConfigConfirmation(context);
  }

  validateConfig(context);
  if (awsConfigInfo.configValidated) {
    persistLocalEnvConfig(context);
  } else {
    throw new Error('Invalid configuration settings');
  }
  return context;
}

async function update(context) {
  const { awsConfigInfo } = context.exeInfo;
  if (context.exeInfo.inputParams[constants.Label]) {
    const inputParams = context.exeInfo.inputParams[constants.Label];
    Object.assign(awsConfigInfo, inputParams);
  } else {
    await promptForProjectConfigConfirmation(context);
  }
  validateConfig(context);
  if (awsConfigInfo.configValidated) {
    updateProjectConfig(context);
  } else {
    throw new Error('Invalid configuration settings');
  }
  return context;
}

async function remove(context) {
  const { awsConfigInfo } = context.exeInfo;
  await confirmProjectConfigRemoval(context);
  if (awsConfigInfo.action !== 'cancel') {
    removeProjectConfig(context);
  }
  return context;
}

function printInfo(context) {
  const url =
  'https://docs.aws.amazon.com/cli/latest/userguide/cli-multiple-profiles.html';
  context.print.info('');
  context.print.info('For more information on AWS Profiles, see:');
  context.print.info(chalk.green(url));
  context.print.info('');
}

async function setProjectConfigAction(context) {
  if (context.exeInfo.inputParams[constants.Label]) {
    const inputParams = context.exeInfo.inputParams[constants.Label];

    if (context.exeInfo.awsConfigInfo.configLevel === 'project') {
      if (inputParams.configLevel === 'project') {
        context.exeInfo.awsConfigInfo.action = 'update';
      } else {
        context.exeInfo.awsConfigInfo.action = 'remove';
      }
    } else if (inputParams.configLevel === 'project') {
      context.exeInfo.awsConfigInfo.action = 'create';
      context.exeInfo.awsConfigInfo.configLevel = 'project';
      context.exeInfo.awsConfigInfo.config = defaultAWSConfig;
    } else {
      context.exeInfo.awsConfigInfo.action = 'none';
      context.exeInfo.awsConfigInfo.configLevel = 'general';
    }
  } else {
    context.exeInfo.awsConfigInfo.action = 'none';
    context.print.info('For the awscloudformation provider.');
    if (context.exeInfo.awsConfigInfo.configLevel === 'project') {
      const updateOrRemove = {
        type: 'list',
        name: 'action',
        message: 'Do you want to update or remove the project level configuration',
        choices: ['update', 'remove', 'cancel'],
        default: 'update',
      };
      const answer = await inquirer.prompt(updateOrRemove);
      context.exeInfo.awsConfigInfo.action = answer.action;
    } else {
      const confirmCreate = {
        type: 'confirm',
        name: 'setProjectLevelConfig',
        message: 'Do you want to set the project level configuration',
        default: true,
      };
      const answer = await inquirer.prompt(confirmCreate);
      if (answer.setProjectLevelConfig) {
        context.exeInfo.awsConfigInfo.action = 'create';
        context.exeInfo.awsConfigInfo.configLevel = 'project';
        context.exeInfo.awsConfigInfo.config = defaultAWSConfig;
      } else {
        context.exeInfo.awsConfigInfo.action = 'none';
        context.exeInfo.awsConfigInfo.configLevel = 'general';
      }
    }
  }
  return context;
}

async function confirmProjectConfigRemoval(context) {
  if (!context.exeInfo.inputParams.yes) {
    const removeProjectComfirmation = {
      type: 'confirm',
      name: 'removeProjectConfig',
      message: 'Remove project level configuration',
      default: false,
    };
    const asnwer = await inquirer.prompt(removeProjectComfirmation);
    context.exeInfo.awsConfigInfo.action = asnwer.removeProjectConfig ? 'remove' : 'cancel';
  }
  return context;
}

async function promptForProjectConfigConfirmation(context) {
  const { awsConfigInfo } = context.exeInfo;

  let availableProfiles = [];
  const namedProfiles = systemConfigManager.getNamedProfiles();
  if (namedProfiles) {
    availableProfiles = Object.keys(namedProfiles);
  }

  const useProfileConfirmation = {
    type: 'confirm',
    name: 'useProfile',
    message: 'Do you want to use an AWS profile?',
    default: awsConfigInfo.config.useProfile,
  };

  const profileName = {
    type: 'list',
    name: 'profileName',
    message: 'Please choose the profile you want to use',
    choices: availableProfiles,
    default: awsConfigInfo.config.profileName,
  };

  const configurationSettings = [
    {
      type: 'input',
      name: 'accessKeyId',
      message: 'accessKeyId: ',
      default: awsConfigInfo.config.accessKeyId ?
        obfuscateUtil.obfuscate(awsConfigInfo.config.accessKeyId) : constants.DefaultAWSAccessKeyId,
      transformer: obfuscateUtil.transform,
    },
    {
      type: 'input',
      name: 'secretAccessKey',
      message: 'secretAccessKey: ',
      default: awsConfigInfo.config.secretAccessKey ?
        obfuscateUtil.obfuscate(awsConfigInfo.config.secretAccessKey)
        : constants.DefaultAWSSecretAccessKey,
      transformer: obfuscateUtil.transform,
    },
    {
      type: 'list',
      name: 'region',
      message: 'region: ',
      choices: awsRegions.regions,
      default: awsConfigInfo.config.region ?
        awsConfigInfo.config.region : constants.DefaultAWSRegion,
    },
  ];

  let answers;

  if (availableProfiles && availableProfiles.length > 0) {
    answers = await inquirer.prompt(useProfileConfirmation);
    awsConfigInfo.config.useProfile = answers.useProfile;
    if (answers.useProfile) {
      answers = await inquirer.prompt(profileName);
      awsConfigInfo.config.profileName = answers.profileName;
      return context;
    }
  } else {
    awsConfigInfo.useProfile = false;
  }

  answers = await inquirer.prompt(configurationSettings);
  if (!obfuscateUtil.isObfuscated(answers.accessKeyId)) {
    awsConfigInfo.config.accessKeyId = answers.accessKeyId;
  }
  if (!obfuscateUtil.isObfuscated(answers.secretAccessKey)) {
    awsConfigInfo.config.secretAccessKey = answers.secretAccessKey;
  }
  awsConfigInfo.config.region = answers.region;

  return context;
}

function validateConfig(context) {
  const { awsConfigInfo } = context.exeInfo;
  awsConfigInfo.configValidated = false;
  if (awsConfigInfo.configLevel === 'general') {
    awsConfigInfo.configValidated = true;
  } else if (awsConfigInfo.config) {
    if (awsConfigInfo.config.useProfile) {
      if (awsConfigInfo.config.profileName && awsConfigInfo.config.profileName.length > 0) {
        awsConfigInfo.configValidated = true;
      }
    } else {
      awsConfigInfo.configValidated = awsConfigInfo.config.accessKeyId &&
        awsConfigInfo.config.accessKeyId !== constants.DefaultAWSAccessKeyId &&
        awsConfigInfo.config.secretAccessKey &&
        awsConfigInfo.config.secretAccessKey !== constants.DefaultAWSSecretAccessKey &&
        awsConfigInfo.config.region && awsRegions.regions.includes(awsConfigInfo.config.region);
    }
  }
  return context;
}

function persistLocalEnvConfig(context) {
  const { awsConfigInfo } = context.exeInfo;

  const awsInfo = {
    configLevel: awsConfigInfo.configLevel,
  };

  if (awsConfigInfo.configLevel === 'general') {
    awsInfo.configLevel = 'general';
  } else {
    awsInfo.configLevel = 'project';
    if (awsConfigInfo.config.useProfile) {
      awsInfo.useProfile = true;
      awsInfo.profileName = awsConfigInfo.config.profileName;
    } else {
      awsInfo.useProfile = false;
      const awsSecrets = {
        accessKeyId: awsConfigInfo.config.accessKeyId,
        secretAccessKey: awsConfigInfo.config.secretAccessKey,
        region: awsConfigInfo.config.region,
      };
      const sharedConfigDirPath =
        path.join(context.amplify.pathManager.getHomeDotAmplifyDirPath(), constants.Label);
      fs.ensureDirSync(sharedConfigDirPath);
      const awsSecretsFileName = context.amplify.makeId(10);
      const awsSecretsFilePath = path.join(sharedConfigDirPath, awsSecretsFileName);
      const jsonString = JSON.stringify(awsSecrets, null, 4);
      fs.writeFileSync(awsSecretsFilePath, jsonString, 'utf8');

      awsInfo.awsConfigFilePath = awsSecretsFilePath;
    }
  }

  const dotConfigDirPath = context.amplify.pathManager.getDotConfigDirPath();
  const configInfoFilePath = path.join(dotConfigDirPath, constants.LocalAWSInfoFileName);
  const { envName } = context.exeInfo.localEnvInfo;

  let envAwsInfo = {};
  if (fs.existsSync(configInfoFilePath)) {
    envAwsInfo = context.amplify.readJsonFile(configInfoFilePath);
  }

  envAwsInfo[envName] = awsInfo;
  const jsonString = JSON.stringify(envAwsInfo, null, 4);
  fs.writeFileSync(configInfoFilePath, jsonString, 'utf8');

  return context;
}

function getCurrentConfig(context) {
  const { envName } = context.amplify.getEnvInfo();
  return getConfigForEnv(context, envName);
}

function getConfigForEnv(context, envName) {
  const projectConfigInfo = {
    configLevel: 'general',
    config: {},
  };
  const dotConfigDirPath = context.amplify.pathManager.getDotConfigDirPath();
  const configInfoFilePath = path.join(dotConfigDirPath, constants.LocalAWSInfoFileName);

  if (fs.existsSync(configInfoFilePath)) {
    try {
<<<<<<< HEAD
      const configInfo = JSON.parse(fs.readFileSync(configInfoFilePath, 'utf8'))[envName];
=======
      const { envName } = context.amplify.getEnvInfo();
      const configInfo = context.amplify.readJsonFile(configInfoFilePath, 'utf8')[envName];
>>>>>>> a726b40e

      if (configInfo && configInfo.configLevel !== 'general') {
        if (configInfo.useProfile && configInfo.profileName) {
          projectConfigInfo.config.useProfile = configInfo.useProfile;
          projectConfigInfo.config.profileName = configInfo.profileName;
        } else if (configInfo.awsConfigFilePath && fs.existsSync(configInfo.awsConfigFilePath)) {
          const awsSecrets = context.amplify.readJsonFile(configInfo.awsConfigFilePath, 'utf8');
          projectConfigInfo.config.useProfile = false;
          projectConfigInfo.config.awsConfigFilePath = configInfo.awsConfigFilePath;
          projectConfigInfo.config.accessKeyId = awsSecrets.accessKeyId;
          projectConfigInfo.config.secretAccessKey = awsSecrets.secretAccessKey;
          projectConfigInfo.config.region = awsSecrets.region;
        } else {
          throw new Error(`Corrupt file contents in ${configInfoFilePath}`);
        }
        projectConfigInfo.configLevel = 'project';
      }
    } catch (e) {
      throw e;
    }
  }
  return projectConfigInfo;
}
function updateProjectConfig(context) {
  removeProjectConfig(context);
  persistLocalEnvConfig(context);
  return context;
}

function removeProjectConfig(context) {
  const dotConfigDirPath = context.amplify.pathManager.getDotConfigDirPath();
  const configInfoFilePath = path.join(dotConfigDirPath, constants.LocalAWSInfoFileName);
  if (fs.existsSync(configInfoFilePath)) {
    const { envName } = context.amplify.getEnvInfo();
    const configInfo = context.amplify.readJsonFile(configInfoFilePath, 'utf8');
    if (configInfo[envName]) {
      if (configInfo[envName].awsConfigFilePath &&
        fs.existsSync(configInfo[envName].awsConfigFilePath)) {
        fs.removeSync(configInfo[envName].awsConfigFilePath);
      }
      configInfo[envName] = {
        configLevel: 'general',
      };
    }
    const jsonString = JSON.stringify(configInfo, null, 4);
    fs.writeFileSync(configInfoFilePath, jsonString, 'utf8');
  }
}

async function loadConfiguration(context) {
  const { envName } = context.amplify.getEnvInfo();
  const config = await loadConfigurationForEnv(context, envName);
  return config;
}

async function loadConfigurationForEnv(context, env) {
  const projectConfigInfo = getConfigForEnv(context, env);
  if (projectConfigInfo.configLevel === 'project') {
    const { config } = projectConfigInfo;
    let awsConfig;
    if (config.useProfile) {
      awsConfig = await systemConfigManager.getProfiledAwsConfig(context, config.profileName);
    } else {
      awsConfig = systemConfigManager.loadConfigFromPath(config.awsConfigFilePath);
    }
    return awsConfig;
  }
}

async function resetCache(context) {
  const projectConfigInfo = getCurrentConfig(context);
  if (projectConfigInfo.configLevel === 'project') {
    const { config } = projectConfigInfo;
    if (config.useProfile) {
      await systemConfigManager.resetCache(context, config.profileName);
    }
  }
}

function resolveRegion() {
  // For details of how aws region is set, check the following link
  // https://docs.aws.amazon.com/sdk-for-javascript/v2/developer-guide/setting-region.html
  let region;
  if (process.env.AWS_REGION) {
    region = process.env.AWS_REGION;
  }
  if (process.env.AMAZON_REGION) {
    region = process.env.AMAZON_REGION;
  }
  if (process.env.AWS_SDK_LOAD_CONFIG) {
    const profileName = process.env.AWS_PROFILE || 'default';
    region = systemConfigManager.getProfileRegion(profileName);
  }
  return region;
}

async function newUserCheck(context) {
  const configSource = scanConfig(context);
  if (!configSource) {
    let needToSetupNewUser = true;
    if (context.exeInfo.inputParams[constants.Label]) {
      const inputParams = context.exeInfo.inputParams[constants.Label];
      const inputConfigSufficient = (inputParams.configLevel === 'general') ||
        (inputParams.configLevel === 'project' && !inputParams.config.useProfile);
      if (inputConfigSufficient) {
        needToSetupNewUser = false;
      }
    }
    if (needToSetupNewUser) {
      if (context.exeInfo.inputParams.yes) {
        throw new Error('AWS access credentials can not be found.');
      } else {
        context.print.info('AWS access credentials can not be found.');
        const answer = await inquirer.prompt([{
          type: 'confirm',
          name: 'setupNewUser',
          message: 'Setup new user',
          default: true,
        }]);
        if (answer.setupNewUser) {
          context.newUserInfo = await setupNewUser.run(context);
        }
      }
    }
  }
}

function scanConfig(context) {
  let configSource = getConfigLevel(context);
  if (!configSource) {
    const namedProfiles = systemConfigManager.getNamedProfiles();
    if (namedProfiles && Object.keys(namedProfiles).length > 0) {
      configSource = 'profile-available';
    }
    if (namedProfiles && namedProfiles.default) {
      configSource = 'system';
    }
    if (process.env.AWS_ACCESS_KEY_ID &&
        process.env.AWS_SECRET_ACCESS_KEY &&
        (process.env.AWS_REGION || process.env.AMAZON_REGION)) {
      configSource = 'envVar';
    }
    if ((process.env.AWS_PROFILE && namedProfiles &&
          namedProfiles[process.env.AWS_PROFILE.trim()])) {
      configSource = 'envVar-profile';
    }
  }

  return configSource;
}

function getConfigLevel(context) {
  let configLevel;
  try {
    const namedProfiles = systemConfigManager.getNamedProfiles();
    const dotConfigDirPath = context.amplify.pathManager.getDotConfigDirPath();
    const configInfoFilePath = path.join(dotConfigDirPath, constants.LocalAWSInfoFileName);
    if (fs.existsSync(configInfoFilePath)) {
      const { envName } = context.amplify.getEnvInfo();
      const envConfigInfo = context.amplify.readJsonFile(configInfoFilePath)[envName];
      if (envConfigInfo) {
        // configLevel is 'general' only when it's explicitly set so
        if (envConfigInfo.configLevel === 'general') {
          configLevel = 'general';
        } else if (envConfigInfo.useProfile && envConfigInfo.profileName &&
                namedProfiles && namedProfiles[envConfigInfo.profileName]) {
          configLevel = 'project';
        } else if (envConfigInfo.awsConfigFilePath &&
          fs.existsSync(envConfigInfo.awsConfigFilePath)) {
          configLevel = 'project';
        }
      }
    }
  } catch (e) {
    // no need to do anything
  }
  return configLevel;
}

module.exports = {
  init,
  onInitSuccessful,
  configure,
  loadConfiguration,
  resetCache,
  resolveRegion,
  loadConfigurationForEnv,
};<|MERGE_RESOLUTION|>--- conflicted
+++ resolved
@@ -438,12 +438,9 @@
 
   if (fs.existsSync(configInfoFilePath)) {
     try {
-<<<<<<< HEAD
-      const configInfo = JSON.parse(fs.readFileSync(configInfoFilePath, 'utf8'))[envName];
-=======
+
       const { envName } = context.amplify.getEnvInfo();
       const configInfo = context.amplify.readJsonFile(configInfoFilePath, 'utf8')[envName];
->>>>>>> a726b40e
 
       if (configInfo && configInfo.configLevel !== 'general') {
         if (configInfo.useProfile && configInfo.profileName) {
