--- conflicted
+++ resolved
@@ -1,23 +1,4 @@
 {
-<<<<<<< HEAD
-    "name": "awscloudformation",
-    "aliases": ["awscfn", "aws", "root"],
-    "type": "provider",
-    "commands": [
-        "configure",
-        "console",
-        "reset-cache",
-        "setupNewUser",
-        "help",
-        "override"
-    ],
-    "commandAliases":{
-        "resetCache": "reset-cache",
-        "setup-new-user": "setupNewUser",
-        "newUser": "setupNewUser",
-        "new-user": "setupNewUser"
-    }
-=======
   "name": "awscloudformation",
   "aliases": ["awscfn", "aws", "root"],
   "type": "provider",
@@ -28,5 +9,4 @@
     "newUser": "setupNewUser",
     "new-user": "setupNewUser"
   }
->>>>>>> 9202e3be
 }