--- conflicted
+++ resolved
@@ -30,10 +30,6 @@
     { "path": "../graphql-versioned-transformer" },
     { "path": "../amplify-graphql-transformer-core" },
     { "path": "../amplify-graphql-transformer-interfaces" },
-<<<<<<< HEAD
-    { "path": "../amplify-graphql-transformer-core" },
-    {"path": "../amplify-graphql-maps-to-transformer"},
-=======
->>>>>>> b3ca83b9
+    { "path": "../amplify-graphql-maps-to-transformer"},
   ]
 }