--- conflicted
+++ resolved
@@ -4,11 +4,8 @@
 // this file should be a duplicate of amplify except for the CLI_ENV value
 process.env.CLI_ENV = 'production';
 
-<<<<<<< HEAD
-=======
 // suppress deprecation warnings
 process.env.AWS_SDK_JS_SUPPRESS_MAINTENANCE_MODE_MESSAGE = '1';
->>>>>>> 7f50d3f4
 process['noDeprecation'] = true;
 
 const startTime = Date.now();
