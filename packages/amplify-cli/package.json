--- conflicted
+++ resolved
@@ -71,15 +71,9 @@
     "amplify-go-function-runtime-provider": "2.3.51",
     "amplify-java-function-runtime-provider": "2.3.51",
     "amplify-java-function-template-provider": "1.5.24",
-<<<<<<< HEAD
-    "amplify-nodejs-function-runtime-provider": "2.5.28",
-    "amplify-python-function-runtime-provider": "2.4.50",
-    "aws-cdk-lib": "^2.189.1",
-=======
     "amplify-nodejs-function-runtime-provider": "2.5.29",
     "amplify-python-function-runtime-provider": "2.4.51",
-    "aws-cdk-lib": "~2.187.0",
->>>>>>> 18ff75f7
+    "aws-cdk-lib": "^2.189.1",
     "aws-sdk": "^2.1464.0",
     "chalk": "^4.1.1",
     "ci-info": "^3.8.0",
