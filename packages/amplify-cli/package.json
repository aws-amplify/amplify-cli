{
  "name": "@aws-amplify/cli-internal",
  "version": "10.3.0",
  "description": "Amplify CLI",
  "repository": {
    "type": "git",
    "url": "https://github.com/aws-amplify/amplify-cli.git",
    "directory": "packages/amplify-cli"
  },
  "author": "Amazon Web Services",
  "license": "Apache-2.0",
  "main": "lib/index.js",
  "types": "lib/index.d.ts",
  "keywords": [
    "graphql",
    "appsync",
    "aws"
  ],
  "bin": {
    "amplify": "bin/amplify"
  },
  "publishConfig": {
    "access": "public"
  },
  "scripts": {
    "build": "tsc",
    "test": "jest --logHeapUsage",
    "postinstall": "node scripts/post-install.js",
    "watch": "tsc -w",
    "clean": "rimraf ./lib tsconfig.tsbuildinfo"
  },
  "engines": {
    "node": ">=12.0.0"
  },
  "dependencies": {
    "@aws-amplify/amplify-category-api": "^4.0.5",
    "@aws-amplify/amplify-category-auth": "2.12.3",
    "@aws-amplify/amplify-category-custom": "2.5.3",
    "@aws-amplify/amplify-category-storage": "3.5.3",
    "@aws-amplify/amplify-environment-parameters": "1.1.3",
    "@aws-amplify/amplify-util-uibuilder": "1.5.0",
    "@aws-amplify/graphql-auth-transformer": "^1.1.0",
    "@aws-cdk/cloudformation-diff": "^1.159.0",
    "amplify-app": "4.3.3",
    "amplify-category-analytics": "4.1.3",
    "amplify-category-function": "4.1.3",
    "amplify-category-geo": "2.8.3",
    "amplify-category-hosting": "3.4.3",
    "amplify-category-interactions": "4.1.3",
    "amplify-category-notifications": "2.20.3",
    "amplify-category-predictions": "4.1.3",
    "amplify-category-xr": "3.3.3",
    "amplify-cli-core": "3.2.2",
    "amplify-cli-logger": "1.2.1",
    "amplify-cli-shared-interfaces": "1.1.0",
<<<<<<< HEAD
    "amplify-codegen": "^3.2.0",
    "amplify-console-hosting": "2.3.2",
    "amplify-container-hosting": "2.5.2",
=======
    "amplify-codegen": "^3.1.0",
    "amplify-console-hosting": "2.3.3",
    "amplify-container-hosting": "2.5.3",
>>>>>>> c4f1e5f3
    "amplify-dotnet-function-runtime-provider": "1.6.10",
    "amplify-dotnet-function-template-provider": "2.3.3",
    "amplify-frontend-android": "3.4.0",
    "amplify-frontend-flutter": "1.3.5",
    "amplify-frontend-ios": "3.5.3",
    "amplify-frontend-javascript": "3.6.3",
    "amplify-go-function-runtime-provider": "2.3.3",
    "amplify-go-function-template-provider": "1.3.14",
    "amplify-java-function-runtime-provider": "2.3.3",
    "amplify-java-function-template-provider": "1.5.14",
    "amplify-nodejs-function-runtime-provider": "2.3.3",
    "amplify-nodejs-function-template-provider": "2.5.3",
    "amplify-prompts": "2.6.0",
    "amplify-provider-awscloudformation": "6.8.0",
    "amplify-python-function-runtime-provider": "2.4.3",
    "amplify-python-function-template-provider": "1.3.16",
    "amplify-util-import": "2.2.36",
    "amplify-util-mock": "4.5.3",
    "aws-sdk": "^2.1169.0",
    "chalk": "^4.1.1",
    "ci-info": "^2.0.0",
    "cli-table3": "^0.6.0",
    "colors": "1.4.0",
    "ejs": "^3.1.7",
    "env-editor": "^0.5.0",
    "execa": "^5.1.1",
    "folder-hash": "^4.0.2",
    "fs-extra": "^8.1.0",
    "glob": "^7.2.0",
    "global-prefix": "^3.0.0",
    "graphql": "^15.5.0",
    "graphql-transformer-core": "^7.6.6",
    "gunzip-maybe": "^1.4.2",
    "hidefile": "^3.0.0",
    "ini": "^1.3.5",
    "inquirer": "^7.3.3",
    "lodash": "^4.17.21",
    "node-fetch": "^2.6.7",
    "open": "^8.4.0",
    "ora": "^4.0.3",
    "progress": "^2.0.3",
    "promise-sequential": "^1.1.1",
    "semver": "^7.3.5",
    "tar-fs": "^2.1.1",
    "treeify": "^1.1.0",
    "update-notifier": "^5.1.0",
    "uuid": "^8.3.2",
    "which": "^2.0.2"
  },
  "devDependencies": {
    "@types/archiver": "^5.3.1",
    "@types/ci-info": "^2.0.0",
    "@types/columnify": "^1.5.1",
    "@types/folder-hash": "^4.0.1",
    "@types/fs-extra": "^8.0.1",
    "@types/glob": "^7.1.1",
    "@types/global-prefix": "^3.0.0",
    "@types/gunzip-maybe": "^1.4.0",
    "@types/node": "^12.12.6",
    "@types/node-fetch": "^2.6.1",
    "@types/progress": "^2.0.3",
    "@types/promise-sequential": "^1.1.0",
    "@types/tar-fs": "^2.0.0",
    "@types/treeify": "^1.0.0",
    "@types/update-notifier": "^5.1.0",
    "amplify-function-plugin-interface": "1.9.5",
    "cloudform-types": "^4.2.0",
    "nock": "^12.0.3",
    "typescript": "^4.5.5"
  },
  "jest": {
    "testEnvironment": "node",
    "transform": {
      "^.+\\.tsx?$": "ts-jest"
    },
    "testRegex": "(/src/__tests__/.*|(\\.|/)test)\\.tsx?$",
    "coveragePathIgnorePatterns": [
      "/node_modules/",
      "/templates/"
    ],
    "moduleFileExtensions": [
      "ts",
      "tsx",
      "js",
      "jsx",
      "json",
      "node"
    ],
    "collectCoverage": true
  },
  "amplify": {
    "officialPlugins": {
      "core": {
        "name": "core",
        "type": "core",
        "packageName": "@aws-amplify/cli-internal"
      },
      "awscloudformation": {
        "name": "awscloudformation",
        "type": "provider",
        "packageName": "amplify-provider-awscloudformation"
      },
      "analytics": {
        "name": "analytics",
        "type": "category",
        "packageName": "amplify-category-analytics"
      },
      "api": {
        "name": "api",
        "type": "category",
        "packageName": "@aws-amplify/amplify-category-api"
      },
      "auth": [
        {
          "name": "auth",
          "type": "category",
          "packageName": "@aws-amplify/amplify-category-auth"
        }
      ],
      "custom": {
        "name": "custom",
        "type": "category",
        "packageName": "@aws-amplify/amplify-category-custom"
      },
      "function": {
        "name": "function",
        "type": "category",
        "packageName": "amplify-category-function"
      },
      "geo": {
        "name": "geo",
        "type": "category",
        "packageName": "amplify-category-geo"
      },
      "hosting": [
        {
          "name": "hosting",
          "type": "category",
          "packageName": "amplify-category-hosting"
        },
        {
          "name": "hosting",
          "type": "category",
          "packageName": "amplify-console-hosting"
        },
        {
          "name": "hosting",
          "type": "category",
          "packageName": "amplify-container-hosting"
        }
      ],
      "interactions": {
        "name": "interactions",
        "type": "category",
        "packageName": "amplify-category-interactions"
      },
      "notifications": {
        "name": "notifications",
        "type": "category",
        "packageName": "amplify-category-notifications"
      },
      "predictions": {
        "name": "predictions",
        "type": "category",
        "packageName": "amplify-category-predictions"
      },
      "storage": {
        "name": "storage",
        "type": "category",
        "packageName": "@aws-amplify/amplify-category-storage"
      },
      "xr": {
        "name": "xr",
        "type": "category",
        "packageName": "amplify-category-xr"
      },
      "codegen": {
        "name": "codegen",
        "type": "util",
        "packageName": "amplify-codegen"
      },
      "flutter": {
        "name": "flutter",
        "type": "frontend",
        "packageName": "amplify-frontend-flutter"
      },
      "android": {
        "name": "android",
        "type": "frontend",
        "packageName": "amplify-frontend-android"
      },
      "ios": {
        "name": "ios",
        "type": "frontend",
        "packageName": "amplify-frontend-ios"
      },
      "javascript": {
        "name": "javascript",
        "type": "frontend",
        "packageName": "amplify-frontend-javascript"
      },
      "mock": {
        "name": "mock",
        "type": "util",
        "packageName": "amplify-util-mock"
      }
    }
  }
}<|MERGE_RESOLUTION|>--- conflicted
+++ resolved
@@ -53,15 +53,9 @@
     "amplify-cli-core": "3.2.2",
     "amplify-cli-logger": "1.2.1",
     "amplify-cli-shared-interfaces": "1.1.0",
-<<<<<<< HEAD
-    "amplify-codegen": "^3.2.0",
-    "amplify-console-hosting": "2.3.2",
-    "amplify-container-hosting": "2.5.2",
-=======
     "amplify-codegen": "^3.1.0",
     "amplify-console-hosting": "2.3.3",
     "amplify-container-hosting": "2.5.3",
->>>>>>> c4f1e5f3
     "amplify-dotnet-function-runtime-provider": "1.6.10",
     "amplify-dotnet-function-template-provider": "2.3.3",
     "amplify-frontend-android": "3.4.0",
