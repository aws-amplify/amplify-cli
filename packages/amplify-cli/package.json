--- conflicted
+++ resolved
@@ -1,10 +1,6 @@
 {
   "name": "@aws-amplify/cli-internal",
-<<<<<<< HEAD
-  "version": "11.1.0",
-=======
   "version": "11.1.1",
->>>>>>> 0aa016fc
   "description": "Amplify CLI",
   "repository": {
     "type": "git",
@@ -40,28 +36,17 @@
   "dependencies": {
     "@aws-amplify/amplify-app": "5.0.4",
     "@aws-amplify/amplify-category-analytics": "5.0.6",
-<<<<<<< HEAD
     "@aws-amplify/amplify-category-api": "^5.2.1",
-=======
-    "@aws-amplify/amplify-category-api": "5.1.2-ownerfield-pk-fix.0",
->>>>>>> 0aa016fc
     "@aws-amplify/amplify-category-auth": "3.1.0",
     "@aws-amplify/amplify-category-custom": "3.0.4",
     "@aws-amplify/amplify-category-function": "5.2.0",
     "@aws-amplify/amplify-category-geo": "3.1.0",
-<<<<<<< HEAD
-    "@aws-amplify/amplify-category-hosting": "3.5.6",
-=======
     "@aws-amplify/amplify-category-hosting": "3.5.7",
->>>>>>> 0aa016fc
     "@aws-amplify/amplify-category-interactions": "5.0.6",
     "@aws-amplify/amplify-category-notifications": "2.24.6",
     "@aws-amplify/amplify-category-predictions": "5.1.0",
     "@aws-amplify/amplify-category-storage": "5.1.0",
-<<<<<<< HEAD
     "@aws-amplify/amplify-cli-core": "4.0.4",
-=======
->>>>>>> 0aa016fc
     "@aws-amplify/amplify-cli-logger": "1.3.2",
     "@aws-amplify/amplify-cli-shared-interfaces": "1.2.2",
     "@aws-amplify/amplify-console-hosting": "2.5.4",
@@ -80,18 +65,10 @@
     "@aws-amplify/amplify-util-import": "2.5.0",
     "@aws-amplify/amplify-util-mock": "5.1.0",
     "@aws-amplify/amplify-util-uibuilder": "1.7.0",
-<<<<<<< HEAD
     "@aws-amplify/graphql-auth-transformer": "^2.1.3",
     "@aws-amplify/graphql-transformer-core": "^1.2.1",
     "@aws-cdk/cloudformation-diff": "~2.68.0",
     "amplify-codegen": "^3.4.3",
-=======
-    "@aws-amplify/graphql-auth-transformer": "2.1.2-ownerfield-pk-fix.0",
-    "@aws-amplify/graphql-transformer-core": "1.1.2-ownerfield-pk-fix.0",
-    "@aws-cdk/cloudformation-diff": "~2.68.0",
-    "amplify-cli-core": "4.0.4",
-    "amplify-codegen": "3.4.2",
->>>>>>> 0aa016fc
     "amplify-dotnet-function-runtime-provider": "1.7.7",
     "amplify-go-function-runtime-provider": "2.3.17",
     "amplify-java-function-runtime-provider": "2.3.17",
@@ -99,11 +76,7 @@
     "amplify-nodejs-function-runtime-provider": "2.3.17",
     "amplify-python-function-runtime-provider": "2.4.17",
     "aws-cdk-lib": "~2.68.0",
-<<<<<<< HEAD
     "aws-sdk": "^2.1354.0",
-=======
-    "aws-sdk": "^2.1350.0",
->>>>>>> 0aa016fc
     "chalk": "^4.1.1",
     "ci-info": "^2.0.0",
     "cli-table3": "^0.6.0",
@@ -116,11 +89,7 @@
     "fs-extra": "^8.1.0",
     "glob": "^7.2.0",
     "graphql": "^15.5.0",
-<<<<<<< HEAD
     "graphql-transformer-core": "^8.0.3",
-=======
-    "graphql-transformer-core": "8.0.1",
->>>>>>> 0aa016fc
     "gunzip-maybe": "^1.4.2",
     "hidefile": "^3.0.0",
     "ini": "^1.3.5",
