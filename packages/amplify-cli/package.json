--- conflicted
+++ resolved
@@ -1,10 +1,6 @@
 {
   "name": "@aws-amplify/cli-internal",
-<<<<<<< HEAD
-  "version": "11.0.3",
-=======
   "version": "11.0.5",
->>>>>>> b289cbc0
   "description": "Amplify CLI",
   "repository": {
     "type": "git",
@@ -38,49 +34,6 @@
     "node": ">=12.0.0"
   },
   "dependencies": {
-<<<<<<< HEAD
-    "@aws-amplify/amplify-app": "5.0.1",
-    "@aws-amplify/amplify-category-analytics": "5.0.3",
-    "@aws-amplify/amplify-category-api": "^5.2.0",
-    "@aws-amplify/amplify-category-auth": "3.0.1",
-    "@aws-amplify/amplify-category-custom": "3.0.1",
-    "@aws-amplify/amplify-category-function": "5.1.1",
-    "@aws-amplify/amplify-category-geo": "3.0.1",
-    "@aws-amplify/amplify-category-hosting": "3.5.3",
-    "@aws-amplify/amplify-category-interactions": "5.0.3",
-    "@aws-amplify/amplify-category-notifications": "2.24.3",
-    "@aws-amplify/amplify-category-predictions": "5.0.3",
-    "@aws-amplify/amplify-category-storage": "5.0.1",
-    "@aws-amplify/amplify-cli-logger": "1.3.0",
-    "@aws-amplify/amplify-cli-shared-interfaces": "1.2.0",
-    "@aws-amplify/amplify-console-hosting": "2.5.1",
-    "@aws-amplify/amplify-container-hosting": "2.6.1",
-    "@aws-amplify/amplify-dotnet-function-template-provider": "2.5.1",
-    "@aws-amplify/amplify-environment-parameters": "1.4.1",
-    "@aws-amplify/amplify-frontend-android": "3.5.1",
-    "@aws-amplify/amplify-frontend-flutter": "1.4.0",
-    "@aws-amplify/amplify-frontend-ios": "3.6.3",
-    "@aws-amplify/amplify-frontend-javascript": "3.9.1",
-    "@aws-amplify/amplify-go-function-template-provider": "1.4.1",
-    "@aws-amplify/amplify-nodejs-function-template-provider": "2.7.3",
-    "@aws-amplify/amplify-prompts": "2.6.6",
-    "@aws-amplify/amplify-provider-awscloudformation": "8.0.3",
-    "@aws-amplify/amplify-python-function-template-provider": "1.4.1",
-    "@aws-amplify/amplify-util-import": "2.4.0",
-    "@aws-amplify/amplify-util-mock": "5.0.5",
-    "@aws-amplify/amplify-util-uibuilder": "1.6.12",
-    "@aws-amplify/graphql-auth-transformer": "^2.1.2",
-    "@aws-amplify/graphql-transformer-core": "^1.2.0",
-    "@aws-cdk/cloudformation-diff": "~2.68.0",
-    "amplify-cli-core": "4.0.1",
-    "amplify-codegen": "^3.4.1",
-    "amplify-dotnet-function-runtime-provider": "1.7.4",
-    "amplify-go-function-runtime-provider": "2.3.14",
-    "amplify-java-function-runtime-provider": "2.3.14",
-    "amplify-java-function-template-provider": "1.5.17",
-    "amplify-nodejs-function-runtime-provider": "2.3.14",
-    "amplify-python-function-runtime-provider": "2.4.14",
-=======
     "@aws-amplify/amplify-app": "5.0.3",
     "@aws-amplify/amplify-category-analytics": "5.0.5",
     "@aws-amplify/amplify-category-api": "^5.2.1-ownerfield-pk-fix.0",
@@ -122,7 +75,6 @@
     "amplify-java-function-template-provider": "1.5.19",
     "amplify-nodejs-function-runtime-provider": "2.3.16",
     "amplify-python-function-runtime-provider": "2.4.16",
->>>>>>> b289cbc0
     "aws-cdk-lib": "~2.68.0",
     "aws-sdk": "^2.1354.0",
     "chalk": "^4.1.1",
@@ -155,11 +107,7 @@
     "which": "^2.0.2"
   },
   "devDependencies": {
-<<<<<<< HEAD
-    "@aws-amplify/amplify-function-plugin-interface": "1.10.0",
-=======
     "@aws-amplify/amplify-function-plugin-interface": "1.10.2",
->>>>>>> b289cbc0
     "@types/archiver": "^5.3.1",
     "@types/ci-info": "^2.0.0",
     "@types/columnify": "^1.5.1",
