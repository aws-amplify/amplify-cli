--- conflicted
+++ resolved
@@ -43,13 +43,8 @@
     "@aws-amplify/amplify-util-uibuilder": "1.6.7",
     "@aws-cdk/cloudformation-diff": "~1.172.0",
     "amplify-app": "4.3.9",
-<<<<<<< HEAD
-    "@aws-amplify/amplify-category-analytics": "4.4.1",
-    "amplify-category-function": "4.3.1",
-=======
-    "amplify-category-analytics": "4.4.1",
+    "@aws-amplify/amplify-category-analytics": "4.4.1",   
     "@aws-amplify/amplify-category-function": "4.3.1",
->>>>>>> 91d62dad
     "amplify-category-geo": "2.11.1",
     "amplify-category-hosting": "3.4.9",
     "amplify-category-interactions": "4.3.1",
