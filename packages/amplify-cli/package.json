{
  "name": "@aws-amplify/cli-internal",
  "version": "10.3.1",
  "description": "Amplify CLI",
  "repository": {
    "type": "git",
    "url": "https://github.com/aws-amplify/amplify-cli.git",
    "directory": "packages/amplify-cli"
  },
  "author": "Amazon Web Services",
  "license": "Apache-2.0",
  "main": "lib/index.js",
  "types": "lib/index.d.ts",
  "keywords": [
    "graphql",
    "appsync",
    "aws"
  ],
  "bin": {
    "amplify": "bin/amplify"
  },
  "publishConfig": {
    "access": "public"
  },
  "scripts": {
    "build": "tsc",
    "test": "jest --logHeapUsage",
    "postinstall": "node scripts/post-install.js",
    "watch": "tsc -w",
    "clean": "rimraf ./lib tsconfig.tsbuildinfo"
  },
  "engines": {
    "node": ">=12.0.0"
  },
  "dependencies": {
    "@aws-amplify/amplify-category-api": "^4.0.5",
    "@aws-amplify/amplify-category-auth": "2.12.4",
    "@aws-amplify/amplify-category-custom": "2.5.3",
    "@aws-amplify/amplify-category-storage": "3.5.3",
    "@aws-amplify/amplify-environment-parameters": "1.1.3",
    "@aws-amplify/amplify-util-uibuilder": "1.5.0",
    "@aws-amplify/graphql-auth-transformer": "^1.1.0",
    "@aws-cdk/cloudformation-diff": "^1.159.0",
    "amplify-app": "4.3.3",
    "amplify-category-analytics": "4.1.3",
    "amplify-category-function": "4.1.3",
    "amplify-category-geo": "2.8.3",
    "amplify-category-hosting": "3.4.3",
    "amplify-category-interactions": "4.1.3",
    "amplify-category-notifications": "2.20.3",
    "amplify-category-predictions": "4.1.3",
    "amplify-category-xr": "3.3.3",
    "amplify-cli-core": "3.2.2",
    "amplify-cli-logger": "1.2.1",
    "amplify-cli-shared-interfaces": "1.1.0",
    "amplify-codegen": "^3.2.0",
    "amplify-console-hosting": "2.3.3",
    "amplify-container-hosting": "2.5.3",
    "amplify-dotnet-function-runtime-provider": "1.6.10",
    "amplify-dotnet-function-template-provider": "2.3.3",
    "amplify-frontend-android": "3.4.0",
    "amplify-frontend-flutter": "1.3.5",
    "amplify-frontend-ios": "3.5.3",
    "amplify-frontend-javascript": "3.6.3",
    "amplify-go-function-runtime-provider": "2.3.3",
    "amplify-go-function-template-provider": "1.3.14",
    "amplify-java-function-runtime-provider": "2.3.3",
    "amplify-java-function-template-provider": "1.5.14",
    "amplify-nodejs-function-runtime-provider": "2.3.3",
    "amplify-nodejs-function-template-provider": "2.5.3",
    "amplify-prompts": "2.6.0",
    "amplify-provider-awscloudformation": "6.8.1",
    "amplify-python-function-runtime-provider": "2.4.3",
    "amplify-python-function-template-provider": "1.3.16",
    "amplify-util-import": "2.2.36",
<<<<<<< HEAD
    "amplify-util-mock": "4.5.3",
    "aws-sdk": "^2.1233.0",
=======
    "amplify-util-mock": "4.5.4",
    "aws-sdk": "^2.1169.0",
>>>>>>> 49d77b6b
    "chalk": "^4.1.1",
    "ci-info": "^2.0.0",
    "cli-table3": "^0.6.0",
    "colors": "1.4.0",
    "ejs": "^3.1.7",
    "env-editor": "^0.5.0",
    "execa": "^5.1.1",
    "folder-hash": "^4.0.2",
    "fs-extra": "^8.1.0",
    "glob": "^7.2.0",
    "global-prefix": "^3.0.0",
    "graphql": "^15.5.0",
    "graphql-transformer-core": "^7.6.6",
    "gunzip-maybe": "^1.4.2",
    "hidefile": "^3.0.0",
    "ini": "^1.3.5",
    "inquirer": "^7.3.3",
    "lodash": "^4.17.21",
    "node-fetch": "^2.6.7",
    "open": "^8.4.0",
    "ora": "^4.0.3",
    "progress": "^2.0.3",
    "promise-sequential": "^1.1.1",
    "semver": "^7.3.5",
    "tar-fs": "^2.1.1",
    "treeify": "^1.1.0",
    "update-notifier": "^5.1.0",
    "uuid": "^8.3.2",
    "which": "^2.0.2"
  },
  "devDependencies": {
    "@types/archiver": "^5.3.1",
    "@types/ci-info": "^2.0.0",
    "@types/columnify": "^1.5.1",
    "@types/folder-hash": "^4.0.1",
    "@types/fs-extra": "^8.0.1",
    "@types/glob": "^7.1.1",
    "@types/global-prefix": "^3.0.0",
    "@types/gunzip-maybe": "^1.4.0",
    "@types/node": "^12.12.6",
    "@types/node-fetch": "^2.6.1",
    "@types/progress": "^2.0.3",
    "@types/promise-sequential": "^1.1.0",
    "@types/tar-fs": "^2.0.0",
    "@types/treeify": "^1.0.0",
    "@types/update-notifier": "^5.1.0",
    "amplify-function-plugin-interface": "1.9.5",
    "cloudform-types": "^4.2.0",
    "nock": "^12.0.3",
    "typescript": "^4.5.5"
  },
  "jest": {
    "testEnvironment": "node",
    "transform": {
      "^.+\\.tsx?$": "ts-jest"
    },
    "testRegex": "(/src/__tests__/.*|(\\.|/)test)\\.tsx?$",
    "coveragePathIgnorePatterns": [
      "/node_modules/",
      "/templates/"
    ],
    "moduleFileExtensions": [
      "ts",
      "tsx",
      "js",
      "jsx",
      "json",
      "node"
    ],
    "collectCoverage": true
  },
  "amplify": {
    "officialPlugins": {
      "core": {
        "name": "core",
        "type": "core",
        "packageName": "@aws-amplify/cli-internal"
      },
      "awscloudformation": {
        "name": "awscloudformation",
        "type": "provider",
        "packageName": "amplify-provider-awscloudformation"
      },
      "analytics": {
        "name": "analytics",
        "type": "category",
        "packageName": "amplify-category-analytics"
      },
      "api": {
        "name": "api",
        "type": "category",
        "packageName": "@aws-amplify/amplify-category-api"
      },
      "auth": [
        {
          "name": "auth",
          "type": "category",
          "packageName": "@aws-amplify/amplify-category-auth"
        }
      ],
      "custom": {
        "name": "custom",
        "type": "category",
        "packageName": "@aws-amplify/amplify-category-custom"
      },
      "function": {
        "name": "function",
        "type": "category",
        "packageName": "amplify-category-function"
      },
      "geo": {
        "name": "geo",
        "type": "category",
        "packageName": "amplify-category-geo"
      },
      "hosting": [
        {
          "name": "hosting",
          "type": "category",
          "packageName": "amplify-category-hosting"
        },
        {
          "name": "hosting",
          "type": "category",
          "packageName": "amplify-console-hosting"
        },
        {
          "name": "hosting",
          "type": "category",
          "packageName": "amplify-container-hosting"
        }
      ],
      "interactions": {
        "name": "interactions",
        "type": "category",
        "packageName": "amplify-category-interactions"
      },
      "notifications": {
        "name": "notifications",
        "type": "category",
        "packageName": "amplify-category-notifications"
      },
      "predictions": {
        "name": "predictions",
        "type": "category",
        "packageName": "amplify-category-predictions"
      },
      "storage": {
        "name": "storage",
        "type": "category",
        "packageName": "@aws-amplify/amplify-category-storage"
      },
      "xr": {
        "name": "xr",
        "type": "category",
        "packageName": "amplify-category-xr"
      },
      "codegen": {
        "name": "codegen",
        "type": "util",
        "packageName": "amplify-codegen"
      },
      "flutter": {
        "name": "flutter",
        "type": "frontend",
        "packageName": "amplify-frontend-flutter"
      },
      "android": {
        "name": "android",
        "type": "frontend",
        "packageName": "amplify-frontend-android"
      },
      "ios": {
        "name": "ios",
        "type": "frontend",
        "packageName": "amplify-frontend-ios"
      },
      "javascript": {
        "name": "javascript",
        "type": "frontend",
        "packageName": "amplify-frontend-javascript"
      },
      "mock": {
        "name": "mock",
        "type": "util",
        "packageName": "amplify-util-mock"
      }
    }
  }
}<|MERGE_RESOLUTION|>--- conflicted
+++ resolved
@@ -73,13 +73,8 @@
     "amplify-python-function-runtime-provider": "2.4.3",
     "amplify-python-function-template-provider": "1.3.16",
     "amplify-util-import": "2.2.36",
-<<<<<<< HEAD
-    "amplify-util-mock": "4.5.3",
+    "amplify-util-mock": "4.5.4",
     "aws-sdk": "^2.1233.0",
-=======
-    "amplify-util-mock": "4.5.4",
-    "aws-sdk": "^2.1169.0",
->>>>>>> 49d77b6b
     "chalk": "^4.1.1",
     "ci-info": "^2.0.0",
     "cli-table3": "^0.6.0",
