--- conflicted
+++ resolved
@@ -1,10 +1,6 @@
 {
   "name": "@aws-amplify/cli-internal",
-<<<<<<< HEAD
-  "version": "10.3.2",
-=======
   "version": "10.4.0",
->>>>>>> 1c83b171
   "description": "Amplify CLI",
   "repository": {
     "type": "git",
@@ -58,13 +54,8 @@
     "amplify-cli-logger": "1.2.1",
     "amplify-cli-shared-interfaces": "1.1.0",
     "amplify-codegen": "^3.3.1",
-<<<<<<< HEAD
-    "amplify-console-hosting": "2.3.3",
-    "amplify-container-hosting": "2.5.3",
-=======
     "amplify-console-hosting": "2.3.4",
     "amplify-container-hosting": "2.5.4",
->>>>>>> 1c83b171
     "amplify-dotnet-function-runtime-provider": "1.6.10",
     "amplify-dotnet-function-template-provider": "2.3.4",
     "amplify-frontend-android": "3.4.0",
@@ -78,19 +69,11 @@
     "amplify-nodejs-function-runtime-provider": "2.3.4",
     "amplify-nodejs-function-template-provider": "2.5.4",
     "amplify-prompts": "2.6.0",
-<<<<<<< HEAD
-    "amplify-provider-awscloudformation": "6.8.2",
-    "amplify-python-function-runtime-provider": "2.4.3",
-    "amplify-python-function-template-provider": "1.3.16",
-    "amplify-util-import": "2.2.36",
-    "amplify-util-mock": "4.5.5",
-=======
     "amplify-provider-awscloudformation": "6.9.0",
     "amplify-python-function-runtime-provider": "2.4.4",
     "amplify-python-function-template-provider": "1.3.16",
     "amplify-util-import": "2.3.0",
     "amplify-util-mock": "4.6.0",
->>>>>>> 1c83b171
     "aws-sdk": "^2.1233.0",
     "chalk": "^4.1.1",
     "ci-info": "^2.0.0",
