--- conflicted
+++ resolved
@@ -33,22 +33,13 @@
     "node": ">=12.0.0"
   },
   "dependencies": {
-<<<<<<< HEAD
-    "@aws-amplify/amplify-category-api": "^3.1.7",
-    "@aws-amplify/amplify-category-auth": "2.10.5",
-    "@aws-amplify/amplify-category-custom": "2.4.3",
-    "@aws-amplify/amplify-category-storage": "3.4.4",
-    "@aws-amplify/amplify-environment-parameters": "1.0.0",
-    "@aws-amplify/amplify-util-uibuilder": "1.3.0",
-    "@aws-amplify/graphql-auth-transformer": "^0.12.4",
-=======
     "@aws-amplify/amplify-category-api": "^4.0.2",
     "@aws-amplify/amplify-category-auth": "2.11.0",
     "@aws-amplify/amplify-category-custom": "2.4.4",
     "@aws-amplify/amplify-category-storage": "3.4.5",
+    "@aws-amplify/amplify-environment-parameters": "1.0.0",
     "@aws-amplify/amplify-util-uibuilder": "1.3.1",
     "@aws-amplify/graphql-auth-transformer": "^1.0.2",
->>>>>>> 49cd5412
     "@aws-cdk/cloudformation-diff": "~1.124.0",
     "amplify-app": "4.2.39",
     "amplify-category-analytics": "4.0.12",
@@ -62,15 +53,9 @@
     "amplify-cli-core": "3.0.0",
     "amplify-cli-logger": "1.2.0",
     "amplify-cli-shared-interfaces": "1.1.0",
-<<<<<<< HEAD
     "amplify-codegen": "^3.1.0",
-    "amplify-console-hosting": "2.2.36",
-    "amplify-container-hosting": "2.4.42",
-=======
-    "amplify-codegen": "^3.0.5",
     "amplify-console-hosting": "2.2.37",
     "amplify-container-hosting": "2.4.43",
->>>>>>> 49cd5412
     "amplify-dotnet-function-runtime-provider": "1.6.10",
     "amplify-dotnet-function-template-provider": "2.2.41",
     "amplify-frontend-android": "3.4.0",
