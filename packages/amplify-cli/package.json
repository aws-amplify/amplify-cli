--- conflicted
+++ resolved
@@ -1,10 +1,6 @@
 {
   "name": "@aws-amplify/cli-internal",
-<<<<<<< HEAD
   "version": "8.0.2-beta.5",
-=======
-  "version": "8.0.2",
->>>>>>> fd2e4ff7
   "description": "Amplify CLI",
   "repository": {
     "type": "git",
@@ -37,7 +33,6 @@
     "node": ">=12.0.0"
   },
   "dependencies": {
-<<<<<<< HEAD
     "@aws-amplify/amplify-category-api": "2.0.2-beta.5",
     "@aws-amplify/amplify-category-auth": "2.7.10-beta.4",
     "@aws-amplify/amplify-category-custom": "2.3.27-beta.4",
@@ -46,16 +41,6 @@
     "@aws-amplify/graphql-auth-transformer": "0.8.0-beta.4",
     "@aws-cdk/cloudformation-diff": "~1.124.0",
     "amplify-app": "4.2.28-beta.4",
-=======
-    "@aws-amplify/amplify-category-api": "2.0.2",
-    "@aws-amplify/amplify-category-auth": "2.7.10",
-    "@aws-amplify/amplify-category-custom": "2.3.27",
-    "@aws-amplify/amplify-category-storage": "3.1.24",
-    "@aws-amplify/amplify-util-uibuilder": "1.2.21",
-    "@aws-amplify/graphql-auth-transformer": "0.8.0",
-    "@aws-cdk/cloudformation-diff": "~1.124.0",
-    "amplify-app": "4.2.28",
->>>>>>> fd2e4ff7
     "amplify-category-analytics": "4.0.1",
     "amplify-category-function": "4.0.1",
     "amplify-category-geo": "2.5.0",
@@ -68,27 +53,18 @@
     "amplify-cli-logger": "1.1.0",
     "amplify-codegen": "2.28.1",
     "amplify-console-hosting": "2.2.26",
-<<<<<<< HEAD
     "amplify-container-hosting": "2.4.31-beta.5",
-=======
-    "amplify-container-hosting": "2.4.31",
->>>>>>> fd2e4ff7
     "amplify-dotnet-function-runtime-provider": "1.6.8",
     "amplify-dotnet-function-template-provider": "2.2.30",
     "amplify-frontend-android": "3.4.0",
     "amplify-frontend-flutter": "1.3.3",
     "amplify-frontend-ios": "3.4.0",
-<<<<<<< HEAD
     "amplify-frontend-javascript": "3.4.1-beta.4",
-=======
-    "amplify-frontend-javascript": "3.4.1",
->>>>>>> fd2e4ff7
     "amplify-go-function-runtime-provider": "2.2.26",
     "amplify-go-function-template-provider": "1.3.13",
     "amplify-java-function-runtime-provider": "2.2.26",
     "amplify-java-function-template-provider": "1.5.12",
     "amplify-nodejs-function-runtime-provider": "2.2.26",
-<<<<<<< HEAD
     "amplify-nodejs-function-template-provider": "2.3.12-beta.4",
     "amplify-prompts": "2.0.0",
     "amplify-provider-awscloudformation": "6.1.1-beta.5",
@@ -97,16 +73,6 @@
     "amplify-util-import": "2.2.26",
     "amplify-util-mock": "4.3.15-beta.5",
     "aws-sdk": "^2.1084.0",
-=======
-    "amplify-nodejs-function-template-provider": "2.3.12",
-    "amplify-prompts": "2.0.0",
-    "amplify-provider-awscloudformation": "6.1.1",
-    "amplify-python-function-runtime-provider": "2.2.26",
-    "amplify-python-function-template-provider": "1.3.15",
-    "amplify-util-import": "2.2.26",
-    "amplify-util-mock": "4.3.15",
-    "aws-sdk": "^2.1113.0",
->>>>>>> fd2e4ff7
     "chalk": "^4.1.1",
     "ci-info": "^2.0.0",
     "cli-table3": "^0.6.0",
