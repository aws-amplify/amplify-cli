{
  "name": "@aws-amplify/cli-internal",
  "version": "10.7.1",
  "description": "Amplify CLI",
  "repository": {
    "type": "git",
    "url": "https://github.com/aws-amplify/amplify-cli.git",
    "directory": "packages/amplify-cli"
  },
  "author": "Amazon Web Services",
  "license": "Apache-2.0",
  "main": "lib/index.js",
  "types": "lib/index.d.ts",
  "keywords": [
    "graphql",
    "appsync",
    "aws"
  ],
  "bin": {
    "amplify": "bin/amplify"
  },
  "publishConfig": {
    "access": "public"
  },
  "scripts": {
    "build": "tsc",
    "test": "jest --logHeapUsage",
    "postinstall": "node scripts/post-install.js",
    "watch": "tsc -w",
    "clean": "rimraf ./lib tsconfig.tsbuildinfo",
    "extract-api": "ts-node ../../scripts/extract-api.ts"
  },
  "engines": {
    "node": ">=12.0.0"
  },
  "dependencies": {
<<<<<<< HEAD
    "@aws-amplify/amplify-category-api": "^4.1.6",
    "@aws-amplify/graphql-auth-transformer": "^1.2.5",
    "@aws-amplify/amplify-category-auth": "2.15.0",
    "@aws-amplify/amplify-category-custom": "2.6.2",
    "@aws-amplify/amplify-category-storage": "3.7.0",
    "@aws-amplify/amplify-environment-parameters": "1.3.2",
    "@aws-amplify/amplify-util-uibuilder": "1.6.6",
=======
    "@aws-amplify/amplify-category-api": "^4.1.5",
    "@aws-amplify/amplify-category-auth": "2.15.1",
    "@aws-amplify/amplify-category-custom": "2.6.3",
    "@aws-amplify/amplify-category-storage": "3.7.1",
    "@aws-amplify/amplify-environment-parameters": "1.3.3",
    "@aws-amplify/amplify-util-uibuilder": "1.6.7",
    "@aws-amplify/graphql-auth-transformer": "^1.2.4",
>>>>>>> e7b0eeef
    "@aws-cdk/cloudformation-diff": "~1.172.0",
    "amplify-app": "4.3.9",
    "amplify-category-analytics": "4.4.1",
    "amplify-category-function": "4.3.1",
    "amplify-category-geo": "2.11.1",
    "amplify-category-hosting": "3.4.9",
    "amplify-category-interactions": "4.3.1",
    "amplify-category-notifications": "2.23.1",
    "amplify-category-predictions": "4.3.1",
    "amplify-category-xr": "3.4.1",
    "amplify-cli-core": "3.6.1",
    "amplify-cli-logger": "1.2.3",
    "amplify-cli-shared-interfaces": "1.1.1",
<<<<<<< HEAD
    "amplify-codegen": "^3.3.6",
    "amplify-console-hosting": "2.4.0",
    "amplify-container-hosting": "2.5.9",
=======
    "amplify-codegen": "^3.3.5",
    "amplify-console-hosting": "2.4.1",
    "amplify-container-hosting": "2.5.10",
>>>>>>> e7b0eeef
    "amplify-dotnet-function-runtime-provider": "1.7.1",
    "amplify-dotnet-function-template-provider": "2.4.3",
    "amplify-frontend-android": "3.4.1",
    "amplify-frontend-flutter": "1.3.5",
    "amplify-frontend-ios": "3.5.9",
    "amplify-frontend-javascript": "3.7.5",
    "amplify-go-function-runtime-provider": "2.3.9",
    "amplify-go-function-template-provider": "1.3.15",
    "amplify-java-function-runtime-provider": "2.3.9",
    "amplify-java-function-template-provider": "1.5.15",
    "amplify-nodejs-function-runtime-provider": "2.3.9",
    "amplify-nodejs-function-template-provider": "2.6.4",
    "amplify-prompts": "2.6.3",
    "amplify-provider-awscloudformation": "6.10.3",
    "amplify-python-function-runtime-provider": "2.4.9",
    "amplify-python-function-template-provider": "1.3.17",
    "amplify-util-import": "2.3.1",
    "amplify-util-mock": "4.8.1",
    "aws-sdk": "^2.1233.0",
    "chalk": "^4.1.1",
    "ci-info": "^2.0.0",
    "cli-table3": "^0.6.0",
    "cloudform-types": "^4.2.0",
    "colors": "1.4.0",
    "ejs": "^3.1.7",
    "env-editor": "^0.5.0",
    "execa": "^5.1.1",
    "folder-hash": "^4.0.2",
    "fs-extra": "^8.1.0",
    "glob": "^7.2.0",
    "graphql": "^15.5.0",
    "graphql-transformer-core": "^7.6.10",
    "gunzip-maybe": "^1.4.2",
    "hidefile": "^3.0.0",
    "ini": "^1.3.5",
    "inquirer": "^7.3.3",
    "lodash": "^4.17.21",
    "node-fetch": "^2.6.7",
    "open": "^8.4.0",
    "ora": "^4.0.3",
    "progress": "^2.0.3",
    "promise-sequential": "^1.1.1",
    "semver": "^7.3.5",
    "tar-fs": "^2.1.1",
    "treeify": "^1.1.0",
    "update-notifier": "^5.1.0",
    "uuid": "^8.3.2",
    "which": "^2.0.2"
  },
  "devDependencies": {
    "@types/archiver": "^5.3.1",
    "@types/ci-info": "^2.0.0",
    "@types/columnify": "^1.5.1",
    "@types/folder-hash": "^4.0.1",
    "@types/fs-extra": "^8.0.1",
    "@types/glob": "^7.1.1",
    "@types/gunzip-maybe": "^1.4.0",
    "@types/node": "^12.12.6",
    "@types/node-fetch": "^2.6.1",
    "@types/progress": "^2.0.3",
    "@types/promise-sequential": "^1.1.0",
    "@types/tar-fs": "^2.0.0",
    "@types/treeify": "^1.0.0",
    "@types/update-notifier": "^5.1.0",
    "amplify-function-plugin-interface": "1.9.6",
    "cloudform-types": "^4.2.0",
    "nock": "^12.0.3",
    "typescript": "^4.5.5"
  },
  "jest": {
    "collectCoverageFrom": [
      "src/**/*.{ts,tsx,js,jsx}",
      "!src/__tests__/"
    ],
    "testEnvironment": "node",
    "transform": {
      "^.+\\.tsx?$": "ts-jest"
    },
    "testRegex": "(/src/__tests__/.*|(\\.|/)test)\\.tsx?$",
    "coveragePathIgnorePatterns": [
      "/node_modules/",
      "/templates/"
    ],
    "moduleFileExtensions": [
      "ts",
      "tsx",
      "js",
      "jsx",
      "json",
      "node"
    ],
    "collectCoverage": true
  },
  "amplify": {
    "officialPlugins": {
      "core": {
        "name": "core",
        "type": "core",
        "packageName": "@aws-amplify/cli-internal"
      },
      "awscloudformation": {
        "name": "awscloudformation",
        "type": "provider",
        "packageName": "amplify-provider-awscloudformation"
      },
      "analytics": {
        "name": "analytics",
        "type": "category",
        "packageName": "amplify-category-analytics"
      },
      "api": {
        "name": "api",
        "type": "category",
        "packageName": "@aws-amplify/amplify-category-api"
      },
      "auth": [
        {
          "name": "auth",
          "type": "category",
          "packageName": "@aws-amplify/amplify-category-auth"
        }
      ],
      "custom": {
        "name": "custom",
        "type": "category",
        "packageName": "@aws-amplify/amplify-category-custom"
      },
      "function": {
        "name": "function",
        "type": "category",
        "packageName": "amplify-category-function"
      },
      "geo": {
        "name": "geo",
        "type": "category",
        "packageName": "amplify-category-geo"
      },
      "hosting": [
        {
          "name": "hosting",
          "type": "category",
          "packageName": "amplify-category-hosting"
        },
        {
          "name": "hosting",
          "type": "category",
          "packageName": "amplify-console-hosting"
        },
        {
          "name": "hosting",
          "type": "category",
          "packageName": "amplify-container-hosting"
        }
      ],
      "interactions": {
        "name": "interactions",
        "type": "category",
        "packageName": "amplify-category-interactions"
      },
      "notifications": {
        "name": "notifications",
        "type": "category",
        "packageName": "amplify-category-notifications"
      },
      "predictions": {
        "name": "predictions",
        "type": "category",
        "packageName": "amplify-category-predictions"
      },
      "storage": {
        "name": "storage",
        "type": "category",
        "packageName": "@aws-amplify/amplify-category-storage"
      },
      "xr": {
        "name": "xr",
        "type": "category",
        "packageName": "amplify-category-xr"
      },
      "codegen": {
        "name": "codegen",
        "type": "util",
        "packageName": "amplify-codegen"
      },
      "flutter": {
        "name": "flutter",
        "type": "frontend",
        "packageName": "amplify-frontend-flutter"
      },
      "android": {
        "name": "android",
        "type": "frontend",
        "packageName": "amplify-frontend-android"
      },
      "ios": {
        "name": "ios",
        "type": "frontend",
        "packageName": "amplify-frontend-ios"
      },
      "javascript": {
        "name": "javascript",
        "type": "frontend",
        "packageName": "amplify-frontend-javascript"
      },
      "mock": {
        "name": "mock",
        "type": "util",
        "packageName": "amplify-util-mock"
      }
    }
  }
}<|MERGE_RESOLUTION|>--- conflicted
+++ resolved
@@ -34,23 +34,13 @@
     "node": ">=12.0.0"
   },
   "dependencies": {
-<<<<<<< HEAD
     "@aws-amplify/amplify-category-api": "^4.1.6",
     "@aws-amplify/graphql-auth-transformer": "^1.2.5",
-    "@aws-amplify/amplify-category-auth": "2.15.0",
-    "@aws-amplify/amplify-category-custom": "2.6.2",
-    "@aws-amplify/amplify-category-storage": "3.7.0",
-    "@aws-amplify/amplify-environment-parameters": "1.3.2",
-    "@aws-amplify/amplify-util-uibuilder": "1.6.6",
-=======
-    "@aws-amplify/amplify-category-api": "^4.1.5",
     "@aws-amplify/amplify-category-auth": "2.15.1",
     "@aws-amplify/amplify-category-custom": "2.6.3",
     "@aws-amplify/amplify-category-storage": "3.7.1",
     "@aws-amplify/amplify-environment-parameters": "1.3.3",
     "@aws-amplify/amplify-util-uibuilder": "1.6.7",
-    "@aws-amplify/graphql-auth-transformer": "^1.2.4",
->>>>>>> e7b0eeef
     "@aws-cdk/cloudformation-diff": "~1.172.0",
     "amplify-app": "4.3.9",
     "amplify-category-analytics": "4.4.1",
@@ -64,15 +54,9 @@
     "amplify-cli-core": "3.6.1",
     "amplify-cli-logger": "1.2.3",
     "amplify-cli-shared-interfaces": "1.1.1",
-<<<<<<< HEAD
     "amplify-codegen": "^3.3.6",
-    "amplify-console-hosting": "2.4.0",
-    "amplify-container-hosting": "2.5.9",
-=======
-    "amplify-codegen": "^3.3.5",
     "amplify-console-hosting": "2.4.1",
     "amplify-container-hosting": "2.5.10",
->>>>>>> e7b0eeef
     "amplify-dotnet-function-runtime-provider": "1.7.1",
     "amplify-dotnet-function-template-provider": "2.4.3",
     "amplify-frontend-android": "3.4.1",
