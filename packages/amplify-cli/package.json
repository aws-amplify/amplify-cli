{
  "name": "@aws-amplify/cli-internal",
<<<<<<< HEAD
  "version": "12.7.0",
=======
  "version": "12.7.1",
>>>>>>> e1f81aaf
  "description": "Amplify CLI",
  "repository": {
    "type": "git",
    "url": "https://github.com/aws-amplify/amplify-cli.git",
    "directory": "packages/amplify-cli"
  },
  "author": "Amazon Web Services",
  "license": "Apache-2.0",
  "main": "lib/index.js",
  "types": "lib/index.d.ts",
  "keywords": [
    "graphql",
    "appsync",
    "aws"
  ],
  "bin": {
    "amplify": "bin/amplify"
  },
  "publishConfig": {
    "access": "public"
  },
  "scripts": {
    "build": "tsc",
    "test": "jest --logHeapUsage",
    "postinstall": "node scripts/post-install.js",
    "watch": "tsc -w",
    "clean": "rimraf ./lib tsconfig.tsbuildinfo",
    "extract-api": "ts-node ../../scripts/extract-api.ts"
  },
  "engines": {
    "node": ">=12.0.0"
  },
  "dependencies": {
<<<<<<< HEAD
    "@aws-amplify/amplify-app": "5.0.21",
=======
    "@aws-amplify/amplify-app": "5.0.22",
>>>>>>> e1f81aaf
    "@aws-amplify/amplify-category-analytics": "5.0.22",
    "@aws-amplify/amplify-category-api": "^5.7.2",
    "@aws-amplify/amplify-category-auth": "3.7.1",
    "@aws-amplify/amplify-category-custom": "3.1.10",
    "@aws-amplify/amplify-category-function": "5.6.1",
    "@aws-amplify/amplify-category-geo": "3.5.1",
    "@aws-amplify/amplify-category-hosting": "3.5.23",
    "@aws-amplify/amplify-category-interactions": "5.1.15",
    "@aws-amplify/amplify-category-notifications": "2.26.6",
    "@aws-amplify/amplify-category-predictions": "5.5.1",
    "@aws-amplify/amplify-category-storage": "5.5.1",
    "@aws-amplify/amplify-cli-core": "4.2.10",
    "@aws-amplify/amplify-cli-logger": "1.3.6",
    "@aws-amplify/amplify-cli-shared-interfaces": "1.2.3",
    "@aws-amplify/amplify-console-hosting": "2.5.20",
    "@aws-amplify/amplify-container-hosting": "2.7.3",
    "@aws-amplify/amplify-dotnet-function-template-provider": "2.5.20",
    "@aws-amplify/amplify-environment-parameters": "1.9.1",
    "@aws-amplify/amplify-frontend-android": "3.5.6",
    "@aws-amplify/amplify-frontend-flutter": "1.4.5",
    "@aws-amplify/amplify-frontend-ios": "3.6.23",
<<<<<<< HEAD
    "@aws-amplify/amplify-frontend-javascript": "3.10.3",
=======
    "@aws-amplify/amplify-frontend-javascript": "3.10.4",
>>>>>>> e1f81aaf
    "@aws-amplify/amplify-go-function-template-provider": "1.4.5",
    "@aws-amplify/amplify-nodejs-function-template-provider": "2.9.4",
    "@aws-amplify/amplify-prompts": "2.8.4",
    "@aws-amplify/amplify-provider-awscloudformation": "8.8.0",
    "@aws-amplify/amplify-python-function-template-provider": "1.4.5",
    "@aws-amplify/amplify-util-import": "2.8.1",
<<<<<<< HEAD
    "@aws-amplify/amplify-util-mock": "5.8.0",
=======
    "@aws-amplify/amplify-util-mock": "5.8.1",
>>>>>>> e1f81aaf
    "@aws-amplify/amplify-util-uibuilder": "1.13.0",
    "@aws-cdk/cloudformation-diff": "~2.68.0",
    "amplify-codegen": "^4.7.0",
    "amplify-dotnet-function-runtime-provider": "2.0.15",
    "amplify-go-function-runtime-provider": "2.3.33",
    "amplify-java-function-runtime-provider": "2.3.33",
    "amplify-java-function-template-provider": "1.5.22",
    "amplify-nodejs-function-runtime-provider": "2.5.10",
    "amplify-python-function-runtime-provider": "2.4.33",
    "aws-cdk-lib": "~2.80.0",
    "aws-sdk": "^2.1464.0",
    "chalk": "^4.1.1",
    "ci-info": "^3.8.0",
    "cli-table3": "^0.6.0",
    "cloudform-types": "^4.2.0",
    "colors": "1.4.0",
    "ejs": "^3.1.7",
    "env-editor": "^0.5.0",
    "execa": "^5.1.1",
    "folder-hash": "^4.0.2",
    "fs-extra": "^8.1.0",
    "glob": "^7.2.0",
    "graphql": "^15.5.0",
    "graphql-transformer-core": "^8.1.12",
    "gunzip-maybe": "^1.4.2",
    "hidefile": "^3.0.0",
    "ini": "^1.3.5",
    "inquirer": "^7.3.3",
    "lodash": "^4.17.21",
    "node-fetch": "^2.6.7",
    "ora": "^4.0.3",
    "progress": "^2.0.3",
    "promise-sequential": "^1.1.1",
    "semver": "^7.5.4",
    "tar-fs": "^2.1.1",
    "treeify": "^1.1.0",
    "update-notifier": "^5.1.0",
    "uuid": "^8.3.2",
    "which": "^2.0.2"
  },
  "devDependencies": {
    "@aws-amplify/amplify-function-plugin-interface": "1.11.0",
    "@types/archiver": "^5.3.1",
    "@types/columnify": "^1.5.1",
    "@types/folder-hash": "^4.0.1",
    "@types/fs-extra": "^8.0.1",
    "@types/glob": "^7.1.1",
    "@types/gunzip-maybe": "^1.4.0",
    "@types/node": "^12.12.6",
    "@types/node-fetch": "^2.6.1",
    "@types/progress": "^2.0.3",
    "@types/promise-sequential": "^1.1.0",
    "@types/tar-fs": "^2.0.0",
    "@types/treeify": "^1.0.0",
    "@types/update-notifier": "^5.1.0",
    "amplify-headless-interface": "1.17.4",
    "cloudform-types": "^4.2.0",
    "jest": "^29.5.0",
    "nock": "^12.0.3",
    "typescript": "^4.9.5"
  },
  "jest": {
    "collectCoverageFrom": [
      "src/**/*.{ts,tsx,js,jsx}",
      "!src/__tests__/"
    ],
    "transform": {
      "^.+\\.tsx?$": "ts-jest"
    },
    "testRegex": "(/src/__tests__/.*|(\\.|/)test)\\.tsx?$",
    "coveragePathIgnorePatterns": [
      "/node_modules/",
      "/templates/"
    ],
    "moduleFileExtensions": [
      "ts",
      "tsx",
      "js",
      "jsx",
      "json",
      "node"
    ],
    "collectCoverage": true
  },
  "amplify": {
    "officialPlugins": {
      "core": {
        "name": "core",
        "type": "core",
        "packageName": "@aws-amplify/cli-internal"
      },
      "awscloudformation": {
        "name": "awscloudformation",
        "type": "provider",
        "packageName": "@aws-amplify/amplify-provider-awscloudformation"
      },
      "analytics": {
        "name": "analytics",
        "type": "category",
        "packageName": "@aws-amplify/amplify-category-analytics"
      },
      "api": {
        "name": "api",
        "type": "category",
        "packageName": "@aws-amplify/amplify-category-api"
      },
      "auth": [
        {
          "name": "auth",
          "type": "category",
          "packageName": "@aws-amplify/amplify-category-auth"
        }
      ],
      "custom": {
        "name": "custom",
        "type": "category",
        "packageName": "@aws-amplify/amplify-category-custom"
      },
      "function": {
        "name": "function",
        "type": "category",
        "packageName": "@aws-amplify/amplify-category-function"
      },
      "geo": {
        "name": "geo",
        "type": "category",
        "packageName": "@aws-amplify/amplify-category-geo"
      },
      "hosting": [
        {
          "name": "hosting",
          "type": "category",
          "packageName": "@aws-amplify/amplify-category-hosting"
        },
        {
          "name": "hosting",
          "type": "category",
          "packageName": "@aws-amplify/amplify-console-hosting"
        },
        {
          "name": "hosting",
          "type": "category",
          "packageName": "@aws-amplify/amplify-container-hosting"
        }
      ],
      "interactions": {
        "name": "interactions",
        "type": "category",
        "packageName": "@aws-amplify/amplify-category-interactions"
      },
      "notifications": {
        "name": "notifications",
        "type": "category",
        "packageName": "@aws-amplify/amplify-category-notifications"
      },
      "predictions": {
        "name": "predictions",
        "type": "category",
        "packageName": "@aws-amplify/amplify-category-predictions"
      },
      "storage": {
        "name": "storage",
        "type": "category",
        "packageName": "@aws-amplify/amplify-category-storage"
      },
      "codegen": {
        "name": "codegen",
        "type": "util",
        "packageName": "amplify-codegen"
      },
      "flutter": {
        "name": "flutter",
        "type": "frontend",
        "packageName": "@aws-amplify/amplify-frontend-flutter"
      },
      "android": {
        "name": "android",
        "type": "frontend",
        "packageName": "@aws-amplify/amplify-frontend-android"
      },
      "ios": {
        "name": "ios",
        "type": "frontend",
        "packageName": "@aws-amplify/amplify-frontend-ios"
      },
      "javascript": {
        "name": "javascript",
        "type": "frontend",
        "packageName": "@aws-amplify/amplify-frontend-javascript"
      },
      "mock": {
        "name": "mock",
        "type": "util",
        "packageName": "@aws-amplify/amplify-util-mock"
      }
    }
  },
  "berry": {
    "plugins": [
      "@yarn/plugin-typescript"
    ]
  }
}<|MERGE_RESOLUTION|>--- conflicted
+++ resolved
@@ -1,10 +1,6 @@
 {
   "name": "@aws-amplify/cli-internal",
-<<<<<<< HEAD
-  "version": "12.7.0",
-=======
   "version": "12.7.1",
->>>>>>> e1f81aaf
   "description": "Amplify CLI",
   "repository": {
     "type": "git",
@@ -38,11 +34,7 @@
     "node": ">=12.0.0"
   },
   "dependencies": {
-<<<<<<< HEAD
-    "@aws-amplify/amplify-app": "5.0.21",
-=======
     "@aws-amplify/amplify-app": "5.0.22",
->>>>>>> e1f81aaf
     "@aws-amplify/amplify-category-analytics": "5.0.22",
     "@aws-amplify/amplify-category-api": "^5.7.2",
     "@aws-amplify/amplify-category-auth": "3.7.1",
@@ -64,22 +56,14 @@
     "@aws-amplify/amplify-frontend-android": "3.5.6",
     "@aws-amplify/amplify-frontend-flutter": "1.4.5",
     "@aws-amplify/amplify-frontend-ios": "3.6.23",
-<<<<<<< HEAD
-    "@aws-amplify/amplify-frontend-javascript": "3.10.3",
-=======
     "@aws-amplify/amplify-frontend-javascript": "3.10.4",
->>>>>>> e1f81aaf
     "@aws-amplify/amplify-go-function-template-provider": "1.4.5",
     "@aws-amplify/amplify-nodejs-function-template-provider": "2.9.4",
     "@aws-amplify/amplify-prompts": "2.8.4",
     "@aws-amplify/amplify-provider-awscloudformation": "8.8.0",
     "@aws-amplify/amplify-python-function-template-provider": "1.4.5",
     "@aws-amplify/amplify-util-import": "2.8.1",
-<<<<<<< HEAD
-    "@aws-amplify/amplify-util-mock": "5.8.0",
-=======
     "@aws-amplify/amplify-util-mock": "5.8.1",
->>>>>>> e1f81aaf
     "@aws-amplify/amplify-util-uibuilder": "1.13.0",
     "@aws-cdk/cloudformation-diff": "~2.68.0",
     "amplify-codegen": "^4.7.0",
