--- conflicted
+++ resolved
@@ -36,13 +36,8 @@
   "dependencies": {
     "@aws-amplify/amplify-app": "5.0.43",
     "@aws-amplify/amplify-category-analytics": "5.0.42",
-<<<<<<< HEAD
     "@aws-amplify/amplify-category-api": "5.15.1-sdk-0-ssmSend.0",
-    "@aws-amplify/amplify-category-auth": "3.7.22",
-=======
-    "@aws-amplify/amplify-category-api": "^5.15.0",
     "@aws-amplify/amplify-category-auth": "3.7.23",
->>>>>>> 35c33d4d
     "@aws-amplify/amplify-category-custom": "3.1.29",
     "@aws-amplify/amplify-category-function": "5.7.15",
     "@aws-amplify/amplify-category-geo": "3.5.23",
