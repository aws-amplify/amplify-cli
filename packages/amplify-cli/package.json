--- conflicted
+++ resolved
@@ -66,17 +66,10 @@
     "@aws-amplify/amplify-util-mock": "5.10.1",
     "@aws-amplify/amplify-util-uibuilder": "1.14.7",
     "@aws-cdk/cloudformation-diff": "~2.68.0",
-<<<<<<< HEAD
-    "amplify-codegen": "^4.9.1",
+    "amplify-codegen": "^4.9.3",
     "amplify-dotnet-function-runtime-provider": "2.0.25",
     "amplify-go-function-runtime-provider": "2.3.43",
     "amplify-java-function-runtime-provider": "2.3.43",
-=======
-    "amplify-codegen": "^4.9.3",
-    "amplify-dotnet-function-runtime-provider": "2.0.24",
-    "amplify-go-function-runtime-provider": "2.3.42",
-    "amplify-java-function-runtime-provider": "2.3.42",
->>>>>>> 029ad62a
     "amplify-java-function-template-provider": "1.5.24",
     "amplify-nodejs-function-runtime-provider": "2.5.20",
     "amplify-python-function-runtime-provider": "2.4.43",
