--- conflicted
+++ resolved
@@ -60,7 +60,6 @@
     "@aws-amplify/amplify-util-uibuilder": "1.6.8",
     "@aws-amplify/graphql-auth-transformer": "^1.2.7",
     "@aws-cdk/cloudformation-diff": "~1.172.0",
-<<<<<<< HEAD
     "@aws-amplify/amplify-app": "4.3.10",
     "@aws-amplify/amplify-category-hosting": "3.4.10",
     "@aws-amplify/amplify-category-analytics": "4.4.2",
@@ -69,9 +68,6 @@
     "@aws-amplify/amplify-category-interactions": "4.3.2",
     "@aws-amplify/amplify-category-notifications": "2.23.2",
     "@aws-amplify/amplify-category-predictions": "4.3.2",
-=======
-    "amplify-app": "4.3.10",
->>>>>>> bce94994
     "amplify-category-xr": "3.4.2",
     "amplify-cli-core": "3.6.2",
     "amplify-cli-shared-interfaces": "1.1.1",
