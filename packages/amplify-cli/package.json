{
  "name": "@aws-amplify/cli-internal",
  "version": "9.1.0",
  "description": "Amplify CLI",
  "repository": {
    "type": "git",
    "url": "https://github.com/aws-amplify/amplify-cli.git",
    "directory": "packages/amplify-cli"
  },
  "author": "Amazon Web Services",
  "license": "Apache-2.0",
  "main": "lib/index.js",
  "types": "lib/index.d.ts",
  "keywords": [
    "graphql",
    "appsync",
    "aws"
  ],
  "bin": {
    "amplify": "bin/amplify"
  },
  "publishConfig": {
    "access": "public"
  },
  "scripts": {
    "build": "tsc",
    "test": "jest",
    "postinstall": "node scripts/post-install.js",
    "watch": "tsc -w",
    "clean": "rimraf ./lib tsconfig.tsbuildinfo"
  },
  "engines": {
    "node": ">=12.0.0"
  },
  "dependencies": {
    "@aws-amplify/amplify-category-api": "^3.1.2",
<<<<<<< HEAD
    "@aws-amplify/amplify-category-auth": "2.10.2",
    "@aws-amplify/amplify-category-custom": "2.4.1",
    "@aws-amplify/amplify-category-storage": "3.4.2",
    "@aws-amplify/amplify-environment-parameters": "1.0.0",
    "@aws-amplify/amplify-util-uibuilder": "1.2.30",
=======
    "@aws-amplify/amplify-category-auth": "2.10.3",
    "@aws-amplify/amplify-category-custom": "2.4.2",
    "@aws-amplify/amplify-category-storage": "3.4.3",
    "@aws-amplify/amplify-util-uibuilder": "1.2.31",
>>>>>>> 5ea0b9a3
    "@aws-amplify/graphql-auth-transformer": "^0.11.1",
    "@aws-cdk/cloudformation-diff": "~1.124.0",
    "amplify-app": "4.2.37",
    "amplify-category-analytics": "4.0.10",
    "amplify-category-function": "4.0.10",
    "amplify-category-geo": "2.7.3",
    "amplify-category-hosting": "3.2.35",
    "amplify-category-interactions": "4.0.10",
    "amplify-category-notifications": "2.19.6",
    "amplify-category-predictions": "4.0.10",
    "amplify-category-xr": "3.2.35",
    "amplify-cli-core": "2.11.0",
    "amplify-cli-logger": "1.2.0",
    "amplify-cli-shared-interfaces": "1.1.0",
    "amplify-codegen": "^3.0.0",
    "amplify-console-hosting": "2.2.35",
    "amplify-container-hosting": "2.4.40",
    "amplify-dotnet-function-runtime-provider": "1.6.9",
    "amplify-dotnet-function-template-provider": "2.2.39",
    "amplify-frontend-android": "3.4.0",
    "amplify-frontend-flutter": "1.3.4",
    "amplify-frontend-ios": "3.4.9",
    "amplify-frontend-javascript": "3.5.3",
    "amplify-go-function-runtime-provider": "2.2.35",
    "amplify-go-function-template-provider": "1.3.14",
    "amplify-java-function-runtime-provider": "2.2.35",
    "amplify-java-function-template-provider": "1.5.13",
    "amplify-nodejs-function-runtime-provider": "2.2.35",
    "amplify-nodejs-function-template-provider": "2.4.5",
    "amplify-prompts": "2.2.0",
    "amplify-provider-awscloudformation": "6.4.3",
    "amplify-python-function-runtime-provider": "2.3.3",
    "amplify-python-function-template-provider": "1.3.16",
    "amplify-util-import": "2.2.35",
    "amplify-util-mock": "4.4.8",
    "aws-sdk": "^2.1113.0",
    "chalk": "^4.1.1",
    "ci-info": "^2.0.0",
    "cli-table3": "^0.6.0",
    "colors": "1.4.0",
    "ejs": "^3.1.7",
    "env-editor": "^0.5.0",
    "execa": "^5.1.1",
    "folder-hash": "^4.0.2",
    "fs-extra": "^8.1.0",
    "glob": "^7.2.0",
    "global-prefix": "^3.0.0",
    "graphql-transformer-core": "^7.6.2",
    "gunzip-maybe": "^1.4.2",
    "hidefile": "^3.0.0",
    "ini": "^1.3.5",
    "inquirer": "^7.3.3",
    "lodash": "^4.17.21",
    "node-fetch": "^2.6.7",
    "open": "^8.4.0",
    "ora": "^4.0.3",
    "progress": "^2.0.3",
    "promise-sequential": "^1.1.1",
    "semver": "^7.3.5",
    "tar-fs": "^2.1.1",
    "treeify": "^1.1.0",
    "update-notifier": "^5.1.0",
    "uuid": "^8.3.2",
    "which": "^2.0.2"
  },
  "devDependencies": {
    "@types/archiver": "^5.3.1",
    "@types/ci-info": "^2.0.0",
    "@types/columnify": "^1.5.1",
    "@types/folder-hash": "^4.0.1",
    "@types/fs-extra": "^8.0.1",
    "@types/glob": "^7.1.1",
    "@types/global-prefix": "^3.0.0",
    "@types/gunzip-maybe": "^1.4.0",
    "@types/node": "^12.12.6",
    "@types/node-fetch": "^2.6.1",
    "@types/progress": "^2.0.3",
    "@types/promise-sequential": "^1.1.0",
    "@types/tar-fs": "^2.0.0",
    "@types/treeify": "^1.0.0",
    "@types/update-notifier": "^5.1.0",
    "amplify-function-plugin-interface": "1.9.5",
    "cloudform-types": "^4.2.0",
    "nock": "^12.0.3",
    "typescript": "^4.5.5"
  },
  "jest": {
    "testEnvironment": "node",
    "transform": {
      "^.+\\.tsx?$": "ts-jest"
    },
    "testRegex": "(/src/__tests__/.*|(\\.|/)test)\\.tsx?$",
    "coveragePathIgnorePatterns": [
      "/node_modules/",
      "/templates/"
    ],
    "moduleFileExtensions": [
      "ts",
      "tsx",
      "js",
      "jsx",
      "json",
      "node"
    ],
    "collectCoverage": true
  },
  "amplify": {
    "officialPlugins": {
      "core": {
        "name": "core",
        "type": "core",
        "packageName": "@aws-amplify/cli-internal"
      },
      "awscloudformation": {
        "name": "awscloudformation",
        "type": "provider",
        "packageName": "amplify-provider-awscloudformation"
      },
      "analytics": {
        "name": "analytics",
        "type": "category",
        "packageName": "amplify-category-analytics"
      },
      "api": {
        "name": "api",
        "type": "category",
        "packageName": "@aws-amplify/amplify-category-api"
      },
      "auth": [
        {
          "name": "auth",
          "type": "category",
          "packageName": "@aws-amplify/amplify-category-auth"
        }
      ],
      "custom": {
        "name": "custom",
        "type": "category",
        "packageName": "@aws-amplify/amplify-category-custom"
      },
      "function": {
        "name": "function",
        "type": "category",
        "packageName": "amplify-category-function"
      },
      "geo": {
        "name": "geo",
        "type": "category",
        "packageName": "amplify-category-geo"
      },
      "hosting": [
        {
          "name": "hosting",
          "type": "category",
          "packageName": "amplify-category-hosting"
        },
        {
          "name": "hosting",
          "type": "category",
          "packageName": "amplify-console-hosting"
        },
        {
          "name": "hosting",
          "type": "category",
          "packageName": "amplify-container-hosting"
        }
      ],
      "interactions": {
        "name": "interactions",
        "type": "category",
        "packageName": "amplify-category-interactions"
      },
      "notifications": {
        "name": "notifications",
        "type": "category",
        "packageName": "amplify-category-notifications"
      },
      "predictions": {
        "name": "predictions",
        "type": "category",
        "packageName": "amplify-category-predictions"
      },
      "storage": {
        "name": "storage",
        "type": "category",
        "packageName": "@aws-amplify/amplify-category-storage"
      },
      "xr": {
        "name": "xr",
        "type": "category",
        "packageName": "amplify-category-xr"
      },
      "codegen": {
        "name": "codegen",
        "type": "util",
        "packageName": "amplify-codegen"
      },
      "flutter": {
        "name": "flutter",
        "type": "frontend",
        "packageName": "amplify-frontend-flutter"
      },
      "android": {
        "name": "android",
        "type": "frontend",
        "packageName": "amplify-frontend-android"
      },
      "ios": {
        "name": "ios",
        "type": "frontend",
        "packageName": "amplify-frontend-ios"
      },
      "javascript": {
        "name": "javascript",
        "type": "frontend",
        "packageName": "amplify-frontend-javascript"
      },
      "mock": {
        "name": "mock",
        "type": "util",
        "packageName": "amplify-util-mock"
      }
    }
  }
}<|MERGE_RESOLUTION|>--- conflicted
+++ resolved
@@ -34,18 +34,11 @@
   },
   "dependencies": {
     "@aws-amplify/amplify-category-api": "^3.1.2",
-<<<<<<< HEAD
-    "@aws-amplify/amplify-category-auth": "2.10.2",
-    "@aws-amplify/amplify-category-custom": "2.4.1",
-    "@aws-amplify/amplify-category-storage": "3.4.2",
-    "@aws-amplify/amplify-environment-parameters": "1.0.0",
-    "@aws-amplify/amplify-util-uibuilder": "1.2.30",
-=======
     "@aws-amplify/amplify-category-auth": "2.10.3",
     "@aws-amplify/amplify-category-custom": "2.4.2",
     "@aws-amplify/amplify-category-storage": "3.4.3",
+    "@aws-amplify/amplify-environment-parameters": "1.0.0",
     "@aws-amplify/amplify-util-uibuilder": "1.2.31",
->>>>>>> 5ea0b9a3
     "@aws-amplify/graphql-auth-transformer": "^0.11.1",
     "@aws-cdk/cloudformation-diff": "~1.124.0",
     "amplify-app": "4.2.37",
