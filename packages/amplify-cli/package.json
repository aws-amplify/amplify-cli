{
  "name": "@aws-amplify/cli-internal",
  "version": "10.4.1",
  "description": "Amplify CLI",
  "repository": {
    "type": "git",
    "url": "https://github.com/aws-amplify/amplify-cli.git",
    "directory": "packages/amplify-cli"
  },
  "author": "Amazon Web Services",
  "license": "Apache-2.0",
  "main": "lib/index.js",
  "types": "lib/index.d.ts",
  "keywords": [
    "graphql",
    "appsync",
    "aws"
  ],
  "bin": {
    "amplify": "bin/amplify"
  },
  "publishConfig": {
    "access": "public"
  },
  "scripts": {
    "build": "tsc",
    "test": "jest --logHeapUsage",
    "postinstall": "node scripts/post-install.js",
    "watch": "tsc -w",
    "clean": "rimraf ./lib tsconfig.tsbuildinfo"
  },
  "engines": {
    "node": ">=12.0.0"
  },
  "dependencies": {
<<<<<<< HEAD
    "@aws-amplify/amplify-category-api": "^4.0.9",
=======
    "@aws-amplify/amplify-category-api": "4.0.6-405patch1.0",
>>>>>>> 9a1dcd6b
    "@aws-amplify/amplify-category-auth": "2.13.0",
    "@aws-amplify/amplify-category-custom": "2.5.4",
    "@aws-amplify/amplify-category-storage": "3.6.0",
    "@aws-amplify/amplify-environment-parameters": "1.2.0",
    "@aws-amplify/amplify-util-uibuilder": "1.6.0",
<<<<<<< HEAD
    "@aws-amplify/graphql-auth-transformer": "^1.1.4",
    "@aws-cdk/cloudformation-diff": "~1.172.0",
=======
    "@aws-amplify/graphql-auth-transformer": "1.1.1-405patch1.0",
    "@aws-cdk/cloudformation-diff": "^1.159.0",
>>>>>>> 9a1dcd6b
    "amplify-app": "4.3.4",
    "amplify-category-analytics": "4.2.0",
    "amplify-category-function": "4.2.0",
    "amplify-category-geo": "2.9.0",
    "amplify-category-hosting": "3.4.4",
    "amplify-category-interactions": "4.1.4",
    "amplify-category-notifications": "2.21.0",
    "amplify-category-predictions": "4.2.0",
    "amplify-category-xr": "3.3.4",
    "amplify-cli-core": "3.3.0",
    "amplify-cli-logger": "1.2.1",
    "amplify-cli-shared-interfaces": "1.1.0",
    "amplify-codegen": "^3.3.2",
    "amplify-console-hosting": "2.3.4",
    "amplify-container-hosting": "2.5.5",
    "amplify-dotnet-function-runtime-provider": "1.6.10",
    "amplify-dotnet-function-template-provider": "2.3.4",
    "amplify-frontend-android": "3.4.0",
    "amplify-frontend-flutter": "1.3.5",
    "amplify-frontend-ios": "3.5.4",
    "amplify-frontend-javascript": "3.7.0",
    "amplify-go-function-runtime-provider": "2.3.4",
    "amplify-go-function-template-provider": "1.3.14",
    "amplify-java-function-runtime-provider": "2.3.4",
    "amplify-java-function-template-provider": "1.5.14",
    "amplify-nodejs-function-runtime-provider": "2.3.4",
    "amplify-nodejs-function-template-provider": "2.5.4",
    "amplify-prompts": "2.6.0",
    "amplify-provider-awscloudformation": "6.9.0",
    "amplify-python-function-runtime-provider": "2.4.4",
    "amplify-python-function-template-provider": "1.3.16",
    "amplify-util-import": "2.3.0",
    "amplify-util-mock": "4.6.1",
    "aws-sdk": "^2.1233.0",
    "chalk": "^4.1.1",
    "ci-info": "^2.0.0",
    "cli-table3": "^0.6.0",
    "cloudform-types": "^4.2.0",
    "colors": "1.4.0",
    "ejs": "^3.1.7",
    "env-editor": "^0.5.0",
    "execa": "^5.1.1",
    "folder-hash": "^4.0.2",
    "fs-extra": "^8.1.0",
    "glob": "^7.2.0",
    "global-prefix": "^3.0.0",
    "graphql": "^15.5.0",
    "graphql-transformer-core": "^7.6.6",
    "gunzip-maybe": "^1.4.2",
    "hidefile": "^3.0.0",
    "ini": "^1.3.5",
    "inquirer": "^7.3.3",
    "lodash": "^4.17.21",
    "node-fetch": "^2.6.7",
    "open": "^8.4.0",
    "ora": "^4.0.3",
    "progress": "^2.0.3",
    "promise-sequential": "^1.1.1",
    "semver": "^7.3.5",
    "tar-fs": "^2.1.1",
    "treeify": "^1.1.0",
    "update-notifier": "^5.1.0",
    "uuid": "^8.3.2",
    "which": "^2.0.2"
  },
  "devDependencies": {
    "@types/archiver": "^5.3.1",
    "@types/ci-info": "^2.0.0",
    "@types/columnify": "^1.5.1",
    "@types/folder-hash": "^4.0.1",
    "@types/fs-extra": "^8.0.1",
    "@types/glob": "^7.1.1",
    "@types/global-prefix": "^3.0.0",
    "@types/gunzip-maybe": "^1.4.0",
    "@types/node": "^12.12.6",
    "@types/node-fetch": "^2.6.1",
    "@types/progress": "^2.0.3",
    "@types/promise-sequential": "^1.1.0",
    "@types/tar-fs": "^2.0.0",
    "@types/treeify": "^1.0.0",
    "@types/update-notifier": "^5.1.0",
    "amplify-function-plugin-interface": "1.9.5",
    "cloudform-types": "^4.2.0",
    "nock": "^12.0.3",
    "typescript": "^4.5.5"
  },
  "jest": {
    "testEnvironment": "node",
    "transform": {
      "^.+\\.tsx?$": "ts-jest"
    },
    "testRegex": "(/src/__tests__/.*|(\\.|/)test)\\.tsx?$",
    "coveragePathIgnorePatterns": [
      "/node_modules/",
      "/templates/"
    ],
    "moduleFileExtensions": [
      "ts",
      "tsx",
      "js",
      "jsx",
      "json",
      "node"
    ],
    "collectCoverage": true
  },
  "amplify": {
    "officialPlugins": {
      "core": {
        "name": "core",
        "type": "core",
        "packageName": "@aws-amplify/cli-internal"
      },
      "awscloudformation": {
        "name": "awscloudformation",
        "type": "provider",
        "packageName": "amplify-provider-awscloudformation"
      },
      "analytics": {
        "name": "analytics",
        "type": "category",
        "packageName": "amplify-category-analytics"
      },
      "api": {
        "name": "api",
        "type": "category",
        "packageName": "@aws-amplify/amplify-category-api"
      },
      "auth": [
        {
          "name": "auth",
          "type": "category",
          "packageName": "@aws-amplify/amplify-category-auth"
        }
      ],
      "custom": {
        "name": "custom",
        "type": "category",
        "packageName": "@aws-amplify/amplify-category-custom"
      },
      "function": {
        "name": "function",
        "type": "category",
        "packageName": "amplify-category-function"
      },
      "geo": {
        "name": "geo",
        "type": "category",
        "packageName": "amplify-category-geo"
      },
      "hosting": [
        {
          "name": "hosting",
          "type": "category",
          "packageName": "amplify-category-hosting"
        },
        {
          "name": "hosting",
          "type": "category",
          "packageName": "amplify-console-hosting"
        },
        {
          "name": "hosting",
          "type": "category",
          "packageName": "amplify-container-hosting"
        }
      ],
      "interactions": {
        "name": "interactions",
        "type": "category",
        "packageName": "amplify-category-interactions"
      },
      "notifications": {
        "name": "notifications",
        "type": "category",
        "packageName": "amplify-category-notifications"
      },
      "predictions": {
        "name": "predictions",
        "type": "category",
        "packageName": "amplify-category-predictions"
      },
      "storage": {
        "name": "storage",
        "type": "category",
        "packageName": "@aws-amplify/amplify-category-storage"
      },
      "xr": {
        "name": "xr",
        "type": "category",
        "packageName": "amplify-category-xr"
      },
      "codegen": {
        "name": "codegen",
        "type": "util",
        "packageName": "amplify-codegen"
      },
      "flutter": {
        "name": "flutter",
        "type": "frontend",
        "packageName": "amplify-frontend-flutter"
      },
      "android": {
        "name": "android",
        "type": "frontend",
        "packageName": "amplify-frontend-android"
      },
      "ios": {
        "name": "ios",
        "type": "frontend",
        "packageName": "amplify-frontend-ios"
      },
      "javascript": {
        "name": "javascript",
        "type": "frontend",
        "packageName": "amplify-frontend-javascript"
      },
      "mock": {
        "name": "mock",
        "type": "util",
        "packageName": "amplify-util-mock"
      }
    }
  }
}<|MERGE_RESOLUTION|>--- conflicted
+++ resolved
@@ -33,23 +33,14 @@
     "node": ">=12.0.0"
   },
   "dependencies": {
-<<<<<<< HEAD
     "@aws-amplify/amplify-category-api": "^4.0.9",
-=======
-    "@aws-amplify/amplify-category-api": "4.0.6-405patch1.0",
->>>>>>> 9a1dcd6b
     "@aws-amplify/amplify-category-auth": "2.13.0",
     "@aws-amplify/amplify-category-custom": "2.5.4",
     "@aws-amplify/amplify-category-storage": "3.6.0",
     "@aws-amplify/amplify-environment-parameters": "1.2.0",
     "@aws-amplify/amplify-util-uibuilder": "1.6.0",
-<<<<<<< HEAD
     "@aws-amplify/graphql-auth-transformer": "^1.1.4",
     "@aws-cdk/cloudformation-diff": "~1.172.0",
-=======
-    "@aws-amplify/graphql-auth-transformer": "1.1.1-405patch1.0",
-    "@aws-cdk/cloudformation-diff": "^1.159.0",
->>>>>>> 9a1dcd6b
     "amplify-app": "4.3.4",
     "amplify-category-analytics": "4.2.0",
     "amplify-category-function": "4.2.0",
