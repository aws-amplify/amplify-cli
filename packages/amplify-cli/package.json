{
  "name": "@aws-amplify/cli-internal",
<<<<<<< HEAD
  "version": "11.0.0-cdkv2.3",
=======
  "version": "10.4.1",
>>>>>>> 6e02691a
  "description": "Amplify CLI",
  "repository": {
    "type": "git",
    "url": "https://github.com/aws-amplify/amplify-cli.git",
    "directory": "packages/amplify-cli"
  },
  "author": "Amazon Web Services",
  "license": "Apache-2.0",
  "main": "lib/index.js",
  "types": "lib/index.d.ts",
  "keywords": [
    "graphql",
    "appsync",
    "aws"
  ],
  "bin": {
    "amplify": "bin/amplify"
  },
  "publishConfig": {
    "access": "public"
  },
  "scripts": {
    "build": "tsc",
    "test": "jest --logHeapUsage",
    "postinstall": "node scripts/post-install.js",
    "watch": "tsc -w",
    "clean": "rimraf ./lib tsconfig.tsbuildinfo"
  },
  "engines": {
    "node": ">=12.0.0"
  },
  "dependencies": {
<<<<<<< HEAD
    "@aws-amplify/amplify-category-api": "^5.1.0-cdkv2.2",
    "@aws-amplify/amplify-category-auth": "3.0.0-cdkv2.2",
    "@aws-amplify/amplify-category-custom": "3.0.0-cdkv2.2",
    "@aws-amplify/amplify-category-storage": "4.0.0-cdkv2.2",
    "@aws-amplify/amplify-environment-parameters": "1.2.0-cdkv2.2",
    "@aws-amplify/amplify-util-uibuilder": "1.6.0-cdkv2.2",
    "@aws-amplify/graphql-auth-transformer": "^2.1.0-cdkv2.2",
    "@aws-cdk/cloudformation-diff": "~2.44.0",
    "amplify-app": "4.3.4-cdkv2.2",
    "amplify-category-analytics": "4.2.0-cdkv2.2",
    "amplify-category-function": "4.2.0-cdkv2.2",
    "amplify-category-geo": "3.0.0-cdkv2.3",
    "amplify-category-hosting": "3.4.4-cdkv2.2",
    "amplify-category-interactions": "4.1.4-cdkv2.2",
    "amplify-category-notifications": "2.21.0-cdkv2.2",
    "amplify-category-predictions": "4.2.0-cdkv2.2",
    "amplify-category-xr": "3.3.4-cdkv2.2",
    "amplify-cli-core": "4.0.0-cdkv2.2",
    "amplify-cli-logger": "1.2.1",
    "amplify-cli-shared-interfaces": "1.1.0",
    "amplify-codegen": "^3.2.0",
    "amplify-console-hosting": "2.3.4-cdkv2.2",
    "amplify-container-hosting": "2.5.4-cdkv2.3",
=======
    "@aws-amplify/amplify-category-api": "^4.0.9",
    "@aws-amplify/amplify-category-auth": "2.13.0",
    "@aws-amplify/amplify-category-custom": "2.5.4",
    "@aws-amplify/amplify-category-storage": "3.6.0",
    "@aws-amplify/amplify-environment-parameters": "1.2.0",
    "@aws-amplify/amplify-util-uibuilder": "1.6.0",
    "@aws-amplify/graphql-auth-transformer": "^1.1.4",
    "@aws-cdk/cloudformation-diff": "~1.172.0",
    "amplify-app": "4.3.4",
    "amplify-category-analytics": "4.2.0",
    "amplify-category-function": "4.2.0",
    "amplify-category-geo": "2.9.0",
    "amplify-category-hosting": "3.4.4",
    "amplify-category-interactions": "4.1.4",
    "amplify-category-notifications": "2.21.0",
    "amplify-category-predictions": "4.2.0",
    "amplify-category-xr": "3.3.4",
    "amplify-cli-core": "3.3.0",
    "amplify-cli-logger": "1.2.1",
    "amplify-cli-shared-interfaces": "1.1.0",
    "amplify-codegen": "^3.3.2",
    "amplify-console-hosting": "2.3.4",
    "amplify-container-hosting": "2.5.5",
>>>>>>> 6e02691a
    "amplify-dotnet-function-runtime-provider": "1.6.10",
    "amplify-dotnet-function-template-provider": "2.3.4-cdkv2.2",
    "amplify-frontend-android": "3.4.0",
    "amplify-frontend-flutter": "1.3.5",
    "amplify-frontend-ios": "3.5.4-cdkv2.2",
    "amplify-frontend-javascript": "3.7.0-cdkv2.2",
    "amplify-go-function-runtime-provider": "2.3.4-cdkv2.2",
    "amplify-go-function-template-provider": "1.3.14",
    "amplify-java-function-runtime-provider": "2.3.4-cdkv2.2",
    "amplify-java-function-template-provider": "1.5.14",
    "amplify-nodejs-function-runtime-provider": "2.3.4-cdkv2.2",
    "amplify-nodejs-function-template-provider": "2.6.0-cdkv2.1",
    "amplify-prompts": "2.6.2-cdkv2.0",
    "amplify-provider-awscloudformation": "7.0.0-cdkv2.2",
    "amplify-python-function-runtime-provider": "2.4.4-cdkv2.2",
    "amplify-python-function-template-provider": "1.3.16",
<<<<<<< HEAD
    "amplify-util-import": "2.3.0-cdkv2.2",
    "amplify-util-mock": "4.6.0-cdkv2.3",
=======
    "amplify-util-import": "2.3.0",
    "amplify-util-mock": "4.6.1",
>>>>>>> 6e02691a
    "aws-sdk": "^2.1233.0",
    "chalk": "^4.1.1",
    "ci-info": "^2.0.0",
    "cli-table3": "^0.6.0",
    "cloudform-types": "^4.2.0",
    "colors": "1.4.0",
    "ejs": "^3.1.7",
    "env-editor": "^0.5.0",
    "execa": "^5.1.1",
    "folder-hash": "^4.0.2",
    "fs-extra": "^8.1.0",
    "glob": "^7.2.0",
    "global-prefix": "^3.0.0",
    "graphql": "^15.5.0",
    "graphql-transformer-core": "^7.6.6",
    "gunzip-maybe": "^1.4.2",
    "hidefile": "^3.0.0",
    "ini": "^1.3.5",
    "inquirer": "^7.3.3",
    "lodash": "^4.17.21",
    "node-fetch": "^2.6.7",
    "open": "^8.4.0",
    "ora": "^4.0.3",
    "progress": "^2.0.3",
    "promise-sequential": "^1.1.1",
    "semver": "^7.3.5",
    "tar-fs": "^2.1.1",
    "treeify": "^1.1.0",
    "update-notifier": "^5.1.0",
    "uuid": "^8.3.2",
    "which": "^2.0.2"
  },
  "devDependencies": {
    "@types/archiver": "^5.3.1",
    "@types/ci-info": "^2.0.0",
    "@types/columnify": "^1.5.1",
    "@types/folder-hash": "^4.0.1",
    "@types/fs-extra": "^8.0.1",
    "@types/glob": "^7.1.1",
    "@types/global-prefix": "^3.0.0",
    "@types/gunzip-maybe": "^1.4.0",
    "@types/node": "^12.12.6",
    "@types/node-fetch": "^2.6.1",
    "@types/progress": "^2.0.3",
    "@types/promise-sequential": "^1.1.0",
    "@types/tar-fs": "^2.0.0",
    "@types/treeify": "^1.0.0",
    "@types/update-notifier": "^5.1.0",
    "amplify-function-plugin-interface": "1.9.5",
    "cloudform-types": "^4.2.0",
    "nock": "^12.0.3",
    "typescript": "^4.5.5"
  },
  "jest": {
    "testEnvironment": "node",
    "transform": {
      "^.+\\.tsx?$": "ts-jest"
    },
    "testRegex": "(/src/__tests__/.*|(\\.|/)test)\\.tsx?$",
    "coveragePathIgnorePatterns": [
      "/node_modules/",
      "/templates/"
    ],
    "moduleFileExtensions": [
      "ts",
      "tsx",
      "js",
      "jsx",
      "json",
      "node"
    ],
    "collectCoverage": true
  },
  "amplify": {
    "officialPlugins": {
      "core": {
        "name": "core",
        "type": "core",
        "packageName": "@aws-amplify/cli-internal"
      },
      "awscloudformation": {
        "name": "awscloudformation",
        "type": "provider",
        "packageName": "amplify-provider-awscloudformation"
      },
      "analytics": {
        "name": "analytics",
        "type": "category",
        "packageName": "amplify-category-analytics"
      },
      "api": {
        "name": "api",
        "type": "category",
        "packageName": "@aws-amplify/amplify-category-api"
      },
      "auth": [
        {
          "name": "auth",
          "type": "category",
          "packageName": "@aws-amplify/amplify-category-auth"
        }
      ],
      "custom": {
        "name": "custom",
        "type": "category",
        "packageName": "@aws-amplify/amplify-category-custom"
      },
      "function": {
        "name": "function",
        "type": "category",
        "packageName": "amplify-category-function"
      },
      "geo": {
        "name": "geo",
        "type": "category",
        "packageName": "amplify-category-geo"
      },
      "hosting": [
        {
          "name": "hosting",
          "type": "category",
          "packageName": "amplify-category-hosting"
        },
        {
          "name": "hosting",
          "type": "category",
          "packageName": "amplify-console-hosting"
        },
        {
          "name": "hosting",
          "type": "category",
          "packageName": "amplify-container-hosting"
        }
      ],
      "interactions": {
        "name": "interactions",
        "type": "category",
        "packageName": "amplify-category-interactions"
      },
      "notifications": {
        "name": "notifications",
        "type": "category",
        "packageName": "amplify-category-notifications"
      },
      "predictions": {
        "name": "predictions",
        "type": "category",
        "packageName": "amplify-category-predictions"
      },
      "storage": {
        "name": "storage",
        "type": "category",
        "packageName": "@aws-amplify/amplify-category-storage"
      },
      "xr": {
        "name": "xr",
        "type": "category",
        "packageName": "amplify-category-xr"
      },
      "codegen": {
        "name": "codegen",
        "type": "util",
        "packageName": "amplify-codegen"
      },
      "flutter": {
        "name": "flutter",
        "type": "frontend",
        "packageName": "amplify-frontend-flutter"
      },
      "android": {
        "name": "android",
        "type": "frontend",
        "packageName": "amplify-frontend-android"
      },
      "ios": {
        "name": "ios",
        "type": "frontend",
        "packageName": "amplify-frontend-ios"
      },
      "javascript": {
        "name": "javascript",
        "type": "frontend",
        "packageName": "amplify-frontend-javascript"
      },
      "mock": {
        "name": "mock",
        "type": "util",
        "packageName": "amplify-util-mock"
      }
    }
  }
}<|MERGE_RESOLUTION|>--- conflicted
+++ resolved
@@ -1,10 +1,6 @@
 {
   "name": "@aws-amplify/cli-internal",
-<<<<<<< HEAD
   "version": "11.0.0-cdkv2.3",
-=======
-  "version": "10.4.1",
->>>>>>> 6e02691a
   "description": "Amplify CLI",
   "repository": {
     "type": "git",
@@ -37,7 +33,6 @@
     "node": ">=12.0.0"
   },
   "dependencies": {
-<<<<<<< HEAD
     "@aws-amplify/amplify-category-api": "^5.1.0-cdkv2.2",
     "@aws-amplify/amplify-category-auth": "3.0.0-cdkv2.2",
     "@aws-amplify/amplify-category-custom": "3.0.0-cdkv2.2",
@@ -61,31 +56,6 @@
     "amplify-codegen": "^3.2.0",
     "amplify-console-hosting": "2.3.4-cdkv2.2",
     "amplify-container-hosting": "2.5.4-cdkv2.3",
-=======
-    "@aws-amplify/amplify-category-api": "^4.0.9",
-    "@aws-amplify/amplify-category-auth": "2.13.0",
-    "@aws-amplify/amplify-category-custom": "2.5.4",
-    "@aws-amplify/amplify-category-storage": "3.6.0",
-    "@aws-amplify/amplify-environment-parameters": "1.2.0",
-    "@aws-amplify/amplify-util-uibuilder": "1.6.0",
-    "@aws-amplify/graphql-auth-transformer": "^1.1.4",
-    "@aws-cdk/cloudformation-diff": "~1.172.0",
-    "amplify-app": "4.3.4",
-    "amplify-category-analytics": "4.2.0",
-    "amplify-category-function": "4.2.0",
-    "amplify-category-geo": "2.9.0",
-    "amplify-category-hosting": "3.4.4",
-    "amplify-category-interactions": "4.1.4",
-    "amplify-category-notifications": "2.21.0",
-    "amplify-category-predictions": "4.2.0",
-    "amplify-category-xr": "3.3.4",
-    "amplify-cli-core": "3.3.0",
-    "amplify-cli-logger": "1.2.1",
-    "amplify-cli-shared-interfaces": "1.1.0",
-    "amplify-codegen": "^3.3.2",
-    "amplify-console-hosting": "2.3.4",
-    "amplify-container-hosting": "2.5.5",
->>>>>>> 6e02691a
     "amplify-dotnet-function-runtime-provider": "1.6.10",
     "amplify-dotnet-function-template-provider": "2.3.4-cdkv2.2",
     "amplify-frontend-android": "3.4.0",
@@ -102,13 +72,8 @@
     "amplify-provider-awscloudformation": "7.0.0-cdkv2.2",
     "amplify-python-function-runtime-provider": "2.4.4-cdkv2.2",
     "amplify-python-function-template-provider": "1.3.16",
-<<<<<<< HEAD
     "amplify-util-import": "2.3.0-cdkv2.2",
     "amplify-util-mock": "4.6.0-cdkv2.3",
-=======
-    "amplify-util-import": "2.3.0",
-    "amplify-util-mock": "4.6.1",
->>>>>>> 6e02691a
     "aws-sdk": "^2.1233.0",
     "chalk": "^4.1.1",
     "ci-info": "^2.0.0",
