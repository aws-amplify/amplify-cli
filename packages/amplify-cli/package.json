{
  "name": "@aws-amplify/cli-internal",
  "version": "10.7.1",
  "description": "Amplify CLI",
  "repository": {
    "type": "git",
    "url": "https://github.com/aws-amplify/amplify-cli.git",
    "directory": "packages/amplify-cli"
  },
  "author": "Amazon Web Services",
  "license": "Apache-2.0",
  "main": "lib/index.js",
  "types": "lib/index.d.ts",
  "keywords": [
    "graphql",
    "appsync",
    "aws"
  ],
  "bin": {
    "amplify": "bin/amplify"
  },
  "publishConfig": {
    "access": "public"
  },
  "scripts": {
    "build": "tsc",
    "test": "jest --logHeapUsage",
    "postinstall": "node scripts/post-install.js",
    "watch": "tsc -w",
    "clean": "rimraf ./lib tsconfig.tsbuildinfo",
    "extract-api": "ts-node ../../scripts/extract-api.ts"
  },
  "engines": {
    "node": ">=12.0.0"
  },
  "dependencies": {
    "@aws-amplify/amplify-category-api": "^4.1.6",
    "@aws-amplify/graphql-auth-transformer": "^1.2.5",
    "@aws-amplify/amplify-category-auth": "2.15.1",
    "@aws-amplify/amplify-category-custom": "2.6.3",
    "@aws-amplify/amplify-category-storage": "3.7.1",
    "@aws-amplify/amplify-environment-parameters": "1.3.3",
    "@aws-amplify/amplify-util-uibuilder": "1.6.7",
    "@aws-cdk/cloudformation-diff": "~1.172.0",
<<<<<<< HEAD
    "@aws-amplify/amplify-app": "4.3.9",
=======
    "amplify-app": "4.3.9",
>>>>>>> 7060ab8f
    "@aws-amplify/amplify-category-hosting": "3.4.9",
    "@aws-amplify/amplify-category-analytics": "4.4.1",   
    "@aws-amplify/amplify-category-geo": "2.11.1",
    "@aws-amplify/amplify-category-function": "4.3.1",
    "@aws-amplify/amplify-category-interactions": "4.3.1",
    "amplify-category-notifications": "2.23.1",
    "amplify-category-predictions": "4.3.1",
    "amplify-category-xr": "3.4.1",
    "amplify-cli-core": "3.6.1",
    "amplify-cli-logger": "1.2.3",
    "amplify-cli-shared-interfaces": "1.1.1",
    "amplify-codegen": "^3.3.6",
    "amplify-console-hosting": "2.4.1",
    "amplify-container-hosting": "2.5.10",
    "amplify-dotnet-function-runtime-provider": "1.7.1",
    "amplify-dotnet-function-template-provider": "2.4.3",
    "amplify-frontend-android": "3.4.1",
    "amplify-frontend-flutter": "1.3.5",
    "amplify-frontend-ios": "3.5.9",
    "amplify-frontend-javascript": "3.7.5",
    "amplify-go-function-runtime-provider": "2.3.9",
    "amplify-go-function-template-provider": "1.3.15",
    "amplify-java-function-runtime-provider": "2.3.9",
    "amplify-java-function-template-provider": "1.5.15",
    "amplify-nodejs-function-runtime-provider": "2.3.9",
    "amplify-nodejs-function-template-provider": "2.6.4",
    "amplify-prompts": "2.6.3",
    "amplify-provider-awscloudformation": "6.10.3",
    "amplify-python-function-runtime-provider": "2.4.9",
    "amplify-python-function-template-provider": "1.3.17",
    "amplify-util-import": "2.3.1",
    "amplify-util-mock": "4.8.1",
    "aws-sdk": "^2.1233.0",
    "chalk": "^4.1.1",
    "ci-info": "^2.0.0",
    "cli-table3": "^0.6.0",
    "cloudform-types": "^4.2.0",
    "colors": "1.4.0",
    "ejs": "^3.1.7",
    "env-editor": "^0.5.0",
    "execa": "^5.1.1",
    "folder-hash": "^4.0.2",
    "fs-extra": "^8.1.0",
    "glob": "^7.2.0",
    "graphql": "^15.5.0",
    "graphql-transformer-core": "^7.6.10",
    "gunzip-maybe": "^1.4.2",
    "hidefile": "^3.0.0",
    "ini": "^1.3.5",
    "inquirer": "^7.3.3",
    "lodash": "^4.17.21",
    "node-fetch": "^2.6.7",
    "open": "^8.4.0",
    "ora": "^4.0.3",
    "progress": "^2.0.3",
    "promise-sequential": "^1.1.1",
    "semver": "^7.3.5",
    "tar-fs": "^2.1.1",
    "treeify": "^1.1.0",
    "update-notifier": "^5.1.0",
    "uuid": "^8.3.2",
    "which": "^2.0.2"
  },
  "devDependencies": {
    "@types/archiver": "^5.3.1",
    "@types/ci-info": "^2.0.0",
    "@types/columnify": "^1.5.1",
    "@types/folder-hash": "^4.0.1",
    "@types/fs-extra": "^8.0.1",
    "@types/glob": "^7.1.1",
    "@types/gunzip-maybe": "^1.4.0",
    "@types/node": "^12.12.6",
    "@types/node-fetch": "^2.6.1",
    "@types/progress": "^2.0.3",
    "@types/promise-sequential": "^1.1.0",
    "@types/tar-fs": "^2.0.0",
    "@types/treeify": "^1.0.0",
    "@types/update-notifier": "^5.1.0",
    "amplify-function-plugin-interface": "1.9.6",
    "cloudform-types": "^4.2.0",
    "nock": "^12.0.3",
    "typescript": "^4.5.5"
  },
  "jest": {
    "collectCoverageFrom": [
      "src/**/*.{ts,tsx,js,jsx}",
      "!src/__tests__/"
    ],
    "testEnvironment": "node",
    "transform": {
      "^.+\\.tsx?$": "ts-jest"
    },
    "testRegex": "(/src/__tests__/.*|(\\.|/)test)\\.tsx?$",
    "coveragePathIgnorePatterns": [
      "/node_modules/",
      "/templates/"
    ],
    "moduleFileExtensions": [
      "ts",
      "tsx",
      "js",
      "jsx",
      "json",
      "node"
    ],
    "collectCoverage": true
  },
  "amplify": {
    "officialPlugins": {
      "core": {
        "name": "core",
        "type": "core",
        "packageName": "@aws-amplify/cli-internal"
      },
      "awscloudformation": {
        "name": "awscloudformation",
        "type": "provider",
        "packageName": "amplify-provider-awscloudformation"
      },
      "analytics": {
        "name": "analytics",
        "type": "category",
        "packageName": "@aws-amplify/amplify-category-analytics"
      },
      "api": {
        "name": "api",
        "type": "category",
        "packageName": "@aws-amplify/amplify-category-api"
      },
      "auth": [
        {
          "name": "auth",
          "type": "category",
          "packageName": "@aws-amplify/amplify-category-auth"
        }
      ],
      "custom": {
        "name": "custom",
        "type": "category",
        "packageName": "@aws-amplify/amplify-category-custom"
      },
      "function": {
        "name": "function",
        "type": "category",
        "packageName": "@aws-amplify/amplify-category-function"
      },
      "geo": {
        "name": "geo",
        "type": "category",
        "packageName": "@aws-amplify/amplify-category-geo"
      },
      "hosting": [
        {
          "name": "hosting",
          "type": "category",
          "packageName": "@aws-amplify/amplify-category-hosting"
        },
        {
          "name": "hosting",
          "type": "category",
          "packageName": "amplify-console-hosting"
        },
        {
          "name": "hosting",
          "type": "category",
          "packageName": "amplify-container-hosting"
        }
      ],
      "interactions": {
        "name": "interactions",
        "type": "category",
        "packageName": "@aws-amplify/amplify-category-interactions"
      },
      "notifications": {
        "name": "notifications",
        "type": "category",
        "packageName": "amplify-category-notifications"
      },
      "predictions": {
        "name": "predictions",
        "type": "category",
        "packageName": "amplify-category-predictions"
      },
      "storage": {
        "name": "storage",
        "type": "category",
        "packageName": "@aws-amplify/amplify-category-storage"
      },
      "xr": {
        "name": "xr",
        "type": "category",
        "packageName": "amplify-category-xr"
      },
      "codegen": {
        "name": "codegen",
        "type": "util",
        "packageName": "amplify-codegen"
      },
      "flutter": {
        "name": "flutter",
        "type": "frontend",
        "packageName": "amplify-frontend-flutter"
      },
      "android": {
        "name": "android",
        "type": "frontend",
        "packageName": "amplify-frontend-android"
      },
      "ios": {
        "name": "ios",
        "type": "frontend",
        "packageName": "amplify-frontend-ios"
      },
      "javascript": {
        "name": "javascript",
        "type": "frontend",
        "packageName": "amplify-frontend-javascript"
      },
      "mock": {
        "name": "mock",
        "type": "util",
        "packageName": "amplify-util-mock"
      }
    }
  }
}<|MERGE_RESOLUTION|>--- conflicted
+++ resolved
@@ -42,11 +42,7 @@
     "@aws-amplify/amplify-environment-parameters": "1.3.3",
     "@aws-amplify/amplify-util-uibuilder": "1.6.7",
     "@aws-cdk/cloudformation-diff": "~1.172.0",
-<<<<<<< HEAD
     "@aws-amplify/amplify-app": "4.3.9",
-=======
-    "amplify-app": "4.3.9",
->>>>>>> 7060ab8f
     "@aws-amplify/amplify-category-hosting": "3.4.9",
     "@aws-amplify/amplify-category-analytics": "4.4.1",   
     "@aws-amplify/amplify-category-geo": "2.11.1",
