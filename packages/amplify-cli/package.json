--- conflicted
+++ resolved
@@ -1,10 +1,6 @@
 {
   "name": "@aws-amplify/cli-internal",
-<<<<<<< HEAD
   "version": "11.0.0-beta.4",
-=======
-  "version": "10.6.2",
->>>>>>> 9cdb89e1
   "description": "Amplify CLI",
   "repository": {
     "type": "git",
@@ -38,7 +34,6 @@
     "node": ">=12.0.0"
   },
   "dependencies": {
-<<<<<<< HEAD
     "@aws-amplify/amplify-category-api": "5.1.0-beta.3",
     "@aws-amplify/amplify-category-auth": "3.0.0-beta.4",
     "@aws-amplify/amplify-category-custom": "3.0.0-beta.4",
@@ -51,26 +46,11 @@
     "amplify-category-analytics": "4.3.1",
     "amplify-category-function": "4.2.3",
     "amplify-category-geo": "3.0.0-beta.4",
-=======
-    "@aws-amplify/amplify-category-api": "^4.1.5",
-    "@aws-amplify/amplify-category-auth": "2.14.1",
-    "@aws-amplify/amplify-category-custom": "2.6.1",
-    "@aws-amplify/amplify-category-storage": "3.6.3",
-    "@aws-amplify/amplify-environment-parameters": "1.3.1",
-    "@aws-amplify/amplify-util-uibuilder": "1.6.5",
-    "@aws-amplify/graphql-auth-transformer": "^1.2.4",
-    "@aws-cdk/cloudformation-diff": "~1.172.0",
-    "amplify-app": "4.3.7",
-    "amplify-category-analytics": "4.3.1",
-    "amplify-category-function": "4.2.3",
-    "amplify-category-geo": "2.10.2",
->>>>>>> 9cdb89e1
     "amplify-category-hosting": "3.4.7",
     "amplify-category-interactions": "4.2.1",
     "amplify-category-notifications": "2.22.1",
     "amplify-category-predictions": "4.2.3",
     "amplify-category-xr": "3.3.7",
-<<<<<<< HEAD
     "amplify-cli-core": "4.0.0-beta.4",
     "amplify-cli-logger": "1.2.2-beta.2",
     "amplify-cli-shared-interfaces": "1.1.1-beta.2",
@@ -78,22 +58,12 @@
     "amplify-console-hosting": "2.3.7",
     "amplify-container-hosting": "2.5.8",
     "amplify-dotnet-function-runtime-provider": "1.7.0-beta.0",
-=======
-    "amplify-cli-core": "3.5.1",
-    "amplify-cli-logger": "1.2.2",
-    "amplify-cli-shared-interfaces": "1.1.1",
-    "amplify-codegen": "^3.3.5",
-    "amplify-console-hosting": "2.3.7",
-    "amplify-container-hosting": "2.5.8",
-    "amplify-dotnet-function-runtime-provider": "1.7.0",
->>>>>>> 9cdb89e1
     "amplify-dotnet-function-template-provider": "2.4.1",
     "amplify-frontend-android": "3.4.0",
     "amplify-frontend-flutter": "1.3.5",
     "amplify-frontend-ios": "3.5.7",
     "amplify-frontend-javascript": "3.7.3",
     "amplify-go-function-runtime-provider": "2.3.7",
-<<<<<<< HEAD
     "amplify-go-function-template-provider": "1.3.15-beta.2",
     "amplify-java-function-runtime-provider": "2.3.7",
     "amplify-java-function-template-provider": "1.5.15-beta.2",
@@ -106,19 +76,6 @@
     "amplify-util-import": "2.3.1",
     "amplify-util-mock": "4.7.2",
     "aws-cdk-lib": "~2.53.0",
-=======
-    "amplify-go-function-template-provider": "1.3.15",
-    "amplify-java-function-runtime-provider": "2.3.7",
-    "amplify-java-function-template-provider": "1.5.15",
-    "amplify-nodejs-function-runtime-provider": "2.3.7",
-    "amplify-nodejs-function-template-provider": "2.6.2",
-    "amplify-prompts": "2.6.2",
-    "amplify-provider-awscloudformation": "6.10.1",
-    "amplify-python-function-runtime-provider": "2.4.7",
-    "amplify-python-function-template-provider": "1.3.17",
-    "amplify-util-import": "2.3.1",
-    "amplify-util-mock": "4.7.2",
->>>>>>> 9cdb89e1
     "aws-sdk": "^2.1233.0",
     "chalk": "^4.1.1",
     "ci-info": "^2.0.0",
@@ -132,11 +89,7 @@
     "fs-extra": "^8.1.0",
     "glob": "^7.2.0",
     "graphql": "^15.5.0",
-<<<<<<< HEAD
     "graphql-transformer-core": "8.0.0-beta.3",
-=======
-    "graphql-transformer-core": "^7.6.9",
->>>>>>> 9cdb89e1
     "gunzip-maybe": "^1.4.2",
     "hidefile": "^3.0.0",
     "ini": "^1.3.5",
@@ -169,11 +122,7 @@
     "@types/tar-fs": "^2.0.0",
     "@types/treeify": "^1.0.0",
     "@types/update-notifier": "^5.1.0",
-<<<<<<< HEAD
     "amplify-function-plugin-interface": "1.9.6-beta.2",
-=======
-    "amplify-function-plugin-interface": "1.9.6",
->>>>>>> 9cdb89e1
     "cloudform-types": "^4.2.0",
     "nock": "^12.0.3",
     "typescript": "^4.5.5"
