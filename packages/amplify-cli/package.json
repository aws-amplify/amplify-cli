{
  "name": "@aws-amplify/cli-internal",
  "version": "12.12.5",
  "description": "Amplify CLI",
  "repository": {
    "type": "git",
    "url": "https://github.com/aws-amplify/amplify-cli.git",
    "directory": "packages/amplify-cli"
  },
  "author": "Amazon Web Services",
  "license": "Apache-2.0",
  "main": "lib/index.js",
  "types": "lib/index.d.ts",
  "keywords": [
    "graphql",
    "appsync",
    "aws"
  ],
  "bin": {
    "amplify": "bin/amplify"
  },
  "publishConfig": {
    "access": "public"
  },
  "scripts": {
    "build": "tsc",
    "test": "jest --logHeapUsage",
    "postinstall": "node scripts/post-install.js",
    "watch": "tsc -w",
    "clean": "rimraf ./lib tsconfig.tsbuildinfo",
    "extract-api": "ts-node ../../scripts/extract-api.ts"
  },
  "engines": {
    "node": ">=12.0.0"
  },
  "dependencies": {
    "@aws-amplify/amplify-app": "5.0.36",
    "@aws-amplify/amplify-category-analytics": "5.0.36",
    "@aws-amplify/amplify-category-api": "^5.12.5",
    "@aws-amplify/amplify-category-auth": "3.7.15",
    "@aws-amplify/amplify-category-custom": "3.1.24",
    "@aws-amplify/amplify-category-function": "5.7.10",
    "@aws-amplify/amplify-category-geo": "3.5.15",
    "@aws-amplify/amplify-category-hosting": "3.5.37",
    "@aws-amplify/amplify-category-interactions": "5.1.29",
    "@aws-amplify/amplify-category-notifications": "2.26.22",
    "@aws-amplify/amplify-category-predictions": "5.5.15",
    "@aws-amplify/amplify-category-storage": "5.5.15",
    "@aws-amplify/amplify-cli-core": "4.3.10",
    "@aws-amplify/amplify-cli-logger": "1.3.8",
    "@aws-amplify/amplify-cli-shared-interfaces": "1.2.5",
    "@aws-amplify/amplify-console-hosting": "2.5.34",
    "@aws-amplify/amplify-container-hosting": "2.8.11",
    "@aws-amplify/amplify-dotnet-function-template-provider": "2.6.10",
    "@aws-amplify/amplify-environment-parameters": "1.9.15",
    "@aws-amplify/amplify-frontend-android": "3.5.8",
    "@aws-amplify/amplify-frontend-flutter": "1.4.7",
<<<<<<< HEAD
    "@aws-amplify/amplify-frontend-ios": "3.7.6",
    "@aws-amplify/amplify-frontend-javascript": "3.10.17",
    "@aws-amplify/amplify-gen1-to-gen2-migration": "^0.0.1",
=======
    "@aws-amplify/amplify-frontend-ios": "3.7.7",
    "@aws-amplify/amplify-frontend-javascript": "3.10.18",
>>>>>>> dacfab73
    "@aws-amplify/amplify-go-function-template-provider": "1.4.8",
    "@aws-amplify/amplify-nodejs-function-template-provider": "2.10.10",
    "@aws-amplify/amplify-prompts": "2.8.6",
    "@aws-amplify/amplify-provider-awscloudformation": "8.10.12",
    "@aws-amplify/amplify-python-function-template-provider": "1.4.7",
    "@aws-amplify/amplify-util-import": "2.8.3",
    "@aws-amplify/amplify-util-mock": "5.10.5",
    "@aws-amplify/amplify-util-uibuilder": "1.14.11",
    "@aws-cdk/cloudformation-diff": "~2.68.0",
    "amplify-codegen": "^4.9.4",
    "amplify-dotnet-function-runtime-provider": "2.0.29",
    "amplify-go-function-runtime-provider": "2.3.47",
    "amplify-java-function-runtime-provider": "2.3.47",
    "amplify-java-function-template-provider": "1.5.24",
    "amplify-nodejs-function-runtime-provider": "2.5.24",
    "amplify-python-function-runtime-provider": "2.4.47",
    "aws-cdk-lib": "~2.129.0",
    "aws-sdk": "^2.1464.0",
    "chalk": "^4.1.1",
    "ci-info": "^3.8.0",
    "cli-table3": "^0.6.0",
    "cloudform-types": "^4.2.0",
    "colors": "1.4.0",
    "ejs": "^3.1.7",
    "env-editor": "^0.5.0",
    "execa": "^5.1.1",
    "folder-hash": "^4.0.2",
    "fs-extra": "^8.1.0",
    "glob": "^7.2.0",
    "graphql": "^15.5.0",
    "graphql-transformer-core": "^8.2.13",
    "gunzip-maybe": "^1.4.2",
    "hidefile": "^3.0.0",
    "ini": "^1.3.5",
    "inquirer": "^7.3.3",
    "lodash": "^4.17.21",
    "node-fetch": "^2.6.7",
    "ora": "^4.0.3",
    "progress": "^2.0.3",
    "promise-sequential": "^1.1.1",
    "semver": "^7.5.4",
    "tar-fs": "^2.1.1",
    "treeify": "^1.1.0",
    "update-notifier": "^5.1.0",
    "uuid": "^8.3.2",
    "which": "^2.0.2"
  },
  "devDependencies": {
    "@aws-amplify/amplify-function-plugin-interface": "1.12.1",
    "@types/archiver": "^5.3.1",
    "@types/columnify": "^1.5.1",
    "@types/folder-hash": "^4.0.1",
    "@types/fs-extra": "^8.0.1",
    "@types/glob": "^7.1.1",
    "@types/gunzip-maybe": "^1.4.0",
    "@types/node": "^12.12.6",
    "@types/node-fetch": "^2.6.1",
    "@types/progress": "^2.0.3",
    "@types/promise-sequential": "^1.1.0",
    "@types/tar-fs": "^2.0.0",
    "@types/treeify": "^1.0.0",
    "@types/update-notifier": "^5.1.0",
    "amplify-headless-interface": "1.17.7",
    "cloudform-types": "^4.2.0",
    "jest": "^29.5.0",
    "nock": "^13.5.0",
    "typescript": "^4.9.5"
  },
  "jest": {
    "collectCoverageFrom": [
      "src/**/*.{ts,tsx,js,jsx}",
      "!src/__tests__/"
    ],
    "transform": {
      "^.+\\.tsx?$": "ts-jest"
    },
    "testRegex": "(/src/__tests__/.*|(\\.|/)test)\\.tsx?$",
    "coveragePathIgnorePatterns": [
      "/node_modules/",
      "/templates/"
    ],
    "moduleFileExtensions": [
      "ts",
      "tsx",
      "js",
      "jsx",
      "json",
      "node"
    ],
    "collectCoverage": true
  },
  "amplify": {
    "officialPlugins": {
      "core": {
        "name": "core",
        "type": "core",
        "packageName": "@aws-amplify/cli-internal"
      },
      "awscloudformation": {
        "name": "awscloudformation",
        "type": "provider",
        "packageName": "@aws-amplify/amplify-provider-awscloudformation"
      },
      "analytics": {
        "name": "analytics",
        "type": "category",
        "packageName": "@aws-amplify/amplify-category-analytics"
      },
      "api": {
        "name": "api",
        "type": "category",
        "packageName": "@aws-amplify/amplify-category-api"
      },
      "auth": [
        {
          "name": "auth",
          "type": "category",
          "packageName": "@aws-amplify/amplify-category-auth"
        }
      ],
      "custom": {
        "name": "custom",
        "type": "category",
        "packageName": "@aws-amplify/amplify-category-custom"
      },
      "function": {
        "name": "function",
        "type": "category",
        "packageName": "@aws-amplify/amplify-category-function"
      },
      "geo": {
        "name": "geo",
        "type": "category",
        "packageName": "@aws-amplify/amplify-category-geo"
      },
      "hosting": [
        {
          "name": "hosting",
          "type": "category",
          "packageName": "@aws-amplify/amplify-category-hosting"
        },
        {
          "name": "hosting",
          "type": "category",
          "packageName": "@aws-amplify/amplify-console-hosting"
        },
        {
          "name": "hosting",
          "type": "category",
          "packageName": "@aws-amplify/amplify-container-hosting"
        }
      ],
      "interactions": {
        "name": "interactions",
        "type": "category",
        "packageName": "@aws-amplify/amplify-category-interactions"
      },
      "notifications": {
        "name": "notifications",
        "type": "category",
        "packageName": "@aws-amplify/amplify-category-notifications"
      },
      "predictions": {
        "name": "predictions",
        "type": "category",
        "packageName": "@aws-amplify/amplify-category-predictions"
      },
      "storage": {
        "name": "storage",
        "type": "category",
        "packageName": "@aws-amplify/amplify-category-storage"
      },
      "codegen": {
        "name": "codegen",
        "type": "util",
        "packageName": "amplify-codegen"
      },
      "flutter": {
        "name": "flutter",
        "type": "frontend",
        "packageName": "@aws-amplify/amplify-frontend-flutter"
      },
      "android": {
        "name": "android",
        "type": "frontend",
        "packageName": "@aws-amplify/amplify-frontend-android"
      },
      "ios": {
        "name": "ios",
        "type": "frontend",
        "packageName": "@aws-amplify/amplify-frontend-ios"
      },
      "javascript": {
        "name": "javascript",
        "type": "frontend",
        "packageName": "@aws-amplify/amplify-frontend-javascript"
      },
      "mock": {
        "name": "mock",
        "type": "util",
        "packageName": "@aws-amplify/amplify-util-mock"
      }
    }
  },
  "berry": {
    "plugins": [
      "@yarn/plugin-typescript"
    ]
  }
}<|MERGE_RESOLUTION|>--- conflicted
+++ resolved
@@ -55,14 +55,9 @@
     "@aws-amplify/amplify-environment-parameters": "1.9.15",
     "@aws-amplify/amplify-frontend-android": "3.5.8",
     "@aws-amplify/amplify-frontend-flutter": "1.4.7",
-<<<<<<< HEAD
-    "@aws-amplify/amplify-frontend-ios": "3.7.6",
-    "@aws-amplify/amplify-frontend-javascript": "3.10.17",
-    "@aws-amplify/amplify-gen1-to-gen2-migration": "^0.0.1",
-=======
     "@aws-amplify/amplify-frontend-ios": "3.7.7",
     "@aws-amplify/amplify-frontend-javascript": "3.10.18",
->>>>>>> dacfab73
+    "@aws-amplify/amplify-gen1-to-gen2-migration": "^0.0.1",
     "@aws-amplify/amplify-go-function-template-provider": "1.4.8",
     "@aws-amplify/amplify-nodejs-function-template-provider": "2.10.10",
     "@aws-amplify/amplify-prompts": "2.8.6",
