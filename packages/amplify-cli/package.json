{
  "name": "@aws-amplify/cli",
<<<<<<< HEAD
  "version": "4.13.2-beta.0",
=======
  "version": "4.13.2",
>>>>>>> 97c893c3
  "description": "Amplify CLI",
  "repository": {
    "type": "git",
    "url": "https://github.com/aws-amplify/amplify-cli.git",
    "directory": "packages/amplify-cli"
  },
  "author": "Amazon Web Services",
  "license": "Apache-2.0",
  "main": "lib/index.js",
  "types": "lib/index.d.ts",
  "keywords": [
    "graphql",
    "appsync",
    "aws"
  ],
  "bin": {
    "amplify": "bin/amplify"
  },
  "publishConfig": {
    "access": "public"
  },
  "scripts": {
    "test": "jest",
    "test-ci": "jest --ci -i",
    "postinstall": "node scripts/post-install.js",
    "build": "tsc",
    "start": "tsc -w",
    "clean": "rimraf ./lib"
  },
  "engines": {
    "node": ">=10.0.0"
  },
  "dependencies": {
    "@types/fs-extra": "^8.0.1",
    "@types/global-prefix": "^3.0.0",
<<<<<<< HEAD
    "amplify-category-analytics": "2.13.2-beta.0",
    "amplify-category-api": "2.13.2-beta.0",
    "amplify-category-auth": "2.13.2-beta.0",
    "amplify-category-function": "2.13.2-beta.0",
    "amplify-category-hosting": "2.1.10-beta.0",
    "amplify-category-interactions": "2.1.10-beta.0",
    "amplify-category-notifications": "2.13.2-beta.0",
    "amplify-category-predictions": "2.1.10-beta.0",
    "amplify-category-storage": "2.1.10-beta.0",
    "amplify-category-xr": "2.1.10-beta.0",
    "amplify-codegen": "2.13.2-beta.0",
    "amplify-frontend-android": "2.13.2-beta.0",
    "amplify-frontend-ios": "2.13.2-beta.0",
    "amplify-frontend-javascript": "2.13.2-beta.0",
    "amplify-provider-awscloudformation": "4.13.2-beta.0",
    "amplify-util-mock": "3.13.2-beta.0",
=======
    "amplify-category-analytics": "2.13.2",
    "amplify-category-api": "2.13.2",
    "amplify-category-auth": "2.13.2",
    "amplify-category-function": "2.13.2",
    "amplify-category-hosting": "2.1.10",
    "amplify-category-interactions": "2.1.10",
    "amplify-category-notifications": "2.13.2",
    "amplify-category-predictions": "2.1.10",
    "amplify-category-storage": "2.1.10",
    "amplify-category-xr": "2.1.10",
    "amplify-codegen": "2.13.2",
    "amplify-frontend-android": "2.13.2",
    "amplify-frontend-ios": "2.13.2",
    "amplify-frontend-javascript": "2.13.2",
    "amplify-provider-awscloudformation": "4.13.2",
    "amplify-util-mock": "3.13.2",
>>>>>>> 97c893c3
    "chalk": "^3.0.0",
    "chalk-pipe": "^3.0.0",
    "cli-table3": "^0.5.1",
    "colors": "^1.4.0",
    "ejs": "^3.0.1",
    "env-editor": "^0.4.1",
    "esm": "^3.2.25",
    "figlet": "^1.2.4",
    "folder-hash": "^3.3.0",
    "fs-extra": "^8.1.0",
    "global-prefix": "^3.0.0",
    "ini": "^1.3.5",
    "inquirer": "^7.0.3",
    "lodash": "^4.17.15",
    "open": "^7.0.0",
    "ora": "^4.0.3",
    "promise-sequential": "^1.1.1",
    "which": "^2.0.2"
  },
  "devDependencies": {
    "@types/node": "^10.17.13"
  },
  "jest": {
    "transform": {
      "^.+\\.tsx?$": "ts-jest"
    },
    "testRegex": "(/src/__tests__/.*|(\\.|/)test)\\.tsx?$",
    "coveragePathIgnorePatterns": [
      "/node_modules/",
      "/templates/"
    ],
    "moduleFileExtensions": [
      "ts",
      "tsx",
      "js",
      "jsx",
      "json",
      "node"
    ],
    "collectCoverage": true
  },
  "amplify": {
    "officialPlugins": {
      "core": {
        "name": "core",
        "type": "core",
        "packageName": "@aws-amplify/cli"
      },
      "awscloudformation": {
        "name": "awscloudformation",
        "type": "provider",
        "packageName": "amplify-provider-awscloudformation"
      },
      "analytics": {
        "name": "analytics",
        "type": "category",
        "packageName": "amplify-category-analytics"
      },
      "api": {
        "name": "api",
        "type": "category",
        "packageName": "amplify-category-api"
      },
      "auth": {
        "name": "auth",
        "type": "category",
        "packageName": "amplify-category-auth"
      },
      "function": {
        "name": "function",
        "type": "category",
        "packageName": "amplify-category-function"
      },
      "hosting": {
        "name": "hosting",
        "type": "category",
        "packageName": "amplify-category-hosting"
      },
      "interactions": {
        "name": "interactions",
        "type": "category",
        "packageName": "amplify-category-interactions"
      },
      "notifications": {
        "name": "notifications",
        "type": "category",
        "packageName": "amplify-category-notifications"
      },
      "predictions": {
        "name": "predictions",
        "type": "category",
        "packageName": "amplify-category-predictions"
      },
      "storage": {
        "name": "storage",
        "type": "category",
        "packageName": "amplify-category-storage"
      },
      "xr": {
        "name": "xr",
        "type": "category",
        "packageName": "amplify-category-xr"
      },
      "codegen": {
        "name": "codegen",
        "type": "util",
        "packageName": "amplify-codegen"
      },
      "android": {
        "name": "android",
        "type": "frontend",
        "packageName": "amplify-frontend-android"
      },
      "ios": {
        "name": "ios",
        "type": "frontend",
        "packageName": "amplify-frontend-ios"
      },
      "javascript": {
        "name": "javascript",
        "type": "frontend",
        "packageName": "amplify-frontend-javascript"
      },
      "mock": {
        "name": "mock",
        "type": "util",
        "packageName": "amplify-util-mock"
      }
    }
  }
}<|MERGE_RESOLUTION|>--- conflicted
+++ resolved
@@ -1,10 +1,6 @@
 {
   "name": "@aws-amplify/cli",
-<<<<<<< HEAD
   "version": "4.13.2-beta.0",
-=======
-  "version": "4.13.2",
->>>>>>> 97c893c3
   "description": "Amplify CLI",
   "repository": {
     "type": "git",
@@ -40,7 +36,6 @@
   "dependencies": {
     "@types/fs-extra": "^8.0.1",
     "@types/global-prefix": "^3.0.0",
-<<<<<<< HEAD
     "amplify-category-analytics": "2.13.2-beta.0",
     "amplify-category-api": "2.13.2-beta.0",
     "amplify-category-auth": "2.13.2-beta.0",
@@ -57,24 +52,6 @@
     "amplify-frontend-javascript": "2.13.2-beta.0",
     "amplify-provider-awscloudformation": "4.13.2-beta.0",
     "amplify-util-mock": "3.13.2-beta.0",
-=======
-    "amplify-category-analytics": "2.13.2",
-    "amplify-category-api": "2.13.2",
-    "amplify-category-auth": "2.13.2",
-    "amplify-category-function": "2.13.2",
-    "amplify-category-hosting": "2.1.10",
-    "amplify-category-interactions": "2.1.10",
-    "amplify-category-notifications": "2.13.2",
-    "amplify-category-predictions": "2.1.10",
-    "amplify-category-storage": "2.1.10",
-    "amplify-category-xr": "2.1.10",
-    "amplify-codegen": "2.13.2",
-    "amplify-frontend-android": "2.13.2",
-    "amplify-frontend-ios": "2.13.2",
-    "amplify-frontend-javascript": "2.13.2",
-    "amplify-provider-awscloudformation": "4.13.2",
-    "amplify-util-mock": "3.13.2",
->>>>>>> 97c893c3
     "chalk": "^3.0.0",
     "chalk-pipe": "^3.0.0",
     "cli-table3": "^0.5.1",
