--- conflicted
+++ resolved
@@ -42,11 +42,7 @@
     "figlet": "^1.2.1",
     "folder-hash": "^2.0.0",
     "fs-extra": "^6.0.1",
-<<<<<<< HEAD
     "gluegun": "3.3.2",
-=======
-    "gluegun": "2.1.2",
->>>>>>> 8777571c
     "ini": "^1.3.5",
     "inquirer": "6.3.1",
     "lodash": "^4.17.10",
