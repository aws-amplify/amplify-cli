--- conflicted
+++ resolved
@@ -1,10 +1,6 @@
 {
   "name": "@aws-amplify/cli",
-<<<<<<< HEAD
-  "version": "0.2.1-multienv.1",
-=======
   "version": "0.2.1-multienv.6",
->>>>>>> a9089924
   "description": "Amplify CLI",
   "bin": {
     "amplify": "bin/amplify"
@@ -24,21 +20,6 @@
   "author": "Amazon Web Services",
   "license": "Apache-2.0",
   "dependencies": {
-<<<<<<< HEAD
-    "amplify-category-analytics": "^0.2.1-multienv.0",
-    "amplify-category-api": "^0.2.1-multienv.0",
-    "amplify-category-auth": "^0.2.1-multienv.0",
-    "amplify-category-function": "^0.2.1-multienv.0",
-    "amplify-category-hosting": "^0.2.1-multienv.0",
-    "amplify-category-interactions": "^0.2.1-multienv.0",
-    "amplify-category-notifications": "^0.2.1-multienv.0",
-    "amplify-category-storage": "^0.2.1-multienv.0",
-    "amplify-codegen": "^0.2.1-multienv.0",
-    "amplify-frontend-android": "^0.2.1-multienv.0",
-    "amplify-frontend-ios": "^0.2.1-multienv.0",
-    "amplify-frontend-javascript": "^0.2.1-multienv.0",
-    "amplify-provider-awscloudformation": "^0.2.1-multienv.0",
-=======
     "amplify-category-analytics": "^0.2.1-multienv.1",
     "amplify-category-api": "^0.2.1-multienv.2",
     "amplify-category-auth": "^0.2.1-multienv.1",
@@ -52,7 +33,6 @@
     "amplify-frontend-ios": "^0.2.1-multienv.0",
     "amplify-frontend-javascript": "^0.2.1-multienv.0",
     "amplify-provider-awscloudformation": "^0.2.1-multienv.4",
->>>>>>> a9089924
     "babel-core": "^6.26.3",
     "cfonts": "^2.1.2",
     "chalk": "^2.0.1",
