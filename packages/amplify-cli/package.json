{
  "name": "@aws-amplify/cli-internal",
  "version": "12.0.0",
  "description": "Amplify CLI",
  "repository": {
    "type": "git",
    "url": "https://github.com/aws-amplify/amplify-cli.git",
    "directory": "packages/amplify-cli"
  },
  "author": "Amazon Web Services",
  "license": "Apache-2.0",
  "main": "lib/index.js",
  "types": "lib/index.d.ts",
  "keywords": [
    "graphql",
    "appsync",
    "aws"
  ],
  "bin": {
    "amplify": "bin/amplify"
  },
  "publishConfig": {
    "access": "public"
  },
  "scripts": {
    "build": "tsc",
    "test": "jest --logHeapUsage",
    "postinstall": "node scripts/post-install.js",
    "watch": "tsc -w",
    "clean": "rimraf ./lib tsconfig.tsbuildinfo",
    "extract-api": "ts-node ../../scripts/extract-api.ts"
  },
  "engines": {
    "node": ">=12.0.0"
  },
  "dependencies": {
    "@aws-amplify/amplify-app": "5.0.5",
    "@aws-amplify/amplify-category-analytics": "5.0.7",
    "@aws-amplify/amplify-category-api": "^5.2.1",
    "@aws-amplify/amplify-category-auth": "3.2.0",
    "@aws-amplify/amplify-category-custom": "3.0.5",
    "@aws-amplify/amplify-category-function": "5.3.0",
    "@aws-amplify/amplify-category-geo": "3.2.0",
    "@aws-amplify/amplify-category-hosting": "3.5.8",
    "@aws-amplify/amplify-category-interactions": "5.1.0",
    "@aws-amplify/amplify-category-notifications": "2.24.7",
    "@aws-amplify/amplify-category-predictions": "5.2.0",
    "@aws-amplify/amplify-category-storage": "5.2.0",
    "@aws-amplify/amplify-cli-core": "4.0.5",
    "@aws-amplify/amplify-cli-logger": "1.3.2",
    "@aws-amplify/amplify-cli-shared-interfaces": "1.2.2",
    "@aws-amplify/amplify-console-hosting": "2.5.5",
    "@aws-amplify/amplify-container-hosting": "2.6.5",
    "@aws-amplify/amplify-dotnet-function-template-provider": "2.5.5",
    "@aws-amplify/amplify-environment-parameters": "1.6.0",
    "@aws-amplify/amplify-frontend-android": "3.5.4",
    "@aws-amplify/amplify-frontend-flutter": "1.4.2",
    "@aws-amplify/amplify-frontend-ios": "3.6.7",
    "@aws-amplify/amplify-frontend-javascript": "3.9.5",
    "@aws-amplify/amplify-go-function-template-provider": "1.4.3",
    "@aws-amplify/amplify-nodejs-function-template-provider": "2.8.0",
    "@aws-amplify/amplify-prompts": "2.7.0",
    "@aws-amplify/amplify-provider-awscloudformation": "8.2.0",
    "@aws-amplify/amplify-python-function-template-provider": "1.4.3",
    "@aws-amplify/amplify-util-import": "2.6.0",
    "@aws-amplify/amplify-util-mock": "5.2.0",
    "@aws-amplify/amplify-util-uibuilder": "1.8.0",
    "@aws-amplify/graphql-auth-transformer": "^2.1.3",
    "@aws-amplify/graphql-transformer-core": "^1.2.1",
    "@aws-cdk/cloudformation-diff": "~2.68.0",
<<<<<<< HEAD
    "amplify-codegen": "^3.4.3",
    "amplify-dotnet-function-runtime-provider": "2.0.0",
    "amplify-go-function-runtime-provider": "2.3.18",
    "amplify-java-function-runtime-provider": "2.3.18",
=======
    "amplify-codegen": "^3.4.4",
    "amplify-dotnet-function-runtime-provider": "1.7.7",
    "amplify-go-function-runtime-provider": "2.3.17",
    "amplify-java-function-runtime-provider": "2.3.17",
>>>>>>> 8389d5e0
    "amplify-java-function-template-provider": "1.5.20",
    "amplify-nodejs-function-runtime-provider": "2.4.0",
    "amplify-python-function-runtime-provider": "2.4.18",
    "aws-cdk-lib": "~2.68.0",
    "aws-sdk": "^2.1354.0",
    "chalk": "^4.1.1",
    "ci-info": "^2.0.0",
    "cli-table3": "^0.6.0",
    "cloudform-types": "^4.2.0",
    "colors": "1.4.0",
    "ejs": "^3.1.7",
    "env-editor": "^0.5.0",
    "execa": "^5.1.1",
    "folder-hash": "^4.0.2",
    "fs-extra": "^8.1.0",
    "glob": "^7.2.0",
    "graphql": "^15.5.0",
    "graphql-transformer-core": "^8.0.3",
    "gunzip-maybe": "^1.4.2",
    "hidefile": "^3.0.0",
    "ini": "^1.3.5",
    "inquirer": "^7.3.3",
    "lodash": "^4.17.21",
    "node-fetch": "^2.6.7",
    "ora": "^4.0.3",
    "progress": "^2.0.3",
    "promise-sequential": "^1.1.1",
    "semver": "^7.3.5",
    "tar-fs": "^2.1.1",
    "treeify": "^1.1.0",
    "update-notifier": "^5.1.0",
    "uuid": "^8.3.2",
    "which": "^2.0.2"
  },
  "devDependencies": {
    "@aws-amplify/amplify-function-plugin-interface": "1.10.2",
    "@types/archiver": "^5.3.1",
    "@types/ci-info": "^2.0.0",
    "@types/columnify": "^1.5.1",
    "@types/folder-hash": "^4.0.1",
    "@types/fs-extra": "^8.0.1",
    "@types/glob": "^7.1.1",
    "@types/gunzip-maybe": "^1.4.0",
    "@types/node": "^12.12.6",
    "@types/node-fetch": "^2.6.1",
    "@types/progress": "^2.0.3",
    "@types/promise-sequential": "^1.1.0",
    "@types/tar-fs": "^2.0.0",
    "@types/treeify": "^1.0.0",
    "@types/update-notifier": "^5.1.0",
    "cloudform-types": "^4.2.0",
    "nock": "^12.0.3",
    "typescript": "^4.5.5"
  },
  "jest": {
    "collectCoverageFrom": [
      "src/**/*.{ts,tsx,js,jsx}",
      "!src/__tests__/"
    ],
    "testEnvironment": "node",
    "transform": {
      "^.+\\.tsx?$": "ts-jest"
    },
    "testRegex": "(/src/__tests__/.*|(\\.|/)test)\\.tsx?$",
    "coveragePathIgnorePatterns": [
      "/node_modules/",
      "/templates/"
    ],
    "moduleFileExtensions": [
      "ts",
      "tsx",
      "js",
      "jsx",
      "json",
      "node"
    ],
    "collectCoverage": true
  },
  "amplify": {
    "officialPlugins": {
      "core": {
        "name": "core",
        "type": "core",
        "packageName": "@aws-amplify/cli-internal"
      },
      "awscloudformation": {
        "name": "awscloudformation",
        "type": "provider",
        "packageName": "@aws-amplify/amplify-provider-awscloudformation"
      },
      "analytics": {
        "name": "analytics",
        "type": "category",
        "packageName": "@aws-amplify/amplify-category-analytics"
      },
      "api": {
        "name": "api",
        "type": "category",
        "packageName": "@aws-amplify/amplify-category-api"
      },
      "auth": [
        {
          "name": "auth",
          "type": "category",
          "packageName": "@aws-amplify/amplify-category-auth"
        }
      ],
      "custom": {
        "name": "custom",
        "type": "category",
        "packageName": "@aws-amplify/amplify-category-custom"
      },
      "function": {
        "name": "function",
        "type": "category",
        "packageName": "@aws-amplify/amplify-category-function"
      },
      "geo": {
        "name": "geo",
        "type": "category",
        "packageName": "@aws-amplify/amplify-category-geo"
      },
      "hosting": [
        {
          "name": "hosting",
          "type": "category",
          "packageName": "@aws-amplify/amplify-category-hosting"
        },
        {
          "name": "hosting",
          "type": "category",
          "packageName": "@aws-amplify/amplify-console-hosting"
        },
        {
          "name": "hosting",
          "type": "category",
          "packageName": "@aws-amplify/amplify-container-hosting"
        }
      ],
      "interactions": {
        "name": "interactions",
        "type": "category",
        "packageName": "@aws-amplify/amplify-category-interactions"
      },
      "notifications": {
        "name": "notifications",
        "type": "category",
        "packageName": "@aws-amplify/amplify-category-notifications"
      },
      "predictions": {
        "name": "predictions",
        "type": "category",
        "packageName": "@aws-amplify/amplify-category-predictions"
      },
      "storage": {
        "name": "storage",
        "type": "category",
        "packageName": "@aws-amplify/amplify-category-storage"
      },
      "codegen": {
        "name": "codegen",
        "type": "util",
        "packageName": "amplify-codegen"
      },
      "flutter": {
        "name": "flutter",
        "type": "frontend",
        "packageName": "@aws-amplify/amplify-frontend-flutter"
      },
      "android": {
        "name": "android",
        "type": "frontend",
        "packageName": "@aws-amplify/amplify-frontend-android"
      },
      "ios": {
        "name": "ios",
        "type": "frontend",
        "packageName": "@aws-amplify/amplify-frontend-ios"
      },
      "javascript": {
        "name": "javascript",
        "type": "frontend",
        "packageName": "@aws-amplify/amplify-frontend-javascript"
      },
      "mock": {
        "name": "mock",
        "type": "util",
        "packageName": "@aws-amplify/amplify-util-mock"
      }
    }
  }
}<|MERGE_RESOLUTION|>--- conflicted
+++ resolved
@@ -68,17 +68,10 @@
     "@aws-amplify/graphql-auth-transformer": "^2.1.3",
     "@aws-amplify/graphql-transformer-core": "^1.2.1",
     "@aws-cdk/cloudformation-diff": "~2.68.0",
-<<<<<<< HEAD
-    "amplify-codegen": "^3.4.3",
+    "amplify-codegen": "^3.4.4",
     "amplify-dotnet-function-runtime-provider": "2.0.0",
     "amplify-go-function-runtime-provider": "2.3.18",
     "amplify-java-function-runtime-provider": "2.3.18",
-=======
-    "amplify-codegen": "^3.4.4",
-    "amplify-dotnet-function-runtime-provider": "1.7.7",
-    "amplify-go-function-runtime-provider": "2.3.17",
-    "amplify-java-function-runtime-provider": "2.3.17",
->>>>>>> 8389d5e0
     "amplify-java-function-template-provider": "1.5.20",
     "amplify-nodejs-function-runtime-provider": "2.4.0",
     "amplify-python-function-runtime-provider": "2.4.18",
