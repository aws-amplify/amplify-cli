{
  "name": "@aws-amplify/cli-internal",
  "version": "10.7.2",
  "description": "Amplify CLI",
  "repository": {
    "type": "git",
    "url": "https://github.com/aws-amplify/amplify-cli.git",
    "directory": "packages/amplify-cli"
  },
  "author": "Amazon Web Services",
  "license": "Apache-2.0",
  "main": "lib/index.js",
  "types": "lib/index.d.ts",
  "keywords": [
    "graphql",
    "appsync",
    "aws"
  ],
  "bin": {
    "amplify": "bin/amplify"
  },
  "publishConfig": {
    "access": "public"
  },
  "scripts": {
    "build": "tsc",
    "test": "jest --logHeapUsage",
    "postinstall": "node scripts/post-install.js",
    "watch": "tsc -w",
    "clean": "rimraf ./lib tsconfig.tsbuildinfo",
    "extract-api": "ts-node ../../scripts/extract-api.ts"
  },
  "engines": {
    "node": ">=12.0.0"
  },
  "dependencies": {
<<<<<<< HEAD
    "@aws-amplify/amplify-category-api": "^4.1.6",
    "@aws-amplify/graphql-auth-transformer": "^1.2.5",
=======
    "@aws-amplify/amplify-category-api": "4.1.6-legacyrdsfix.0",
>>>>>>> 5da6da87
    "@aws-amplify/amplify-category-auth": "2.15.1",
    "@aws-amplify/amplify-category-custom": "2.6.3",
    "@aws-amplify/amplify-category-storage": "3.7.1",
    "@aws-amplify/amplify-environment-parameters": "1.3.3",
    "@aws-amplify/amplify-util-uibuilder": "1.6.7",
    "@aws-cdk/cloudformation-diff": "~1.172.0",
    "amplify-app": "4.3.9",
    "@aws-amplify/amplify-category-hosting": "3.4.9",
    "@aws-amplify/amplify-category-analytics": "4.4.1",   
    "@aws-amplify/amplify-category-geo": "2.11.1",
    "@aws-amplify/amplify-category-function": "4.3.1",
    "@aws-amplify/amplify-category-interactions": "4.3.1",
    "@aws-amplify/amplify-category-notifications": "2.23.1",
    "@aws-amplify/amplify-category-predictions": "4.3.1",
    "amplify-category-xr": "3.4.1",
    "amplify-cli-core": "3.6.1",
    "@aws-amplify/amplify-cli-logger": "1.2.3",
    "amplify-cli-shared-interfaces": "1.1.1",
    "amplify-codegen": "^3.3.6",
    "amplify-console-hosting": "2.4.1",
    "amplify-container-hosting": "2.5.11",
    "amplify-dotnet-function-runtime-provider": "1.7.1",
    "amplify-dotnet-function-template-provider": "2.4.3",
    "@aws-amplify/amplify-java-function-runtime-provider": "2.3.9",
    "@aws-amplify/amplify-frontend-android": "3.4.1",
    "@aws-amplify/amplify-frontend-flutter": "1.3.5",
    "@aws-amplify/amplify-frontend-ios": "3.5.9",
    "@aws-amplify/amplify-frontend-javascript": "3.7.5",
    "@aws-amplify/amplify-go-function-runtime-provider": "2.3.9",
    "@aws-amplify/amplify-go-function-template-provider": "1.3.15",
    "amplify-java-function-template-provider": "1.5.15",
    "@aws-amplify/amplify-nodejs-function-runtime-provider": "2.3.9",
    "@aws-amplify/amplify-nodejs-function-template-provider": "2.6.4",
    "amplify-prompts": "2.6.3",
    "@aws-amplify/amplify-provider-awscloudformation": "6.10.3",
    "@aws-amplify/amplify-python-function-runtime-provider": "2.4.9",
    "@aws-amplify/amplify-python-function-template-provider": "1.3.17",
    "@aws-amplify/amplify-util-import": "2.3.1",
    "@aws-amplify/amplify-util-mock": "4.8.1",
    "aws-sdk": "^2.1233.0",
    "chalk": "^4.1.1",
    "ci-info": "^2.0.0",
    "cli-table3": "^0.6.0",
    "cloudform-types": "^4.2.0",
    "colors": "1.4.0",
    "ejs": "^3.1.7",
    "env-editor": "^0.5.0",
    "execa": "^5.1.1",
    "folder-hash": "^4.0.2",
    "fs-extra": "^8.1.0",
    "glob": "^7.2.0",
    "graphql": "^15.5.0",
    "graphql-transformer-core": "^7.6.10",
    "gunzip-maybe": "^1.4.2",
    "hidefile": "^3.0.0",
    "ini": "^1.3.5",
    "inquirer": "^7.3.3",
    "lodash": "^4.17.21",
    "node-fetch": "^2.6.7",
    "open": "^8.4.0",
    "ora": "^4.0.3",
    "progress": "^2.0.3",
    "promise-sequential": "^1.1.1",
    "semver": "^7.3.5",
    "tar-fs": "^2.1.1",
    "treeify": "^1.1.0",
    "update-notifier": "^5.1.0",
    "uuid": "^8.3.2",
    "which": "^2.0.2"
  },
  "devDependencies": {
    "@types/archiver": "^5.3.1",
    "@types/ci-info": "^2.0.0",
    "@types/columnify": "^1.5.1",
    "@types/folder-hash": "^4.0.1",
    "@types/fs-extra": "^8.0.1",
    "@types/glob": "^7.1.1",
    "@types/gunzip-maybe": "^1.4.0",
    "@types/node": "^12.12.6",
    "@types/node-fetch": "^2.6.1",
    "@types/progress": "^2.0.3",
    "@types/promise-sequential": "^1.1.0",
    "@types/tar-fs": "^2.0.0",
    "@types/treeify": "^1.0.0",
    "@types/update-notifier": "^5.1.0",
    "amplify-function-plugin-interface": "1.9.6",
    "cloudform-types": "^4.2.0",
    "nock": "^12.0.3",
    "typescript": "^4.5.5"
  },
  "jest": {
    "collectCoverageFrom": [
      "src/**/*.{ts,tsx,js,jsx}",
      "!src/__tests__/"
    ],
    "testEnvironment": "node",
    "transform": {
      "^.+\\.tsx?$": "ts-jest"
    },
    "testRegex": "(/src/__tests__/.*|(\\.|/)test)\\.tsx?$",
    "coveragePathIgnorePatterns": [
      "/node_modules/",
      "/templates/"
    ],
    "moduleFileExtensions": [
      "ts",
      "tsx",
      "js",
      "jsx",
      "json",
      "node"
    ],
    "collectCoverage": true
  },
  "amplify": {
    "officialPlugins": {
      "core": {
        "name": "core",
        "type": "core",
        "packageName": "@aws-amplify/cli-internal"
      },
      "awscloudformation": {
        "name": "awscloudformation",
        "type": "provider",
        "packageName": "@aws-amplify/amplify-provider-awscloudformation"
      },
      "analytics": {
        "name": "analytics",
        "type": "category",
        "packageName": "@aws-amplify/amplify-category-analytics"
      },
      "api": {
        "name": "api",
        "type": "category",
        "packageName": "@aws-amplify/amplify-category-api"
      },
      "auth": [
        {
          "name": "auth",
          "type": "category",
          "packageName": "@aws-amplify/amplify-category-auth"
        }
      ],
      "custom": {
        "name": "custom",
        "type": "category",
        "packageName": "@aws-amplify/amplify-category-custom"
      },
      "function": {
        "name": "function",
        "type": "category",
        "packageName": "@aws-amplify/amplify-category-function"
      },
      "geo": {
        "name": "geo",
        "type": "category",
        "packageName": "@aws-amplify/amplify-category-geo"
      },
      "hosting": [
        {
          "name": "hosting",
          "type": "category",
          "packageName": "@aws-amplify/amplify-category-hosting"
        },
        {
          "name": "hosting",
          "type": "category",
          "packageName": "amplify-console-hosting"
        },
        {
          "name": "hosting",
          "type": "category",
          "packageName": "amplify-container-hosting"
        }
      ],
      "interactions": {
        "name": "interactions",
        "type": "category",
        "packageName": "@aws-amplify/amplify-category-interactions"
      },
      "notifications": {
        "name": "notifications",
        "type": "category",
        "packageName": "@aws-amplify/amplify-category-notifications"
      },
      "predictions": {
        "name": "predictions",
        "type": "category",
        "packageName": "@aws-amplify/amplify-category-predictions"
      },
      "storage": {
        "name": "storage",
        "type": "category",
        "packageName": "@aws-amplify/amplify-category-storage"
      },
      "xr": {
        "name": "xr",
        "type": "category",
        "packageName": "amplify-category-xr"
      },
      "codegen": {
        "name": "codegen",
        "type": "util",
        "packageName": "amplify-codegen"
      },
      "flutter": {
        "name": "flutter",
        "type": "frontend",
        "packageName": "@aws-amplify/amplify-frontend-flutter"
      },
      "android": {
        "name": "android",
        "type": "frontend",
        "packageName": "@aws-amplify/amplify-frontend-android"
      },
      "ios": {
        "name": "ios",
        "type": "frontend",
        "packageName": "@aws-amplify/amplify-frontend-ios"
      },
      "javascript": {
        "name": "javascript",
        "type": "frontend",
        "packageName": "@aws-amplify/amplify-frontend-javascript"
      },
      "mock": {
        "name": "mock",
        "type": "util",
        "packageName": "@aws-amplify/amplify-util-mock"
      }
    }
  }
}<|MERGE_RESOLUTION|>--- conflicted
+++ resolved
@@ -34,12 +34,8 @@
     "node": ">=12.0.0"
   },
   "dependencies": {
-<<<<<<< HEAD
     "@aws-amplify/amplify-category-api": "^4.1.6",
     "@aws-amplify/graphql-auth-transformer": "^1.2.5",
-=======
-    "@aws-amplify/amplify-category-api": "4.1.6-legacyrdsfix.0",
->>>>>>> 5da6da87
     "@aws-amplify/amplify-category-auth": "2.15.1",
     "@aws-amplify/amplify-category-custom": "2.6.3",
     "@aws-amplify/amplify-category-storage": "3.7.1",
