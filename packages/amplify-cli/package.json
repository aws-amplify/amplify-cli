--- conflicted
+++ resolved
@@ -85,10 +85,6 @@
     "execa": "^5.1.1",
     "folder-hash": "^4.0.2",
     "fs-extra": "^8.1.0",
-<<<<<<< HEAD
-=======
-    "glob": "^9.3.5",
->>>>>>> f970b622
     "graphql": "^15.5.0",
     "graphql-transformer-core": "^8.2.3",
     "gunzip-maybe": "^1.4.2",
