{
  "name": "@aws-amplify/cli-internal",
  "version": "8.3.1",
  "description": "Amplify CLI",
  "repository": {
    "type": "git",
    "url": "https://github.com/aws-amplify/amplify-cli.git",
    "directory": "packages/amplify-cli"
  },
  "author": "Amazon Web Services",
  "license": "Apache-2.0",
  "main": "lib/index.js",
  "types": "lib/index.d.ts",
  "keywords": [
    "graphql",
    "appsync",
    "aws"
  ],
  "bin": {
    "amplify": "bin/amplify"
  },
  "publishConfig": {
    "access": "public"
  },
  "scripts": {
    "test": "jest",
    "postinstall": "node scripts/post-install.js",
    "build": "tsc",
    "watch": "tsc -w",
    "clean": "rimraf ./lib tsconfig.tsbuildinfo"
  },
  "engines": {
    "node": ">=12.0.0"
  },
  "dependencies": {
<<<<<<< HEAD
    "@aws-amplify/amplify-category-api": "2.1.1",
    "@aws-amplify/amplify-category-auth": "2.9.0",
    "@aws-amplify/amplify-category-custom": "2.3.31",
    "@aws-amplify/amplify-category-storage": "3.3.1",
    "@aws-amplify/amplify-environment-parameters": "1.0.0",
    "@aws-amplify/amplify-util-uibuilder": "1.2.25",
    "@aws-amplify/graphql-auth-transformer": "^0.9.1",
=======
    "@aws-amplify/amplify-category-api": "2.1.2",
    "@aws-amplify/amplify-category-auth": "2.9.1",
    "@aws-amplify/amplify-category-custom": "2.3.32",
    "@aws-amplify/amplify-category-storage": "3.3.2",
    "@aws-amplify/amplify-util-uibuilder": "1.2.26",
    "@aws-amplify/graphql-auth-transformer": "^0.9.2",
>>>>>>> 681e4ee2
    "@aws-cdk/cloudformation-diff": "~1.124.0",
    "amplify-app": "4.2.33",
    "amplify-category-analytics": "4.0.6",
    "amplify-category-function": "4.0.6",
    "amplify-category-geo": "2.6.2",
    "amplify-category-hosting": "3.2.31",
    "amplify-category-interactions": "4.0.6",
    "amplify-category-notifications": "2.19.6",
    "amplify-category-predictions": "4.0.6",
    "amplify-category-xr": "3.2.31",
    "amplify-cli-core": "2.8.1",
    "amplify-cli-logger": "1.1.3",
    "amplify-cli-shared-interfaces": "1.1.0",
    "amplify-codegen": "^3.0.0",
    "amplify-console-hosting": "2.2.31",
    "amplify-container-hosting": "2.4.36",
    "amplify-dotnet-function-runtime-provider": "1.6.9",
    "amplify-dotnet-function-template-provider": "2.2.35",
    "amplify-frontend-android": "3.4.0",
    "amplify-frontend-flutter": "1.3.4",
    "amplify-frontend-ios": "3.4.5",
    "amplify-frontend-javascript": "3.4.6",
    "amplify-go-function-runtime-provider": "2.2.31",
    "amplify-go-function-template-provider": "1.3.14",
    "amplify-java-function-runtime-provider": "2.2.31",
    "amplify-java-function-template-provider": "1.5.13",
    "amplify-nodejs-function-runtime-provider": "2.2.31",
    "amplify-nodejs-function-template-provider": "2.4.1",
    "amplify-prompts": "2.1.0",
    "amplify-provider-awscloudformation": "6.2.1",
    "amplify-python-function-runtime-provider": "2.2.31",
    "amplify-python-function-template-provider": "1.3.16",
    "amplify-util-import": "2.2.31",
    "amplify-util-mock": "4.4.3",
    "aws-sdk": "^2.1113.0",
    "chalk": "^4.1.1",
    "ci-info": "^2.0.0",
    "cli-table3": "^0.6.0",
    "colors": "1.4.0",
    "ejs": "^3.1.7",
    "env-editor": "^0.5.0",
    "execa": "^5.1.1",
    "folder-hash": "^4.0.2",
    "fs-extra": "^8.1.0",
    "glob": "^7.2.0",
    "global-prefix": "^3.0.0",
    "graphql-transformer-core": "^7.5.2",
    "gunzip-maybe": "^1.4.2",
    "hidefile": "^3.0.0",
    "ini": "^1.3.5",
    "inquirer": "^7.3.3",
    "lodash": "^4.17.21",
    "node-fetch": "^2.6.7",
    "open": "^8.4.0",
    "ora": "^4.0.3",
    "progress": "^2.0.3",
    "promise-sequential": "^1.1.1",
    "semver": "^7.3.5",
    "tar-fs": "^2.1.1",
    "treeify": "^1.1.0",
    "update-notifier": "^5.1.0",
    "uuid": "^8.3.2",
    "which": "^2.0.2"
  },
  "devDependencies": {
    "@types/archiver": "^5.3.1",
    "@types/columnify": "^1.5.1",
    "@types/ci-info": "^2.0.0",
    "@types/folder-hash": "^4.0.1",
    "@types/fs-extra": "^8.0.1",
    "@types/glob": "^7.1.1",
    "@types/global-prefix": "^3.0.0",
    "@types/gunzip-maybe": "^1.4.0",
    "@types/node": "^12.12.6",
    "@types/node-fetch": "^2.6.1",
    "@types/progress": "^2.0.3",
    "@types/promise-sequential": "^1.1.0",
    "@types/tar-fs": "^2.0.0",
    "@types/treeify": "^1.0.0",
    "@types/update-notifier": "^5.1.0",
    "amplify-function-plugin-interface": "1.9.5",
    "cloudform-types": "^4.2.0",
    "nock": "^12.0.3",
    "typescript": "^4.5.5"
  },
  "jest": {
    "testEnvironment": "node",
    "transform": {
      "^.+\\.tsx?$": "ts-jest"
    },
    "testRegex": "(/src/__tests__/.*|(\\.|/)test)\\.tsx?$",
    "coveragePathIgnorePatterns": [
      "/node_modules/",
      "/templates/"
    ],
    "moduleFileExtensions": [
      "ts",
      "tsx",
      "js",
      "jsx",
      "json",
      "node"
    ],
    "collectCoverage": true
  },
  "amplify": {
    "officialPlugins": {
      "core": {
        "name": "core",
        "type": "core",
        "packageName": "@aws-amplify/cli-internal"
      },
      "awscloudformation": {
        "name": "awscloudformation",
        "type": "provider",
        "packageName": "amplify-provider-awscloudformation"
      },
      "analytics": {
        "name": "analytics",
        "type": "category",
        "packageName": "amplify-category-analytics"
      },
      "api": {
        "name": "api",
        "type": "category",
        "packageName": "@aws-amplify/amplify-category-api"
      },
      "auth": [
        {
          "name": "auth",
          "type": "category",
          "packageName": "@aws-amplify/amplify-category-auth"
        }
      ],
      "custom": {
        "name": "custom",
        "type": "category",
        "packageName": "@aws-amplify/amplify-category-custom"
      },
      "function": {
        "name": "function",
        "type": "category",
        "packageName": "amplify-category-function"
      },
      "geo": {
        "name": "geo",
        "type": "category",
        "packageName": "amplify-category-geo"
      },
      "hosting": [
        {
          "name": "hosting",
          "type": "category",
          "packageName": "amplify-category-hosting"
        },
        {
          "name": "hosting",
          "type": "category",
          "packageName": "amplify-console-hosting"
        },
        {
          "name": "hosting",
          "type": "category",
          "packageName": "amplify-container-hosting"
        }
      ],
      "interactions": {
        "name": "interactions",
        "type": "category",
        "packageName": "amplify-category-interactions"
      },
      "notifications": {
        "name": "notifications",
        "type": "category",
        "packageName": "amplify-category-notifications"
      },
      "predictions": {
        "name": "predictions",
        "type": "category",
        "packageName": "amplify-category-predictions"
      },
      "storage": {
        "name": "storage",
        "type": "category",
        "packageName": "@aws-amplify/amplify-category-storage"
      },
      "xr": {
        "name": "xr",
        "type": "category",
        "packageName": "amplify-category-xr"
      },
      "codegen": {
        "name": "codegen",
        "type": "util",
        "packageName": "amplify-codegen"
      },
      "flutter": {
        "name": "flutter",
        "type": "frontend",
        "packageName": "amplify-frontend-flutter"
      },
      "android": {
        "name": "android",
        "type": "frontend",
        "packageName": "amplify-frontend-android"
      },
      "ios": {
        "name": "ios",
        "type": "frontend",
        "packageName": "amplify-frontend-ios"
      },
      "javascript": {
        "name": "javascript",
        "type": "frontend",
        "packageName": "amplify-frontend-javascript"
      },
      "mock": {
        "name": "mock",
        "type": "util",
        "packageName": "amplify-util-mock"
      }
    }
  }
}<|MERGE_RESOLUTION|>--- conflicted
+++ resolved
@@ -33,22 +33,13 @@
     "node": ">=12.0.0"
   },
   "dependencies": {
-<<<<<<< HEAD
-    "@aws-amplify/amplify-category-api": "2.1.1",
-    "@aws-amplify/amplify-category-auth": "2.9.0",
-    "@aws-amplify/amplify-category-custom": "2.3.31",
-    "@aws-amplify/amplify-category-storage": "3.3.1",
-    "@aws-amplify/amplify-environment-parameters": "1.0.0",
-    "@aws-amplify/amplify-util-uibuilder": "1.2.25",
-    "@aws-amplify/graphql-auth-transformer": "^0.9.1",
-=======
     "@aws-amplify/amplify-category-api": "2.1.2",
     "@aws-amplify/amplify-category-auth": "2.9.1",
     "@aws-amplify/amplify-category-custom": "2.3.32",
     "@aws-amplify/amplify-category-storage": "3.3.2",
+    "@aws-amplify/amplify-environment-parameters": "1.0.0",
     "@aws-amplify/amplify-util-uibuilder": "1.2.26",
     "@aws-amplify/graphql-auth-transformer": "^0.9.2",
->>>>>>> 681e4ee2
     "@aws-cdk/cloudformation-diff": "~1.124.0",
     "amplify-app": "4.2.33",
     "amplify-category-analytics": "4.0.6",
