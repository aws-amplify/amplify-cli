{
  "name": "@aws-amplify/cli-internal",
  "version": "10.7.1",
  "description": "Amplify CLI",
  "repository": {
    "type": "git",
    "url": "https://github.com/aws-amplify/amplify-cli.git",
    "directory": "packages/amplify-cli"
  },
  "author": "Amazon Web Services",
  "license": "Apache-2.0",
  "main": "lib/index.js",
  "types": "lib/index.d.ts",
  "keywords": [
    "graphql",
    "appsync",
    "aws"
  ],
  "bin": {
    "amplify": "bin/amplify"
  },
  "publishConfig": {
    "access": "public"
  },
  "scripts": {
    "build": "tsc",
    "test": "jest --logHeapUsage",
    "postinstall": "node scripts/post-install.js",
    "watch": "tsc -w",
    "clean": "rimraf ./lib tsconfig.tsbuildinfo",
    "extract-api": "ts-node ../../scripts/extract-api.ts"
  },
  "engines": {
    "node": ">=12.0.0"
  },
  "dependencies": {
    "@aws-amplify/amplify-category-api": "^4.1.6",
    "@aws-amplify/graphql-auth-transformer": "^1.2.5",
    "@aws-amplify/amplify-category-auth": "2.15.1",
    "@aws-amplify/amplify-category-custom": "2.6.3",
    "@aws-amplify/amplify-category-storage": "3.7.1",
    "@aws-amplify/amplify-environment-parameters": "1.3.3",
    "@aws-amplify/amplify-util-uibuilder": "1.6.7",
    "@aws-cdk/cloudformation-diff": "~1.172.0",
    "amplify-app": "4.3.9",
    "amplify-category-analytics": "4.4.1",
<<<<<<< HEAD
    "amplify-category-function": "4.3.1",
    "@aws-amplify/amplify-category-geo": "2.11.1",
=======
    "@aws-amplify/amplify-category-function": "4.3.1",
    "amplify-category-geo": "2.11.1",
>>>>>>> 91d62dad
    "amplify-category-hosting": "3.4.9",
    "amplify-category-interactions": "4.3.1",
    "amplify-category-notifications": "2.23.1",
    "amplify-category-predictions": "4.3.1",
    "amplify-category-xr": "3.4.1",
    "amplify-cli-core": "3.6.1",
    "amplify-cli-logger": "1.2.3",
    "amplify-cli-shared-interfaces": "1.1.1",
    "amplify-codegen": "^3.3.6",
    "amplify-console-hosting": "2.4.1",
    "amplify-container-hosting": "2.5.10",
    "amplify-dotnet-function-runtime-provider": "1.7.1",
    "amplify-dotnet-function-template-provider": "2.4.3",
    "amplify-frontend-android": "3.4.1",
    "amplify-frontend-flutter": "1.3.5",
    "amplify-frontend-ios": "3.5.9",
    "amplify-frontend-javascript": "3.7.5",
    "amplify-go-function-runtime-provider": "2.3.9",
    "amplify-go-function-template-provider": "1.3.15",
    "amplify-java-function-runtime-provider": "2.3.9",
    "amplify-java-function-template-provider": "1.5.15",
    "amplify-nodejs-function-runtime-provider": "2.3.9",
    "amplify-nodejs-function-template-provider": "2.6.4",
    "amplify-prompts": "2.6.3",
    "amplify-provider-awscloudformation": "6.10.3",
    "amplify-python-function-runtime-provider": "2.4.9",
    "amplify-python-function-template-provider": "1.3.17",
    "amplify-util-import": "2.3.1",
    "amplify-util-mock": "4.8.1",
    "aws-sdk": "^2.1233.0",
    "chalk": "^4.1.1",
    "ci-info": "^2.0.0",
    "cli-table3": "^0.6.0",
    "cloudform-types": "^4.2.0",
    "colors": "1.4.0",
    "ejs": "^3.1.7",
    "env-editor": "^0.5.0",
    "execa": "^5.1.1",
    "folder-hash": "^4.0.2",
    "fs-extra": "^8.1.0",
    "glob": "^7.2.0",
    "graphql": "^15.5.0",
    "graphql-transformer-core": "^7.6.10",
    "gunzip-maybe": "^1.4.2",
    "hidefile": "^3.0.0",
    "ini": "^1.3.5",
    "inquirer": "^7.3.3",
    "lodash": "^4.17.21",
    "node-fetch": "^2.6.7",
    "open": "^8.4.0",
    "ora": "^4.0.3",
    "progress": "^2.0.3",
    "promise-sequential": "^1.1.1",
    "semver": "^7.3.5",
    "tar-fs": "^2.1.1",
    "treeify": "^1.1.0",
    "update-notifier": "^5.1.0",
    "uuid": "^8.3.2",
    "which": "^2.0.2"
  },
  "devDependencies": {
    "@types/archiver": "^5.3.1",
    "@types/ci-info": "^2.0.0",
    "@types/columnify": "^1.5.1",
    "@types/folder-hash": "^4.0.1",
    "@types/fs-extra": "^8.0.1",
    "@types/glob": "^7.1.1",
    "@types/gunzip-maybe": "^1.4.0",
    "@types/node": "^12.12.6",
    "@types/node-fetch": "^2.6.1",
    "@types/progress": "^2.0.3",
    "@types/promise-sequential": "^1.1.0",
    "@types/tar-fs": "^2.0.0",
    "@types/treeify": "^1.0.0",
    "@types/update-notifier": "^5.1.0",
    "amplify-function-plugin-interface": "1.9.6",
    "cloudform-types": "^4.2.0",
    "nock": "^12.0.3",
    "typescript": "^4.5.5"
  },
  "jest": {
    "collectCoverageFrom": [
      "src/**/*.{ts,tsx,js,jsx}",
      "!src/__tests__/"
    ],
    "testEnvironment": "node",
    "transform": {
      "^.+\\.tsx?$": "ts-jest"
    },
    "testRegex": "(/src/__tests__/.*|(\\.|/)test)\\.tsx?$",
    "coveragePathIgnorePatterns": [
      "/node_modules/",
      "/templates/"
    ],
    "moduleFileExtensions": [
      "ts",
      "tsx",
      "js",
      "jsx",
      "json",
      "node"
    ],
    "collectCoverage": true
  },
  "amplify": {
    "officialPlugins": {
      "core": {
        "name": "core",
        "type": "core",
        "packageName": "@aws-amplify/cli-internal"
      },
      "awscloudformation": {
        "name": "awscloudformation",
        "type": "provider",
        "packageName": "amplify-provider-awscloudformation"
      },
      "analytics": {
        "name": "analytics",
        "type": "category",
        "packageName": "amplify-category-analytics"
      },
      "api": {
        "name": "api",
        "type": "category",
        "packageName": "@aws-amplify/amplify-category-api"
      },
      "auth": [
        {
          "name": "auth",
          "type": "category",
          "packageName": "@aws-amplify/amplify-category-auth"
        }
      ],
      "custom": {
        "name": "custom",
        "type": "category",
        "packageName": "@aws-amplify/amplify-category-custom"
      },
      "function": {
        "name": "function",
        "type": "category",
        "packageName": "@aws-amplify/amplify-category-function"
      },
      "geo": {
        "name": "geo",
        "type": "category",
        "packageName": "amplify-category-geo"
      },
      "hosting": [
        {
          "name": "hosting",
          "type": "category",
          "packageName": "amplify-category-hosting"
        },
        {
          "name": "hosting",
          "type": "category",
          "packageName": "amplify-console-hosting"
        },
        {
          "name": "hosting",
          "type": "category",
          "packageName": "amplify-container-hosting"
        }
      ],
      "interactions": {
        "name": "interactions",
        "type": "category",
        "packageName": "amplify-category-interactions"
      },
      "notifications": {
        "name": "notifications",
        "type": "category",
        "packageName": "amplify-category-notifications"
      },
      "predictions": {
        "name": "predictions",
        "type": "category",
        "packageName": "amplify-category-predictions"
      },
      "storage": {
        "name": "storage",
        "type": "category",
        "packageName": "@aws-amplify/amplify-category-storage"
      },
      "xr": {
        "name": "xr",
        "type": "category",
        "packageName": "amplify-category-xr"
      },
      "codegen": {
        "name": "codegen",
        "type": "util",
        "packageName": "amplify-codegen"
      },
      "flutter": {
        "name": "flutter",
        "type": "frontend",
        "packageName": "amplify-frontend-flutter"
      },
      "android": {
        "name": "android",
        "type": "frontend",
        "packageName": "amplify-frontend-android"
      },
      "ios": {
        "name": "ios",
        "type": "frontend",
        "packageName": "amplify-frontend-ios"
      },
      "javascript": {
        "name": "javascript",
        "type": "frontend",
        "packageName": "amplify-frontend-javascript"
      },
      "mock": {
        "name": "mock",
        "type": "util",
        "packageName": "amplify-util-mock"
      }
    }
  }
}<|MERGE_RESOLUTION|>--- conflicted
+++ resolved
@@ -44,13 +44,8 @@
     "@aws-cdk/cloudformation-diff": "~1.172.0",
     "amplify-app": "4.3.9",
     "amplify-category-analytics": "4.4.1",
-<<<<<<< HEAD
-    "amplify-category-function": "4.3.1",
     "@aws-amplify/amplify-category-geo": "2.11.1",
-=======
     "@aws-amplify/amplify-category-function": "4.3.1",
-    "amplify-category-geo": "2.11.1",
->>>>>>> 91d62dad
     "amplify-category-hosting": "3.4.9",
     "amplify-category-interactions": "4.3.1",
     "amplify-category-notifications": "2.23.1",
