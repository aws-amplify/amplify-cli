--- conflicted
+++ resolved
@@ -33,22 +33,13 @@
     "node": ">=12.0.0"
   },
   "dependencies": {
-<<<<<<< HEAD
-    "@aws-amplify/amplify-category-api": "2.1.2",
-    "@aws-amplify/amplify-category-auth": "2.9.1",
-    "@aws-amplify/amplify-category-custom": "2.3.32",
-    "@aws-amplify/amplify-category-storage": "3.3.2",
-    "@aws-amplify/amplify-environment-parameters": "1.0.0",
-    "@aws-amplify/amplify-util-uibuilder": "1.2.26",
-    "@aws-amplify/graphql-auth-transformer": "^0.9.2",
-=======
     "@aws-amplify/amplify-category-api": "^3.0.0",
     "@aws-amplify/amplify-category-auth": "2.10.0",
     "@aws-amplify/amplify-category-custom": "2.3.33",
     "@aws-amplify/amplify-category-storage": "3.4.0",
+    "@aws-amplify/amplify-environment-parameters": "1.0.0",
     "@aws-amplify/amplify-util-uibuilder": "1.2.27",
     "@aws-amplify/graphql-auth-transformer": "^0.9.3",
->>>>>>> 59dc547a
     "@aws-cdk/cloudformation-diff": "~1.124.0",
     "amplify-app": "4.2.34",
     "amplify-category-analytics": "4.0.7",
