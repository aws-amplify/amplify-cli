{
  "name": "@aws-amplify/cli-internal",
  "version": "10.6.1",
  "description": "Amplify CLI",
  "repository": {
    "type": "git",
    "url": "https://github.com/aws-amplify/amplify-cli.git",
    "directory": "packages/amplify-cli"
  },
  "author": "Amazon Web Services",
  "license": "Apache-2.0",
  "main": "lib/index.js",
  "types": "lib/index.d.ts",
  "keywords": [
    "graphql",
    "appsync",
    "aws"
  ],
  "bin": {
    "amplify": "bin/amplify"
  },
  "publishConfig": {
    "access": "public"
  },
  "scripts": {
    "build": "tsc",
    "test": "jest --logHeapUsage",
    "postinstall": "node scripts/post-install.js",
    "watch": "tsc -w",
    "clean": "rimraf ./lib tsconfig.tsbuildinfo",
    "extract-api": "ts-node ../../scripts/extract-api.ts"
  },
  "engines": {
    "node": ">=12.0.0"
  },
  "dependencies": {
    "@aws-amplify/amplify-category-api": "^4.1.2",
    "@aws-amplify/amplify-category-auth": "2.14.0",
    "@aws-amplify/amplify-category-custom": "2.6.0",
    "@aws-amplify/amplify-category-storage": "3.6.2",
    "@aws-amplify/amplify-environment-parameters": "1.3.0",
<<<<<<< HEAD
    "@aws-amplify/amplify-util-uibuilder": "1.6.3",
    "@aws-amplify/graphql-auth-transformer": "^1.2.2",
=======
    "@aws-amplify/amplify-util-uibuilder": "1.6.4",
    "@aws-amplify/graphql-auth-transformer": "^1.2.1",
>>>>>>> 3f90c833
    "@aws-cdk/cloudformation-diff": "~1.172.0",
    "amplify-app": "4.3.6",
    "amplify-category-analytics": "4.3.0",
    "amplify-category-function": "4.2.2",
    "amplify-category-geo": "2.10.1",
    "amplify-category-hosting": "3.4.6",
    "amplify-category-interactions": "4.2.0",
    "amplify-category-notifications": "2.22.0",
    "amplify-category-predictions": "4.2.2",
    "amplify-category-xr": "3.3.6",
    "amplify-cli-core": "3.5.0",
    "amplify-cli-logger": "1.2.2",
    "amplify-cli-shared-interfaces": "1.1.1",
    "amplify-codegen": "^3.3.4",
    "amplify-console-hosting": "2.3.6",
    "amplify-container-hosting": "2.5.7",
    "amplify-dotnet-function-runtime-provider": "1.7.0",
    "amplify-dotnet-function-template-provider": "2.4.0",
    "amplify-frontend-android": "3.4.0",
    "amplify-frontend-flutter": "1.3.5",
    "amplify-frontend-ios": "3.5.6",
    "amplify-frontend-javascript": "3.7.2",
    "amplify-go-function-runtime-provider": "2.3.6",
    "amplify-go-function-template-provider": "1.3.15",
    "amplify-java-function-runtime-provider": "2.3.6",
    "amplify-java-function-template-provider": "1.5.15",
    "amplify-nodejs-function-runtime-provider": "2.3.6",
    "amplify-nodejs-function-template-provider": "2.6.1",
    "amplify-prompts": "2.6.2",
    "amplify-provider-awscloudformation": "6.10.0",
    "amplify-python-function-runtime-provider": "2.4.6",
    "amplify-python-function-template-provider": "1.3.17",
    "amplify-util-import": "2.3.1",
    "amplify-util-mock": "4.7.1",
    "aws-sdk": "^2.1233.0",
    "chalk": "^4.1.1",
    "ci-info": "^2.0.0",
    "cli-table3": "^0.6.0",
    "cloudform-types": "^4.2.0",
    "colors": "1.4.0",
    "ejs": "^3.1.7",
    "env-editor": "^0.5.0",
    "execa": "^5.1.1",
    "folder-hash": "^4.0.2",
    "fs-extra": "^8.1.0",
    "glob": "^7.2.0",
    "global-prefix": "^3.0.0",
    "graphql": "^15.5.0",
    "graphql-transformer-core": "^7.6.7",
    "gunzip-maybe": "^1.4.2",
    "hidefile": "^3.0.0",
    "ini": "^1.3.5",
    "inquirer": "^7.3.3",
    "lodash": "^4.17.21",
    "node-fetch": "^2.6.7",
    "open": "^8.4.0",
    "ora": "^4.0.3",
    "progress": "^2.0.3",
    "promise-sequential": "^1.1.1",
    "semver": "^7.3.5",
    "tar-fs": "^2.1.1",
    "treeify": "^1.1.0",
    "update-notifier": "^5.1.0",
    "uuid": "^8.3.2",
    "which": "^2.0.2"
  },
  "devDependencies": {
    "@types/archiver": "^5.3.1",
    "@types/ci-info": "^2.0.0",
    "@types/columnify": "^1.5.1",
    "@types/folder-hash": "^4.0.1",
    "@types/fs-extra": "^8.0.1",
    "@types/glob": "^7.1.1",
    "@types/global-prefix": "^3.0.0",
    "@types/gunzip-maybe": "^1.4.0",
    "@types/node": "^12.12.6",
    "@types/node-fetch": "^2.6.1",
    "@types/progress": "^2.0.3",
    "@types/promise-sequential": "^1.1.0",
    "@types/tar-fs": "^2.0.0",
    "@types/treeify": "^1.0.0",
    "@types/update-notifier": "^5.1.0",
    "amplify-function-plugin-interface": "1.9.6",
    "cloudform-types": "^4.2.0",
    "nock": "^12.0.3",
    "typescript": "^4.5.5"
  },
  "jest": {
    "testEnvironment": "node",
    "transform": {
      "^.+\\.tsx?$": "ts-jest"
    },
    "testRegex": "(/src/__tests__/.*|(\\.|/)test)\\.tsx?$",
    "coveragePathIgnorePatterns": [
      "/node_modules/",
      "/templates/"
    ],
    "moduleFileExtensions": [
      "ts",
      "tsx",
      "js",
      "jsx",
      "json",
      "node"
    ],
    "collectCoverage": true
  },
  "amplify": {
    "officialPlugins": {
      "core": {
        "name": "core",
        "type": "core",
        "packageName": "@aws-amplify/cli-internal"
      },
      "awscloudformation": {
        "name": "awscloudformation",
        "type": "provider",
        "packageName": "amplify-provider-awscloudformation"
      },
      "analytics": {
        "name": "analytics",
        "type": "category",
        "packageName": "amplify-category-analytics"
      },
      "api": {
        "name": "api",
        "type": "category",
        "packageName": "@aws-amplify/amplify-category-api"
      },
      "auth": [
        {
          "name": "auth",
          "type": "category",
          "packageName": "@aws-amplify/amplify-category-auth"
        }
      ],
      "custom": {
        "name": "custom",
        "type": "category",
        "packageName": "@aws-amplify/amplify-category-custom"
      },
      "function": {
        "name": "function",
        "type": "category",
        "packageName": "amplify-category-function"
      },
      "geo": {
        "name": "geo",
        "type": "category",
        "packageName": "amplify-category-geo"
      },
      "hosting": [
        {
          "name": "hosting",
          "type": "category",
          "packageName": "amplify-category-hosting"
        },
        {
          "name": "hosting",
          "type": "category",
          "packageName": "amplify-console-hosting"
        },
        {
          "name": "hosting",
          "type": "category",
          "packageName": "amplify-container-hosting"
        }
      ],
      "interactions": {
        "name": "interactions",
        "type": "category",
        "packageName": "amplify-category-interactions"
      },
      "notifications": {
        "name": "notifications",
        "type": "category",
        "packageName": "amplify-category-notifications"
      },
      "predictions": {
        "name": "predictions",
        "type": "category",
        "packageName": "amplify-category-predictions"
      },
      "storage": {
        "name": "storage",
        "type": "category",
        "packageName": "@aws-amplify/amplify-category-storage"
      },
      "xr": {
        "name": "xr",
        "type": "category",
        "packageName": "amplify-category-xr"
      },
      "codegen": {
        "name": "codegen",
        "type": "util",
        "packageName": "amplify-codegen"
      },
      "flutter": {
        "name": "flutter",
        "type": "frontend",
        "packageName": "amplify-frontend-flutter"
      },
      "android": {
        "name": "android",
        "type": "frontend",
        "packageName": "amplify-frontend-android"
      },
      "ios": {
        "name": "ios",
        "type": "frontend",
        "packageName": "amplify-frontend-ios"
      },
      "javascript": {
        "name": "javascript",
        "type": "frontend",
        "packageName": "amplify-frontend-javascript"
      },
      "mock": {
        "name": "mock",
        "type": "util",
        "packageName": "amplify-util-mock"
      }
    }
  }
}<|MERGE_RESOLUTION|>--- conflicted
+++ resolved
@@ -39,13 +39,8 @@
     "@aws-amplify/amplify-category-custom": "2.6.0",
     "@aws-amplify/amplify-category-storage": "3.6.2",
     "@aws-amplify/amplify-environment-parameters": "1.3.0",
-<<<<<<< HEAD
-    "@aws-amplify/amplify-util-uibuilder": "1.6.3",
+    "@aws-amplify/amplify-util-uibuilder": "1.6.4",
     "@aws-amplify/graphql-auth-transformer": "^1.2.2",
-=======
-    "@aws-amplify/amplify-util-uibuilder": "1.6.4",
-    "@aws-amplify/graphql-auth-transformer": "^1.2.1",
->>>>>>> 3f90c833
     "@aws-cdk/cloudformation-diff": "~1.172.0",
     "amplify-app": "4.3.6",
     "amplify-category-analytics": "4.3.0",
