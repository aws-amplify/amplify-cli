--- conflicted
+++ resolved
@@ -43,12 +43,8 @@
     "@aws-amplify/amplify-util-uibuilder": "1.6.7",
     "@aws-cdk/cloudformation-diff": "~1.172.0",
     "amplify-app": "4.3.9",
-<<<<<<< HEAD
     "@aws-amplify/amplify-category-analytics": "4.4.1",   
-=======
-    "amplify-category-analytics": "4.4.1",
     "@aws-amplify/amplify-category-geo": "2.11.1",
->>>>>>> 4e62ac68
     "@aws-amplify/amplify-category-function": "4.3.1",
     "amplify-category-hosting": "3.4.9",
     "@aws-amplify/amplify-category-interactions": "4.3.1",
