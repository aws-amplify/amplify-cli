--- conflicted
+++ resolved
@@ -1,8 +1,5 @@
 const fs = require('fs-extra');
-<<<<<<< HEAD
-=======
 const { getProjectConfig } = require('./get-project-config');
->>>>>>> 7b4a0c75
 const { showResourceTable } = require('./resource-status');
 const { onCategoryOutputsChange } = require('./on-category-outputs-change');
 const { initializeEnv } = require('../../lib/initialize-env');
@@ -21,8 +18,6 @@
       }
       const envFilePath = context.amplify.pathManager.getLocalEnvFilePath();
       context.exeInfo.localEnvInfo = JSON.parse(fs.readFileSync(envFilePath));
-<<<<<<< HEAD
-=======
 
       if (context.exeInfo.localEnvInfo.envName !== envName) {
         context.exeInfo.localEnvInfo.envName = envName;
@@ -53,7 +48,6 @@
           const pluginModule = require(providerPlugins[providerName]);
           providerPromises.push(pluginModule.pushResources(context, category, resourceName));
         });
->>>>>>> 7b4a0c75
 
       if (context.exeInfo.localEnvInfo.envName !== envName) {
         context.exeInfo.localEnvInfo.envName = envName;
