--- conflicted
+++ resolved
@@ -220,13 +220,6 @@
 }
 
 async function getResourceStatus(category, resourceName, providerName, filteredResources) {
-<<<<<<< HEAD
-  const amplifyMetaFilePath = pathManager.getAmplifyMetaFilePath();
-  const amplifyMeta = readJsonFile(amplifyMetaFilePath);
-
-  const currentamplifyMetaFilePath = pathManager.getCurrentAmplifyMetaFilePath();
-  const currentamplifyMeta = readJsonFile(currentamplifyMetaFilePath);
-=======
   const amplifyProjectInitStatus = getCloudInitStatus();
   let amplifyMeta;
   let currentamplifyMeta = {};
@@ -243,7 +236,6 @@
       "You are not working inside a valid amplify project.\nUse 'amplify init' in the root of your app directory to initialize your project with Amplify"
     );
   }
->>>>>>> cc96a055
 
   let resourcesToBeCreated = getResourcesToBeCreated(amplifyMeta, currentamplifyMeta, category, resourceName, filteredResources);
   let resourcesToBeUpdated = await getResourcesToBeUpdated(amplifyMeta, currentamplifyMeta, category, resourceName, filteredResources);
