import { getProjectDetails } from './get-project-details';
import { JSONUtilities, $TSContext } from 'amplify-cli-core';

export function constructExeInfo(context: $TSContext) {
  context.exeInfo = getProjectDetails();
  context.exeInfo.inputParams = {};

<<<<<<< HEAD
  if (!context.parameters.options) {
    return;
  }
=======
>>>>>>> 78c08eb4
  Object.keys(context.parameters.options).forEach((key) => {
    const normalizedKey = normalizeKey(key);
    //TODO: refactor argument validation to make sure only JSON is parsed, and not other values
    // preferably it should be done during argument validation in the future
    context.exeInfo.inputParams[normalizedKey] = JSONUtilities.parse((context.parameters.options as Record<string, string>)[key]);
  });
}

function normalizeKey(key) {
  if (key === 'y') {
    key = 'yes';
  }
  return key;
}<|MERGE_RESOLUTION|>--- conflicted
+++ resolved
@@ -5,13 +5,10 @@
   context.exeInfo = getProjectDetails();
   context.exeInfo.inputParams = {};
 
-<<<<<<< HEAD
   if (!context.parameters.options) {
     return;
   }
-=======
->>>>>>> 78c08eb4
-  Object.keys(context.parameters.options).forEach((key) => {
+  Object.keys(context.parameters.options).forEach(key => {
     const normalizedKey = normalizeKey(key);
     //TODO: refactor argument validation to make sure only JSON is parsed, and not other values
     // preferably it should be done during argument validation in the future
