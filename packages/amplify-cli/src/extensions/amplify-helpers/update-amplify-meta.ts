--- conflicted
+++ resolved
@@ -1,10 +1,5 @@
-<<<<<<< HEAD
 /* eslint-disable jsdoc/require-jsdoc */
 import { getEnvMeta } from '@aws-amplify/amplify-environment-parameters';
-=======
-/* eslint-disable spellcheck/spell-checker */
-/* eslint-disable import/no-extraneous-dependencies */
->>>>>>> b1fdc863
 import { buildTypeKeyMap, ServiceName } from 'amplify-category-function';
 import {
   $TSAny, $TSMeta, $TSObject, JSONUtilities, pathManager, ResourceTuple, stateManager,
@@ -18,8 +13,6 @@
 import { getHashForResourceDir } from './resource-status';
 import { updateBackendConfigAfterResourceAdd, updateBackendConfigAfterResourceUpdate } from './update-backend-config';
 
-<<<<<<< HEAD
-=======
 /**
  * Generic resource function to update any arbitrary value in amplify-meta.json and save.
  * @param filePath Path to amplify-meta.json
@@ -30,7 +23,6 @@
  * @param timestamp Timestamp at which value was updated
  * @returns amplifyMeta update
  */
->>>>>>> b1fdc863
 export const updateAwsMetaFile = (
   filePath: string,
   category: string,
@@ -118,11 +110,7 @@
   }
 };
 
-<<<<<<< HEAD
 const removeNodeModulesDir = (currentCloudBackendDir: string): void => {
-=======
-const removeNodeModulesDir = (currentCloudBackendDir: string):void => {
->>>>>>> b1fdc863
   const nodeModulesDirs = glob.sync('**/node_modules', {
     cwd: currentCloudBackendDir,
     absolute: true,
@@ -134,12 +122,9 @@
   }
 };
 
-<<<<<<< HEAD
-=======
 /**
  * Update amplify-meta.json and backend-config.json
  */
->>>>>>> b1fdc863
 export const updateamplifyMetaAfterResourceAdd = (
   category: string,
   resourceName: string,
@@ -171,12 +156,9 @@
   updateBackendConfigAfterResourceAdd(category, resourceName, backendConfigResource || metadataResource);
 };
 
-<<<<<<< HEAD
-=======
 /**
  * Update the cloudformation part of amplify-meta.json
  */
->>>>>>> b1fdc863
 export const updateProviderAmplifyMeta = (providerName: string, options: $TSObject): void => {
   const amplifyMeta = stateManager.getMeta();
 
@@ -194,8 +176,6 @@
   stateManager.setMeta(undefined, amplifyMeta);
 };
 
-<<<<<<< HEAD
-=======
 /**
  *  Update AmplifyMeta and BackendConfig ( if the service depends on another service)
  * @param category amplify category to be updated
@@ -204,7 +184,6 @@
  * @param value value of the attribute
  * @returns updated AmplifyMeta
  */
->>>>>>> b1fdc863
 export const updateamplifyMetaAfterResourceUpdate = (category: string, resourceName: string, attribute: string, value: $TSAny): $TSMeta => {
   const amplifyMetaFilePath = pathManager.getAmplifyMetaFilePath();
   const currentTimestamp = new Date();
@@ -222,11 +201,6 @@
   return updatedMeta;
 };
 
-<<<<<<< HEAD
-export const updateamplifyMetaAfterPush = async (resources: $TSObject[]): Promise<void> => {
-  // ensure that env meta is written by this point
-  getEnvMeta().write();
-=======
 /**
  * Updates amplify-meta with the following data and also uploads currentCloudBackend
  * a. Directory hash
@@ -234,7 +208,8 @@
  * @param resources all resources from amplify-meta.json
  */
 export const updateamplifyMetaAfterPush = async (resources: $TSObject[]):Promise<void> => {
->>>>>>> b1fdc863
+  // ensure that env meta is written by this point
+  getEnvMeta().write();
   const amplifyMeta = stateManager.getMeta();
   const currentTimestamp = new Date();
 
@@ -291,15 +266,12 @@
   moveBackendResourcesToCurrentCloudBackend(resources);
 };
 
-<<<<<<< HEAD
-=======
 /**
  * Update Amplify Meta with build information ( lastBuildType and timestamp)
  * @param param0.category Category which was updated
  * @param param0.resourceName  Name of the resource which was updated
  * @param buildType PROD/DEV
  */
->>>>>>> b1fdc863
 export const updateamplifyMetaAfterBuild = ({ category, resourceName }: ResourceTuple, buildType: BuildType = BuildType.PROD): void => {
   const amplifyMeta = stateManager.getMeta();
   _.set(amplifyMeta, [category, resourceName, buildTypeKeyMap[buildType]], new Date());
@@ -307,15 +279,12 @@
   stateManager.setMeta(undefined, amplifyMeta);
 };
 
-<<<<<<< HEAD
-=======
 /**
  * Update Amplify Meta with packaging information ( lastPackageTimeStamp, distZipFilename, hash)
  * @param param0 A tuple with category and resourceName
  * @param zipFilename - Name of the distribution zip file
  * @param hash - hash value of the resource
  */
->>>>>>> b1fdc863
 export const updateAmplifyMetaAfterPackage = (
   { category, resourceName }: ResourceTuple,
   zipFilename: string,
@@ -330,9 +299,6 @@
   stateManager.setMeta(undefined, amplifyMeta);
 };
 
-<<<<<<< HEAD
-export const updateamplifyMetaAfterResourceDelete = (category: string, resourceName: string): void => {
-=======
 /**
  * After resource deletion,
  * a. We remove the resource from amplify-meta.json and save it.
@@ -341,7 +307,6 @@
  * @param resourceName logical name of the resource
  */
 export const updateamplifyMetaAfterResourceDelete = (category: string, resourceName: string):void => {
->>>>>>> b1fdc863
   const currentMeta = stateManager.getCurrentMeta();
 
   const resourceDir = path.normalize(path.join(pathManager.getCurrentCloudBackendDirPath(), category, resourceName));
@@ -355,15 +320,11 @@
   fs.removeSync(resourceDir);
 };
 
-<<<<<<< HEAD
-const checkForCyclicDependencies = (category, resourceName, dependsOn: [{ category; resourceName }]): void => {
-=======
 const checkForCyclicDependencies = (
   category: $TSAny,
   resourceName: string,
   dependsOn: [{ category:string; resourceName:string }],
 ): void => {
->>>>>>> b1fdc863
   const amplifyMeta = stateManager.getMeta();
   let cyclicDependency = false;
 
