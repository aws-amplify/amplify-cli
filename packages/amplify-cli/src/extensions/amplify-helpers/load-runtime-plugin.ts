--- conflicted
+++ resolved
@@ -4,11 +4,7 @@
   if (!context.pluginPlatform.plugins.functionRuntime) {
     throw new Error('No function runtime plugins found. Try "amplify plugin scan" and then rerun the command.');
   }
-<<<<<<< HEAD
-  const pluginMeta = context.pluginPlatform.plugins.functionRuntime.find(meta => meta.manifest.functionRuntime?.pluginId === pluginId);
-=======
-  const pluginMeta = context.pluginPlatform.plugins.functionRuntime.find((meta) => meta.manifest.functionRuntime.pluginId === pluginId);
->>>>>>> 494ede4f
+  const pluginMeta = context.pluginPlatform.plugins.functionRuntime.find((meta) => meta.manifest.functionRuntime?.pluginId === pluginId);
   if (!pluginMeta) {
     throw new Error(`Could not find runtime plugin with id [${pluginId}]`);
   }
