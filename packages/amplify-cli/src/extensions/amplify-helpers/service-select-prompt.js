--- conflicted
+++ resolved
@@ -48,23 +48,14 @@
     });
   }
 
-<<<<<<< HEAD
-  const question = [{
-    name: 'service',
-    message: customQuestion || 'Please select from one of the below mentioned services',
-    type: 'list',
-    choices: options,
-  }];
-=======
   const question = [
     {
       name: 'service',
-      message: 'Please select from one of the below mentioned services:',
+      message: customQuestion || 'Please select from one of the below mentioned services:',
       type: 'list',
       choices: options,
     },
   ];
->>>>>>> 54b49582
 
   return inquirer.prompt(question).then(answer => answer.service);
 }
