import * as fs from 'fs-extra';
import * as which from 'which';
import execa, { sync as execaSync } from 'execa';
import * as inquirer from 'inquirer';
import * as envEditor from 'env-editor';
import { editorSelection } from './editor-selection';
<<<<<<< HEAD
import { $TSContext, toolkitExtensions } from 'amplify-cli-core';
const { getEnvInfo } = toolkitExtensions;
=======
import { getEnvInfo } from './get-env-info';
import { $TSContext, open } from 'amplify-cli-core';
>>>>>>> d85c1f5e

export async function openEditor(context: $TSContext, filePath: string, waitToContinue = true): Promise<void> {
  const continueQuestion: inquirer.InputQuestion = {
    type: 'input',
    name: 'pressKey',
    message: 'Press enter to continue',
  };

  // Check if default editor is chosen in init step
  const { defaultEditor } = getEnvInfo();

  const editorSelected = defaultEditor || (await editorSelection());

  if (editorSelected !== 'none') {
    const editorArguments: string[] = [];

    const editor: envEditor.Editor = envEditor.getEditor(editorSelected);

    if (!editor) {
      context.print.error(
        `Selected editor '${editorSelected}' was not found in your machine. Open your favorite editor and modify the file if needed.`,
      );
    }

    let editorPath: string | undefined = editor.paths.find((p) => fs.existsSync(p));

    // Check if the binary can be located with which
    if (!editorPath) {
      const resolvedBinary = which.sync(editor.binary, {
        nothrow: true,
      });

      if (resolvedBinary !== null) {
        editorPath = resolvedBinary;
      }
    }

    // In case if the selected editor was found.
    if (!editorPath) {
      context.print.warning(`Could not find selected code editor (${editorSelected}) on your machine.`);

      const openFile = await context.amplify.confirmPrompt('Try opening with system-default editor instead?', true);

      if (openFile) {
        await open(filePath, { wait: waitToContinue });

        if (waitToContinue) {
          await inquirer.prompt(continueQuestion);
        }
      }
    } else {
      if (editorSelected === 'vscode') {
        editorArguments.push('--goto');
      }

      editorArguments.push(filePath);

      try {
        if (!editor.isTerminalEditor) {
          const subProcess = execa(editorPath, editorArguments, {
            detached: true,
            stdio: 'ignore',
          });

          void subProcess.on('error', (err) => {
            context.print.error(
              `Selected editor ${editorSelected} was not found in your machine. Manually edit the file created at ${filePath}`,
            );
          });

          subProcess.unref();
          context.print.info(`Edit the file in your editor: ${filePath}`);
          if (waitToContinue) {
            await inquirer.prompt(continueQuestion);
          }
        } else {
          await execaSync(editorPath, editorArguments, {
            detached: true,
            stdio: 'inherit',
          });
        }
      } catch (e) {
        context.print.error(`Selected default editor not found in your machine. Manually edit the file created at ${filePath}`);
      }
    }
  }
}<|MERGE_RESOLUTION|>--- conflicted
+++ resolved
@@ -4,13 +4,8 @@
 import * as inquirer from 'inquirer';
 import * as envEditor from 'env-editor';
 import { editorSelection } from './editor-selection';
-<<<<<<< HEAD
-import { $TSContext, toolkitExtensions } from 'amplify-cli-core';
+import { $TSContext, toolkitExtensions, open } from 'amplify-cli-core';
 const { getEnvInfo } = toolkitExtensions;
-=======
-import { getEnvInfo } from './get-env-info';
-import { $TSContext, open } from 'amplify-cli-core';
->>>>>>> d85c1f5e
 
 export async function openEditor(context: $TSContext, filePath: string, waitToContinue = true): Promise<void> {
   const continueQuestion: inquirer.InputQuestion = {
