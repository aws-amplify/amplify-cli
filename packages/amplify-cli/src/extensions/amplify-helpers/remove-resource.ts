--- conflicted
+++ resolved
@@ -44,12 +44,8 @@
   context: $TSContext,
   category,
   resourceName,
-<<<<<<< HEAD
-  questionOptions: { serviceSuffix?; serviceDeletionInfo?: [] } = {},
+  questionOptions: { serviceSuffix?; serviceDeletionInfo?: {} } = {},
   resourceNameCallback?: (resourceName: string) => Promise<void>,
-=======
-  questionOptions: { serviceSuffix?; serviceDeletionInfo?: {} } = {},
->>>>>>> d24b44a4
 ) {
   const amplifyMeta = stateManager.getMeta();
 
