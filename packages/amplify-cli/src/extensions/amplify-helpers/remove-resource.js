--- conflicted
+++ resolved
@@ -72,20 +72,6 @@
 
   const resourceDir = path.normalize(path.join(pathManager.getBackendDirPath(), category, resourceName));
 
-<<<<<<< HEAD
-  return context.amplify.confirmPrompt
-    .run('Are you sure you want to delete the resource? This action deletes all files related to this resource from the backend directory.')
-    .then(async confirm => {
-      if (confirm) {
-        return deleteResourceFiles(context, category, resourceName, resourceDir);
-      }
-    })
-    .catch(err => {
-      context.print.info(err.stack);
-      context.print.error('An error occurred when removing the resources from the local directory');
-      context.usageData.emitError(err);
-    });
-=======
   const confirm =
     (context.input.options && context.input.options.yes) ||
     (await context.amplify.confirmPrompt.run(
@@ -101,7 +87,6 @@
     context.print.error('An error occurred when removing the resources from the local directory');
     context.usageData.emitError(err);
   }
->>>>>>> 46351a17
 }
 
 const deleteResourceFiles = async (context, category, resourceName, resourceDir, force) => {
