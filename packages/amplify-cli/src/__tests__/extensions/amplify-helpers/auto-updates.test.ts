import { printer } from '@aws-amplify/amplify-prompts';
import * as fs from 'fs-extra';
import { showBuildDirChangesMessage } from '../../../extensions/amplify-helpers/auto-updates';

const cloudBackendCfnTemplatePath = '/amplify/#cloud-backend/auth/cognito/build/cognito-cloudformation-template.json';
const backendCfnTemplatePath = '/amplify/backend/auth/cognito/build/cognito-cloudformation-template.json';

let setInCloudBackendDir: boolean;
let setInCloudBackendDirWithoutRequireVerification: boolean;
let setInBackendDir: boolean;

jest.mock('fs-extra');
const fsMock = fs as jest.Mocked<typeof fs>;
fsMock.existsSync.mockReturnValue(true);

jest.mock('@aws-amplify/amplify-prompts');
<<<<<<< HEAD
jest.mock('amplify-cli-core', () => {
  const { stateManager } = jest.requireActual('amplify-cli-core');
=======
jest.mock('@aws-amplify/amplify-cli-core', () => {
  const { stateManager } = jest.requireActual('@aws-amplify/amplify-cli-core');
>>>>>>> b289cbc0

  return {
    JSONUtilities: {
      readJson: jest.fn().mockImplementation((path) => {
        const cfnTemplate = {
          Resources: {
            UserPool: {
              Properties: {},
            },
          },
        };

        if ((path === cloudBackendCfnTemplatePath && setInCloudBackendDir) || (path === backendCfnTemplatePath && setInBackendDir)) {
          cfnTemplate.Resources.UserPool.Properties = {
            UserAttributeUpdateSettings: {
              AttributesRequireVerificationBeforeUpdate: ['email'],
            },
          };
        }

        if (path === cloudBackendCfnTemplatePath && setInCloudBackendDirWithoutRequireVerification) {
          cfnTemplate.Resources.UserPool.Properties = {
            UserAttributeUpdateSettings: {
              AttributesRequireVerificationBeforeUpdate: [],
            },
          };
        }

        return cfnTemplate;
      }),
    },
    pathManager: {
      getBackendDirPath: jest.fn().mockReturnValue('/amplify/backend'),
      getCurrentCloudBackendDirPath: jest.fn().mockReturnValue('/amplify/#cloud-backend'),
    },
    stateManager: {
      ...stateManager,
      getMeta: jest.fn().mockReturnValue({
        auth: {
          cognito: {
            service: 'Cognito',
          },
        },
      }),
    },
  };
});

describe('showBuildDirChangesMessage', () => {
  const printerMock = printer as jest.Mocked<typeof printer>;

  beforeEach(() => {
    printerMock.warn = jest.fn();
  });

  afterEach(() => {
    printerMock.warn.mockReset();

    setInCloudBackendDir = false;
    setInCloudBackendDirWithoutRequireVerification = false;
    setInBackendDir = false;

    fsMock.existsSync.mockReturnValue(true);
  });

  describe('project does not have auth in current-cloud-backend directory', () => {
    beforeEach(() => {
      setInCloudBackendDir = false;
      setInCloudBackendDirWithoutRequireVerification = false;
      setInBackendDir = true;

      fsMock.existsSync.mockReturnValue(false);
    });

    it('does not call warn', async () => {
      await showBuildDirChangesMessage();
      expect(printerMock.warn).not.toBeCalled();
    });
  });

  describe('project does not have auth AttributesRequireVerificationBeforeUpdate attribute in template', () => {
    beforeEach(() => {
      setInCloudBackendDir = false;
      setInCloudBackendDirWithoutRequireVerification = false;
      setInBackendDir = false;

      fsMock.existsSync.mockReturnValue(true);
    });

    it('does not call warn', async () => {
      await showBuildDirChangesMessage();
      expect(printerMock.warn).not.toBeCalled();
    });
  });

  describe('warning message for UserAttributeUpdateSettings addition for cognito', () => {
    describe('#cloud-backend has UserAttributeUpdateSettings', () => {
      describe('backend dir does have UserAttributeUpdateSettings', () => {
        beforeEach(() => {
          setInCloudBackendDir = true;
          setInBackendDir = true;
        });

        it('does not call warn', async () => {
          await showBuildDirChangesMessage();
          expect(printerMock.warn).not.toBeCalled();
        });
      });

      describe('backend dir does not have UserAttributeUpdateSettings', () => {
        beforeEach(() => {
          setInCloudBackendDir = true;
          setInBackendDir = false;
        });

        it('does not call warn', async () => {
          await showBuildDirChangesMessage();
          expect(printerMock.warn).not.toBeCalled();
        });
      });
    });

    describe('#cloud-backend has UserAttributeUpdateSettings and not AttributesRequireVerificationBeforeUpdate with "email"', () => {
      describe('backend dir does have UserAttributeUpdateSettings', () => {
        beforeEach(() => {
          setInCloudBackendDir = false;
          setInCloudBackendDirWithoutRequireVerification = true;
          setInBackendDir = true;
        });

        it('does call warn', async () => {
          await showBuildDirChangesMessage();
          expect(printerMock.warn).toBeCalledWith(
            `Amplify CLI now supports verifying a Cognito user email address that has been changed and will automatically update your auth \
configuration. Read more: https://docs.amplify.aws/lib/auth/manageusers/q/platform/js/#updating-and-verifying-a-cognito-user-email-address`,
          );
        });
      });

      describe('backend dir does not have UserAttributeUpdateSettings', () => {
        beforeEach(() => {
          setInCloudBackendDir = true;
          setInCloudBackendDirWithoutRequireVerification = true;
          setInBackendDir = false;
        });

        it('does not call warn', async () => {
          await showBuildDirChangesMessage();
          expect(printerMock.warn).not.toBeCalled();
        });
      });
    });

    describe('#cloud-backend does not have UserAttributeUpdateSettings', () => {
      describe('backend dir does have UserAttributeUpdateSettings', () => {
        beforeEach(() => {
          setInCloudBackendDir = false;
          setInBackendDir = true;
        });

        it('does call warn', async () => {
          await showBuildDirChangesMessage();
          expect(printerMock.warn).toBeCalledWith(
            `Amplify CLI now supports verifying a Cognito user email address that has been changed and will automatically update your auth \
configuration. Read more: https://docs.amplify.aws/lib/auth/manageusers/q/platform/js/#updating-and-verifying-a-cognito-user-email-address`,
          );
        });
      });

      describe('backend dir does not have UserAttributeUpdateSettings', () => {
        beforeEach(() => {
          setInCloudBackendDir = false;
          setInBackendDir = false;
        });

        it('does not call warn', async () => {
          await showBuildDirChangesMessage();
          expect(printerMock.warn).not.toBeCalled();
        });
      });
    });
  });
});<|MERGE_RESOLUTION|>--- conflicted
+++ resolved
@@ -14,13 +14,8 @@
 fsMock.existsSync.mockReturnValue(true);
 
 jest.mock('@aws-amplify/amplify-prompts');
-<<<<<<< HEAD
-jest.mock('amplify-cli-core', () => {
-  const { stateManager } = jest.requireActual('amplify-cli-core');
-=======
 jest.mock('@aws-amplify/amplify-cli-core', () => {
   const { stateManager } = jest.requireActual('@aws-amplify/amplify-cli-core');
->>>>>>> b289cbc0
 
   return {
     JSONUtilities: {
