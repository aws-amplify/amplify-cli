import * as fs from 'fs-extra';
<<<<<<< HEAD
import {
  pathManager,
} from 'amplify-cli-core';
=======
>>>>>>> 681e4ee2
import { getEnvInfo } from '../../../extensions/amplify-helpers/get-env-info';
import {
  saveEnvResourceParameters,
  loadEnvResourceParameters,
  removeResourceParameters,
  removeDeploymentSecrets,
} from '../../../extensions/amplify-helpers/envResourceParams';
import { pathManager, stateManager, $TSContext, DeploymentSecrets, removeFromDeploymentSecrets } from 'amplify-cli-core';

jest.mock('fs-extra');
jest.mock('amplify-cli-core', () => ({
  pathManager: { getTeamProviderInfoFilePath: jest.fn() },
  stateManager: {
    getTeamProviderInfo: jest.fn(),
    setTeamProviderInfo: jest.fn(),
    getDeploymentSecrets: jest.fn(),
    setDeploymentSecrets: jest.fn(),
    getLocalEnvInfo: jest.fn().mockReturnValue({ envName: 'testEnv' }),
  },
  removeFromDeploymentSecrets: jest.fn(),
}));
jest.mock('../../../extensions/amplify-helpers/get-env-info', () => ({ getEnvInfo: jest.fn() }));

let getEnvParamManager;
let ensureEnvParamManager;

beforeEach(async () => {
  ({ ensureEnvParamManager, getEnvParamManager } = await import('@aws-amplify/amplify-environment-parameters'));
  await ensureEnvParamManager('testEnv');
  jest.clearAllMocks();
  (fs.existsSync as any).mockReturnValue(true);
  (getEnvInfo as any).mockReturnValue({ envName: 'testEnv' });
  (pathManager.getTeamProviderInfoFilePath as any).mockReturnValue('test/path');
});

test('saveEnvResourceParams appends to existing params', () => {
<<<<<<< HEAD
  getEnvParamManager('testEnv').getResourceParamManager('testCategory', 'testResourceName').setParam('existingParam', 'existingParamValue');
=======
  const contextStub = {};
  const existingParams = {
    testEnv: {
      awscloudformation: {
        StackId:
          'arn:aws:cloudformation:us-east-1:1234567891011:stack/amplify-teamprovider-dev-134909/df33f4d0-1895-11eb-a8b4-0e706f74ed45',
      },
      categories: {
        testCategory: {
          testResourceName: {
            existingParam: 'existingParamValue',
          },
        },
      },
    },
  };
  (stateManager.getTeamProviderInfo as any).mockReturnValue(existingParams);
>>>>>>> 681e4ee2

  saveEnvResourceParameters(undefined, 'testCategory', 'testResourceName', { newParam: 'newParamValue' });

<<<<<<< HEAD
  expect(getEnvParamManager('testEnv').getResourceParamManager('testCategory', 'testResourceName').getAllParams()).toEqual({
    existingParam: 'existingParamValue',
    newParam: 'newParamValue',
  });
});

test('loadEnvResourceParameters load params from environment param manager', () => {
  getEnvParamManager('testEnv').getResourceParamManager('testCategory2', 'testResourceName').setParam('existingParam', 'existingParamValue');
  const params = loadEnvResourceParameters(undefined, 'testCategory2', 'testResourceName');
=======
  const setTeamProviderInfoMock: any = stateManager.setTeamProviderInfo;
  expect(setTeamProviderInfoMock).toHaveBeenCalled();
  const callParams = setTeamProviderInfoMock.mock.calls[0];
  //expect(callParams[0]).toEqual('test/path');
  const expectedParams = {
    testEnv: {
      awscloudformation: {
        StackId:
          'arn:aws:cloudformation:us-east-1:1234567891011:stack/amplify-teamprovider-dev-134909/df33f4d0-1895-11eb-a8b4-0e706f74ed45',
      },
      categories: {
        testCategory: {
          testResourceName: {
            existingParam: 'existingParamValue',
            newParam: 'newParamValue',
          },
        },
      },
    },
  };
  expect(callParams[1]).toEqual(expectedParams);
});

test('loadEnvResourceParameters load params from deployment secrets and team provider info', () => {
  const contextStub = {};
  const existingParams = {
    testEnv: {
      awscloudformation: {
        StackId:
          'arn:aws:cloudformation:us-east-1:1234567891011:stack/amplify-teamprovider-dev-134909/df33f4d0-1895-11eb-a8b4-0e706f74ed45',
      },
      categories: {
        testCategory: {
          testResourceName: {
            existingParam: 'existingParamValue',
          },
        },
      },
    },
  };
  const existingSecretsParams: DeploymentSecrets = {
    appSecrets: [
      {
        rootStackId: 'df33f4d0-1895-11eb-a8b4-0e706f74ed45',
        environments: {
          testEnv: {
            testCategory: {
              testResourceName: {
                existingSecretsParam: 'existingSecretsParamValue',
              },
            },
          },
        },
      },
    ],
  };
  const stateManagerMock = stateManager as jest.Mocked<typeof stateManager>;
  stateManagerMock.getTeamProviderInfo.mockReturnValue(existingParams);
  stateManagerMock.getDeploymentSecrets.mockReturnValue(existingSecretsParams);

  const params = loadEnvResourceParameters((contextStub as unknown) as $TSContext, 'testCategory', 'testResourceName');
>>>>>>> 681e4ee2

  expect(params).toEqual({
    existingParam: 'existingParamValue',
    existingSecretsParam: 'existingSecretsParamValue',
  });
<<<<<<< HEAD
});

test('removeResourceParameters remove resource params from team provider info', () => {
  getEnvParamManager('testEnv').getResourceParamManager('testCategory', 'testResourceName').setParam('existingParam', 'existingParamValue');
  removeResourceParameters(undefined, 'testCategory', 'testResourceName');
  expect(getEnvParamManager('testEnv').hasResourceParamManager('testCategory', 'testResourceName')).toBe(false);
=======

  expect(stateManagerMock.getTeamProviderInfo).toHaveBeenCalled();
  expect(stateManagerMock.getDeploymentSecrets).toHaveBeenCalled();
});

test('removeResourceParameters remove resource params from team provider info', () => {
  const contextStub = {};
  const existingParams = {
    testEnv: {
      awscloudformation: {
        StackId:
          'arn:aws:cloudformation:us-east-1:1234567891011:stack/amplify-teamprovider-dev-134909/df33f4d0-1895-11eb-a8b4-0e706f74ed45',
      },
      categories: {
        testCategory: {
          testResourceName: {
            existingParam: 'existingParamValue',
          },
        },
      },
    },
  };
  const removedParams = {
    testEnv: {
      awscloudformation: {
        StackId:
          'arn:aws:cloudformation:us-east-1:1234567891011:stack/amplify-teamprovider-dev-134909/df33f4d0-1895-11eb-a8b4-0e706f74ed45',
      },
    },
  };

  const stateManagerMock = stateManager as jest.Mocked<typeof stateManager>;
  stateManagerMock.getTeamProviderInfo.mockReturnValue(existingParams);

  removeResourceParameters((contextStub as unknown) as $TSContext, 'testCategory', 'testResourceName');

  expect(stateManagerMock.setTeamProviderInfo).toHaveBeenCalledWith(undefined, removedParams);
});

test('removeDeploymentSecrets remove secrets params', () => {
  const contextStub = {};
  const existingSecretsParams: DeploymentSecrets = {
    appSecrets: [
      {
        rootStackId: 'df33f4d0-1895-11eb-a8b4-0e706f74ed45',
        environments: {
          testEnv: {
            testCategory: {
              testResourceName: {
                existingSecretsParam: 'existingSecretsParamValue',
              },
            },
          },
        },
      },
    ],
  };
  const removedSecretsParams: DeploymentSecrets = {
    appSecrets: [],
  };

  const deploymentSecretsRemove = {
    currentDeploymentSecrets: existingSecretsParams,
    rootStackId: 'df33f4d0-1895-11eb-a8b4-0e706f74ed45',
    envName: 'testEnv',
    category: 'testCategory',
    resource: 'testResourceName',
    keyName: 'hostedUIProviderCreds',
  };

  const stateManagerMock = stateManager as jest.Mocked<typeof stateManager>;
  stateManagerMock.getDeploymentSecrets.mockReturnValue(existingSecretsParams);
  const removeFromDeploymentSecretsMock = removeFromDeploymentSecrets as jest.MockedFunction<typeof removeFromDeploymentSecrets>;
  removeFromDeploymentSecretsMock.mockReturnValue(removedSecretsParams);

  removeDeploymentSecrets((contextStub as unknown) as $TSContext, 'testCategory', 'testResourceName');

  expect(removeFromDeploymentSecrets).toHaveBeenCalledWith(deploymentSecretsRemove);
  expect(stateManagerMock.setDeploymentSecrets).toHaveBeenCalledWith(removedSecretsParams);
>>>>>>> 681e4ee2
});<|MERGE_RESOLUTION|>--- conflicted
+++ resolved
@@ -1,10 +1,7 @@
 import * as fs from 'fs-extra';
-<<<<<<< HEAD
 import {
-  pathManager,
+  pathManager, stateManager, DeploymentSecrets, removeFromDeploymentSecrets, $TSContext,
 } from 'amplify-cli-core';
-=======
->>>>>>> 681e4ee2
 import { getEnvInfo } from '../../../extensions/amplify-helpers/get-env-info';
 import {
   saveEnvResourceParameters,
@@ -12,7 +9,6 @@
   removeResourceParameters,
   removeDeploymentSecrets,
 } from '../../../extensions/amplify-helpers/envResourceParams';
-import { pathManager, stateManager, $TSContext, DeploymentSecrets, removeFromDeploymentSecrets } from 'amplify-cli-core';
 
 jest.mock('fs-extra');
 jest.mock('amplify-cli-core', () => ({
@@ -23,6 +19,13 @@
     getDeploymentSecrets: jest.fn(),
     setDeploymentSecrets: jest.fn(),
     getLocalEnvInfo: jest.fn().mockReturnValue({ envName: 'testEnv' }),
+    getMeta: jest.fn().mockReturnValue({
+      providers: {
+        awscloudformation: {
+          StackId: 'arn:aws:cloudformation:us-west-2:1234567890:stack/amplify-test-test-123456/testStackId',
+        },
+      },
+    }),
   },
   removeFromDeploymentSecrets: jest.fn(),
 }));
@@ -41,88 +44,42 @@
 });
 
 test('saveEnvResourceParams appends to existing params', () => {
-<<<<<<< HEAD
-  getEnvParamManager('testEnv').getResourceParamManager('testCategory', 'testResourceName').setParam('existingParam', 'existingParamValue');
-=======
-  const contextStub = {};
-  const existingParams = {
-    testEnv: {
-      awscloudformation: {
-        StackId:
-          'arn:aws:cloudformation:us-east-1:1234567891011:stack/amplify-teamprovider-dev-134909/df33f4d0-1895-11eb-a8b4-0e706f74ed45',
-      },
-      categories: {
-        testCategory: {
-          testResourceName: {
-            existingParam: 'existingParamValue',
-          },
-        },
-      },
-    },
-  };
-  (stateManager.getTeamProviderInfo as any).mockReturnValue(existingParams);
->>>>>>> 681e4ee2
+  getEnvParamManager('testEnv')
+    .getResourceParamManager('testCategory', 'testResourceName')
+    .setParam('existingParam', 'existingParamValue');
 
   saveEnvResourceParameters(undefined, 'testCategory', 'testResourceName', { newParam: 'newParamValue' });
-
-<<<<<<< HEAD
-  expect(getEnvParamManager('testEnv').getResourceParamManager('testCategory', 'testResourceName').getAllParams()).toEqual({
+  expect(
+    getEnvParamManager('testEnv')
+      .getResourceParamManager('testCategory', 'testResourceName')
+      .getAllParams(),
+  ).toEqual({
     existingParam: 'existingParamValue',
     newParam: 'newParamValue',
   });
 });
 
 test('loadEnvResourceParameters load params from environment param manager', () => {
-  getEnvParamManager('testEnv').getResourceParamManager('testCategory2', 'testResourceName').setParam('existingParam', 'existingParamValue');
+  getEnvParamManager('testEnv')
+    .getResourceParamManager('testCategory2', 'testResourceName')
+    .setParam('existingParam', 'existingParamValue');
   const params = loadEnvResourceParameters(undefined, 'testCategory2', 'testResourceName');
-=======
-  const setTeamProviderInfoMock: any = stateManager.setTeamProviderInfo;
-  expect(setTeamProviderInfoMock).toHaveBeenCalled();
-  const callParams = setTeamProviderInfoMock.mock.calls[0];
-  //expect(callParams[0]).toEqual('test/path');
-  const expectedParams = {
-    testEnv: {
-      awscloudformation: {
-        StackId:
-          'arn:aws:cloudformation:us-east-1:1234567891011:stack/amplify-teamprovider-dev-134909/df33f4d0-1895-11eb-a8b4-0e706f74ed45',
-      },
-      categories: {
-        testCategory: {
-          testResourceName: {
-            existingParam: 'existingParamValue',
-            newParam: 'newParamValue',
-          },
-        },
-      },
-    },
-  };
-  expect(callParams[1]).toEqual(expectedParams);
+  expect(params).toEqual({
+    existingParam: 'existingParamValue',
+  });
 });
 
-test('loadEnvResourceParameters load params from deployment secrets and team provider info', () => {
-  const contextStub = {};
-  const existingParams = {
-    testEnv: {
-      awscloudformation: {
-        StackId:
-          'arn:aws:cloudformation:us-east-1:1234567891011:stack/amplify-teamprovider-dev-134909/df33f4d0-1895-11eb-a8b4-0e706f74ed45',
-      },
-      categories: {
-        testCategory: {
-          testResourceName: {
-            existingParam: 'existingParamValue',
-          },
-        },
-      },
-    },
-  };
+test('loadEnvResourceParameters load params from deployment secrets and env param manager', () => {
+  getEnvParamManager('testEnv')
+    .getResourceParamManager('testCategory3', 'testResourceName')
+    .setParam('existingParam', 'existingParamValue');
   const existingSecretsParams: DeploymentSecrets = {
     appSecrets: [
       {
-        rootStackId: 'df33f4d0-1895-11eb-a8b4-0e706f74ed45',
+        rootStackId: 'testStackId',
         environments: {
           testEnv: {
-            testCategory: {
+            testCategory3: {
               testResourceName: {
                 existingSecretsParam: 'existingSecretsParamValue',
               },
@@ -133,69 +90,28 @@
     ],
   };
   const stateManagerMock = stateManager as jest.Mocked<typeof stateManager>;
-  stateManagerMock.getTeamProviderInfo.mockReturnValue(existingParams);
   stateManagerMock.getDeploymentSecrets.mockReturnValue(existingSecretsParams);
 
-  const params = loadEnvResourceParameters((contextStub as unknown) as $TSContext, 'testCategory', 'testResourceName');
->>>>>>> 681e4ee2
-
+  const params = loadEnvResourceParameters(undefined, 'testCategory3', 'testResourceName');
   expect(params).toEqual({
     existingParam: 'existingParamValue',
     existingSecretsParam: 'existingSecretsParamValue',
   });
-<<<<<<< HEAD
 });
 
 test('removeResourceParameters remove resource params from team provider info', () => {
-  getEnvParamManager('testEnv').getResourceParamManager('testCategory', 'testResourceName').setParam('existingParam', 'existingParamValue');
-  removeResourceParameters(undefined, 'testCategory', 'testResourceName');
+  getEnvParamManager('testEnv')
+    .getResourceParamManager('testCategory', 'testResourceName')
+    .setParam('existingParam', 'existingParamValue');
+  removeResourceParameters(({} as unknown) as $TSContext, 'testCategory', 'testResourceName');
   expect(getEnvParamManager('testEnv').hasResourceParamManager('testCategory', 'testResourceName')).toBe(false);
-=======
-
-  expect(stateManagerMock.getTeamProviderInfo).toHaveBeenCalled();
-  expect(stateManagerMock.getDeploymentSecrets).toHaveBeenCalled();
-});
-
-test('removeResourceParameters remove resource params from team provider info', () => {
-  const contextStub = {};
-  const existingParams = {
-    testEnv: {
-      awscloudformation: {
-        StackId:
-          'arn:aws:cloudformation:us-east-1:1234567891011:stack/amplify-teamprovider-dev-134909/df33f4d0-1895-11eb-a8b4-0e706f74ed45',
-      },
-      categories: {
-        testCategory: {
-          testResourceName: {
-            existingParam: 'existingParamValue',
-          },
-        },
-      },
-    },
-  };
-  const removedParams = {
-    testEnv: {
-      awscloudformation: {
-        StackId:
-          'arn:aws:cloudformation:us-east-1:1234567891011:stack/amplify-teamprovider-dev-134909/df33f4d0-1895-11eb-a8b4-0e706f74ed45',
-      },
-    },
-  };
-
-  const stateManagerMock = stateManager as jest.Mocked<typeof stateManager>;
-  stateManagerMock.getTeamProviderInfo.mockReturnValue(existingParams);
-
-  removeResourceParameters((contextStub as unknown) as $TSContext, 'testCategory', 'testResourceName');
-
-  expect(stateManagerMock.setTeamProviderInfo).toHaveBeenCalledWith(undefined, removedParams);
 });
 
 test('removeDeploymentSecrets remove secrets params', () => {
-  const contextStub = {};
   const existingSecretsParams: DeploymentSecrets = {
     appSecrets: [
       {
-        rootStackId: 'df33f4d0-1895-11eb-a8b4-0e706f74ed45',
+        rootStackId: 'testStackId',
         environments: {
           testEnv: {
             testCategory: {
@@ -214,7 +130,7 @@
 
   const deploymentSecretsRemove = {
     currentDeploymentSecrets: existingSecretsParams,
-    rootStackId: 'df33f4d0-1895-11eb-a8b4-0e706f74ed45',
+    rootStackId: 'testStackId',
     envName: 'testEnv',
     category: 'testCategory',
     resource: 'testResourceName',
@@ -226,9 +142,8 @@
   const removeFromDeploymentSecretsMock = removeFromDeploymentSecrets as jest.MockedFunction<typeof removeFromDeploymentSecrets>;
   removeFromDeploymentSecretsMock.mockReturnValue(removedSecretsParams);
 
-  removeDeploymentSecrets((contextStub as unknown) as $TSContext, 'testCategory', 'testResourceName');
+  removeDeploymentSecrets(undefined, 'testCategory', 'testResourceName');
 
   expect(removeFromDeploymentSecrets).toHaveBeenCalledWith(deploymentSecretsRemove);
   expect(stateManagerMock.setDeploymentSecrets).toHaveBeenCalledWith(removedSecretsParams);
->>>>>>> 681e4ee2
 });