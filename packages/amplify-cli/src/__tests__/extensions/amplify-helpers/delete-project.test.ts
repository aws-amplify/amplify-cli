--- conflicted
+++ resolved
@@ -87,10 +87,6 @@
 });
 
 describe('deleteProject', () => {
-<<<<<<< HEAD
-  const success = jest.fn();
-=======
->>>>>>> f06c8219
   const contextStub = {
     input: {
       options: {
@@ -106,11 +102,7 @@
   };
   it('should delete app', async () => {
     await deleteProject(contextStub);
-<<<<<<< HEAD
-    expect(success).toBeCalled();
-=======
     expect(printerMock.success).toBeCalled();
->>>>>>> f06c8219
   });
 
   it('throws error when listBackendEnvironments promise rejected', async () => {
