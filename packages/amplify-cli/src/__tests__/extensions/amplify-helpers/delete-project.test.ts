--- conflicted
+++ resolved
@@ -55,7 +55,6 @@
   }),
 }));
 
-<<<<<<< HEAD
 jest.mock('ora', () => () => ({
   start: jest.fn(),
   fail: jest.fn(),
@@ -69,12 +68,7 @@
 
 describe('getConfirmation', () => {
   it('should return proceed object', async () => {
-    const contextStub = {
-=======
-describe('getConfirmation', () => {
-  it('should return proceed object', async () => {
     const contextStub: $TSAny = {
->>>>>>> 125486d8
       input: {},
       amplify: {
         confirmPrompt: () => { /* noop */ },
@@ -86,11 +80,7 @@
     expect(result).toHaveProperty('deleteAmplifyApp');
   });
   it('should return object when force option is true', async () => {
-<<<<<<< HEAD
-    const contextStub = {
-=======
     const contextStub: $TSAny = {
->>>>>>> 125486d8
       input: {
         options: {
           force: true,
