<<<<<<< HEAD
import { UsageData, NoUsageData, CLINoFlowReport, Input, PluginPlatform, stateManager, PluginInfo, PluginManifest } from 'amplify-cli-core';
=======
import { CommandLineInput, PluginPlatform, stateManager, PluginInfo, PluginManifest } from 'amplify-cli-core';
>>>>>>> 730a331a
import * as appConfig from '../app-config';
import { constructContext, attachUsageData } from '../context-manager';
import { Context } from '../domain/context';

jest.spyOn(UsageData.Instance, 'setIsHeadless');
jest.spyOn(UsageData.Instance, 'init');
jest.spyOn(NoUsageData.Instance, 'setIsHeadless');
jest.spyOn(NoUsageData.Instance, 'init');
jest.spyOn(CLINoFlowReport, 'instance', 'get').mockReturnValue(({ setIsHeadless: jest.fn() } as unknown) as any);
jest.spyOn(NoUsageData.Instance, 'init');
jest.mock('../app-config');
describe('test attachUsageData', () => {
  const version = 'latestVersion';
  const mockContext = jest.createMockFromModule<Context>('../domain/context');

  mockContext.input = new CommandLineInput([
    '/Users/userName/.nvm/versions/node/v8.11.4/bin/node',
    '/Users/userName/.nvm/versions/node/v8.11.4/bin/amplify',
    'status',
  ]);
  mockContext.pluginPlatform = new PluginPlatform();
  mockContext.pluginPlatform.plugins.core = [new PluginInfo('', version, '', new PluginManifest('', ''))];
  mockContext.usageData = {
    init: jest.fn(),
    setIsHeadless: jest.fn(),
    emitError: jest.fn(),
    emitAbort: jest.fn(),
    emitSuccess: jest.fn(),
    startCodePathTimer: jest.fn(),
    stopCodePathTimer: jest.fn(),
    pushHeadlessFlow: jest.fn(),
    pushInteractiveFlow: jest.fn(),
    getFlowReport: jest.fn(),
    assignProjectIdentifier: jest.fn(),
    getUsageDataPayload: jest.fn(),
    calculatePushNormalizationFactor: jest.fn(),
    getSessionUuid: jest.fn(),
  };

  jest.spyOn(stateManager, 'getMeta').mockReturnValue({
    providers: {
      awscloudformation: {
        // eslint-disable-next-line spellcheck/spell-checker
        StackId: 'arn:aws:cloudformation:us-east-1:accountId:stack/amplify/8b4ba810-5208-11ec-bb0f-12f4d8376f67',
      },
    },
  });
  jest.spyOn(stateManager, 'metaFileExists').mockReturnValue(true);

  it('constructContext', () => {
    const context = constructContext(mockContext.pluginPlatform, mockContext.input);
    expect(context).toBeDefined();
    expect(context.amplify).toBeDefined();
    expect(context.pluginPlatform).toEqual(mockContext.pluginPlatform);
    expect(context.input).toEqual(mockContext.input);
  });

  it('test with usage data enabled', async () => {
    const returnValue = {
      usageDataConfig: {
        installationUuid: 'uuid',
        isUsageTrackingEnabled: true,
      },
      setValues: jest.fn(),
    };
    const mockedInit = appConfig.init as jest.Mock;
    mockedInit.mockReturnValue(returnValue);
    const ts = Date.now();
    await attachUsageData(mockContext, ts);
    expect(UsageData.Instance.init).toBeCalledWith(
      returnValue.usageDataConfig.installationUuid,
      version,
      mockContext.input,
      'accountId',
      {},
      ts,
    );
  });

  it('test with usage data disabled', async () => {
    const returnValue = {
      usageDataConfig: {
        installationUuid: 'uuid',
        isUsageTrackingEnabled: false,
      },
      setValues: jest.fn(),
    };
    const mockedInit = appConfig.init as jest.Mock;
    mockedInit.mockReturnValue(returnValue);
    const ts = Date.now();
    await attachUsageData(mockContext, ts);
    expect(NoUsageData.Instance.init).toBeCalledWith(
      returnValue.usageDataConfig.installationUuid,
      version,
      mockContext.input,
      'accountId',
      {},
      ts,
    );
  });
});<|MERGE_RESOLUTION|>--- conflicted
+++ resolved
@@ -1,8 +1,13 @@
-<<<<<<< HEAD
-import { UsageData, NoUsageData, CLINoFlowReport, Input, PluginPlatform, stateManager, PluginInfo, PluginManifest } from 'amplify-cli-core';
-=======
-import { CommandLineInput, PluginPlatform, stateManager, PluginInfo, PluginManifest } from 'amplify-cli-core';
->>>>>>> 730a331a
+import {
+  UsageData,
+  NoUsageData,
+  CLINoFlowReport,
+  CommandLineInput,
+  PluginPlatform,
+  stateManager,
+  PluginInfo,
+  PluginManifest,
+} from 'amplify-cli-core';
 import * as appConfig from '../app-config';
 import { constructContext, attachUsageData } from '../context-manager';
 import { Context } from '../domain/context';
