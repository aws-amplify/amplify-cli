--- conflicted
+++ resolved
@@ -56,8 +56,6 @@
 
     const context = constructContext(pluginPlatform, input);
 
-<<<<<<< HEAD
-=======
     // Initialize feature flags
     const contextEnvironmentProvider = new CLIContextEnvironmentProvider({
       getEnvInfo: context.amplify.getEnvInfo,
@@ -86,7 +84,6 @@
       await FeatureFlags.initialize(contextEnvironmentProvider, projectPath);
     }
 
->>>>>>> 46351a17
     await attachUsageData(context);
     errorHandler = boundErrorHandler.bind(context);
     process.on('SIGINT', sigIntHandler.bind(context));
