--- conflicted
+++ resolved
@@ -257,10 +257,5 @@
   }
 };
 
-<<<<<<< HEAD
-// bump version to 12.0.2
 // bump version to 12.1.0
-=======
-// bump version to 12.1.0
-//
->>>>>>> 9ea055dc
+//