import * as path from 'path';
import { Input } from './domain/input';
import { getPluginPlatform, scan } from './plugin-manager';
import { getCommandLineInput, verifyInput } from './input-manager';
import { constructContext, persistContext } from './context-manager';
import { print } from './context-extensions';
import { executeCommand } from './execution-manager';
import { Context } from './domain/context';
import { constants } from './domain/constants';
import { checkProjectConfigVersion } from './project-config-version-check';
import { default as updateNotifier } from 'update-notifier';
const pkg = require('../package.json');
const notifier = updateNotifier({ pkg }); // defaults to 1 day interval

// Adjust defaultMaxListeners to make sure Inquirer will not fail under Windows because of the multiple subscriptions
// https://github.com/SBoudrias/Inquirer.js/issues/887
import { EventEmitter } from 'events';
import { rewireDeprecatedCommands } from './rewireDeprecatedCommands';
EventEmitter.defaultMaxListeners = 1000;

// entry from commandline
export async function run() {
  try {
    let pluginPlatform = await getPluginPlatform();
    let input = getCommandLineInput(pluginPlatform);
    // with non-help command supplied, give notification before execution
    if (input.command !== 'help') {
      // Checks for available update, defaults to a 1 day interval for notification
      notifier.notify({ defer: false, isGlobal: true });
    }
    let verificationResult = verifyInput(pluginPlatform, input);

    // invalid input might be because plugin platform might have been updated,
    // scan and try again
    if (!verificationResult.verified) {
      if (verificationResult.message) {
        print.warning(verificationResult.message);
      }
      pluginPlatform = await scan();
      input = getCommandLineInput(pluginPlatform);
      verificationResult = verifyInput(pluginPlatform, input);
    }

    if (!verificationResult.verified) {
      if (verificationResult.helpCommandAvailable) {
        input.command = constants.HELP;
      } else {
        throw new Error(verificationResult.message);
      }
    }

    rewireDeprecatedCommands(input);
    const context = constructContext(pluginPlatform, input);
    await checkProjectConfigVersion(context);
    await executeCommand(context);
    persistContext(context);
<<<<<<< HEAD
=======
    // no command supplied defaults to help, give update notification at end of execution
    if (input.command === 'help') {
      // Checks for available update, defaults to a 1 day interval for notification
      notifier.notify({ defer: true, isGlobal: true });
    }
    return 0;
>>>>>>> 7794d73a
  } catch (e) {
    // ToDo: add logging to the core, and log execution errors using the unified core logging.
    if (e.message) {
      print.error(e.message);
    }
    if (e.stack) {
      print.info(e.stack);
    }
    process.exit(1);
  }
}

// entry from library call
export async function execute(input: Input): Promise<number> {
  try {
    let pluginPlatform = await getPluginPlatform();
    let verificationResult = verifyInput(pluginPlatform, input);

    if (!verificationResult.verified) {
      if (verificationResult.message) {
        print.warning(verificationResult.message);
      }
      pluginPlatform = await scan();
      verificationResult = verifyInput(pluginPlatform, input);
    }

    if (!verificationResult.verified) {
      if (verificationResult.helpCommandAvailable) {
        input.command = constants.HELP;
      } else {
        throw new Error(verificationResult.message);
      }
    }

    const context = constructContext(pluginPlatform, input);
    await executeCommand(context);
    persistContext(context);
    return 0;
  } catch (e) {
    // ToDo: add logging to the core, and log execution errors using the unified core logging.
    if (e.message) {
      print.error(e.message);
    }
    if (e.stack) {
      print.info(e.stack);
    }
    return 1;
  }
}

export async function executeAmplifyCommand(context: Context) {
  const commandPath = path.normalize(path.join(__dirname, 'commands', context.input.command!));
  const commandModule = require(commandPath);
  await commandModule.run(context);
}<|MERGE_RESOLUTION|>--- conflicted
+++ resolved
@@ -54,15 +54,12 @@
     await checkProjectConfigVersion(context);
     await executeCommand(context);
     persistContext(context);
-<<<<<<< HEAD
-=======
     // no command supplied defaults to help, give update notification at end of execution
     if (input.command === 'help') {
       // Checks for available update, defaults to a 1 day interval for notification
       notifier.notify({ defer: true, isGlobal: true });
     }
     return 0;
->>>>>>> 7794d73a
   } catch (e) {
     // ToDo: add logging to the core, and log execution errors using the unified core logging.
     if (e.message) {
