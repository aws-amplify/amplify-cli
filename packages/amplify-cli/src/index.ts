--- conflicted
+++ resolved
@@ -36,7 +36,6 @@
 import { init as initErrorHandler, handleException, handleUnhandledRejection } from './amplify-exception-handler';
 
 export { UsageData } from './domain/amplify-usageData';
-export { getProjectSettings } from './context-manager';
 
 // Adjust defaultMaxListeners to make sure Inquirer will not fail under Windows because of the multiple subscriptions
 // https://github.com/SBoudrias/Inquirer.js/issues/887
@@ -258,8 +257,4 @@
   }
 };
 
-<<<<<<< HEAD
-// bump version to 12.13.0
-=======
-// bump version to 12.14.0
->>>>>>> a274b640
+// bump version to 12.14.0