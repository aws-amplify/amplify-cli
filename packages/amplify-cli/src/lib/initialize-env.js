--- conflicted
+++ resolved
@@ -34,6 +34,7 @@
     });
 
     await sequential(initializationTasks);
+    notificationsModule.initEnv(context);
 
     if (context.exeInfo.forcePush === undefined) {
       context.exeInfo.forcePush = await context.prompt.confirm('Do you want to push your resources to the cloud for your environment?');
@@ -62,30 +63,14 @@
 
   const backendConfigFilePath = context.amplify.pathManager.getBackendConfigFilePath(projectPath);
 
-<<<<<<< HEAD
-  await sequential(initializationTasks);
-  await notificationsModule.initEnv(context);
-=======
   const backendResourceInfo = JSON.parse(fs.readFileSync(backendConfigFilePath));
->>>>>>> 511f8bcf
 
   Object.assign(amplifyMeta, backendResourceInfo);
 
-<<<<<<< HEAD
-  if (context.exeInfo.forcePush) {
-    context.exeInfo.projectConfig.providers.forEach((provider) => {
-      const providerModule = require(providerPlugins[provider]);
-      providerPushTasks.push(() => providerModule.pushResources(context));
-    });
-    await sequential(providerPushTasks);
-    await notificationsModule.initEnvPush(context);
-  }
-=======
   const backendMetaFilePath = context.amplify.pathManager.getAmplifyMetaFilePath(projectPath);
   const jsonString = JSON.stringify(amplifyMeta, null, 4);
 
   fs.writeFileSync(backendMetaFilePath, jsonString, 'utf8');
->>>>>>> 511f8bcf
 }
 
 module.exports = {
