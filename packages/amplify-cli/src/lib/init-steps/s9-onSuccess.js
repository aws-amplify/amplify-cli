--- conflicted
+++ resolved
@@ -5,7 +5,7 @@
 const { print } = require('gluegun/print');
 const { initializeEnv } = require('../initialize-env');
 
-function run(context) {
+async function run(context) {
   const { projectPath } = context.exeInfo.localEnvInfo;
   const { amplify } = context;
 
@@ -22,25 +22,24 @@
 
   const providerPlugins = getProviderPlugins(context);
   const providerOnSuccessTasks = [];
-<<<<<<< HEAD
-  const { providers } = context.exeInfo.projectConfig;
 
-  const handlerName = Object.keys(context.exeInfo.projectConfig.frontendHandler)[0];
-  const frontendHandler = require(context.exeInfo.projectConfig.frontendHandler[handlerName]);
-  return frontendHandler.onInitSuccessful(context)
-    .then(async () => {
-      generateLocalRuntimeFiles(context);
-      generateNonRuntimeFiles(context);
-      if (context.exeInfo.isNewEnv) {
-        Object.keys(providers).forEach((providerKey) => {
-          const provider = require(providers[providerKey]);
-          providerOnSuccessTasks.push(() => provider.onInitSuccessful(context));
-        });
-      }
-      await sequential(providerOnSuccessTasks);
-      await initializeEnv(context);
-    })
-    .then(() => printWelcomeMessage());
+  const frontendPlugins = getFrontendPlugins(context);
+  const frontendModule = require(frontendPlugins[context.exeInfo.projectConfig.frontend]);
+
+  await frontendModule.onInitSuccessful(context);
+
+  generateLocalRuntimeFiles(context);
+  generateNonRuntimeFiles(context);
+  if (context.exeInfo.isNewEnv) {
+    context.exeInfo.projectConfig.providers.forEach((provider) => {
+      const providerModule = require(providerPlugins[provider]);
+      providerOnSuccessTasks.push(() => providerModule.onInitSuccessful(context));
+    });
+  }
+  await sequential(providerOnSuccessTasks);
+  await initializeEnv(context);
+
+  printWelcomeMessage();
 }
 
 function generateLocalRuntimeFiles(context) {
@@ -58,24 +57,7 @@
 function generateAmplifyMetaFile(context) {
   if (context.exeInfo.isNewEnv) {
     const { projectPath } = context.exeInfo.localEnvInfo;
-    const jsonString = JSON.stringify(context.exeInfo.metaData, null, 4);
-=======
-  context.exeInfo.projectConfig.providers.forEach((provider) => {
-    const providerModule = require(providerPlugins[provider]);
-    providerOnSuccessTasks.push(() => providerModule.onInitSuccessful(context));
-  });
-
-  return sequential(providerOnSuccessTasks).then(() => {
-    const frontendPlugins = getFrontendPlugins(context);
-    const frontendModule = require(frontendPlugins[context.exeInfo.projectConfig.frontend]);
-    return frontendModule.onInitSuccessful(context);
-  }).then(() => {
-    let jsonString = JSON.stringify(context.exeInfo.projectConfig, null, 4);
-    const projectCofnigFilePath = amplify.pathManager.getProjectConfigFilePath(projectPath);
-    fs.writeFileSync(projectCofnigFilePath, jsonString, 'utf8');
-
-    jsonString = JSON.stringify(context.exeInfo.amplifyMeta, null, 4);
->>>>>>> 098c6f0c
+    const jsonString = JSON.stringify(context.exeInfo.amplifyMeta, null, 4);
     const currentBackendMetaFilePath =
               context.amplify.pathManager.getCurentAmplifyMetaFilePath(projectPath);
     fs.writeFileSync(currentBackendMetaFilePath, jsonString, 'utf8');
