--- conflicted
+++ resolved
@@ -10,18 +10,34 @@
 
   const projectPath = process.cwd();
   const projectName = await getProjectName(context);
-  const defaultEditor = await getEditor(context);
+  const envName = await getEnvName(context);
+
+  let defaultEditor = getDefaultEditor(context);
+
+  if (!defaultEditor) {
+    defaultEditor = await getEditor(context);
+  }
+  context.exeInfo = {};
+
+  context.exeInfo.isNewEnv = isNewEnv(context, envName);
+  context.exeInfo.isNewProject = isNewProject(context);
+  context.exeInfo.forcePush = await context.prompt.confirm('Do you want to push your resources to the cloud for your environment?');
+
 
   context.exeInfo.projectConfig = {
     projectName,
+  };
+
+  context.exeInfo.localEnvInfo = {
     projectPath,
     defaultEditor,
+    envName,
   };
 
-  context.exeInfo.amplifyMeta = {
+  context.exeInfo.teamProviderInfo = {
   };
 
-  context.exeInfo.rcData = {
+  context.exeInfo.metaData = {
   };
 
   return context;
@@ -49,38 +65,6 @@
     }
   }
 
-<<<<<<< HEAD
-    const envName = await getEnvName(context);
-
-    let defaultEditor = getDefaultEditor(context);
-
-    if (!defaultEditor) {
-      defaultEditor = await editorSelection();
-    }
-
-    context.exeInfo = {};
-
-    context.exeInfo.isNewEnv = isNewEnv(context, envName);
-    context.exeInfo.isNewProject = isNewProject(context);
-    context.exeInfo.forcePush = await context.prompt.confirm('Do you want to push your resources to the cloud for your environment?');
-
-
-    context.exeInfo.projectConfig = {
-      projectName,
-    };
-
-    context.exeInfo.localEnvInfo = {
-      projectPath,
-      defaultEditor,
-      envName,
-    };
-
-    context.exeInfo.teamProviderInfo = {
-    };
-
-    context.exeInfo.metaData = {
-    };
-=======
   return projectName;
 }
 
@@ -115,7 +99,6 @@
   } else if (!context.exeInfo.inputParams.yes) {
     editor = await editorSelection(editor);
   }
->>>>>>> 098c6f0c
 
   return editor;
 }
