--- conflicted
+++ resolved
@@ -9,21 +9,6 @@
   context.print.warning('Note: It is recommended to run this command from the root of your app directory');
 
   const projectPath = process.cwd();
-<<<<<<< HEAD
-  const projectName = await getProjectName(context);
-  const defaultEditor = await getEditor(context);
-
-  context.exeInfo.projectConfig = {
-    projectName,
-    projectPath,
-    defaultEditor,
-  };
-
-  context.exeInfo.amplifyMeta = {
-  };
-
-  context.exeInfo.rcData = {
-=======
   context.exeInfo.isNewProject = isNewProject(context);
   const projectName = await getProjectName(context);
   const envName = await getEnvName(context);
@@ -56,7 +41,6 @@
   };
 
   context.exeInfo.metaData = {
->>>>>>> f189a86b
   };
 
   return context;
@@ -65,12 +49,6 @@
 /* Begin getProjectName */
 async function getProjectName(context) {
   let projectName;
-<<<<<<< HEAD
-  if (context.exeInfo.inputParams.amplify && context.exeInfo.inputParams.amplify.projectName) {
-    projectName = normalizeProjectName(context.exeInfo.inputParams.amplify.projectName);
-  } else {
-    const projectPath = process.cwd();
-=======
   const projectPath = process.cwd();
   if (!context.exeInfo.isNewProject) {
     const projectConfigFilePath = context.amplify.pathManager.getProjectConfigFilePath(projectPath);
@@ -81,7 +59,6 @@
   if (context.exeInfo.inputParams.amplify && context.exeInfo.inputParams.amplify.projectName) {
     projectName = normalizeProjectName(context.exeInfo.inputParams.amplify.projectName);
   } else {
->>>>>>> f189a86b
     projectName = normalizeProjectName(path.basename(projectPath));
     if (!context.exeInfo.inputParams.yes) {
       const projectNameQuestion = {
@@ -94,47 +71,6 @@
       };
       const answer = await inquirer.prompt(projectNameQuestion);
       projectName = answer.inputProjectName;
-<<<<<<< HEAD
-    }
-  }
-
-  return projectName;
-}
-
-function isProjectNameValid(projectName) {
-  return projectName &&
-          projectName.length >= 3 &&
-          projectName.length <= 20 &&
-          /[a-zA-Z0-9]/g.test(projectName);
-}
-
-function normalizeProjectName(projectName) {
-  if (!projectName) {
-    projectName = `amplify${makeId(5)}`;
-  }
-  if (!isProjectNameValid(projectName)) {
-    projectName = projectName.replace(/[^a-zA-Z0-9]/g, '');
-    if (projectName.length < 3) {
-      projectName += +makeId(5);
-    } else if (projectName.length > 20) {
-      projectName = projectName.substring(0, 20);
-    }
-  }
-  return projectName;
-}
-/* End getProjectName */
-
-/* Begin getEditor */
-async function getEditor(context) {
-  let editor;
-  if (context.exeInfo.inputParams.amplify && context.exeInfo.inputParams.amplify.editor) {
-    editor = normalizeEditorCode(context.exeInfo.inputParams.amplify.editor);
-  } else if (!context.exeInfo.inputParams.yes) {
-    editor = await editorSelection(editor);
-  }
-
-  return editor;
-=======
     }
   }
 
@@ -236,7 +172,6 @@
   }
 
   return envName;
->>>>>>> f189a86b
 }
 /* End getEditor */
 
