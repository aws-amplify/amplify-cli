--- conflicted
+++ resolved
@@ -5,61 +5,39 @@
 
 async function run(context) {
   const providerPlugins = getProviderPlugins(context);
-
   const providers = await getProviders(context, providerPlugins);
 
   context.exeInfo.projectConfig.providers = providers;
 
   const initializationTasks = [];
-  providers.forEach((provider) => {
-    const providerModule = require(providerPlugins[provider]);
-    initializationTasks.push(() => providerModule.init(context));
-  });
+  if (context.exeInfo.isNewEnv) {
+    providers.forEach((provider) => {
+      const providerModule = require(providerPlugins[provider]);
+      initializationTasks.push(() => providerModule.init(context));
+    });
+  }
 
   await sequential(initializationTasks);
 
   return context;
 }
 
-<<<<<<< HEAD
-  return providerQuestion
-    .then((answers) => {
-      context.exeInfo.projectConfig.providers = {};
-      answers.selectedProviders.forEach((providerKey) => {
-        context.exeInfo.projectConfig.providers[providerKey] =
-                    providerPlugins[providerKey];
-      });
-    }).then(() => {
-      const { providers } = context.exeInfo.projectConfig;
-      const initializationTasks = [];
-      if (context.exeInfo.isNewEnv) {
-        Object.keys(providers).forEach((providerKey) => {
-          const provider = require(providers[providerKey]);
-          initializationTasks.push(() => provider.init(context));
-        });
-      }
-      return sequential(initializationTasks)
-        .then(() => context)
-        .catch((err) => {
-          throw err;
-        });
-=======
+
 async function getProviders(context, providerPlugins) {
   let providers = [];
   const providerPluginList = Object.keys(providerPlugins);
   const { inputParams } = context.exeInfo;
-  if (inputParams.amplify.providers) {
+  if (inputParams && inputParams.amplify && inputParams.amplify.providers) {
     inputParams.amplify.providers.forEach((provider) => {
       provider = normalizeProviderName(provider, providerPluginList);
       if (provider) {
         providers.push(provider);
       }
->>>>>>> 098c6f0c
     });
   }
 
   if (providers.length === 0) {
-    if (inputParams.yes || providerPluginList.length === 1) {
+    if ((inputParams && inputParams.yes) || providerPluginList.length === 1) {
       context.print.info(`Using default provider  ${providerPluginList[0]}`);
       providers.push(providerPluginList[0]);
     } else {
