--- conflicted
+++ resolved
@@ -67,29 +67,10 @@
     }
 
     const providerPlugins = getProviderPlugins(context);
-<<<<<<< HEAD
     const pluginKeys = Object.keys(providerPlugins);
     if (!(pluginKeys.length === 1 && pluginKeys[0] === 'awscloudformation')) {
       // TODO convert to AmplifyError
       throw new Error('Amplify no longer supports provider plugins');
-=======
-
-    const initializationTasks: (() => Promise<$TSAny>)[] = [];
-    const providerPushTasks: (() => Promise<$TSAny>)[] = [];
-
-    for (const provider of context.exeInfo?.projectConfig?.providers) {
-      try {
-        const providerModule = await import(providerPlugins[provider]);
-        initializationTasks.push(() => providerModule.initEnv(context, amplifyMeta.providers[provider]));
-      } catch (e) {
-        throw amplifyFaultWithTroubleshootingLink('PluginNotLoadedFault', {
-          message: `Could not load plugin for provider ${provider}.`,
-          details: e.message,
-          resolution: 'Review the error message and stack trace for additional information.',
-          stack: e.stack,
-        }, e);
-      }
->>>>>>> 125486d8
     }
 
     spinner.start(
@@ -98,17 +79,7 @@
 
     try {
       context.usageData.startCodePathTimer(ManuallyTimedCodePath.INIT_ENV_PLATFORM);
-<<<<<<< HEAD
       await providerInitEnv(context, currentEnvMeta);
-=======
-      await sequential(initializationTasks);
-    } catch (e) {
-      throw amplifyFaultWithTroubleshootingLink('ProjectInitFault', {
-        message: `Could not initialize platform for '${currentEnv}': ${e.message}`,
-        resolution: 'Review the error message and stack trace for additional information.',
-        stack: e.stack,
-      }, e);
->>>>>>> 125486d8
     } finally {
       context.usageData.stopCodePathTimer(ManuallyTimedCodePath.INIT_ENV_PLATFORM);
     }
