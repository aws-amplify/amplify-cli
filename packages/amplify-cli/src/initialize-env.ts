--- conflicted
+++ resolved
@@ -119,7 +119,6 @@
   projectPath: string,
   amplifyMeta: $TSMeta,
   teamProviderInfo: $TSTeamProviderInfo,
-<<<<<<< HEAD
   metaCategory: string,
   teamProviderCategory: string,
   serviceName: string
@@ -127,17 +126,6 @@
   if (amplifyMeta[metaCategory]?.[serviceName] &&
       teamProviderInfo[CATEGORIES]?.[teamProviderCategory]?.[serviceName]) {
     Object.assign(amplifyMeta[metaCategory][serviceName], teamProviderInfo[CATEGORIES][teamProviderCategory][serviceName]);
-=======
-  categoryName: string,
-  serviceName: string,
-) {
-
-  if (
-    amplifyMeta[categoryName]?.[serviceName] &&
-    teamProviderInfo[CATEGORIES]?.[teamProviderCategory]?.[serviceName]
-  ) {
-    Object.assign(amplifyMeta[categoryName][serviceName], teamProviderInfo[CATEGORIES][categoryName][serviceName]);
->>>>>>> ef0e983b
     stateManager.setMeta(projectPath, amplifyMeta);
   }
-} +}