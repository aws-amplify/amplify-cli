--- conflicted
+++ resolved
@@ -41,28 +41,12 @@
     const categoryPluginInfoList = context.amplify.getAllCategoryPluginInfo(context);
     const availableCategories = Object.keys(categoryPluginInfoList).filter(key => initializedCategories.includes(key));
 
-<<<<<<< HEAD
-    const currentEnvMeta = await ensureEnvMeta(context, currentEnv);
-
-    availableCategories.forEach(category => {
-      categoryPluginInfoList[category].forEach(pluginInfo => {
-        try {
-          // eslint-disable-next-line import/no-dynamic-require, global-require, @typescript-eslint/no-var-requires
-          const { initEnv } = require(pluginInfo.packageLocation);
-
-          if (initEnv) {
-            categoryInitializationTasks.push(() => initEnv(context));
-          }
-        } catch (e) {
-          context.print.warning(`Could not load initEnv for ${category}`);
-=======
     const importCategoryPluginAndQueueInitEnvTask = async (pluginInfo, category) : Promise<void> => {
       try {
         const { initEnv } = await import(pluginInfo.packageLocation);
 
         if (initEnv) {
           categoryInitializationTasks.push(() => initEnv(context));
->>>>>>> 85696bd2
         }
       } catch (e) {
         throw amplifyFaultWithTroubleshootingLink('PluginNotLoadedFault', {
@@ -73,6 +57,7 @@
         });
       }
     };
+    const currentEnvMeta = await ensureEnvMeta(context, currentEnv);
     for (const category of availableCategories) {
       for (const pluginInfo of categoryPluginInfoList[category]) {
         await importCategoryPluginAndQueueInitEnvTask(pluginInfo, category);
@@ -80,28 +65,10 @@
     }
 
     const providerPlugins = getProviderPlugins(context);
-<<<<<<< HEAD
     const pluginKeys = Object.keys(providerPlugins);
     if (!(pluginKeys.length === 1 && pluginKeys[0] === 'awscloudformation')) {
+      // TODO convert to AmplifyError
       throw new Error('Amplify no longer supports provider plugins');
-=======
-
-    const initializationTasks: (() => Promise<$TSAny>)[] = [];
-    const providerPushTasks: (() => Promise<$TSAny>)[] = [];
-
-    for (const provider of context.exeInfo?.projectConfig?.providers) {
-      try {
-        const providerModule = await import(providerPlugins[provider]);
-        initializationTasks.push(() => providerModule.initEnv(context, amplifyMeta.providers[provider]));
-      } catch (e) {
-        throw amplifyFaultWithTroubleshootingLink('PluginNotLoadedFault', {
-          message: `Could not load plugin for provider ${provider}.`,
-          details: e.message,
-          resolution: 'Review the error message and stack trace for additional information.',
-          stack: e.stack,
-        });
-      }
->>>>>>> 85696bd2
     }
 
     spinner.start(
@@ -110,17 +77,7 @@
 
     try {
       context.usageData.startCodePathTimer(ManuallyTimedCodePath.INIT_ENV_PLATFORM);
-<<<<<<< HEAD
       await providerInitEnv(context, currentEnvMeta);
-=======
-      await sequential(initializationTasks);
-    } catch (e) {
-      throw amplifyFaultWithTroubleshootingLink('ProjectInitFault', {
-        message: `Could not initialize platform for '${currentEnv}': ${e.message}`,
-        resolution: 'Review the error message and stack trace for additional information.',
-        stack: e.stack,
-      });
->>>>>>> 85696bd2
     } finally {
       context.usageData.stopCodePathTimer(ManuallyTimedCodePath.INIT_ENV_PLATFORM);
     }
@@ -154,19 +111,8 @@
     }
 
     if (context.exeInfo.forcePush) {
-<<<<<<< HEAD
       const resourceDefinition = await context.amplify.getResourceStatus(undefined, undefined, 'awscloudformation');
       await pushResources(context, resourceDefinition);
-=======
-      for (const provider of context.exeInfo.projectConfig.providers) {
-        const providerModule = await import(providerPlugins[provider]);
-
-        const resourceDefinition = await context.amplify.getResourceStatus(undefined, undefined, provider);
-        providerPushTasks.push(() => providerModule.pushResources(context, resourceDefinition));
-      }
-
-      await sequential(providerPushTasks);
->>>>>>> 85696bd2
     }
 
     // save the current environment metadata so that it is loaded properly by the frontend plugins when generating frontend config
