import ora from 'ora';
import sequential from 'promise-sequential';
import {
<<<<<<< HEAD
  stateManager, $TSAny, $TSMeta, $TSContext, $TSTeamProviderInfo, exitOnNextTick,
=======
  stateManager, $TSAny, $TSMeta, $TSContext,
>>>>>>> 1401175c
} from 'amplify-cli-core';
import { printer } from 'amplify-prompts';
import { ensureEnvParamManager, IEnvironmentParameterManager } from '@aws-amplify/amplify-environment-parameters';
import { getProviderPlugins } from './extensions/amplify-helpers/get-provider-plugins';
import { ManuallyTimedCodePath } from './domain/amplify-usageData/IUsageData';

const spinner = ora('');

/**
 * Entry point for initializing an environment. Delegates out to plugins initEnv function
 */
export const initializeEnv = async (
  context: $TSContext,
  currentAmplifyMeta: $TSMeta = stateManager.currentMetaFileExists() ? stateManager.getCurrentMeta() : undefined,
): Promise<void> => {
  const currentEnv = context.exeInfo.localEnvInfo.envName;
  const isPulling = context.input.command === 'pull' || (context.input.command === 'env' && context.input.subCommands[0] === 'pull');

  try {
    const { projectPath } = context.exeInfo.localEnvInfo;

    const amplifyMeta: $TSMeta = { providers: {} };
    const teamProviderInfo = stateManager.getTeamProviderInfo(projectPath);

    amplifyMeta.providers.awscloudformation = teamProviderInfo?.[currentEnv]?.awscloudformation;

    const envParamManager = (await ensureEnvParamManager(currentEnv)).instance;

    if (!context.exeInfo.restoreBackend) {
      mergeBackendConfigIntoAmplifyMeta(projectPath, amplifyMeta);
      mergeCategoryEnvParamsIntoAmplifyMeta(envParamManager, amplifyMeta, 'hosting', 'ElasticContainer');
      stateManager.setMeta(projectPath, amplifyMeta);
    }

    const categoryInitializationTasks: (() => Promise<$TSAny>)[] = [];

    const initializedCategories = Object.keys(stateManager.getMeta());
    const categoryPluginInfoList = context.amplify.getAllCategoryPluginInfo(context);
    const availableCategories = Object.keys(categoryPluginInfoList).filter(key => initializedCategories.includes(key));

    availableCategories.forEach(category => {
      categoryPluginInfoList[category].forEach(pluginInfo => {
        try {
          // eslint-disable-next-line import/no-dynamic-require, global-require, @typescript-eslint/no-var-requires
          const { initEnv } = require(pluginInfo.packageLocation);

          if (initEnv) {
            categoryInitializationTasks.push(() => initEnv(context));
          }
        } catch (e) {
          context.print.warning(`Could not load initEnv for ${category}`);
        }
      });
    });

    const providerPlugins = getProviderPlugins(context);

    const initializationTasks: (() => Promise<$TSAny>)[] = [];
    const providerPushTasks: (() => Promise<$TSAny>)[] = [];

    context.exeInfo.projectConfig.providers.forEach(provider => {
      // eslint-disable-next-line import/no-dynamic-require, global-require, @typescript-eslint/no-var-requires
      const providerModule = require(providerPlugins[provider]);
      initializationTasks.push(() => providerModule.initEnv(context, amplifyMeta.providers[provider]));
    });

    spinner.start(
      isPulling ? `Fetching updates to backend environment: ${currentEnv} from the cloud.` : `Initializing your environment: ${currentEnv}`,
    );

    try {
      context.usageData.startCodePathTimer(ManuallyTimedCodePath.INIT_ENV_PLATFORM);
      await sequential(initializationTasks);
    } catch (e) {
      printer.error(`Could not initialize '${currentEnv}': ${e.message}`);
      printer.debug(e.stack);
      context.usageData.emitError(e);
      context.usageData.stopCodePathTimer(ManuallyTimedCodePath.INIT_ENV_PLATFORM);
      exitOnNextTick(1);
    }
    context.usageData.stopCodePathTimer(ManuallyTimedCodePath.INIT_ENV_PLATFORM);

    spinner.succeed(
      isPulling ? `Successfully pulled backend environment ${currentEnv} from the cloud.` : 'Initialized provider successfully.',
    );

    const projectDetails = context.amplify.getProjectDetails();

    context.exeInfo = context.exeInfo || {};
    Object.assign(context.exeInfo, projectDetails);

    context.usageData.startCodePathTimer(ManuallyTimedCodePath.INIT_ENV_CATEGORIES);
    await sequential(categoryInitializationTasks);
    context.usageData.stopCodePathTimer(ManuallyTimedCodePath.INIT_ENV_CATEGORIES);

    if (context.exeInfo.forcePush === undefined) {
      context.exeInfo.forcePush = await context.amplify.confirmPrompt(
        'Do you want to push your resources to the cloud for your environment?',
      );
    }

    if (context.exeInfo.forcePush) {
      // eslint-disable-next-line no-restricted-syntax
      for (const provider of context.exeInfo.projectConfig.providers) {
        // eslint-disable-next-line import/no-dynamic-require, global-require, @typescript-eslint/no-var-requires
        const providerModule = require(providerPlugins[provider]);

        const resourceDefinition = await context.amplify.getResourceStatus(undefined, undefined, provider);
        providerPushTasks.push(() => providerModule.pushResources(context, resourceDefinition));
      }

      await sequential(providerPushTasks);
    }

    // Generate AWS exports/configuration file
    await context.amplify.onCategoryOutputsChange(context, currentAmplifyMeta);

    printer.success(isPulling ? '' : 'Initialized your environment successfully.');
  } catch (e) {
    spinner.fail('There was an error initializing your environment.');
    throw e;
  }
};

const mergeBackendConfigIntoAmplifyMeta = (projectPath: string, amplifyMeta: $TSMeta): void => {
  const backendConfig = stateManager.getBackendConfig(projectPath);
  Object.assign(amplifyMeta, backendConfig);
};

const mergeCategoryEnvParamsIntoAmplifyMeta = (
  envParamManager: IEnvironmentParameterManager,
  amplifyMeta: $TSMeta,
  category: string,
  serviceName: string,
): void => {
  if (
    envParamManager.hasResourceParamManager(category, serviceName)
    && envParamManager.getResourceParamManager(category, serviceName).hasAnyParams()
  ) {
    Object.assign(amplifyMeta[category][serviceName], envParamManager.getResourceParamManager(category, serviceName).getAllParams());
  }
};<|MERGE_RESOLUTION|>--- conflicted
+++ resolved
@@ -1,11 +1,7 @@
 import ora from 'ora';
 import sequential from 'promise-sequential';
 import {
-<<<<<<< HEAD
-  stateManager, $TSAny, $TSMeta, $TSContext, $TSTeamProviderInfo, exitOnNextTick,
-=======
-  stateManager, $TSAny, $TSMeta, $TSContext,
->>>>>>> 1401175c
+  stateManager, $TSAny, $TSMeta, $TSContext, exitOnNextTick,
 } from 'amplify-cli-core';
 import { printer } from 'amplify-prompts';
 import { ensureEnvParamManager, IEnvironmentParameterManager } from '@aws-amplify/amplify-environment-parameters';
