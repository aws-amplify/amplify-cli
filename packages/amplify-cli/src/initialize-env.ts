import sequential from 'promise-sequential';
<<<<<<< HEAD
import { $TSAny, $TSMeta, $TSContext, ManuallyTimedCodePath, stateManager, AmplifyFault, LocalEnvInfo, spinner } from 'amplify-cli-core';
import { printer } from 'amplify-prompts';
import { ensureEnvParamManager, IEnvironmentParameterManager } from '@aws-amplify/amplify-environment-parameters';
import { downloadEnvParameters } from './utils/environment-parameter-manager-helpers';
=======
import {
  ManuallyTimedCodePath,
  stateManager,
  $TSAny,
  $TSMeta,
  $TSContext,
  AmplifyFault,
  constants,
  spinner,
  LocalEnvInfo,
} from 'amplify-cli-core';
import { printer } from '@aws-amplify/amplify-prompts';
import { ensureEnvParamManager, IEnvironmentParameterManager, ServiceDownloadHandler } from '@aws-amplify/amplify-environment-parameters';

>>>>>>> 3fa8f471
import { getProviderPlugins } from './extensions/amplify-helpers/get-provider-plugins';

/**
 * Entry point for initializing an environment. Delegates out to plugins initEnv function
 */
export const initializeEnv = async (
  context: $TSContext,
  currentAmplifyMeta: $TSMeta = stateManager.currentMetaFileExists() ? stateManager.getCurrentMeta() : undefined,
): Promise<void> => {
  const currentEnv = context.exeInfo.localEnvInfo.envName;
  const isPulling = context.input.command === 'pull' || (context.input.command === 'env' && context.input.subCommands?.[0] === 'pull');

  try {
    const { projectPath } = context.exeInfo.localEnvInfo;

    const amplifyMeta: $TSMeta = { providers: {} };
    const teamProviderInfo = stateManager.getTeamProviderInfo(projectPath);

    amplifyMeta.providers.awscloudformation = teamProviderInfo?.[currentEnv]?.awscloudformation;

    const envParamManager = (await ensureEnvParamManager(currentEnv)).instance;
    await downloadEnvParameters(context);

    if (!context.exeInfo.restoreBackend) {
      mergeBackendConfigIntoAmplifyMeta(projectPath, amplifyMeta);
      mergeCategoryEnvParamsIntoAmplifyMeta(envParamManager, amplifyMeta, 'hosting', 'ElasticContainer');
      stateManager.setMeta(projectPath, amplifyMeta);
    }

    const categoryInitializationTasks: (() => Promise<$TSAny>)[] = [];

    const initializedCategories = Object.keys(stateManager.getMeta());
    const categoryPluginInfoList = context.amplify.getAllCategoryPluginInfo(context);
    const availableCategories = Object.keys(categoryPluginInfoList).filter((key) => initializedCategories.includes(key));

    const importCategoryPluginAndQueueInitEnvTask = async (pluginInfo, category): Promise<void> => {
      try {
        const { initEnv } = await import(pluginInfo.packageLocation);

        if (initEnv) {
          categoryInitializationTasks.push(() => initEnv(context));
        }
      } catch (e) {
        throw new AmplifyFault(
          'PluginNotLoadedFault',
          {
            message: `Could not load plugin for category ${category}.`,
            resolution: `Review the error message and stack trace for additional information.`,
          },
          e,
        );
      }
    };
    for (const category of availableCategories) {
      for (const pluginInfo of categoryPluginInfoList[category]) {
        await importCategoryPluginAndQueueInitEnvTask(pluginInfo, category);
      }
    }

    const providerPlugins = getProviderPlugins(context);

    const initializationTasks: (() => Promise<$TSAny>)[] = [];
    const providerPushTasks: (() => Promise<$TSAny>)[] = [];

    for (const provider of context.exeInfo?.projectConfig?.providers) {
      try {
        const providerModule = await import(providerPlugins[provider]);
        initializationTasks.push(() => providerModule.initEnv(context, amplifyMeta.providers[provider]));
      } catch (e) {
        throw new AmplifyFault(
          'PluginNotLoadedFault',
          {
            message: `Could not load plugin for provider ${provider}.`,
            resolution: 'Review the error message and stack trace for additional information.',
          },
          e,
        );
      }
    }

    spinner.start(
      isPulling ? `Fetching updates to backend environment: ${currentEnv} from the cloud.` : `Initializing your environment: ${currentEnv}`,
    );

    try {
      context.usageData.startCodePathTimer(ManuallyTimedCodePath.INIT_ENV_PLATFORM);
      await sequential(initializationTasks);
    } catch (e) {
      spinner.fail();
      throw new AmplifyFault(
        'ProjectInitFault',
        {
          message: `Could not initialize platform for '${currentEnv}': ${e.message}`,
          resolution: 'Review the error message and stack trace for additional information.',
        },
        e,
      );
    } finally {
      context.usageData.stopCodePathTimer(ManuallyTimedCodePath.INIT_ENV_PLATFORM);
    }

    spinner.succeed(
      isPulling ? `Successfully pulled backend environment ${currentEnv} from the cloud.` : 'Initialized provider successfully.',
    );

    const projectDetails = context.amplify.getProjectDetails();

    context.exeInfo ??= { inputParams: {}, localEnvInfo: {} as unknown as LocalEnvInfo };
    Object.assign(context.exeInfo, projectDetails);

    try {
      context.usageData.startCodePathTimer(ManuallyTimedCodePath.INIT_ENV_CATEGORIES);
      await sequential(categoryInitializationTasks);
    } catch (e) {
      throw new AmplifyFault(
        'ProjectInitFault',
        {
          message: `Could not initialize categories for '${currentEnv}': ${e.message}`,
          resolution: 'Review the error message and stack trace for additional information.',
        },
        e,
      );
    } finally {
      context.usageData.stopCodePathTimer(ManuallyTimedCodePath.INIT_ENV_CATEGORIES);
    }

    if (context.exeInfo.forcePush === undefined) {
      context.exeInfo.forcePush = await context.amplify.confirmPrompt(
        'Do you want to push your resources to the cloud for your environment?',
      );
    }

    if (context.exeInfo.forcePush) {
      for (const provider of context.exeInfo.projectConfig.providers) {
        const providerModule = await import(providerPlugins[provider]);

        const resourceDefinition = await context.amplify.getResourceStatus(undefined, undefined, provider);
        providerPushTasks.push(() => providerModule.pushResources(context, resourceDefinition));
      }

      await sequential(providerPushTasks);
    }

    // Generate AWS exports/configuration file
    await context.amplify.onCategoryOutputsChange(context, currentAmplifyMeta);

    printer.success(isPulling ? '' : 'Initialized your environment successfully.');
  } catch (e) {
    // let the error propagate up after we safely exit the spinner
    spinner.fail('There was an error initializing your environment.');
    throw e;
  }
};

const mergeBackendConfigIntoAmplifyMeta = (projectPath: string, amplifyMeta: $TSMeta): void => {
  const backendConfig = stateManager.getBackendConfig(projectPath);
  Object.assign(amplifyMeta, backendConfig);
};

const mergeCategoryEnvParamsIntoAmplifyMeta = (
  envParamManager: IEnvironmentParameterManager,
  amplifyMeta: $TSMeta,
  category: string,
  serviceName: string,
): void => {
  if (
    envParamManager.hasResourceParamManager(category, serviceName) &&
    envParamManager.getResourceParamManager(category, serviceName).hasAnyParams()
  ) {
    Object.assign(amplifyMeta[category][serviceName], envParamManager.getResourceParamManager(category, serviceName).getAllParams());
  }
};<|MERGE_RESOLUTION|>--- conflicted
+++ resolved
@@ -1,25 +1,8 @@
+import { printer } from '@aws-amplify/amplify-prompts';
 import sequential from 'promise-sequential';
-<<<<<<< HEAD
 import { $TSAny, $TSMeta, $TSContext, ManuallyTimedCodePath, stateManager, AmplifyFault, LocalEnvInfo, spinner } from 'amplify-cli-core';
-import { printer } from 'amplify-prompts';
 import { ensureEnvParamManager, IEnvironmentParameterManager } from '@aws-amplify/amplify-environment-parameters';
 import { downloadEnvParameters } from './utils/environment-parameter-manager-helpers';
-=======
-import {
-  ManuallyTimedCodePath,
-  stateManager,
-  $TSAny,
-  $TSMeta,
-  $TSContext,
-  AmplifyFault,
-  constants,
-  spinner,
-  LocalEnvInfo,
-} from 'amplify-cli-core';
-import { printer } from '@aws-amplify/amplify-prompts';
-import { ensureEnvParamManager, IEnvironmentParameterManager, ServiceDownloadHandler } from '@aws-amplify/amplify-environment-parameters';
-
->>>>>>> 3fa8f471
 import { getProviderPlugins } from './extensions/amplify-helpers/get-provider-plugins';
 
 /**
