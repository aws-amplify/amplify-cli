--- conflicted
+++ resolved
@@ -4,13 +4,8 @@
 const globalPrefix = require('./lib/global-prefix');
 
 async function run(argv) {
-<<<<<<< HEAD
   const localNodeModulesDirPath = getLocalNodeModulesDirPath();
-  const globalNodeModulesDirPath = globalPrefix();
-=======
-  const localNodeModulesDirPath = path.join(__dirname, '../node_modules');
   const globalNodeModulesDirPath = globalPrefix.getGlobalNodeModuleDirPath();
->>>>>>> 559771ef
 
   const cli = build()
     .brand('amplify')
