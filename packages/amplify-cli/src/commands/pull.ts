--- conflicted
+++ resolved
@@ -7,11 +7,8 @@
 import { constructInputParams } from '../amplify-service-helper';
 import { run as envCheckout } from './env/checkout';
 import { showTroubleshootingURL } from './help';
-<<<<<<< HEAD
 import { getAmplifyAppId } from '../extensions/amplify-helpers/get-amplify-appId';
-=======
 import { checkForNestedProject } from './helpers/projectUtils';
->>>>>>> f154b898
 
 /**
  * Entry point for pull command
