import { Context } from '../../domain/context';
import { removePluginPackage, confirmAndScan } from '../../plugin-manager';
import { PluginPlatform } from '../../domain/plugin-platform';
import { constants } from '../../domain/constants';
import inquirer, { InquirerOption, EXPAND } from '../../domain/inquirer-helper';
import { PluginInfo } from '../../domain/plugin-info';

export async function run(context: Context) {
  const options = new Array<InquirerOption>();
  const { plugins } = context.pluginPlatform;

  if (plugins && Object.keys(plugins).length > 0) {
    Object.keys(plugins).forEach(key => {
<<<<<<< HEAD
      if (key === Constant.CORE) {
=======
      if (key === constants.CORE) {
>>>>>>> fc7afa21
        return;
      }

      if (plugins[key].length > 0) {
        const option = {
          name: key + EXPAND,
          value: plugins[key],
          short: key + EXPAND,
        };
        if (plugins[key].length === 1) {
          const pluginInfo = plugins[key][0];
          option.name = pluginInfo.packageName + '@' + pluginInfo.packageVersion;
          option.short = pluginInfo.packageName + '@' + pluginInfo.packageVersion;
        }
        options.push(option);
      }
    });
  }

  if (options.length > 0) {
    const { selections } = await inquirer.prompt({
      type: 'checkbox',
      name: 'selections',
      message: 'Select the plugin packages to remove',
      choices: options,
    });

    if (selections.length > 0) {
      const sequential = require('promise-sequential');
      const removeTasks = selections.map((selection: Array<PluginInfo>) => async () => {
        await removeNamedPlugins(context.pluginPlatform, selection);
      });
      await sequential(removeTasks);
      await confirmAndScan(context.pluginPlatform);
    }
  } else {
    context.print.console.error('No plugins are found');
  }
}

async function removeNamedPlugins(pluginPlatform: PluginPlatform, pluginInfos: Array<PluginInfo>) {
  if (pluginInfos.length === 1) {
    removePluginPackage(pluginPlatform, pluginInfos[0]);
  } else if (pluginInfos.length > 1) {
    const options = pluginInfos.map((pluginInfo: PluginInfo) => {
      const optionObject = {
        name: pluginInfo.packageName + '@' + pluginInfo.packageVersion,
        value: pluginInfo,
        short: pluginInfo.packageName + '@' + pluginInfo.packageVersion,
      };
      return optionObject;
    });
    const { selections } = await inquirer.prompt({
      type: 'checkbox',
      name: 'selections',
      message: 'Select the plugin packages to remove',
      choices: options,
    });

    if (selections.length > 0) {
      const sequential = require('promise-sequential');
      const removeTasks = selections.map((pluginInfo: PluginInfo) => async () => {
        await removePluginPackage(pluginPlatform, pluginInfo);
      });
      await sequential(removeTasks);
    }
  }
}<|MERGE_RESOLUTION|>--- conflicted
+++ resolved
@@ -11,11 +11,7 @@
 
   if (plugins && Object.keys(plugins).length > 0) {
     Object.keys(plugins).forEach(key => {
-<<<<<<< HEAD
-      if (key === Constant.CORE) {
-=======
       if (key === constants.CORE) {
->>>>>>> fc7afa21
         return;
       }
 
