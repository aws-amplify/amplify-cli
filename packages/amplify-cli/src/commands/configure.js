const analyzeProject = require('../lib/config-steps/c0-analyzeProject');
const configFrontendHandler = require('../lib/config-steps/c1-configFrontend');
const configProviders = require('../lib/config-steps/c2-configProviders');
const configureNewUser = require('../lib/configure-new-user');
const onFailure = require('../lib/config-steps/c9-onFailure');
const onSuccess = require('../lib/config-steps/c9-onSuccess');
const { normalizeInputParams } = require('../lib/input-params-manager');

module.exports = {
  name: 'configure',
  run: async (context) => {
    if (!context.parameters.first) {
      return configureNewUser.run(context);
    }

    if (context.parameters.first === 'project') {
      context.amplify.constructExeInfo(context); 
      return analyzeProject.run(context)
        .then(configFrontendHandler.run)
        .then(configProviders.run)
        .then(onSuccess.run)
        .catch(onFailure.run);
    }
  },
<<<<<<< HEAD
};
=======
};

function constructExeInfo(context) {
  context.exeInfo = {
    inputParams: normalizeInputParams(context),
  };
}
>>>>>>> 1a231e6d
<|MERGE_RESOLUTION|>--- conflicted
+++ resolved
@@ -14,7 +14,7 @@
     }
 
     if (context.parameters.first === 'project') {
-      context.amplify.constructExeInfo(context); 
+      constructExeInfo(context);
       return analyzeProject.run(context)
         .then(configFrontendHandler.run)
         .then(configProviders.run)
@@ -22,14 +22,9 @@
         .catch(onFailure.run);
     }
   },
-<<<<<<< HEAD
-};
-=======
 };
 
 function constructExeInfo(context) {
-  context.exeInfo = {
-    inputParams: normalizeInputParams(context),
-  };
+  context.exeInfo = context.amplify.getProjectDetails();
+  context.exeInfo.inputParams = normalizeInputParams(context);
 }
->>>>>>> 1a231e6d
