--- conflicted
+++ resolved
@@ -1,34 +1,27 @@
-<<<<<<< HEAD
-import { $TSContext } from 'amplify-cli-core';
+import { $TSContext, AmplifyError } from 'amplify-cli-core';
 import { printer } from 'amplify-prompts';
 import { ensureEnvMeta, ensureEnvParamManager, listLocalEnvNames } from '@aws-amplify/amplify-environment-parameters';
-import { printEnvInfo } from '../helpers/envUtils';
-
-/**
- * Prints environment info
- */
-export const run = async (context: $TSContext): Promise<void> => {
-=======
-import { JSONUtilities, $TSContext, AmplifyError } from 'amplify-cli-core';
-import { printer } from 'amplify-prompts';
 import { printEnvInfo } from '../helpers/envUtils';
 
 /**
  * Executes the 'env get' command
  */
 export const run = async (context: $TSContext) : Promise<void> => {
->>>>>>> 85696bd2
   const envName = context.parameters.options.name;
-  const allEnvs = context.amplify.getEnvDetails();
 
   if (!envName) {
-<<<<<<< HEAD
-    throw new Error(`Pass in the name of the environment using the --name flag`);
+    throw new AmplifyError('EnvironmentNameError', {
+      message: 'Environment name was not specified.',
+      resolution: 'Pass in the name of the environment using the --name flag.',
+    });
   }
 
   const allEnvs = listLocalEnvNames();
   if (!allEnvs.includes(envName)) {
-    throw new Error(`Cannot find environment ${envName}. Make sure the environment has been pulled using 'amplify pull'.`);
+    throw new AmplifyError('EnvironmentNameError', {
+      message: 'Environment name is invalid.',
+      resolution: 'Run amplify env list to get a list of valid environments.',
+    });
   }
 
   if (context.parameters.options.json) {
@@ -38,27 +31,9 @@
     printer.blankLine();
     printer.info(envName, 'blue');
     (await ensureEnvMeta(context, envName)).write(false, printEnvInfo);
-=======
-    throw new AmplifyError('EnvironmentNameError', {
-      message: 'Environment name was not specified.',
-      resolution: 'Pass in the name of the environment using the --name flag.',
-    });
-  }
-  if (!allEnvs[envName]) {
-    throw new AmplifyError('EnvironmentNameError', {
-      message: 'Environment name is invalid.',
-      resolution: 'Run amplify env list to get a list of valid environments.',
-    });
-  }
-
-  if (context.parameters.options.json) {
-    printer.info(JSONUtilities.stringify(allEnvs[envName]) as string);
-    return;
->>>>>>> 85696bd2
   }
 };
 
-<<<<<<< HEAD
 /**
  * Constructs an object that is identical to what would be in the team-provider-info file but without relying on the contents of the file
  *
@@ -79,9 +54,4 @@
     }
   });
   return result;
-=======
-  printer.blankLine();
-  printer.info(envName, 'red');
-  printEnvInfo(envName, allEnvs);
->>>>>>> 85696bd2
 };