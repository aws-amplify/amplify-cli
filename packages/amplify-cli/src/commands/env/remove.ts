import ora from 'ora';
import {
  FeatureFlags, stateManager, $TSContext, AmplifyError,
} from 'amplify-cli-core';
<<<<<<< HEAD
import { deleteEnvParamManager, listLocalEnvNames } from '@aws-amplify/amplify-environment-parameters';
=======
>>>>>>> 85696bd2
import { printer } from 'amplify-prompts';
import { getConfirmation } from '../../extensions/amplify-helpers/delete-project';
import { removeEnvFromCloud } from '../../extensions/amplify-helpers/remove-env-from-cloud';

/**
 * Entry point for env remove subcommand
 */
export const run = async (context: $TSContext): Promise<void> => {
  const envName = context.parameters.first;
  const currentEnv = context.amplify.getEnvInfo().envName;
  const allEnvs = context.amplify.getEnvDetails();

  if (!envName) {
<<<<<<< HEAD
    const errMessage = "You must pass in the name of the environment as a part of the 'amplify env remove <env-name>' command";
    printer.error(errMessage);
    await context.usageData.emitError(new UnknownArgumentError(errMessage));
    exitOnNextTick(1);
  }

  if (!listLocalEnvNames().includes(envName)) {
    printer.error('No environment found with the corresponding name provided');
  } else {
    if (currentEnv === envName) {
      const errMessage = 'You cannot delete your current environment. Please switch to another environment to delete your current environment';
      printer.error(errMessage);
      printer.info("If this is your only environment you can use the 'amplify delete' command to delete your project");
      await context.usageData.emitError(new UnknownArgumentError(errMessage));
      exitOnNextTick(1);
=======
    throw new AmplifyError('EnvironmentNameError', {
      message: 'Environment name was not specified.',
      resolution: 'Pass in the name of the environment using the --name flag.',
    });
  }
  if (!allEnvs[envName]) {
    throw new AmplifyError('EnvironmentNameError', {
      message: 'Environment name is invalid.',
      resolution: 'Run amplify env list to get a list of valid environments.',
    });
  }

  if (currentEnv === envName) {
    throw new AmplifyError('EnvironmentNameError', {
      message: 'You cannot delete your current environment.',
      resolution: 'Switch to another environment before deleting the current environment.',
      details: "If this is your only environment you can use the 'amplify delete' command to delete your project.",
    });
  }

  const confirmation = await getConfirmation(context, envName);
  if (confirmation.proceed) {
    const spinner = ora('Deleting resources from the cloud. This will take a few minutes.');
    spinner.start();
    try {
      await removeEnvFromCloud(context, envName, confirmation.deleteS3);
    } catch (ex) {
      // safely exit spinner, then allow the exception to propagate up
      spinner.fail(`remove env failed: ${ex.message}`);
      throw ex;
>>>>>>> 85696bd2
    }
    spinner.succeed('Successfully removed environment from the cloud');

    // Remove from team-provider-info
    delete allEnvs[envName];
    stateManager.setTeamProviderInfo(undefined, allEnvs);

<<<<<<< HEAD
      // Remove from team-provider-info
      deleteEnvParamManager(envName);
=======
    // Remove entry from aws-info
    const awsInfo = stateManager.getLocalAWSInfo();
>>>>>>> 85696bd2

    if (awsInfo[envName]) {
      delete awsInfo[envName];

      stateManager.setLocalAWSInfo(undefined, awsInfo);
    }

<<<<<<< HEAD
      printer.success('Successfully removed environment from your project locally');
=======
    if (FeatureFlags.isInitialized()) {
      await FeatureFlags.removeFeatureFlagConfiguration(false, [envName]);
>>>>>>> 85696bd2
    }

    printer.success('Successfully removed environment from your project locally');
  }
};<|MERGE_RESOLUTION|>--- conflicted
+++ resolved
@@ -2,10 +2,7 @@
 import {
   FeatureFlags, stateManager, $TSContext, AmplifyError,
 } from 'amplify-cli-core';
-<<<<<<< HEAD
 import { deleteEnvParamManager, listLocalEnvNames } from '@aws-amplify/amplify-environment-parameters';
-=======
->>>>>>> 85696bd2
 import { printer } from 'amplify-prompts';
 import { getConfirmation } from '../../extensions/amplify-helpers/delete-project';
 import { removeEnvFromCloud } from '../../extensions/amplify-helpers/remove-env-from-cloud';
@@ -16,38 +13,20 @@
 export const run = async (context: $TSContext): Promise<void> => {
   const envName = context.parameters.first;
   const currentEnv = context.amplify.getEnvInfo().envName;
-  const allEnvs = context.amplify.getEnvDetails();
 
   if (!envName) {
-<<<<<<< HEAD
-    const errMessage = "You must pass in the name of the environment as a part of the 'amplify env remove <env-name>' command";
-    printer.error(errMessage);
-    await context.usageData.emitError(new UnknownArgumentError(errMessage));
-    exitOnNextTick(1);
-  }
-
-  if (!listLocalEnvNames().includes(envName)) {
-    printer.error('No environment found with the corresponding name provided');
-  } else {
-    if (currentEnv === envName) {
-      const errMessage = 'You cannot delete your current environment. Please switch to another environment to delete your current environment';
-      printer.error(errMessage);
-      printer.info("If this is your only environment you can use the 'amplify delete' command to delete your project");
-      await context.usageData.emitError(new UnknownArgumentError(errMessage));
-      exitOnNextTick(1);
-=======
     throw new AmplifyError('EnvironmentNameError', {
       message: 'Environment name was not specified.',
       resolution: 'Pass in the name of the environment using the --name flag.',
     });
   }
-  if (!allEnvs[envName]) {
+
+  if (!listLocalEnvNames().includes(envName)) {
     throw new AmplifyError('EnvironmentNameError', {
       message: 'Environment name is invalid.',
       resolution: 'Run amplify env list to get a list of valid environments.',
     });
   }
-
   if (currentEnv === envName) {
     throw new AmplifyError('EnvironmentNameError', {
       message: 'You cannot delete your current environment.',
@@ -55,47 +34,33 @@
       details: "If this is your only environment you can use the 'amplify delete' command to delete your project.",
     });
   }
+  const confirmation = await getConfirmation(context, envName);
+  if (!confirmation.proceed) {
+    return;
+  }
+  const spinner = ora('Deleting resources from the cloud. This will take a few minutes.');
+  spinner.start();
+  try {
+    await removeEnvFromCloud(context, envName, confirmation.deleteS3);
+  } finally {
+    spinner.stop();
+  }
+  spinner.succeed('Successfully removed environment from the cloud');
 
-  const confirmation = await getConfirmation(context, envName);
-  if (confirmation.proceed) {
-    const spinner = ora('Deleting resources from the cloud. This will take a few minutes.');
-    spinner.start();
-    try {
-      await removeEnvFromCloud(context, envName, confirmation.deleteS3);
-    } catch (ex) {
-      // safely exit spinner, then allow the exception to propagate up
-      spinner.fail(`remove env failed: ${ex.message}`);
-      throw ex;
->>>>>>> 85696bd2
-    }
-    spinner.succeed('Successfully removed environment from the cloud');
+  // Remove environment from env param manager
+  deleteEnvParamManager(envName);
 
-    // Remove from team-provider-info
-    delete allEnvs[envName];
-    stateManager.setTeamProviderInfo(undefined, allEnvs);
+  // Remove entry from aws-info
+  const awsInfo = stateManager.getLocalAWSInfo();
+  if (awsInfo[envName]) {
+    delete awsInfo[envName];
+    stateManager.setLocalAWSInfo(undefined, awsInfo);
+  }
 
-<<<<<<< HEAD
-      // Remove from team-provider-info
-      deleteEnvParamManager(envName);
-=======
-    // Remove entry from aws-info
-    const awsInfo = stateManager.getLocalAWSInfo();
->>>>>>> 85696bd2
+  // Remove env feature flags
+  if (FeatureFlags.isInitialized()) {
+    await FeatureFlags.removeFeatureFlagConfiguration(false, [envName]);
+  }
 
-    if (awsInfo[envName]) {
-      delete awsInfo[envName];
-
-      stateManager.setLocalAWSInfo(undefined, awsInfo);
-    }
-
-<<<<<<< HEAD
-      printer.success('Successfully removed environment from your project locally');
-=======
-    if (FeatureFlags.isInitialized()) {
-      await FeatureFlags.removeFeatureFlagConfiguration(false, [envName]);
->>>>>>> 85696bd2
-    }
-
-    printer.success('Successfully removed environment from your project locally');
-  }
+  printer.success('Successfully removed environment from your project locally');
 };