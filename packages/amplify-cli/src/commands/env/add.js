--- conflicted
+++ resolved
@@ -5,64 +5,6 @@
 module.exports = {
   name: 'add',
   run: async (context) => {
-<<<<<<< HEAD
-    const envName = context.parameters.options.name;
-    console.log(envName)
-    console.log(context.parameters.options)
-    console.log(context.parameters.options.config)
-    const config = JSON.parse(context.parameters.options.config);
-    const awsInfo = JSON.parse(context.parameters.options.awsInfo);
-
-    if (!envName) {
-      context.print.error('You must pass in the name of the environment using the --name flag');
-      process.exit(1);
-    }
-
-    if (!config) {
-      context.print.error('You must pass in the configs of the environment using the --config flag');
-      process.exit(1);
-    }
-
-    let envFound = false;
-    const allEnvs = context.amplify.getEnvDetails();
-    Object.keys(allEnvs).forEach((env) => {
-      if (env === envName) {
-        envFound = true;
-      }
-    });
-
-    const addNewEnvConfig = () => {
-      const envProviderFilepath = context.amplify.pathManager.getProviderInfoFilePath();
-      allEnvs[envName] = config;
-      let jsonString = JSON.stringify(allEnvs, null, '\t');
-      fs.writeFileSync(envProviderFilepath, jsonString, 'utf8');
-
-      const dotConfigDirPath = context.amplify.pathManager.getDotConfigDirPath();
-      const configInfoFilePath = path.join(dotConfigDirPath, 'local-aws-info.json');
-
-      let envAwsInfo = {};
-      if (fs.existsSync(configInfoFilePath)) {
-        envAwsInfo = JSON.parse(fs.readFileSync(configInfoFilePath));
-      }
-
-      envAwsInfo[envName] = awsInfo;
-      jsonString = JSON.stringify(envAwsInfo, null, 4);
-      fs.writeFileSync(configInfoFilePath, jsonString, 'utf8');
-
-      context.print.success('Successfully added environment from your project');
-    };
-
-    if (envFound) {
-      if (context.parameters.options.yes) {
-        addNewEnvConfig();
-      } else if (await context.amplify.confirmPrompt.run('We found an environment with the same name. Do you want to overwrite existing enviornment config?')) {
-        addNewEnvConfig();
-      }
-    } else {
-      addNewEnvConfig();
-    }
-=======
     initRun(context);
->>>>>>> a259d9f8
   },
 };