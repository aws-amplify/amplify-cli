--- conflicted
+++ resolved
@@ -106,11 +106,7 @@
     return result.transformed[0] as ts.SourceFile;
   }
 
-<<<<<<< HEAD
-  static addRequiredImports(sourceFile: ts.SourceFile, projectName?: string): ts.SourceFile {
-=======
   static addBranchNameVariable(sourceFile: ts.SourceFile, projectName?: string): ts.SourceFile {
->>>>>>> 43c3bd74
     // Check if branchName declaration already exists
     const hasBranchName = sourceFile.statements.some(
       (stmt) =>
