#!/usr/bin/env node
import path from 'node:path';
import fs from 'node:fs/promises';
import assert from 'node:assert';
import { v4 as uuid } from 'uuid';

import { createGen2Renderer } from '../core/migration-pipeline';

import { UsageData } from '../../../../../domain/amplify-usageData';
import { AmplifyClient, UpdateAppCommand, GetAppCommand } from '@aws-sdk/client-amplify';
import { CloudFormationClient } from '@aws-sdk/client-cloudformation';
import { CognitoIdentityProviderClient, LambdaConfigType } from '@aws-sdk/client-cognito-identity-provider';
import { CognitoIdentityClient } from '@aws-sdk/client-cognito-identity';
import { S3Client } from '@aws-sdk/client-s3';
import { LambdaClient } from '@aws-sdk/client-lambda';
import { CloudWatchEventsClient } from '@aws-sdk/client-cloudwatch-events';
//import { SSMClient } from '@aws-sdk/client-ssm';
import { GetCallerIdentityCommand, STSClient } from '@aws-sdk/client-sts';
import { BackendDownloader } from './backend_downloader';
import { AppContextLogger } from './logger';
import { BackendEnvironmentResolver } from './backend_environment_selector';
import { Analytics, AppAnalytics } from './analytics';
import { AppAuthDefinitionFetcher } from './app_auth_definition_fetcher';
import { AppStorageDefinitionFetcher } from './app_storage_definition_fetcher';
import { AmplifyCategories, IUsageData, stateManager, pathManager } from '@aws-amplify/amplify-cli-core';
import { AuthTriggerConnection } from '../adapters/auth/index';
import { DataDefinitionFetcher } from './data_definition_fetcher';
import { AmplifyStackParser } from './amplify_stack_parser';
import { AppFunctionsDefinitionFetcher } from './app_functions_definition_fetcher';
// import { TemplateGenerator, ResourceMapping } from '@aws-amplify/migrate-template-gen'; // Package not available
import { printer } from './printer';
import { format } from './format';
import ora from 'ora';
import * as ts from 'typescript';
import { AmplifyHelperTransformer } from '../../../codegen-custom-resources/transformer/amplify-helper-transformer';
import { DependencyMerger } from '../../../codegen-custom-resources/generator/dependency-merger';
import { FileConverter } from '../../../codegen-custom-resources/generator/file-converter';
import { BackendUpdater } from '../../../codegen-custom-resources/generator/backend-updater';
<<<<<<< HEAD
=======
import execa from 'execa';
import { Logger } from '../../../../gen2-migration';
>>>>>>> cc35ad6d

interface CodegenCommandParameters {
  analytics: Analytics;
  logger: Logger;
  outputDirectory: string;
  backendEnvironmentName: string | undefined;
  dataDefinitionFetcher: DataDefinitionFetcher;
  authDefinitionFetcher: AppAuthDefinitionFetcher;
  storageDefinitionFetcher: AppStorageDefinitionFetcher;
  functionsDefinitionFetcher: AppFunctionsDefinitionFetcher;
}

const TEMP_GEN_2_OUTPUT_DIR = 'amplify-gen2';
const AMPLIFY_DIR = 'amplify';
const GEN1_COMMAND = '- amplifyPush --simple';
const GEN2_INSTALL_COMMAND = '- npm ci --cache .npm --prefer-offline';
const GEN2_COMMAND = '- npx ampx pipeline-deploy --branch $AWS_BRANCH --app-id $AWS_APP_ID';
const GEN2_COMMAND_GENERATION_MESSAGE_SUFFIX = 'your Gen 2 backend code';
const GEN1_CUSTOM_RESOURCES_SUFFIX = 'your Gen 1 custom resources';
export const GEN1_CONFIGURATION_FILES = ['aws-exports.js', 'amplifyconfiguration.json', 'awsconfiguration.json'];
const CUSTOM_DIR = 'custom';
const TYPES_DIR = 'types';
const BACKEND_DIR = 'backend';
const GEN2_COMMAND_REPLACE_STRING = `${GEN2_INSTALL_COMMAND}\n${' '.repeat(8)}${GEN2_COMMAND}`;

enum GEN2_AMPLIFY_GITIGNORE_FILES_OR_DIRS {
  DOT_AMPLIFY = '.amplify',
  AMPLIFY_OUTPUTS = 'amplify_outputs*',
  AMPLIFY_CONFIGURATION = 'amplifyconfiguration*',
  NODE_MODULES = 'node_modules',
  BUILD = 'build',
  DIST = 'dist',
}

const generateGen2Code = async ({
  outputDirectory,
  backendEnvironmentName,
  authDefinitionFetcher,
  dataDefinitionFetcher,
  storageDefinitionFetcher,
  functionsDefinitionFetcher,
  logger,
}: CodegenCommandParameters) => {
  logger.info('Fetching definitions from AWS for category: Auth');
  const auth = await authDefinitionFetcher.getDefinition();

  logger.info('Fetching definitions from AWS for category: Storage');
  const storage = await storageDefinitionFetcher.getDefinition();

  logger.info('Fetching definitions from AWS for category: Data');
  const data = await dataDefinitionFetcher.getDefinition();

  logger.info('Fetching definitions from AWS for category: Functions');
  const functions = await functionsDefinitionFetcher.getDefinition();

  logger.debug(`Auth: ${auth ? 'EXISTS' : 'UNDEFINED'}`);
  logger.debug(`Storage: ${storage ? 'EXISTS' : 'UNDEFINED'}`);
  logger.debug(`Data: ${data ? JSON.stringify(data, null, 2) : 'UNDEFINED'}`);
  logger.debug(`Functions: ${functions ? `${functions.length} functions` : 'UNDEFINED'}`);
  logger.debug(`Backend env: ${backendEnvironmentName}`);

  const gen2RenderOptions = {
    outputDir: outputDirectory,
    backendEnvironmentName: backendEnvironmentName,
    auth,
    storage,
    data,
    functions,
    customResources: await getCustomResourceMap(),
    unsupportedCategories: unsupportedCategories(),
  };

  assert(gen2RenderOptions);
  const pipeline = createGen2Renderer(gen2RenderOptions);
  assert(backendEnvironmentName);

  logger.info(`Generating ${GEN2_COMMAND_GENERATION_MESSAGE_SUFFIX}`);
  await pipeline.render();
};

type AmplifyMetaAuth = {
  service: 'Cognito';
  providerPlugin: 'awscloudformation';
};

type AmplifyMetaFunction = {
  service: 'Lambda';
  providerPlugin: 'awscloudformation';
  output: Record<string, string>;
};

type AmplifyMeta = {
  auth: Record<string, AmplifyMetaAuth>;
  function: Record<string, AmplifyMetaFunction>;
};

const getFunctionPath = (functionName: string) => {
  return path.join(AMPLIFY_DIR, BACKEND_DIR, 'function', functionName, 'src');
};

const getUsageDataMetric = async (envName: string): Promise<IUsageData> => {
  const usageData = UsageData.Instance;
  const accountId = await getAccountId();
  assert(accountId);

  usageData.init(
    uuid(),
    '',
    {
      command: 'to-gen-2',
      argv: process.argv,
    },
    accountId,
    {
      envName,
    },
    Date.now(),
  );

  return usageData;
};

const getAccountId = async (): Promise<string | undefined> => {
  const stsClient = new STSClient();
  const callerIdentityResult = await stsClient.send(new GetCallerIdentityCommand());
  return callerIdentityResult.Account;
};

export const getAuthTriggersConnections = async (): Promise<Partial<Record<keyof LambdaConfigType, string>>> => {
  const amplifyMeta: AmplifyMeta = stateManager.getMeta();
  if (!amplifyMeta.auth) {
    return {};
  }
  const resourceName = Object.entries(amplifyMeta.auth).find(([, resource]) => resource.service === 'Cognito')?.[0];
  assert(resourceName);
  const authInputs = stateManager.getResourceInputsJson(undefined, AmplifyCategories.AUTH, resourceName);
  if (authInputs && typeof authInputs === 'object' && 'cognitoConfig' in authInputs && typeof authInputs.cognitoConfig === 'object') {
    let triggerConnections: AuthTriggerConnection[] = [];
    if ('authTriggerConnections' in authInputs.cognitoConfig) {
      try {
        // Check if authTriggerConnections is a valid JSON string
        if (typeof authInputs.cognitoConfig.authTriggerConnections === 'string') {
          triggerConnections = JSON.parse(authInputs.cognitoConfig.authTriggerConnections);
        } else {
          // If not a valid JSON string, assume it's an array of JSON strings
          triggerConnections = authInputs.cognitoConfig.authTriggerConnections.map((connection: string) => JSON.parse(connection));
        }
        return triggerConnections.reduce((prev, curr) => {
          prev[curr.triggerType] = getFunctionPath(curr.lambdaFunctionName);
          return prev;
        }, {} as Partial<Record<keyof LambdaConfigType, string>>);
      } catch (e) {
        throw new Error('Error parsing auth trigger connections');
      }
    } else if ('triggers' in authInputs.cognitoConfig && typeof authInputs.cognitoConfig.triggers === 'object') {
      const authTriggers = authInputs.cognitoConfig.triggers;
      return Object.keys(authTriggers).reduce((prev, authTrigger) => {
        const triggerResourceName = `${resourceName}${authTrigger}`;
        prev[authTrigger as keyof LambdaConfigType] = getFunctionPath(triggerResourceName);
        return prev;
      }, {} as Partial<Record<keyof LambdaConfigType, string>>);
    }
  }
  return {};
};

const resolveAppId = (): string => {
  const meta = stateManager.getMeta();
  return meta?.providers?.awscloudformation?.AmplifyAppId;
};

const unsupportedCategories = (): Map<string, string> => {
  const unsupportedCategories = new Map<string, string>();
  const urlPrefix = 'https://docs.amplify.aws/react/build-a-backend/add-aws-services';
  const restAPIKey = 'rest api';

  unsupportedCategories.set('geo', `${urlPrefix}/geo/`);
  unsupportedCategories.set('analytics', `${urlPrefix}/analytics/`);
  unsupportedCategories.set('predictions', `${urlPrefix}/predictions/`);
  unsupportedCategories.set('notifications', `${urlPrefix}/in-app-messaging/`);
  unsupportedCategories.set('interactions', `${urlPrefix}/interactions/`);
  unsupportedCategories.set('rest api', `${urlPrefix}/rest-api/`);

  const meta = stateManager.getMeta();
  const categories = Object.keys(meta);

  const unsupportedCategoriesList = new Map<string, string>();

  categories.forEach((category) => {
    if (category == 'api') {
      const apiList = meta?.api;
      if (apiList) {
        Object.keys(apiList).forEach((api) => {
          const apiObj = apiList[api];
          if (apiObj.service == 'API Gateway') {
            const restAPIDocsLink = unsupportedCategories.get(restAPIKey);
            assert(restAPIDocsLink);
            unsupportedCategoriesList.set(restAPIKey, restAPIDocsLink);
          }
        });
      }
    } else {
      if (unsupportedCategories.has(category) && Object.entries(meta[category]).length > 0) {
        const unsupportedCategoryDocLink = unsupportedCategories.get(category);
        assert(unsupportedCategoryDocLink);
        unsupportedCategoriesList.set(category, unsupportedCategoryDocLink);
      }
    }
  });

  return unsupportedCategoriesList;
};

export async function updateAmplifyYmlFile(amplifyClient: AmplifyClient, appId: string) {
  const rootDir = pathManager.findProjectRoot();
  assert(rootDir);
  const amplifyYmlPath = path.join(rootDir, 'amplify.yml');

  try {
    // Read the content of amplify.yml file if it exists
    const amplifyYmlContent = await fs.readFile(amplifyYmlPath, 'utf-8');

    await writeToAmplifyYmlFile(amplifyYmlPath, amplifyYmlContent);
  } catch (error) {
    if (error.code === 'ENOENT') {
      // If amplify.yml file doesn't exist, make a getApp call to get buildSpec
      const getAppResponse = await amplifyClient.send(new GetAppCommand({ appId }));

      assert(getAppResponse.app, 'App not found');
      const buildSpec = getAppResponse.app.buildSpec;

      if (buildSpec) {
        await writeToAmplifyYmlFile(amplifyYmlPath, buildSpec);
      }
    } else {
      // Throw the original error if it's not related to file not found
      throw error;
    }
  }
}

async function writeToAmplifyYmlFile(amplifyYmlPath: string, content: string) {
  // eslint-disable-next-line spellcheck/spell-checker
  // Replace 'amplifyPush --simple' with 'npx ampx pipeline-deploy'
  content = content.replace(new RegExp(GEN1_COMMAND, 'g'), GEN2_COMMAND_REPLACE_STRING);
  await fs.writeFile(amplifyYmlPath, content, { encoding: 'utf-8' });
}

export async function updateGitIgnoreForGen2() {
  const cwd = process.cwd();
  // Rewrite .gitignore to support gen2 related files
  let gitIgnore = '';
  try {
    gitIgnore = await fs.readFile(`${cwd}/.gitignore`, { encoding: 'utf-8' });
  } catch (e) {
    // ignore absence of gitignore
  }
  // remove gen 1 amplify section
  const regex = /#amplify-do-not-edit-begin[\s\S]*#amplify-do-not-edit-end/g;
  let newGitIgnore = gitIgnore.replace(regex, '');
  // add gen 2 section
  if (!newGitIgnore.includes(GEN2_AMPLIFY_GITIGNORE_FILES_OR_DIRS.DOT_AMPLIFY)) {
    newGitIgnore = `${newGitIgnore}\n# amplify\n${GEN2_AMPLIFY_GITIGNORE_FILES_OR_DIRS.DOT_AMPLIFY}`;
  }
  if (!newGitIgnore.includes(GEN2_AMPLIFY_GITIGNORE_FILES_OR_DIRS.AMPLIFY_OUTPUTS)) {
    newGitIgnore = `${newGitIgnore}\n${GEN2_AMPLIFY_GITIGNORE_FILES_OR_DIRS.AMPLIFY_OUTPUTS}`;
  }
  if (!newGitIgnore.includes(GEN2_AMPLIFY_GITIGNORE_FILES_OR_DIRS.AMPLIFY_CONFIGURATION)) {
    newGitIgnore = `${newGitIgnore}\n${GEN2_AMPLIFY_GITIGNORE_FILES_OR_DIRS.AMPLIFY_CONFIGURATION}`;
  }
  if (!newGitIgnore.includes(GEN2_AMPLIFY_GITIGNORE_FILES_OR_DIRS.NODE_MODULES)) {
    newGitIgnore = `${newGitIgnore}\n# node_modules\n${GEN2_AMPLIFY_GITIGNORE_FILES_OR_DIRS.NODE_MODULES}`;
  }
  if (!newGitIgnore.includes(GEN2_AMPLIFY_GITIGNORE_FILES_OR_DIRS.BUILD)) {
    newGitIgnore = `${newGitIgnore}\n${GEN2_AMPLIFY_GITIGNORE_FILES_OR_DIRS.BUILD}`;
  }
  if (!newGitIgnore.includes(GEN2_AMPLIFY_GITIGNORE_FILES_OR_DIRS.DIST)) {
    newGitIgnore = `${newGitIgnore}\n${GEN2_AMPLIFY_GITIGNORE_FILES_OR_DIRS.DIST}`;
  }
  // remove empty lines
  newGitIgnore = newGitIgnore.replace(/^\s*[\r\n]/gm, '');
  await fs.writeFile(`${cwd}/.gitignore`, newGitIgnore, { encoding: 'utf-8' });
}

const getCustomResources = (): string[] => {
  const meta = stateManager.getMeta();
  const customCategory = meta?.custom;

  // If the custom category exists, return its resource names; otherwise, return an empty array
  return customCategory ? Object.keys(customCategory) : [];
};

const getCustomResourceMap = async (): Promise<Map<string, string>> => {
  const customResources = getCustomResources();
  const customResourceMap = new Map<string, string>();

  const rootDir = pathManager.findProjectRoot();
  assert(rootDir);
  const amplifyGen1BackendDir = path.join(rootDir, AMPLIFY_DIR, BACKEND_DIR);
  const sourceCustomResourcePath = path.join(amplifyGen1BackendDir, CUSTOM_DIR);

  for (const resource of customResources) {
    const cdkStackFilePath = path.join(sourceCustomResourcePath, resource, 'cdk-stack.ts');
    const cdkStackContent = await fs.readFile(cdkStackFilePath, { encoding: 'utf-8' });
    const className = cdkStackContent.match(/export class (\w+)/)?.[1];
    if (className) {
      customResourceMap.set(resource, className);
    }
  }

  return customResourceMap;
};

export async function updateCustomResources() {
  const customResources = getCustomResources();
  if (customResources.length > 0) {
    const movingGen1CustomResources = ora(`Moving ${GEN1_CUSTOM_RESOURCES_SUFFIX}`).start();
    const rootDir = pathManager.findProjectRoot();
    assert(rootDir);
    const amplifyGen1BackendDir = path.join(rootDir, AMPLIFY_DIR, BACKEND_DIR);
    const amplifyGen2Dir = path.join(TEMP_GEN_2_OUTPUT_DIR, AMPLIFY_DIR);
    const sourceCustomResourcePath = path.join(amplifyGen1BackendDir, CUSTOM_DIR);
    const destinationCustomResourcePath = path.join(amplifyGen2Dir, CUSTOM_DIR);
    const filterFiles = ['package.json', 'yarn.lock'];
    await fs.mkdir(destinationCustomResourcePath, { recursive: true });
    // Copy the custom resources, excluding package.json and yarn.lock files
    await fs.cp(sourceCustomResourcePath, destinationCustomResourcePath, {
      recursive: true,
      filter: (src) => {
        const fileName = path.basename(src);
        return !filterFiles.includes(fileName);
      },
    });

    const sourceTypesPath = path.join(amplifyGen1BackendDir, TYPES_DIR);
    const destinationTypesPath = path.join(amplifyGen2Dir, TYPES_DIR);
    await fs.mkdir(destinationTypesPath, { recursive: true });
    await fs.cp(sourceTypesPath, destinationTypesPath, { recursive: true });

    await updateCdkStackFile(customResources, destinationCustomResourcePath, rootDir);

    // Merge dependencies from custom resources into Gen2 package.json
    const gen2PackageJsonPath = path.join(amplifyGen2Dir, '..', 'package.json');
    const dependencyMerger = new DependencyMerger();
    await dependencyMerger.mergeDependencies(sourceCustomResourcePath, gen2PackageJsonPath);

    // Convert cdk-stack.ts to resource.ts
    const fileConverter = new FileConverter();
    await fileConverter.convertCdkStackToResource(destinationCustomResourcePath);

    // Remove build artifacts
    await fileConverter.removeBuildArtifacts(destinationCustomResourcePath);

    // Update backend.ts to register custom resources
    const backendFilePath = path.join(amplifyGen2Dir, 'backend.ts');
    const customResourceMap = await getCustomResourceMap();
    const backendUpdater = new BackendUpdater();
    await backendUpdater.updateBackendFile(backendFilePath, customResourceMap);

    movingGen1CustomResources.succeed(`Moved ${GEN1_CUSTOM_RESOURCES_SUFFIX}`);
  }
}

export async function updateCdkStackFile(customResources: string[], destinationCustomResourcePath: string, rootDir: string) {
  // Read project name from project-config.json
  let projectName: string | undefined;
  try {
    const projectConfigPath = path.join(rootDir, AMPLIFY_DIR, '.config', 'project-config.json');
    const projectConfig = JSON.parse(await fs.readFile(projectConfigPath, { encoding: 'utf-8' }));
    projectName = projectConfig.projectName;
  } catch (e) {
    // If we can't read project name, continue without it
  }

  for (const resource of customResources) {
    const cdkStackFilePath = path.join(destinationCustomResourcePath, resource, 'cdk-stack.ts');

    try {
      let cdkStackContent = await fs.readFile(cdkStackFilePath, { encoding: 'utf-8' });

      // Check for existence of AmplifyHelpers.addResourceDependency and throw an error if found
      if (hasUncommentedDependency(cdkStackContent, 'AmplifyHelpers.addResourceDependency')) {
        cdkStackContent = cdkStackContent.replace(
          /export class/,
          `throw new Error('Follow https://docs.amplify.aws/react/start/migrate-to-gen2/ to update the resource dependency');\n\nexport class`,
        );
      }

      // Add Construct import after other imports if not present
      if (!cdkStackContent.includes("from 'constructs'")) {
        const importRegex = /(import.*from.*['"]; ?\s*\n)/g;
        let lastImportMatch;
        let match;
<<<<<<< HEAD

        while ((match = importRegex.exec(cdkStackContent)) !== null) {
          lastImportMatch = match;
        }

        if (lastImportMatch) {
          const insertIndex = lastImportMatch.index + lastImportMatch[0].length;
          cdkStackContent =
            cdkStackContent.slice(0, insertIndex) + "import { Construct } from 'constructs';\n" + cdkStackContent.slice(insertIndex);
        } else {
          // No imports found, add at the beginning
          cdkStackContent = "import { Construct } from 'constructs';\n" + cdkStackContent;
        }
      }

=======

        while ((match = importRegex.exec(cdkStackContent)) !== null) {
          lastImportMatch = match;
        }

        if (lastImportMatch) {
          const insertIndex = lastImportMatch.index + lastImportMatch[0].length;
          cdkStackContent =
            cdkStackContent.slice(0, insertIndex) + "import { Construct } from 'constructs';\n" + cdkStackContent.slice(insertIndex);
        } else {
          // No imports found, add at the beginning
          cdkStackContent = "import { Construct } from 'constructs';\n" + cdkStackContent;
        }
      }

>>>>>>> cc35ad6d
      // Change Stack to Construct (Gen2 pattern)
      cdkStackContent = cdkStackContent.replace(/extends cdk\.Stack/, 'extends Construct');
      cdkStackContent = cdkStackContent.replace(/extends cdk\.NestedStack/, 'extends Construct');

      // Replace the cdk.CfnParameter definition to include the default property
      cdkStackContent = cdkStackContent.replace(
        /new cdk\.CfnParameter\(this, ['"]env['"], {[\s\S]*?}\);/,
        `new cdk.CfnParameter(this, "env", {
                type: "String",
                description: "Current Amplify CLI env name",
                default: \`\${branchName}\`
              });`,
      );

<<<<<<< HEAD
      // Remove the import statement for AmplifyHelpers
      cdkStackContent = cdkStackContent.replace(amplifyHelpersImport, '');
=======
      // Apply AmplifyHelperTransformer for AST-based transformations
      const sourceFile = ts.createSourceFile(cdkStackFilePath, cdkStackContent, ts.ScriptTarget.Latest, true);
      const transformedFile = AmplifyHelperTransformer.transform(sourceFile, projectName);
      const transformedWithBranchName = AmplifyHelperTransformer.addBranchNameVariable(transformedFile, projectName);
      const printer = ts.createPrinter({ newLine: ts.NewLineKind.LineFeed });
      cdkStackContent = printer.printFile(transformedWithBranchName);

>>>>>>> cc35ad6d

      // Apply AmplifyHelperTransformer for AST-based transformations
      const sourceFile = ts.createSourceFile(cdkStackFilePath, cdkStackContent, ts.ScriptTarget.Latest, true);
      const transformedFile = AmplifyHelperTransformer.transform(sourceFile, projectName);
      const transformedWithBranchName = AmplifyHelperTransformer.addBranchNameVariable(transformedFile, projectName);
      const printer = ts.createPrinter({ newLine: ts.NewLineKind.LineFeed });
      cdkStackContent = printer.printFile(transformedWithBranchName);

      await fs.writeFile(cdkStackFilePath, cdkStackContent, { encoding: 'utf-8' });
    } catch (error) {
      throw error(`Error updating the custom resource ${resource}`);
    }
  }
}

const hasUncommentedDependency = (fileContent: string, matchString: string) => {
  // Split the content into lines
  const lines = fileContent.split('\n');

  // Check each line
  for (const line of lines) {
    const trimmedLine = line.trim();

    // Check if the line contains the dependency and is not commented
    if (
      trimmedLine.includes(matchString) &&
      !trimmedLine.startsWith('//') &&
      !trimmedLine.startsWith('/*') &&
      !trimmedLine.includes('*/') &&
      !trimmedLine.match(/^\s*\*/)
    ) {
      return true;
    }
  }

  return false;
};
<<<<<<< HEAD

export async function prepare() {
=======
export async function prepare(logger: Logger) {
>>>>>>> cc35ad6d
  const appId = resolveAppId();
  const amplifyClient = new AmplifyClient();
  const backendEnvironmentResolver = new BackendEnvironmentResolver(appId, amplifyClient);
  const backendEnvironment = await backendEnvironmentResolver.selectBackendEnvironment();
  assert(backendEnvironment);
  assert(backendEnvironmentResolver);
  assert(backendEnvironment.environmentName);

  const s3Client = new S3Client();
  const cloudFormationClient = new CloudFormationClient();
  const cognitoIdentityProviderClient = new CognitoIdentityProviderClient();
  const cognitoIdentityPoolClient = new CognitoIdentityClient();
  const lambdaClient = new LambdaClient({
    region: stateManager.getCurrentRegion(),
  });
  const cloudWatchEventsClient = new CloudWatchEventsClient();
  const amplifyStackParser = new AmplifyStackParser(cloudFormationClient);
  const ccbFetcher = new BackendDownloader(s3Client);

  await generateGen2Code({
    outputDirectory: TEMP_GEN_2_OUTPUT_DIR,
    storageDefinitionFetcher: new AppStorageDefinitionFetcher(backendEnvironmentResolver, new BackendDownloader(s3Client), s3Client),
    authDefinitionFetcher: new AppAuthDefinitionFetcher(
      cognitoIdentityPoolClient,
      cognitoIdentityProviderClient,
      amplifyStackParser,
      backendEnvironmentResolver,
      () => getAuthTriggersConnections(),
      ccbFetcher,
    ),
    dataDefinitionFetcher: new DataDefinitionFetcher(backendEnvironmentResolver, new BackendDownloader(s3Client)),
    functionsDefinitionFetcher: new AppFunctionsDefinitionFetcher(
      lambdaClient,
      cloudWatchEventsClient,
      backendEnvironmentResolver,
      stateManager,
    ),
    analytics: new AppAnalytics(appId),
    logger: logger,
    backendEnvironmentName: backendEnvironment?.environmentName,
  });

  logger.info(`Creating 'amplify.yml' file for amplify hosting deployments`);
  await updateAmplifyYmlFile(amplifyClient, appId);

  logger.info('Updating .gitignore');
  await updateGitIgnoreForGen2();

  await updateCustomResources();

  const cwd = process.cwd();
  logger.info(`Overriding local 'amplify' folder`);
  await fs.rm(AMPLIFY_DIR, { recursive: true });
  await fs.rename(`${TEMP_GEN_2_OUTPUT_DIR}/amplify`, `${cwd}/amplify`);
  await fs.rename(`${TEMP_GEN_2_OUTPUT_DIR}/package.json`, `${cwd}/package.json`);
  await fs.rm(TEMP_GEN_2_OUTPUT_DIR, { recursive: true });

  logger.info('Installing dependencies');

  // unclear why but it takes 2 installs to get the lock file in sync
  await execa('npm', ['install']);
  await execa('npm', ['install']);
}<|MERGE_RESOLUTION|>--- conflicted
+++ resolved
@@ -36,11 +36,8 @@
 import { DependencyMerger } from '../../../codegen-custom-resources/generator/dependency-merger';
 import { FileConverter } from '../../../codegen-custom-resources/generator/file-converter';
 import { BackendUpdater } from '../../../codegen-custom-resources/generator/backend-updater';
-<<<<<<< HEAD
-=======
 import execa from 'execa';
 import { Logger } from '../../../../gen2-migration';
->>>>>>> cc35ad6d
 
 interface CodegenCommandParameters {
   analytics: Analytics;
@@ -434,7 +431,6 @@
         const importRegex = /(import.*from.*['"]; ?\s*\n)/g;
         let lastImportMatch;
         let match;
-<<<<<<< HEAD
 
         while ((match = importRegex.exec(cdkStackContent)) !== null) {
           lastImportMatch = match;
@@ -450,23 +446,6 @@
         }
       }
 
-=======
-
-        while ((match = importRegex.exec(cdkStackContent)) !== null) {
-          lastImportMatch = match;
-        }
-
-        if (lastImportMatch) {
-          const insertIndex = lastImportMatch.index + lastImportMatch[0].length;
-          cdkStackContent =
-            cdkStackContent.slice(0, insertIndex) + "import { Construct } from 'constructs';\n" + cdkStackContent.slice(insertIndex);
-        } else {
-          // No imports found, add at the beginning
-          cdkStackContent = "import { Construct } from 'constructs';\n" + cdkStackContent;
-        }
-      }
-
->>>>>>> cc35ad6d
       // Change Stack to Construct (Gen2 pattern)
       cdkStackContent = cdkStackContent.replace(/extends cdk\.Stack/, 'extends Construct');
       cdkStackContent = cdkStackContent.replace(/extends cdk\.NestedStack/, 'extends Construct');
@@ -481,19 +460,7 @@
               });`,
       );
 
-<<<<<<< HEAD
-      // Remove the import statement for AmplifyHelpers
-      cdkStackContent = cdkStackContent.replace(amplifyHelpersImport, '');
-=======
-      // Apply AmplifyHelperTransformer for AST-based transformations
-      const sourceFile = ts.createSourceFile(cdkStackFilePath, cdkStackContent, ts.ScriptTarget.Latest, true);
-      const transformedFile = AmplifyHelperTransformer.transform(sourceFile, projectName);
-      const transformedWithBranchName = AmplifyHelperTransformer.addBranchNameVariable(transformedFile, projectName);
-      const printer = ts.createPrinter({ newLine: ts.NewLineKind.LineFeed });
-      cdkStackContent = printer.printFile(transformedWithBranchName);
-
->>>>>>> cc35ad6d
-
+      
       // Apply AmplifyHelperTransformer for AST-based transformations
       const sourceFile = ts.createSourceFile(cdkStackFilePath, cdkStackContent, ts.ScriptTarget.Latest, true);
       const transformedFile = AmplifyHelperTransformer.transform(sourceFile, projectName);
@@ -530,12 +497,7 @@
 
   return false;
 };
-<<<<<<< HEAD
-
-export async function prepare() {
-=======
 export async function prepare(logger: Logger) {
->>>>>>> cc35ad6d
   const appId = resolveAppId();
   const amplifyClient = new AmplifyClient();
   const backendEnvironmentResolver = new BackendEnvironmentResolver(appId, amplifyClient);
