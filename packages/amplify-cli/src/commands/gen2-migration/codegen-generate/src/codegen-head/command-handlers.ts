#!/usr/bin/env node
import path from 'node:path';
import fs from 'node:fs/promises';
import assert from 'node:assert';
import { v4 as uuid } from 'uuid';

import { createGen2Renderer } from '../core/migration-pipeline';

import { UsageData } from '../../../../../domain/amplify-usageData';
import { AmplifyClient, UpdateAppCommand, GetAppCommand } from '@aws-sdk/client-amplify';
import { CloudFormationClient } from '@aws-sdk/client-cloudformation';
import { CognitoIdentityProviderClient, LambdaConfigType } from '@aws-sdk/client-cognito-identity-provider';
import { CognitoIdentityClient } from '@aws-sdk/client-cognito-identity';
import { S3Client } from '@aws-sdk/client-s3';
import { LambdaClient } from '@aws-sdk/client-lambda';
import { CloudWatchEventsClient } from '@aws-sdk/client-cloudwatch-events';
//import { SSMClient } from '@aws-sdk/client-ssm';
import { GetCallerIdentityCommand, STSClient } from '@aws-sdk/client-sts';
import { BackendDownloader } from './backend_downloader';
import { AppContextLogger } from './logger';
import { BackendEnvironmentResolver } from './backend_environment_selector';
import { Analytics, AppAnalytics } from './analytics';
import { AppAuthDefinitionFetcher } from './app_auth_definition_fetcher';
import { AppStorageDefinitionFetcher } from './app_storage_definition_fetcher';
import { AmplifyCategories, IUsageData, stateManager, pathManager } from '@aws-amplify/amplify-cli-core';
import { AuthTriggerConnection } from '../adapters/auth/index';
import { DataDefinitionFetcher } from './data_definition_fetcher';
import { AmplifyStackParser } from './amplify_stack_parser';
import { AppFunctionsDefinitionFetcher } from './app_functions_definition_fetcher';
// import { TemplateGenerator, ResourceMapping } from '@aws-amplify/migrate-template-gen'; // Package not available
import { printer } from './printer';
import { format } from './format';
import ora from 'ora';
import * as ts from 'typescript';
import { AmplifyHelperTransformer } from '../../../codegen-custom-resources/transformer/amplify-helper-transformer';
import { DependencyMerger } from '../../../codegen-custom-resources/generator/dependency-merger';
import { FileConverter } from '../../../codegen-custom-resources/generator/file-converter';
import { BackendUpdater } from '../../../codegen-custom-resources/generator/backend-updater';
<<<<<<< HEAD
=======
import execa from 'execa';
import { Logger } from '../../../../gen2-migration';
>>>>>>> af878fd2

interface CodegenCommandParameters {
  analytics: Analytics;
  logger: Logger;
  outputDirectory: string;
  backendEnvironmentName: string | undefined;
  dataDefinitionFetcher: DataDefinitionFetcher;
  authDefinitionFetcher: AppAuthDefinitionFetcher;
  storageDefinitionFetcher: AppStorageDefinitionFetcher;
  functionsDefinitionFetcher: AppFunctionsDefinitionFetcher;
}

const TEMP_GEN_2_OUTPUT_DIR = 'amplify-gen2';
const AMPLIFY_DIR = 'amplify';
const GEN1_COMMAND = '- amplifyPush --simple';
const GEN2_INSTALL_COMMAND = '- npm ci --cache .npm --prefer-offline';
const GEN2_COMMAND = '- npx ampx pipeline-deploy --branch $AWS_BRANCH --app-id $AWS_APP_ID';
const GEN2_COMMAND_GENERATION_MESSAGE_SUFFIX = 'your Gen 2 backend code';
const GEN1_CUSTOM_RESOURCES_SUFFIX = 'your Gen 1 custom resources';
export const GEN1_CONFIGURATION_FILES = ['aws-exports.js', 'amplifyconfiguration.json', 'awsconfiguration.json'];
const CUSTOM_DIR = 'custom';
const TYPES_DIR = 'types';
const BACKEND_DIR = 'backend';
const GEN2_COMMAND_REPLACE_STRING = `${GEN2_INSTALL_COMMAND}\n${' '.repeat(8)}${GEN2_COMMAND}`;

enum GEN2_AMPLIFY_GITIGNORE_FILES_OR_DIRS {
  DOT_AMPLIFY = '.amplify',
  AMPLIFY_OUTPUTS = 'amplify_outputs*',
  AMPLIFY_CONFIGURATION = 'amplifyconfiguration*',
  NODE_MODULES = 'node_modules',
  BUILD = 'build',
  DIST = 'dist',
}

const generateGen2Code = async ({
  outputDirectory,
  backendEnvironmentName,
  authDefinitionFetcher,
  dataDefinitionFetcher,
  storageDefinitionFetcher,
  functionsDefinitionFetcher,
  logger,
}: CodegenCommandParameters) => {
  logger.info('Fetching definitions from AWS for category: Auth');
  const auth = await authDefinitionFetcher.getDefinition();

  logger.info('Fetching definitions from AWS for category: Storage');
  const storage = await storageDefinitionFetcher.getDefinition();

  logger.info('Fetching definitions from AWS for category: Data');
  const data = await dataDefinitionFetcher.getDefinition();

  logger.info('Fetching definitions from AWS for category: Functions');
  const functions = await functionsDefinitionFetcher.getDefinition();

  logger.debug(`Auth: ${auth ? 'EXISTS' : 'UNDEFINED'}`);
  logger.debug(`Storage: ${storage ? 'EXISTS' : 'UNDEFINED'}`);
  logger.debug(`Data: ${data ? JSON.stringify(data, null, 2) : 'UNDEFINED'}`);
  logger.debug(`Functions: ${functions ? `${functions.length} functions` : 'UNDEFINED'}`);
  logger.debug(`Backend env: ${backendEnvironmentName}`);

  const gen2RenderOptions = {
    outputDir: outputDirectory,
    backendEnvironmentName: backendEnvironmentName,
    auth,
    storage,
    data,
    functions,
    customResources: await getCustomResourceMap(),
    unsupportedCategories: unsupportedCategories(),
  };

  assert(gen2RenderOptions);
  const pipeline = createGen2Renderer(gen2RenderOptions);
  assert(backendEnvironmentName);

  logger.info(`Generating ${GEN2_COMMAND_GENERATION_MESSAGE_SUFFIX}`);
  await pipeline.render();
};

type AmplifyMetaAuth = {
  service: 'Cognito';
  providerPlugin: 'awscloudformation';
};

type AmplifyMetaFunction = {
  service: 'Lambda';
  providerPlugin: 'awscloudformation';
  output: Record<string, string>;
};

type AmplifyMeta = {
  auth: Record<string, AmplifyMetaAuth>;
  function: Record<string, AmplifyMetaFunction>;
};

const getFunctionPath = (functionName: string) => {
  return path.join(AMPLIFY_DIR, BACKEND_DIR, 'function', functionName, 'src');
};

const getUsageDataMetric = async (envName: string): Promise<IUsageData> => {
  const usageData = UsageData.Instance;
  const accountId = await getAccountId();
  assert(accountId);

  usageData.init(
    uuid(),
    '',
    {
      command: 'to-gen-2',
      argv: process.argv,
    },
    accountId,
    {
      envName,
    },
    Date.now(),
  );

  return usageData;
};

const getAccountId = async (): Promise<string | undefined> => {
  const stsClient = new STSClient();
  const callerIdentityResult = await stsClient.send(new GetCallerIdentityCommand());
  return callerIdentityResult.Account;
};

export const getAuthTriggersConnections = async (): Promise<Partial<Record<keyof LambdaConfigType, string>>> => {
  const amplifyMeta: AmplifyMeta = stateManager.getMeta();
  if (!amplifyMeta.auth) {
    return {};
  }
  const resourceName = Object.entries(amplifyMeta.auth).find(([, resource]) => resource.service === 'Cognito')?.[0];
  assert(resourceName);
  const authInputs = stateManager.getResourceInputsJson(undefined, AmplifyCategories.AUTH, resourceName);
  if (authInputs && typeof authInputs === 'object' && 'cognitoConfig' in authInputs && typeof authInputs.cognitoConfig === 'object') {
    let triggerConnections: AuthTriggerConnection[] = [];
    if ('authTriggerConnections' in authInputs.cognitoConfig) {
      try {
        // Check if authTriggerConnections is a valid JSON string
        if (typeof authInputs.cognitoConfig.authTriggerConnections === 'string') {
          triggerConnections = JSON.parse(authInputs.cognitoConfig.authTriggerConnections);
        } else {
          // If not a valid JSON string, assume it's an array of JSON strings
          triggerConnections = authInputs.cognitoConfig.authTriggerConnections.map((connection: string) => JSON.parse(connection));
        }
        return triggerConnections.reduce((prev, curr) => {
          prev[curr.triggerType] = getFunctionPath(curr.lambdaFunctionName);
          return prev;
        }, {} as Partial<Record<keyof LambdaConfigType, string>>);
      } catch (e) {
        throw new Error('Error parsing auth trigger connections');
      }
    } else if ('triggers' in authInputs.cognitoConfig && typeof authInputs.cognitoConfig.triggers === 'object') {
      const authTriggers = authInputs.cognitoConfig.triggers;
      return Object.keys(authTriggers).reduce((prev, authTrigger) => {
        const triggerResourceName = `${resourceName}${authTrigger}`;
        prev[authTrigger as keyof LambdaConfigType] = getFunctionPath(triggerResourceName);
        return prev;
      }, {} as Partial<Record<keyof LambdaConfigType, string>>);
    }
  }
  return {};
};

const resolveAppId = (): string => {
  const meta = stateManager.getMeta();
  return meta?.providers?.awscloudformation?.AmplifyAppId;
};

const unsupportedCategories = (): Map<string, string> => {
  const unsupportedCategories = new Map<string, string>();
  const urlPrefix = 'https://docs.amplify.aws/react/build-a-backend/add-aws-services';
  const restAPIKey = 'rest api';

  unsupportedCategories.set('geo', `${urlPrefix}/geo/`);
  unsupportedCategories.set('analytics', `${urlPrefix}/analytics/`);
  unsupportedCategories.set('predictions', `${urlPrefix}/predictions/`);
  unsupportedCategories.set('notifications', `${urlPrefix}/in-app-messaging/`);
  unsupportedCategories.set('interactions', `${urlPrefix}/interactions/`);
  unsupportedCategories.set('rest api', `${urlPrefix}/rest-api/`);

  const meta = stateManager.getMeta();
  const categories = Object.keys(meta);

  const unsupportedCategoriesList = new Map<string, string>();

  categories.forEach((category) => {
    if (category == 'api') {
      const apiList = meta?.api;
      if (apiList) {
        Object.keys(apiList).forEach((api) => {
          const apiObj = apiList[api];
          if (apiObj.service == 'API Gateway') {
            const restAPIDocsLink = unsupportedCategories.get(restAPIKey);
            assert(restAPIDocsLink);
            unsupportedCategoriesList.set(restAPIKey, restAPIDocsLink);
          }
        });
      }
    } else {
      if (unsupportedCategories.has(category) && Object.entries(meta[category]).length > 0) {
        const unsupportedCategoryDocLink = unsupportedCategories.get(category);
        assert(unsupportedCategoryDocLink);
        unsupportedCategoriesList.set(category, unsupportedCategoryDocLink);
      }
    }
  });

  return unsupportedCategoriesList;
};

export async function updateAmplifyYmlFile(amplifyClient: AmplifyClient, appId: string) {
  const rootDir = pathManager.findProjectRoot();
  assert(rootDir);
  const amplifyYmlPath = path.join(rootDir, 'amplify.yml');

  try {
    // Read the content of amplify.yml file if it exists
    const amplifyYmlContent = await fs.readFile(amplifyYmlPath, 'utf-8');

    await writeToAmplifyYmlFile(amplifyYmlPath, amplifyYmlContent);
  } catch (error) {
    if (error.code === 'ENOENT') {
      // If amplify.yml file doesn't exist, make a getApp call to get buildSpec
      const getAppResponse = await amplifyClient.send(new GetAppCommand({ appId }));

      assert(getAppResponse.app, 'App not found');
      const buildSpec = getAppResponse.app.buildSpec;

      if (buildSpec) {
        await writeToAmplifyYmlFile(amplifyYmlPath, buildSpec);
      }
    } else {
      // Throw the original error if it's not related to file not found
      throw error;
    }
  }
}

async function writeToAmplifyYmlFile(amplifyYmlPath: string, content: string) {
  // eslint-disable-next-line spellcheck/spell-checker
  // Replace 'amplifyPush --simple' with 'npx ampx pipeline-deploy'
  content = content.replace(new RegExp(GEN1_COMMAND, 'g'), GEN2_COMMAND_REPLACE_STRING);
  await fs.writeFile(amplifyYmlPath, content, { encoding: 'utf-8' });
}

export async function updateGitIgnoreForGen2() {
  const cwd = process.cwd();
  // Rewrite .gitignore to support gen2 related files
  let gitIgnore = '';
  try {
    gitIgnore = await fs.readFile(`${cwd}/.gitignore`, { encoding: 'utf-8' });
  } catch (e) {
    // ignore absence of gitignore
  }
  // remove gen 1 amplify section
  const regex = /#amplify-do-not-edit-begin[\s\S]*#amplify-do-not-edit-end/g;
  let newGitIgnore = gitIgnore.replace(regex, '');
  // add gen 2 section
  if (!newGitIgnore.includes(GEN2_AMPLIFY_GITIGNORE_FILES_OR_DIRS.DOT_AMPLIFY)) {
    newGitIgnore = `${newGitIgnore}\n# amplify\n${GEN2_AMPLIFY_GITIGNORE_FILES_OR_DIRS.DOT_AMPLIFY}`;
  }
  if (!newGitIgnore.includes(GEN2_AMPLIFY_GITIGNORE_FILES_OR_DIRS.AMPLIFY_OUTPUTS)) {
    newGitIgnore = `${newGitIgnore}\n${GEN2_AMPLIFY_GITIGNORE_FILES_OR_DIRS.AMPLIFY_OUTPUTS}`;
  }
  if (!newGitIgnore.includes(GEN2_AMPLIFY_GITIGNORE_FILES_OR_DIRS.AMPLIFY_CONFIGURATION)) {
    newGitIgnore = `${newGitIgnore}\n${GEN2_AMPLIFY_GITIGNORE_FILES_OR_DIRS.AMPLIFY_CONFIGURATION}`;
  }
  if (!newGitIgnore.includes(GEN2_AMPLIFY_GITIGNORE_FILES_OR_DIRS.NODE_MODULES)) {
    newGitIgnore = `${newGitIgnore}\n# node_modules\n${GEN2_AMPLIFY_GITIGNORE_FILES_OR_DIRS.NODE_MODULES}`;
  }
  if (!newGitIgnore.includes(GEN2_AMPLIFY_GITIGNORE_FILES_OR_DIRS.BUILD)) {
    newGitIgnore = `${newGitIgnore}\n${GEN2_AMPLIFY_GITIGNORE_FILES_OR_DIRS.BUILD}`;
  }
  if (!newGitIgnore.includes(GEN2_AMPLIFY_GITIGNORE_FILES_OR_DIRS.DIST)) {
    newGitIgnore = `${newGitIgnore}\n${GEN2_AMPLIFY_GITIGNORE_FILES_OR_DIRS.DIST}`;
  }
  // remove empty lines
  newGitIgnore = newGitIgnore.replace(/^\s*[\r\n]/gm, '');
  await fs.writeFile(`${cwd}/.gitignore`, newGitIgnore, { encoding: 'utf-8' });
}

const getCustomResources = (): string[] => {
  const meta = stateManager.getMeta();
  const customCategory = meta?.custom;

  // If the custom category exists, return its resource names; otherwise, return an empty array
  return customCategory ? Object.keys(customCategory) : [];
};

const getCustomResourceMap = async (): Promise<Map<string, string>> => {
  const customResources = getCustomResources();
  const customResourceMap = new Map<string, string>();

  const rootDir = pathManager.findProjectRoot();
  assert(rootDir);
  const amplifyGen1BackendDir = path.join(rootDir, AMPLIFY_DIR, BACKEND_DIR);
  const sourceCustomResourcePath = path.join(amplifyGen1BackendDir, CUSTOM_DIR);

  for (const resource of customResources) {
    const cdkStackFilePath = path.join(sourceCustomResourcePath, resource, 'cdk-stack.ts');
    const cdkStackContent = await fs.readFile(cdkStackFilePath, { encoding: 'utf-8' });
    const className = cdkStackContent.match(/export class (\w+)/)?.[1];
    if (className) {
      customResourceMap.set(resource, className);
    }
  }

  return customResourceMap;
};

export async function updateCustomResources() {
  const customResources = getCustomResources();
  if (customResources.length > 0) {
    const movingGen1CustomResources = ora(`Moving ${GEN1_CUSTOM_RESOURCES_SUFFIX}`).start();
    const rootDir = pathManager.findProjectRoot();
    assert(rootDir);
    const amplifyGen1BackendDir = path.join(rootDir, AMPLIFY_DIR, BACKEND_DIR);
    const amplifyGen2Dir = path.join(TEMP_GEN_2_OUTPUT_DIR, AMPLIFY_DIR);
    const sourceCustomResourcePath = path.join(amplifyGen1BackendDir, CUSTOM_DIR);
    const destinationCustomResourcePath = path.join(amplifyGen2Dir, CUSTOM_DIR);
    const filterFiles = ['package.json', 'yarn.lock'];
    await fs.mkdir(destinationCustomResourcePath, { recursive: true });
    // Copy the custom resources, excluding package.json and yarn.lock files
    await fs.cp(sourceCustomResourcePath, destinationCustomResourcePath, {
      recursive: true,
      filter: (src) => {
        const fileName = path.basename(src);
        return !filterFiles.includes(fileName);
      },
    });

    const sourceTypesPath = path.join(amplifyGen1BackendDir, TYPES_DIR);
    const destinationTypesPath = path.join(amplifyGen2Dir, TYPES_DIR);
    await fs.mkdir(destinationTypesPath, { recursive: true });
    await fs.cp(sourceTypesPath, destinationTypesPath, { recursive: true });

    await updateCdkStackFile(customResources, destinationCustomResourcePath, rootDir);

    // Merge dependencies from custom resources into Gen2 package.json
    const gen2PackageJsonPath = path.join(amplifyGen2Dir, '..', 'package.json');
    const dependencyMerger = new DependencyMerger();
    await dependencyMerger.mergeDependencies(sourceCustomResourcePath, gen2PackageJsonPath);

    // Convert cdk-stack.ts to resource.ts
    const fileConverter = new FileConverter();
    await fileConverter.convertCdkStackToResource(destinationCustomResourcePath);

    // Remove build artifacts
    await fileConverter.removeBuildArtifacts(destinationCustomResourcePath);

    // Update backend.ts to register custom resources
    const backendFilePath = path.join(amplifyGen2Dir, 'backend.ts');
    const customResourceMap = await getCustomResourceMap();
    const backendUpdater = new BackendUpdater();
    await backendUpdater.updateBackendFile(backendFilePath, customResourceMap);

    movingGen1CustomResources.succeed(`Moved ${GEN1_CUSTOM_RESOURCES_SUFFIX}`);
  }
}

export async function updateCdkStackFile(customResources: string[], destinationCustomResourcePath: string, rootDir: string) {
  // Read project name from project-config.json
  let projectName: string | undefined;
  try {
    const projectConfigPath = path.join(rootDir, AMPLIFY_DIR, '.config', 'project-config.json');
    const projectConfig = JSON.parse(await fs.readFile(projectConfigPath, { encoding: 'utf-8' }));
    projectName = projectConfig.projectName;
  } catch (e) {
    // If we can't read project name, continue without it
  }

  for (const resource of customResources) {
    const cdkStackFilePath = path.join(destinationCustomResourcePath, resource, 'cdk-stack.ts');

    try {
      let cdkStackContent = await fs.readFile(cdkStackFilePath, { encoding: 'utf-8' });

      // Check for existence of AmplifyHelpers.addResourceDependency and throw an error if found
      if (hasUncommentedDependency(cdkStackContent, 'AmplifyHelpers.addResourceDependency')) {
        cdkStackContent = cdkStackContent.replace(
          /export class/,
          `throw new Error('Follow https://docs.amplify.aws/react/start/migrate-to-gen2/ to update the resource dependency');\n\nexport class`,
        );
      }

      // Add Construct import after other imports if not present
      if (!cdkStackContent.includes("from 'constructs'")) {
        const importRegex = /(import.*from.*['"]; ?\s*\n)/g;
        let lastImportMatch;
        let match;

        while ((match = importRegex.exec(cdkStackContent)) !== null) {
          lastImportMatch = match;
        }

        if (lastImportMatch) {
          const insertIndex = lastImportMatch.index + lastImportMatch[0].length;
          cdkStackContent =
            cdkStackContent.slice(0, insertIndex) + "import { Construct } from 'constructs';\n" + cdkStackContent.slice(insertIndex);
        } else {
          // No imports found, add at the beginning
          cdkStackContent = "import { Construct } from 'constructs';\n" + cdkStackContent;
        }
      }

      // Change Stack to Construct (Gen2 pattern)
      cdkStackContent = cdkStackContent.replace(/extends cdk\.Stack/, 'extends Construct');
      cdkStackContent = cdkStackContent.replace(/extends cdk\.NestedStack/, 'extends Construct');

      // Replace the cdk.CfnParameter definition to include the default property
      cdkStackContent = cdkStackContent.replace(
        /new cdk\.CfnParameter\(this, ['"]env['"], {[\s\S]*?}\);/,
        `new cdk.CfnParameter(this, "env", {
                type: "String",
                description: "Current Amplify CLI env name",
                default: \`\${branchName}\`
              });`,
      );

<<<<<<< HEAD
      // Remove the import statement for AmplifyHelpers
      cdkStackContent = cdkStackContent.replace(amplifyHelpersImport, '');
=======
      // Apply AmplifyHelperTransformer for AST-based transformations
      const sourceFile = ts.createSourceFile(cdkStackFilePath, cdkStackContent, ts.ScriptTarget.Latest, true);
      const transformedFile = AmplifyHelperTransformer.transform(sourceFile, projectName);
      const transformedWithBranchName = AmplifyHelperTransformer.addBranchNameVariable(transformedFile, projectName);
      const printer = ts.createPrinter({ newLine: ts.NewLineKind.LineFeed });
      cdkStackContent = printer.printFile(transformedWithBranchName);
>>>>>>> af878fd2

      // Apply AmplifyHelperTransformer for AST-based transformations
      const sourceFile = ts.createSourceFile(cdkStackFilePath, cdkStackContent, ts.ScriptTarget.Latest, true);
      const transformedFile = AmplifyHelperTransformer.transform(sourceFile, projectName);
      const transformedWithBranchName = AmplifyHelperTransformer.addBranchNameVariable(transformedFile, projectName);
      const printer = ts.createPrinter({ newLine: ts.NewLineKind.LineFeed });
      cdkStackContent = printer.printFile(transformedWithBranchName);

      await fs.writeFile(cdkStackFilePath, cdkStackContent, { encoding: 'utf-8' });
    } catch (error) {
      throw error(`Error updating the custom resource ${resource}`);
    }
  }
}

const hasUncommentedDependency = (fileContent: string, matchString: string) => {
  // Split the content into lines
  const lines = fileContent.split('\n');

  // Check each line
  for (const line of lines) {
    const trimmedLine = line.trim();

    // Check if the line contains the dependency and is not commented
    if (
      trimmedLine.includes(matchString) &&
      !trimmedLine.startsWith('//') &&
      !trimmedLine.startsWith('/*') &&
      !trimmedLine.includes('*/') &&
      !trimmedLine.match(/^\s*\*/)
    ) {
      return true;
    }
  }

  return false;
};
<<<<<<< HEAD

export async function prepare() {
=======
export async function prepare(logger: Logger) {
>>>>>>> af878fd2
  const appId = resolveAppId();
  const amplifyClient = new AmplifyClient();
  const backendEnvironmentResolver = new BackendEnvironmentResolver(appId, amplifyClient);
  const backendEnvironment = await backendEnvironmentResolver.selectBackendEnvironment();
  assert(backendEnvironment);
  assert(backendEnvironmentResolver);
  assert(backendEnvironment.environmentName);

  const s3Client = new S3Client();
  const cloudFormationClient = new CloudFormationClient();
  const cognitoIdentityProviderClient = new CognitoIdentityProviderClient();
  const cognitoIdentityPoolClient = new CognitoIdentityClient();
  const lambdaClient = new LambdaClient({
    region: stateManager.getCurrentRegion(),
  });
  const cloudWatchEventsClient = new CloudWatchEventsClient();
  const amplifyStackParser = new AmplifyStackParser(cloudFormationClient);
  const ccbFetcher = new BackendDownloader(s3Client);

  await generateGen2Code({
    outputDirectory: TEMP_GEN_2_OUTPUT_DIR,
    storageDefinitionFetcher: new AppStorageDefinitionFetcher(backendEnvironmentResolver, new BackendDownloader(s3Client), s3Client),
    authDefinitionFetcher: new AppAuthDefinitionFetcher(
      cognitoIdentityPoolClient,
      cognitoIdentityProviderClient,
      amplifyStackParser,
      backendEnvironmentResolver,
      () => getAuthTriggersConnections(),
      ccbFetcher,
    ),
    dataDefinitionFetcher: new DataDefinitionFetcher(backendEnvironmentResolver, new BackendDownloader(s3Client)),
    functionsDefinitionFetcher: new AppFunctionsDefinitionFetcher(
      lambdaClient,
      cloudWatchEventsClient,
      backendEnvironmentResolver,
      stateManager,
    ),
    analytics: new AppAnalytics(appId),
    logger: logger,
    backendEnvironmentName: backendEnvironment?.environmentName,
  });

  logger.info(`Creating 'amplify.yml' file for amplify hosting deployments`);
  await updateAmplifyYmlFile(amplifyClient, appId);

  logger.info('Updating .gitignore');
  await updateGitIgnoreForGen2();

  await updateCustomResources();

  const cwd = process.cwd();
  logger.info(`Overriding local 'amplify' folder`);
  await fs.rm(AMPLIFY_DIR, { recursive: true });
  await fs.rename(`${TEMP_GEN_2_OUTPUT_DIR}/amplify`, `${cwd}/amplify`);
  await fs.rename(`${TEMP_GEN_2_OUTPUT_DIR}/package.json`, `${cwd}/package.json`);
  await fs.rm(TEMP_GEN_2_OUTPUT_DIR, { recursive: true });

  logger.info('Installing dependencies');

  // unclear why but it takes 2 installs to get the lock file in sync
  await execa('npm', ['install']);
  await execa('npm', ['install']);
}<|MERGE_RESOLUTION|>--- conflicted
+++ resolved
@@ -36,11 +36,8 @@
 import { DependencyMerger } from '../../../codegen-custom-resources/generator/dependency-merger';
 import { FileConverter } from '../../../codegen-custom-resources/generator/file-converter';
 import { BackendUpdater } from '../../../codegen-custom-resources/generator/backend-updater';
-<<<<<<< HEAD
-=======
 import execa from 'execa';
 import { Logger } from '../../../../gen2-migration';
->>>>>>> af878fd2
 
 interface CodegenCommandParameters {
   analytics: Analytics;
@@ -463,24 +460,13 @@
               });`,
       );
 
-<<<<<<< HEAD
-      // Remove the import statement for AmplifyHelpers
-      cdkStackContent = cdkStackContent.replace(amplifyHelpersImport, '');
-=======
       // Apply AmplifyHelperTransformer for AST-based transformations
       const sourceFile = ts.createSourceFile(cdkStackFilePath, cdkStackContent, ts.ScriptTarget.Latest, true);
       const transformedFile = AmplifyHelperTransformer.transform(sourceFile, projectName);
       const transformedWithBranchName = AmplifyHelperTransformer.addBranchNameVariable(transformedFile, projectName);
       const printer = ts.createPrinter({ newLine: ts.NewLineKind.LineFeed });
       cdkStackContent = printer.printFile(transformedWithBranchName);
->>>>>>> af878fd2
-
-      // Apply AmplifyHelperTransformer for AST-based transformations
-      const sourceFile = ts.createSourceFile(cdkStackFilePath, cdkStackContent, ts.ScriptTarget.Latest, true);
-      const transformedFile = AmplifyHelperTransformer.transform(sourceFile, projectName);
-      const transformedWithBranchName = AmplifyHelperTransformer.addBranchNameVariable(transformedFile, projectName);
-      const printer = ts.createPrinter({ newLine: ts.NewLineKind.LineFeed });
-      cdkStackContent = printer.printFile(transformedWithBranchName);
+
 
       await fs.writeFile(cdkStackFilePath, cdkStackContent, { encoding: 'utf-8' });
     } catch (error) {
@@ -511,12 +497,7 @@
 
   return false;
 };
-<<<<<<< HEAD
-
-export async function prepare() {
-=======
 export async function prepare(logger: Logger) {
->>>>>>> af878fd2
   const appId = resolveAppId();
   const amplifyClient = new AmplifyClient();
   const backendEnvironmentResolver = new BackendEnvironmentResolver(appId, amplifyClient);
