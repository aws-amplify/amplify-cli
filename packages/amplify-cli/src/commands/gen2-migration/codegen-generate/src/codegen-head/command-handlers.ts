--- conflicted
+++ resolved
@@ -31,18 +31,15 @@
 import { printer } from './printer';
 import { format } from './format';
 import ora from 'ora';
-<<<<<<< HEAD
 import * as ts from 'typescript';
 import { AmplifyHelperTransformer } from '../../../codegen-custom-resources/transformer/amplify-helper-transformer';
 import { DependencyMerger } from '../../../codegen-custom-resources/generator/dependency-merger';
 import { FileConverter } from '../../../codegen-custom-resources/generator/file-converter';
 import { BackendUpdater } from '../../../codegen-custom-resources/generator/backend-updater';
-=======
 import execa from 'execa';
 import { Logger } from '../../../../gen2-migration';
 import * as ts from 'typescript';
 import { AmplifyHelperTransformer } from '../../../codegen-custom-resources/transformer/amplify-helper-transformer';
->>>>>>> e045448c
 
 interface CodegenCommandParameters {
   analytics: Analytics;
@@ -465,11 +462,7 @@
               });`,
       );
 
-<<<<<<< HEAD
-      // Remove the import statement for AmplifyHelpers
-=======
      
->>>>>>> e045448c
 
       // Apply AmplifyHelperTransformer for AST-based transformations
       const sourceFile = ts.createSourceFile(cdkStackFilePath, cdkStackContent, ts.ScriptTarget.Latest, true);
@@ -507,12 +500,7 @@
 
   return false;
 };
-<<<<<<< HEAD
-
-export async function prepare() {
-=======
 export async function prepare(logger: Logger) {
->>>>>>> e045448c
   const appId = resolveAppId();
   const amplifyClient = new AmplifyClient();
   const backendEnvironmentResolver = new BackendEnvironmentResolver(appId, amplifyClient);
