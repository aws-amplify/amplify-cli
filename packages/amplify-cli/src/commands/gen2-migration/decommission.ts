import { AmplifyMigrationStep } from './_step';
import { printer, AmplifySpinner } from '@aws-amplify/amplify-prompts';
import { AmplifyGen2MigrationValidations } from './_validations';
import {
  CloudFormationClient,
  CreateChangeSetCommand,
  DescribeChangeSetCommand,
  DeleteChangeSetCommand,
  DescribeChangeSetOutput,
  waitUntilChangeSetCreateComplete,
} from '@aws-sdk/client-cloudformation';
import { stateManager } from '@aws-amplify/amplify-cli-core';

export class AmplifyMigrationDecommissionStep extends AmplifyMigrationStep {
<<<<<<< HEAD
  readonly command = 'decommission';
  readonly describe = 'Decommission Gen1 resources after migration';

=======
>>>>>>> 97324369
  public async validate(): Promise<void> {
    // eslint-disable-next-line @typescript-eslint/no-explicit-any
    const validations = new AmplifyGen2MigrationValidations({} as any);
    // eslint-disable-next-line spellcheck/spell-checker
    await validations.validateStatefulResources(await this.createChangeSet());
  }

  public async execute(): Promise<void> {
    printer.warn('Not implemented');
  }

  public async rollback(): Promise<void> {
    printer.warn('Not implemented');
  }

  private async createChangeSet(): Promise<DescribeChangeSetOutput> {
    const meta = stateManager.getMeta();
    const stackName = meta.providers.awscloudformation.StackName;

    const cfn = new CloudFormationClient({});
    const changeSetName = `decommission-${Date.now()}`;
    const spinner = new AmplifySpinner();

    await cfn.send(
      new CreateChangeSetCommand({
        StackName: stackName,
        ChangeSetName: changeSetName,
        TemplateBody: JSON.stringify({
          Resources: {
            DummyResource: {
              Type: 'AWS::CloudFormation::WaitConditionHandle',
            },
          },
        }),
      }),
    );

    spinner.start('Analyzing environment resources...');
    await waitUntilChangeSetCreateComplete({ client: cfn, maxWaitTime: 120 }, { StackName: stackName, ChangeSetName: changeSetName });

    const allChanges = [];
    let nextToken: string | undefined;
    let changeSet!: DescribeChangeSetOutput;
    do {
      changeSet = await cfn.send(
        new DescribeChangeSetCommand({
          StackName: stackName,
          ChangeSetName: changeSetName,
          NextToken: nextToken,
        }),
      );
      allChanges.push(...(changeSet.Changes ?? []));
      nextToken = changeSet.NextToken;
    } while (nextToken);

    changeSet.Changes = allChanges;

    await cfn.send(
      new DeleteChangeSetCommand({
        StackName: stackName,
        ChangeSetName: changeSetName,
      }),
    );

    spinner.stop(`Reviewing environment resources`);
    return changeSet;
  }
}<|MERGE_RESOLUTION|>--- conflicted
+++ resolved
@@ -12,12 +12,6 @@
 import { stateManager } from '@aws-amplify/amplify-cli-core';
 
 export class AmplifyMigrationDecommissionStep extends AmplifyMigrationStep {
-<<<<<<< HEAD
-  readonly command = 'decommission';
-  readonly describe = 'Decommission Gen1 resources after migration';
-
-=======
->>>>>>> 97324369
   public async validate(): Promise<void> {
     // eslint-disable-next-line @typescript-eslint/no-explicit-any
     const validations = new AmplifyGen2MigrationValidations({} as any);
