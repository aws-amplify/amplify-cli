import ora from 'ora';
import { AmplifyMigrationStep } from './_step';
<<<<<<< HEAD
import { printer } from '@aws-amplify/amplify-prompts';
import { removeEnvFromCloud } from '../../extensions/amplify-helpers/remove-env-from-cloud';
import { invokeDeleteEnvParamsFromService } from '../../extensions/amplify-helpers/invoke-delete-env-params';
import { $TSContext, AmplifyError } from '@aws-amplify/amplify-cli-core';
import { getConfirmation } from '../../extensions/amplify-helpers/delete-project';
=======
import { printer, AmplifySpinner } from '@aws-amplify/amplify-prompts';
import { AmplifyGen2MigrationValidations } from './_validations';
import {
  CloudFormationClient,
  CreateChangeSetCommand,
  DescribeChangeSetCommand,
  DeleteChangeSetCommand,
  DescribeChangeSetOutput,
  waitUntilChangeSetCreateComplete,
} from '@aws-sdk/client-cloudformation';
import { stateManager } from '@aws-amplify/amplify-cli-core';
>>>>>>> 058c6612

export class AmplifyMigrationDecommissionStep extends AmplifyMigrationStep {
  public async validate(): Promise<void> {
    // eslint-disable-next-line @typescript-eslint/no-explicit-any
    const validations = new AmplifyGen2MigrationValidations({} as any);
    // eslint-disable-next-line spellcheck/spell-checker
    await validations.validateStatefulResources(await this.createChangeSet());
  }

  public async execute(): Promise<void> {
    const context = this.getContext();
    const envName = context.parameters.first;
    const allEnvs = context.amplify.getEnvDetails();

    if (!envName) {
      throw new AmplifyError('EnvironmentNameError', {
        message: 'Environment name was not specified.',
        resolution: 'Pass in the name of the environment.',
      });
    }

    if (!allEnvs[envName]) {
      throw new AmplifyError('EnvironmentNameError', {
        message: 'Environment name is invalid.',
        resolution: 'Run amplify env list to get a list of valid environments.',
      });
    }

    const confirmation = await getConfirmation(context, envName);
    if (!confirmation.proceed) {
      return;
    }

    printer.info(`Starting decommission of environment: ${envName}`);

    const spinner = ora('Preparing to delete Gen1 resources...');
    spinner.start();

    try {
      spinner.text = 'Deleting Gen1 resources from the cloud. This will take a few minutes.';
      await removeEnvFromCloud(context, envName, true);

      spinner.text = 'Cleaning up SSM parameters...';
      await invokeDeleteEnvParamsFromService(context, envName);

      spinner.succeed('Successfully decommissioned Gen1 environment from the cloud');
      printer.success(`Environment '${envName}' has been completely removed from AWS`);
    } catch (ex) {
      spinner.fail(`Decommission failed: ${ex.message}`);
      throw ex;
    }
  }

  public async rollback(): Promise<void> {
    printer.warn('Not implemented');
  }

<<<<<<< HEAD
  private getContext(): $TSContext {
    return (this as any).context;
=======
  private async createChangeSet(): Promise<DescribeChangeSetOutput> {
    const meta = stateManager.getMeta();
    const stackName = meta.providers.awscloudformation.StackName;

    const cfn = new CloudFormationClient({});
    const changeSetName = `decommission-${Date.now()}`;
    const spinner = new AmplifySpinner();

    await cfn.send(
      new CreateChangeSetCommand({
        StackName: stackName,
        ChangeSetName: changeSetName,
        TemplateBody: JSON.stringify({
          Resources: {
            DummyResource: {
              Type: 'AWS::CloudFormation::WaitConditionHandle',
            },
          },
        }),
      }),
    );

    spinner.start('Analyzing environment resources...');
    await waitUntilChangeSetCreateComplete({ client: cfn, maxWaitTime: 120 }, { StackName: stackName, ChangeSetName: changeSetName });

    const allChanges = [];
    let nextToken: string | undefined;
    let changeSet!: DescribeChangeSetOutput;
    do {
      changeSet = await cfn.send(
        new DescribeChangeSetCommand({
          StackName: stackName,
          ChangeSetName: changeSetName,
          NextToken: nextToken,
        }),
      );
      allChanges.push(...(changeSet.Changes ?? []));
      nextToken = changeSet.NextToken;
    } while (nextToken);

    changeSet.Changes = allChanges;

    await cfn.send(
      new DeleteChangeSetCommand({
        StackName: stackName,
        ChangeSetName: changeSetName,
      }),
    );

    spinner.stop(`Reviewing environment resources`);
    return changeSet;
>>>>>>> 058c6612
  }
}<|MERGE_RESOLUTION|>--- conflicted
+++ resolved
@@ -1,12 +1,5 @@
 import ora from 'ora';
 import { AmplifyMigrationStep } from './_step';
-<<<<<<< HEAD
-import { printer } from '@aws-amplify/amplify-prompts';
-import { removeEnvFromCloud } from '../../extensions/amplify-helpers/remove-env-from-cloud';
-import { invokeDeleteEnvParamsFromService } from '../../extensions/amplify-helpers/invoke-delete-env-params';
-import { $TSContext, AmplifyError } from '@aws-amplify/amplify-cli-core';
-import { getConfirmation } from '../../extensions/amplify-helpers/delete-project';
-=======
 import { printer, AmplifySpinner } from '@aws-amplify/amplify-prompts';
 import { AmplifyGen2MigrationValidations } from './_validations';
 import {
@@ -17,8 +10,10 @@
   DescribeChangeSetOutput,
   waitUntilChangeSetCreateComplete,
 } from '@aws-sdk/client-cloudformation';
-import { stateManager } from '@aws-amplify/amplify-cli-core';
->>>>>>> 058c6612
+import { stateManager, $TSContext, AmplifyError } from '@aws-amplify/amplify-cli-core';
+import { removeEnvFromCloud } from '../../extensions/amplify-helpers/remove-env-from-cloud';
+import { getConfirmation } from '../../extensions/amplify-helpers/delete-project';
+import { invokeDeleteEnvParamsFromService } from '../../extensions/amplify-helpers/invoke-delete-env-params';
 
 export class AmplifyMigrationDecommissionStep extends AmplifyMigrationStep {
   public async validate(): Promise<void> {
@@ -76,10 +71,10 @@
     printer.warn('Not implemented');
   }
 
-<<<<<<< HEAD
   private getContext(): $TSContext {
-    return (this as any).context;
-=======
+    return (this is any).context;
+  }
+    
   private async createChangeSet(): Promise<DescribeChangeSetOutput> {
     const meta = stateManager.getMeta();
     const stackName = meta.providers.awscloudformation.StackName;
@@ -131,6 +126,5 @@
 
     spinner.stop(`Reviewing environment resources`);
     return changeSet;
->>>>>>> 058c6612
   }
 }