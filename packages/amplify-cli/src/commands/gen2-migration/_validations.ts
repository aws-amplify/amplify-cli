--- conflicted
+++ resolved
@@ -97,15 +97,10 @@
   public async validateStatefulResources(changeSet: DescribeChangeSetOutput, excludeDeploymentBucket = false): Promise<void> {
     if (!changeSet.Changes) return;
 
-<<<<<<< HEAD
     const meta = stateManager.getMeta();
     const deploymentBucketName = excludeDeploymentBucket ? meta.providers.awscloudformation.DeploymentBucketName : undefined;
 
-    this.spinner = new AmplifySpinner();
-    this.spinner.start('Scanning for stateful resources...');
-=======
     this.logger.info('Scanning for stateful resources...');
->>>>>>> 94d9ef91
 
     const statefulRemoves: Array<{ category: string; resourceType: string; physicalId: string }> = [];
     for (const change of changeSet.Changes) {
