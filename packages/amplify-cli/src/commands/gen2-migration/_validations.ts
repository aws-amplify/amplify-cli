import { AmplifyDriftDetector } from '../drift';
import { $TSContext, AmplifyError, stateManager } from '@aws-amplify/amplify-cli-core';
import { printer, AmplifySpinner } from '@aws-amplify/amplify-prompts';
import {
  DescribeChangeSetOutput,
  CloudFormationClient,
  DescribeStacksCommand,
  ListStackResourcesCommand,
} from '@aws-sdk/client-cloudformation';
import { STATEFUL_RESOURCES } from './stateful-resources';
<<<<<<< HEAD
import CLITable from 'cli-table3';
import Bottleneck from 'bottleneck';
=======
import execa from 'execa';
>>>>>>> 60564223

export class AmplifyGen2MigrationValidations {
  private spinner?: AmplifySpinner;
  private limiter = new Bottleneck({
    maxConcurrent: 3,
    minTime: 50,
  });

  constructor(private readonly context: $TSContext) {}

  // public async validateDrift(): Promise<void> {
  //   return new AmplifyDriftDetector(this.context).detect();
  // }

  public async validateWorkingDirectory(): Promise<void> {
    const { stdout: statusOutput } = await execa('git', ['status', '--porcelain']);
    if (statusOutput.trim()) {
      throw new AmplifyError('MigrationError', {
        message: 'Working directory has uncommitted changes',
        resolution: 'Commit or stash your changes before proceeding with migration.',
      });
    }

    try {
      const { stdout: unpushedOutput } = await execa('git', ['log', '@{u}..', '--oneline']);
      if (unpushedOutput.trim()) {
        throw new AmplifyError('MigrationError', {
          message: 'Local branch has unpushed commits',
          resolution: 'Push your commits before proceeding with migration.',
        });
      }
    } catch (err: any) {
      if (err instanceof AmplifyError) throw err;
      if (!err.message?.includes('no upstream') && !err.stderr?.includes('no upstream')) {
        throw err;
      }
    }
  }

  public async validateDeploymentStatus(): Promise<void> {
    const amplifyMeta = stateManager.getMeta();
    const stackName = amplifyMeta?.providers?.awscloudformation?.StackName;

    if (!stackName) {
      throw new AmplifyError('StackNotFoundError', {
        message: 'Root stack not found',
        resolution: 'Ensure the project is initialized and deployed.',
      });
    }

    const cfnClient = new CloudFormationClient({});
    const response = await cfnClient.send(new DescribeStacksCommand({ StackName: stackName }));

    if (!response.Stacks || response.Stacks.length === 0) {
      throw new AmplifyError('StackNotFoundError', {
        message: `Stack ${stackName} not found in CloudFormation`,
        resolution: 'Ensure the project is deployed.',
      });
    }

    const stackStatus = response.Stacks[0].StackStatus;
    const validStatuses = ['UPDATE_COMPLETE', 'CREATE_COMPLETE'];

    if (!validStatuses.includes(stackStatus)) {
      throw new AmplifyError('StackStateError', {
        message: `Root stack status is ${stackStatus}, expected ${validStatuses.join(' or ')}`,
        resolution: 'Complete the deployment before proceeding.',
      });
    }
  }

  public async validateDeploymentVersion(): Promise<void> {
    printer.warn('Not implemented');
  }

  public async validateIsolatedEnvironment(): Promise<void> {
    printer.warn('Not implemented');
  }

  // eslint-disable-next-line spellcheck/spell-checker
  public async validateStatefulResources(changeSet: DescribeChangeSetOutput): Promise<void> {
    if (!changeSet.Changes) return;

    this.spinner = new AmplifySpinner();
    this.spinner.start('Scanning for stateful resources...');

    const statefulRemoves: Array<{ category: string; resourceType: string; physicalId: string }> = [];
    for (const change of changeSet.Changes) {
      if (change.Type === 'Resource' && change.ResourceChange?.Action === 'Remove' && change.ResourceChange?.ResourceType) {
        if (change.ResourceChange.ResourceType === 'AWS::CloudFormation::Stack' && change.ResourceChange.PhysicalResourceId) {
          const category = this.extractCategory(change.ResourceChange.LogicalResourceId || '');
          this.spinner.start(`Scanning '${category}'...`);
          const nestedResources = await this.getStatefulResources(
            change.ResourceChange.PhysicalResourceId,
            change.ResourceChange.LogicalResourceId,
          );
          statefulRemoves.push(...nestedResources);
        } else if (STATEFUL_RESOURCES.has(change.ResourceChange.ResourceType)) {
          const category = this.extractCategory(change.ResourceChange.LogicalResourceId || '');
          const physicalId = change.ResourceChange.PhysicalResourceId || 'N/A';
          this.spinner.start(`Scanning '${category}' category: found stateful resource "${physicalId}"`);
          statefulRemoves.push({
            category,
            resourceType: change.ResourceChange.ResourceType,
            physicalId,
          });
        }
      }
    }

    this.spinner.stop();
    this.spinner = undefined;

    if (statefulRemoves.length > 0) {
      const table = new CLITable({
        head: ['Category', 'Resource Type', 'Physical ID'],
        style: { head: ['red'] },
      });

      statefulRemoves.forEach((resource) => {
        table.push([resource.category, resource.resourceType, resource.physicalId]);
      });

      printer.error('\nStateful resources scheduled for deletion:\n');
      printer.info(table.toString());

      throw new AmplifyError('DestructiveMigrationError', {
        message: 'Decommission will delete stateful resources.',
        resolution: 'Review the resources above and ensure data is backed up before proceeding.',
      });
    }
  }

  public async validateIngressTraffic(): Promise<void> {
    printer.warn('Not implemented');
  }

  private async getStatefulResources(
    stackName: string,
    parentLogicalId?: string,
  ): Promise<Array<{ category: string; resourceType: string; physicalId: string }>> {
    const statefulResources: Array<{ category: string; resourceType: string; physicalId: string }> = [];
    const cfn = new CloudFormationClient({
      maxAttempts: 5,
      retryMode: 'adaptive',
    });
    const parentCategory = parentLogicalId ? this.extractCategory(parentLogicalId) : undefined;

    let nextToken: string | undefined;
    const nestedStackTasks: Array<{ physicalId: string; logicalId: string | undefined }> = [];

    do {
      const response = await cfn.send(new ListStackResourcesCommand({ StackName: stackName, NextToken: nextToken }));
      nextToken = response.NextToken;

      for (const resource of response.StackResourceSummaries ?? []) {
        if (resource.ResourceType === 'AWS::CloudFormation::Stack' && resource.PhysicalResourceId) {
          nestedStackTasks.push({
            physicalId: resource.PhysicalResourceId,
            logicalId: resource.LogicalResourceId,
          });
        } else if (resource.ResourceType && STATEFUL_RESOURCES.has(resource.ResourceType)) {
          const category = parentCategory || this.extractCategory(resource.LogicalResourceId || '');
          const physicalId = resource.PhysicalResourceId || 'N/A';
          if (this.spinner) {
            this.spinner.start(`Scanning '${category}' category: found stateful resource "${physicalId}"`);
          }
          statefulResources.push({
            category,
            resourceType: resource.ResourceType,
            physicalId,
          });
        }
      }
    } while (nextToken);

    const nestedResults = await Promise.all(
      nestedStackTasks.map((task) =>
        this.limiter.schedule(() => {
          const category = this.extractCategory(task.logicalId || '');
          return this.getStatefulResources(task.physicalId, category !== 'other' ? task.logicalId : parentLogicalId);
        }),
      ),
    );

    nestedResults.forEach((nested) => statefulResources.push(...nested));
    return statefulResources;
  }

  private extractCategory(logicalId: string): string {
    const idLower = logicalId.toLowerCase();
    if (idLower.includes('auth')) return 'Auth';
    if (idLower.includes('storage')) return 'Storage';
    if (idLower.includes('function')) return 'Function';
    if (idLower.includes('api')) return 'Api';
    if (idLower.includes('analytics')) return 'Analytics';
    if (idLower.includes('hosting')) return 'Hosting';
    if (idLower.includes('notifications')) return 'Notifications';
    if (idLower.includes('interactions')) return 'Interactions';
    if (idLower.includes('predictions')) return 'Predictions';
    if (idLower.includes('deployment') || idLower.includes('infrastructure')) return 'Core Infrastructure';
    if (idLower.includes('geo')) return 'Geo';
    if (idLower.includes('custom')) return 'Custom';
    return 'other';
  }
}<|MERGE_RESOLUTION|>--- conflicted
+++ resolved
@@ -8,12 +8,9 @@
   ListStackResourcesCommand,
 } from '@aws-sdk/client-cloudformation';
 import { STATEFUL_RESOURCES } from './stateful-resources';
-<<<<<<< HEAD
 import CLITable from 'cli-table3';
 import Bottleneck from 'bottleneck';
-=======
 import execa from 'execa';
->>>>>>> 60564223
 
 export class AmplifyGen2MigrationValidations {
   private spinner?: AmplifySpinner;
