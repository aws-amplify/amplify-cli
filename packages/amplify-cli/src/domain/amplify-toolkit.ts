--- conflicted
+++ resolved
@@ -78,12 +78,7 @@
   private _readBreadcrumbs: any;
   private _loadRuntimePlugin: any;
   private _getImportedAuthProperties: any;
-<<<<<<< HEAD
-  // eslint-disable-next-line @typescript-eslint/ban-types
-  private _cleanUpTasks: Array<Function>;
-=======
   private _cleanUpTasks: Array<(...args) => any>;
->>>>>>> 1b09afab
   private _invokePluginMethod?: <T>(
     context: $TSContext,
     category: string,
