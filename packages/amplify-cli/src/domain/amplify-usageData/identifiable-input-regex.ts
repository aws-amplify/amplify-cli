--- conflicted
+++ resolved
@@ -5,17 +5,10 @@
 const quotes = '\\\\?"';
 const keyMatcher = `\\w*?(${containsToRedact.join('|')})\\w*?`;
 const completeMatch = `${quotes}(${keyMatcher})${quotes}:\\s?${quotes}([^!\\\\?"]+)${quotes}`;
-<<<<<<< HEAD
-//matches any string with contiansToRedact in it
-const keyregex = new RegExp(keyMatcher, 'gmi');
-// matches any json and gives values in json
-const jsonregex = new RegExp(completeMatch, 'gmi');
-=======
 //matches any string with containsToRedact in it
 const keyRegEx = new RegExp(keyMatcher, 'gmi');
 // matches any json and gives values in json
 const jsonRegex = new RegExp(completeMatch, 'gmi');
->>>>>>> 9cdb89e1
 function testReplaceJsonValues(json: string, redactedInput: string): string {
   if (!json) return json;
   let s: string = json.toString();
