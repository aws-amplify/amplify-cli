--- conflicted
+++ resolved
@@ -1,8 +1,4 @@
-import { NoUsageData } from './NoUsageData';
-import { UsageData } from './UsageData';
+import {NoUsageData} from './NoUsageData';
+import {UsageData} from './UsageData';
 
-<<<<<<< HEAD
-export { NoUsageData, UsageData };
-=======
-export { IUsageData, IFlowData, NoUsageData, UsageData };
->>>>>>> 494ede4f
+export {NoUsageData, UsageData};