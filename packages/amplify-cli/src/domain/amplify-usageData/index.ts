--- conflicted
+++ resolved
@@ -1,8 +1,4 @@
-import {NoUsageData} from './NoUsageData';
-import {UsageData} from './UsageData';
+import { NoUsageData } from './NoUsageData';
+import { UsageData } from './UsageData';
 
-<<<<<<< HEAD
-export {NoUsageData, UsageData};
-=======
-export { IUsageData, IFlowData, NoUsageData, UsageData };
->>>>>>> 78c08eb4
+export { NoUsageData, UsageData };