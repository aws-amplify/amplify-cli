import { JSONUtilities } from 'amplify-cli-core';
<<<<<<< HEAD
import { getAmplifyLogger, Redactor } from 'amplify-cli-logger';
import { CLIInput } from './domain/command-input';
=======
import { getAmplifyLogger, Redactor } from '@aws-amplify/amplify-cli-logger';
>>>>>>> f39cddb1

export function logInput(input: CLIInput): void {
  getAmplifyLogger().logInfo({
    message: `amplify ${input.command ? input.command : ''} \
${input.plugin ? input.plugin : ''} \
${input.subCommands ? input.subCommands.join(' ') : ''} \
${input.options ? Redactor(JSONUtilities.stringify(input.options, { minify: true })) : ''}`,
  });
}<|MERGE_RESOLUTION|>--- conflicted
+++ resolved
@@ -1,10 +1,6 @@
 import { JSONUtilities } from 'amplify-cli-core';
-<<<<<<< HEAD
-import { getAmplifyLogger, Redactor } from 'amplify-cli-logger';
 import { CLIInput } from './domain/command-input';
-=======
 import { getAmplifyLogger, Redactor } from '@aws-amplify/amplify-cli-logger';
->>>>>>> f39cddb1
 
 export function logInput(input: CLIInput): void {
   getAmplifyLogger().logInfo({
