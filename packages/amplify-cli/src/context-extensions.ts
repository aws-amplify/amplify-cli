import { Context } from './domain/context';
import fs from 'fs-extra';
import path from 'path';
import importedColors from 'colors/safe';
import CLITable from 'cli-table3';

importedColors.setTheme({
  highlight: 'cyan',
  info: 'reset',
  warning: 'yellow',
  success: 'green',
  error: 'red',
  line: 'grey',
  muted: 'grey',
  green: 'green',
  yellow: 'yellow',
  red: 'red',
  blue: 'blue',
});

type CliPrintColors = typeof importedColors & {
  highlight: (t: string) => string;
  info: (t: string) => string;
  warning: (t: string) => string;
  success: (t: string) => string;
  error: (t: string) => string;
  line: (t: string) => string;
  muted: (t: string) => string;
  green: (t: string) => string;
  yellow: (t: string) => string;
  red: (t: string) => string;
  blue: (t: string) => string;
};

const colors = importedColors as CliPrintColors;

export function attachExtentions(context: Context) {
  attachFilesystem(context);
  attachPrint(context);
  attachParameters(context);
  attachPatching(context);
  attachRuntime(context);
  attachPrompt(context);
  attachTemplate(context);
}

function attachPrompt(context: Context) {
  const inquirer = require('inquirer');
  context.prompt = {
    confirm: async (message: string, defaultValue: boolean = false): Promise<boolean> => {
      const { yesno } = await inquirer.prompt({
        name: 'yesno',
        type: 'confirm',
        message,
        default: defaultValue,
      });
      return yesno;
    },
    ask: async (questions: any) => {
      if (Array.isArray(questions)) {
        questions = questions.map(q => {
          if (q.type === 'rawlist' || q.type === 'list') {
            q.type = 'select';
          }
          if (q.type === 'expand') {
            q.type = 'autocomplete';
          }
          if (q.type === 'checkbox') {
            q.type = 'multiselect';
          }
          if (q.type === 'radio') {
            q.type = 'select';
          }
          if (q.type === 'question') {
            q.type = 'input';
          }
          return q;
        });
      }
      return inquirer.prompt(questions);
    },
  };
}

function attachParameters(context: Context) {
  const { argv, plugin, command, subCommands, options } = context.input;

  context.parameters = {
    argv,
    plugin,
    command,
    options,
  };
  context.parameters.options = context.parameters.options || {};
  context.parameters.raw = argv;
  context.parameters.array = subCommands;
  /* tslint:disable */
  if (subCommands && subCommands.length > 0) {
    if (subCommands.length > 0) {
      context.parameters.first = (<Array<string>>subCommands)[0];
    }
    if (subCommands.length > 1) {
      context.parameters.second = (<Array<string>>subCommands)[1];
    }
    if (subCommands.length > 2) {
      context.parameters.third = (<Array<string>>subCommands)[2];
    }
  }
  /* tslint:enable */
}

function attachRuntime(context: Context) {
  context.runtime = {
    plugins: [],
  };
  Object.keys(context.pluginPlatform.plugins).forEach(pluginShortName => {
    const pluginInfos = context.pluginPlatform.plugins[pluginShortName];
    pluginInfos.forEach(pluginInfo => {
      const name = path.basename(pluginInfo.packageLocation);
      const directory = pluginInfo.packageLocation;
      const pluginName = pluginInfo.manifest.name;
      const pluginType = pluginInfo.manifest.type;
      const commands = pluginInfo.manifest.commands;
      context.runtime.plugins.push({
        name,
        directory,
        pluginName,
        pluginType,
        commands,
      });
    });
  });
}

function attachFilesystem(context: Context) {
  context.filesystem = contextFileSystem;
}

const contextFileSystem = {
  remove: (targetPath: string): void => {
    fs.removeSync(targetPath);
  },
  read: (targetPath: string, encoding: string = 'utf8'): any => {
    const result = fs.readFileSync(targetPath, encoding);
    return result;
  },
  write: (targetPath: string, data: any): void => {
    fs.ensureFileSync(targetPath);
    fs.writeFileSync(targetPath, data, 'utf-8');
  },
  exists: (targetPath: string): boolean => {
    const result = fs.existsSync(targetPath);
    return result;
  },
  isFile: (targetPath: string): boolean => {
    const result = fs.statSync(targetPath).isFile();
    return result;
  },
  path: (...pathParts: string[]): string => {
    const result = path.normalize(path.join(...pathParts));
    return result;
  },
};

function attachPatching(context: Context) {
  context.patching = {
    replace: async (filePath: string, oldContent: string, newContent: string): Promise<string> => {
      const fileContent = fs.readFileSync(filePath, 'utf-8');
      const updatedFileContent = fileContent.replace(oldContent, newContent);
      fs.writeFileSync(filePath, updatedFileContent, 'utf-8');
      return Promise.resolve(updatedFileContent);
    },
  };
}

function attachPrint(context: Context) {
  context.print = print;
}

const print = {
  info,
  fancy,
  warning,
  error,
  success,
  table,
  debug,
  green,
  yellow,
  red,
  blue,
};

export { print };

function info(message: string): void {
  console.log(colors.info(message));
}

function warning(message: string): void {
  console.log(colors.warning(message));
}

function error(message: string): void {
  console.log(colors.error(message));
}

function success(message: string): void {
  console.log(colors.success(message));
}

function green(message: string): void {
  console.log(colors.green(message));
}

function yellow(message: string): void {
  console.log(colors.yellow(message));
}

function red(message: string): void {
  console.log(colors.red(message));
}

function blue(message: string): void {
  console.log(colors.blue(message));
}

function fancy(message: string): void {
  console.log(message);
}

function debug(message: string, title: string = 'DEBUG'): void {
  const topLine = `vvv -----[ ${title} ]----- vvv`;
  const botLine = `^^^ -----[ ${title} ]----- ^^^`;

  console.log(colors.rainbow(topLine));
  console.log(message);
  console.log(colors.rainbow(botLine));
}

function table(data: string[][], options: any = {}): void {
  let t;
  switch (options.format) {
    case 'markdown':
      const header = data.shift();
      t = new CLITable({
        head: header,
        chars: CLI_TABLE_MARKDOWN,
      }) as CLITable.HorizontalTable;
      t.push(...data);
      t.unshift(columnHeaderDivider(t));
      break;
    case 'lean':
      t = new CLITable() as CLITable.HorizontalTable;
      t.push(...data);
      break;
    default:
      t = new CLITable({
        chars: CLI_TABLE_COMPACT,
      }) as CLITable.HorizontalTable;
      t.push(...data);
  }
  console.log(t.toString());
}

function columnHeaderDivider(cliTable: CLITable.Table): string[] {
  return findWidths(cliTable).map(w => Array(w).join('-'));
}

function findWidths(cliTable: CLITable.Table): number[] {
  return [(cliTable as any).options.head]
    .concat(getRows(cliTable))
    .reduce((colWidths, row) => row.map((str: string, i: number) => Math.max(`${str}`.length + 1, colWidths[i] || 1)), []);
}

function getRows(cliTable: CLITable.Table) {
  const list = new Array(cliTable.length);
  for (let i = 0; i < cliTable.length; i++) {
    list[i] = cliTable[i];
  }
  return list;
}

const CLI_TABLE_COMPACT = {
  top: '',
  'top-mid': '',
  'top-left': '',
  'top-right': '',
  bottom: '',
  'bottom-mid': '',
  'bottom-left': '',
  'bottom-right': '',
  left: ' ',
  'left-mid': '',
  mid: '',
  'mid-mid': '',
  right: '',
  'right-mid': '',
  middle: ' ',
};

const CLI_TABLE_MARKDOWN = {
  ...CLI_TABLE_COMPACT,
  left: '|',
  right: '|',
  middle: '|',
};

function attachTemplate(context: Context) {
  context.template = {
    async generate(opts: any): Promise<string> {
      const ejs = require('ejs');
      const template = opts.template;
      const target = opts.target;
      const props = opts.props || {};
      const data = {
        props,
      };
      // If a directory was supplied, append a directory seprator.
      // Otherwise, the template path will be use as-is.
<<<<<<< HEAD
      const directory = opts.directory ? opts.directory + '/' : '';
      const pathToTemplate = `${directory}${template}`;
=======
      const pathToTemplate = opts.directory ? path.join(opts.directory, template) : template;
>>>>>>> b36c09d6

      if (!contextFileSystem.isFile(pathToTemplate)) {
        throw new Error(`template not found ${pathToTemplate}`);
      }

      const templateContent = contextFileSystem.read(pathToTemplate);

      const content = ejs.render(templateContent, data);

      if (target.length > 0) {
        const dir = target.replace(/$(\/)*/g, '');
        const dest = contextFileSystem.path(dir);
        contextFileSystem.write(dest, content);
      }

      return content;
    },
  };
}<|MERGE_RESOLUTION|>--- conflicted
+++ resolved
@@ -318,12 +318,7 @@
       };
       // If a directory was supplied, append a directory seprator.
       // Otherwise, the template path will be use as-is.
-<<<<<<< HEAD
-      const directory = opts.directory ? opts.directory + '/' : '';
-      const pathToTemplate = `${directory}${template}`;
-=======
       const pathToTemplate = opts.directory ? path.join(opts.directory, template) : template;
->>>>>>> b36c09d6
 
       if (!contextFileSystem.isFile(pathToTemplate)) {
         throw new Error(`template not found ${pathToTemplate}`);
