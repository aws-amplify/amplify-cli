// normalize command line arguments, allow verb / noun place switch
import { Input } from './domain/input';
import { constants } from './domain/constants';
import { PluginPlatform } from './domain/plugin-platform';
import { getPluginsWithName, getAllPluginNames } from './plugin-manager';
import { InputVerificationResult } from './domain/input-verification-result';

export function getCommandLineInput(pluginPlatform: PluginPlatform): Input {
  const result = new Input(process.argv);
  /* tslint:disable */
  if (result.argv && result.argv.length > 2) {
    let index = 2;

    // pick up plugin name, allow plugin name to be in the 2nd or 3rd position
    const pluginNames = getAllPluginNames(pluginPlatform);

    if (pluginNames.has(result.argv[2])) {
      result.plugin = result.argv[2];
      index = 3;
    } else if (result.argv.length > 3 && pluginNames.has(result.argv[3])) {
      result.plugin = result.argv[3];
      result.argv[3] = result.argv[2];
      result.argv[2] = result.plugin;
      index = 3;
    }

    // pick up command
    if (result.argv.length > index && !/^-/.test(result.argv[index])) {
      result.command = result.argv[index];
      index += 1;
    }

    // pick up subcommands
    while (result.argv.length > index && !/^-/.test(result.argv[index])) {
      result.subCommands = result.subCommands || new Array<string>();
      result.subCommands.push(result.argv[index]);
      index += 1;
    }

    // pick up options
    while (result.argv.length > index) {
      result.options = result.options || {};
      if (/^-/.test(result.argv[index])) {
        const key = result.argv[index].replace(/^-+/, '');
        index += 1;
        if (result.argv.length > index && !/^-/.test(result.argv[index])) {
          result.options[key] = result.argv[index];
          index += 1;
        } else {
          result.options[key] = true;
        }
      } else {
        const key = result.argv[index];
        index += 1;
        result.options[key] = true;
      }
    }
  }
  /* tslint:enable */

  return result;
}

function normailizeInput(input: Input): Input {
  // -v --version => version command
  // -h --help => help command
  // -y --yes => yes option
  if (input.options) {
    if (input.options[constants.VERSION] || input.options[constants.VERSION_SHORT]) {
      input.options[constants.VERSION] = true;
      delete input.options[constants.VERSION_SHORT];
    }

    if (input.options[constants.HELP] || input.options[constants.HELP_SHORT]) {
      input.options[constants.HELP] = true;
      delete input.options[constants.HELP_SHORT];
    }

    if (input.options[constants.YES] || input.options[constants.YES_SHORT]) {
      input.options[constants.YES] = true;
      delete input.options[constants.YES_SHORT];
    }
  }

  input.command = input.command || constants.PLUGIN_DEFAULT_COMMAND;

  return input;
}

export function verifyInput(pluginPlatform: PluginPlatform, input: Input): InputVerificationResult {
  const result = new InputVerificationResult();

  input.plugin = input.plugin || constants.CORE;

  normailizeInput(input);

  const pluginCandidates = getPluginsWithName(pluginPlatform, input.plugin!);

  if (pluginCandidates.length > 0) {
    for (let i = 0; i < pluginCandidates.length; i++) {
      const { name, commands, commandAliases } = pluginCandidates[i].manifest;

<<<<<<< HEAD
      if ((commands && commands!.includes(Constant.HELP)) || (commandAliases && Object.keys(commandAliases).includes(Constant.HELP))) {
=======
      if ((commands && commands!.includes(constants.HELP)) || (commandAliases && Object.keys(commandAliases).includes(constants.HELP))) {
>>>>>>> fc7afa21
        result.helpCommandAvailable = true;
      }

      if (commands && commands!.includes(input.command!)) {
        result.verified = true;
        break;
      }

      if (commandAliases && Object.keys(commandAliases).includes(input.command!)) {
        input.command = commandAliases[input.command!];
        result.verified = true;
        break;
      }

      if (input.command! === constants.PLUGIN_DEFAULT_COMMAND) {
        if (commands && commands!.includes(name)) {
          input.command = name;
          result.verified = true;
          break;
        }
<<<<<<< HEAD
        if (input.options && input.options[Constant.VERSION] && commands && commands!.includes(Constant.VERSION)) {
          input.command = Constant.VERSION;
          result.verified = true;
          break;
        }
        if (input.options && input.options[Constant.HELP] && commands && commands!.includes(Constant.HELP)) {
          input.command = Constant.HELP;
=======
        if (input.options && input.options[constants.VERSION] && commands && commands!.includes(constants.VERSION)) {
          input.command = constants.VERSION;
          result.verified = true;
          break;
        }
        if (input.options && input.options[constants.HELP] && commands && commands!.includes(constants.HELP)) {
          input.command = constants.HELP;
>>>>>>> fc7afa21
          result.verified = true;
          break;
        }

        // as a fall back, use the help command
        if (commands && commands!.includes(constants.HELP)) {
          input.command = constants.HELP;
          result.verified = true;
          break;
        }
      }
    }

    if (!result.verified) {
      let commandString = input.plugin === constants.CORE ? '' : input.plugin;

      if (input.command! !== constants.PLUGIN_DEFAULT_COMMAND) {
        commandString += ' ' + input.command!;
      }

      if (input.subCommands) {
        commandString += ' ' + input.subCommands!.join(' ');
      }

      result.message = `The Amplify CLI can NOT find command: ${commandString}`;
    }
  } else {
    result.verified = false;
    result.message = `The Amplify CLI can NOT find any plugin with name: ${input.plugin}`;
  }

  return result;
}<|MERGE_RESOLUTION|>--- conflicted
+++ resolved
@@ -100,11 +100,7 @@
     for (let i = 0; i < pluginCandidates.length; i++) {
       const { name, commands, commandAliases } = pluginCandidates[i].manifest;
 
-<<<<<<< HEAD
-      if ((commands && commands!.includes(Constant.HELP)) || (commandAliases && Object.keys(commandAliases).includes(Constant.HELP))) {
-=======
       if ((commands && commands!.includes(constants.HELP)) || (commandAliases && Object.keys(commandAliases).includes(constants.HELP))) {
->>>>>>> fc7afa21
         result.helpCommandAvailable = true;
       }
 
@@ -125,15 +121,6 @@
           result.verified = true;
           break;
         }
-<<<<<<< HEAD
-        if (input.options && input.options[Constant.VERSION] && commands && commands!.includes(Constant.VERSION)) {
-          input.command = Constant.VERSION;
-          result.verified = true;
-          break;
-        }
-        if (input.options && input.options[Constant.HELP] && commands && commands!.includes(Constant.HELP)) {
-          input.command = Constant.HELP;
-=======
         if (input.options && input.options[constants.VERSION] && commands && commands!.includes(constants.VERSION)) {
           input.command = constants.VERSION;
           result.verified = true;
@@ -141,7 +128,6 @@
         }
         if (input.options && input.options[constants.HELP] && commands && commands!.includes(constants.HELP)) {
           input.command = constants.HELP;
->>>>>>> fc7afa21
           result.verified = true;
           break;
         }
