--- conflicted
+++ resolved
@@ -82,13 +82,8 @@
 
   // preserve command information in plugin field
   if (input.plugin && input.plugin !== 'core') {
-<<<<<<< HEAD
-    const isCommandPreceedingPluginName = subCommands?.length && input.argv.indexOf(input.plugin) > input.argv.indexOf(subCommands[0]);
-    if (isCommandPreceedingPluginName) {
-=======
     const isCommandPrecedingPluginName = subCommands?.length && input.argv.indexOf(input.plugin) > input.argv.indexOf(subCommands[0]);
     if (isCommandPrecedingPluginName) {
->>>>>>> 9cdb89e1
       subCommands.push(input.plugin);
     } else {
       subCommands.unshift(input.plugin);
