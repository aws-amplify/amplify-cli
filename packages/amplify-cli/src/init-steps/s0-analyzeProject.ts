<<<<<<< HEAD
import { $TSContext, AmplifyError, stateManager, toolkitExtensions } from 'amplify-cli-core';
=======
import { $TSContext, AmplifyError, LocalEnvInfo, stateManager } from 'amplify-cli-core';
>>>>>>> d4a584d8
import * as fs from 'fs-extra';
import * as inquirer from 'inquirer';
import * as path from 'path';
import { editors, editorSelection, normalizeEditor } from '../extensions/amplify-helpers/editor-selection';
import { isProjectNameValid, normalizeProjectName } from '../extensions/amplify-helpers/project-name-validation';
import { getSuitableFrontend } from './s1-initFrontend';

const { getFrontendPlugins, amplifyCLIConstants } = toolkitExtensions;
/**
 * Analyzes the project
 */
export const analyzeProjectHeadless = async (context: $TSContext): Promise<void> => {
  const projectPath = process.cwd();
  const projectName = path.basename(projectPath);
  const env = getDefaultEnv(context);
  setProjectConfig(context, projectName);
  setExeInfo(context, projectPath, undefined, env);
  // default behavior in quick start used to be android.
  // default to that here unless different param specified
  const { frontend } = context?.parameters?.options ?? {};
  if (!frontend) {
    context.print.warning('No frontend specified. Defaulting to android.');
    context.exeInfo.projectConfig.frontend = 'android';
  } else {
    context.exeInfo.projectConfig.frontend = frontend;
  }
};

/**
 * defaultEnv: string | undefined - this is an accurate type description based on what the code does,
 * but this might indicate an unhandled edge case
 */
export const displayConfigurationDefaults = (
  context: $TSContext,
  defaultProjectName: string,
  defaultEnv: string | undefined,
  defaultEditorName: string,
): void => {
  context.print.info('Project information');
  context.print.info(`| Name: ${defaultProjectName}`);
  context.print.info(`| Environment: ${defaultEnv}`);
  context.print.info(`| Default editor: ${defaultEditorName}`);
};

const setConfigurationDefaults = (
  context: $TSContext,
  projectPath: string,
  defaultProjectName: string,
  defaultEnv: string | undefined,
  defaultEditor: string,
): void => {
  setExeInfo(context, projectPath, defaultEditor, defaultEnv);
  setProjectConfig(context, defaultProjectName);
  context.exeInfo.inputParams.amplify = context.exeInfo.inputParams.amplify || {};
  context.exeInfo.inputParams.amplify.projectName = defaultProjectName;
  context.exeInfo.inputParams.amplify.envName = defaultEnv;
  context.exeInfo.inputParams.amplify.defaultEditor = defaultEditor;
};

const displayAndSetDefaults = async (context: $TSContext, projectPath: string, projectName: string): Promise<void> => {
  const defaultProjectName = projectName;
  const defaultEnv = getDefaultEnv(context);
  let defaultEditor;
  if (context?.exeInfo?.inputParams?.amplify?.defaultEditor) {
    defaultEditor = normalizeEditor(context.exeInfo.inputParams.amplify.defaultEditor);
  } else {
    defaultEditor = editors.length > 0 ? editors[0].value : 'vscode';
  }
  const editorIndex = editors.findIndex((editorEntry) => editorEntry.value === defaultEditor);
  const defaultEditorName = editorIndex > -1 ? editors[editorIndex].name : 'Visual Studio Code';

  context.print.success('The following configuration will be applied:');
  context.print.info('');

  displayConfigurationDefaults(context, defaultProjectName, defaultEnv, defaultEditorName);

  const frontendPlugins = getFrontendPlugins(context);
  const defaultFrontend = getSuitableFrontend(context, frontendPlugins, projectPath);
  const frontendModule = await import(frontendPlugins[defaultFrontend]);

  await frontendModule.displayFrontendDefaults(context, projectPath);
  context.print.info('');

  if (context.exeInfo.inputParams.yes || (await context.amplify.confirmPrompt('Initialize the project with the above configuration?'))) {
    setConfigurationDefaults(context, projectPath, defaultProjectName, defaultEnv, defaultEditorName);
    await frontendModule.setFrontendDefaults(context, projectPath);
  }
};

/**
 * Pre-init setup
 */
export const analyzeProject = async (context: $TSContext): Promise<$TSContext> => {
  // eslint-disable-next-line spellcheck/spell-checker
  if (!context.parameters.options?.app || !context.parameters.options?.quickstart) {
    context.print.warning('Note: It is recommended to run this command from the root of your app directory');
  }
  const projectPath = process.cwd();
  context.exeInfo.isNewProject = isNewProject(context);
  const projectName = await getProjectName(context);

  if (context.exeInfo.isNewProject && context.parameters.command !== 'env') {
    await displayAndSetDefaults(context, projectPath, projectName);
  }

  const envName = await getEnvName(context);

  let defaultEditor = getDefaultEditor();

  if (!defaultEditor) {
    defaultEditor = await getEditor(context);
  }

  context.exeInfo.isNewEnv = isNewEnv(envName);
  context.exeInfo.forcePush = !!context?.parameters?.options?.forcePush;

  // If it is a new env and we have an existing environment save that name so
  // it can be used to gather resource information like env specific to clone import resources
  if (context.exeInfo.isNewEnv && !context.exeInfo.isNewProject) {
    const currentLocalEnvInfo = stateManager.getLocalEnvInfo(undefined, {
      throwIfNotExist: false,
    });

    if (currentLocalEnvInfo) {
      context.exeInfo.sourceEnvName = currentLocalEnvInfo.envName;
    }
  }

  setProjectConfig(context, projectName);
  setExeInfo(context, projectPath, defaultEditor, envName);

  return context;
};

const setProjectConfig = (context: $TSContext, projectName: string): void => {
  context.exeInfo.isNewProject = isNewProject(context);
  context.exeInfo.projectConfig = {
    projectName,
    version: amplifyCLIConstants.CURRENT_PROJECT_CONFIG_VERSION,
  };
};

const setExeInfo = (context: $TSContext, projectPath: string, defaultEditor?: string, envName?: string): $TSContext => {
  context.exeInfo.localEnvInfo = {
    projectPath,
    defaultEditor,
    envName,
  } as unknown as LocalEnvInfo;
  context.exeInfo.teamProviderInfo = {};

  return context;
};

const getProjectName = async (context: $TSContext): Promise<string> => {
  let projectName;
  const projectPath = process.cwd();

  if (!context.exeInfo.isNewProject) {
    const projectConfig = stateManager.getProjectConfig(projectPath);

    projectName = projectConfig.projectName;

    return projectName;
  }

  if (context.exeInfo.inputParams.amplify && context.exeInfo.inputParams.amplify.projectName) {
    projectName = normalizeProjectName(context.exeInfo.inputParams.amplify.projectName);
  } else {
    projectName = normalizeProjectName(path.basename(projectPath));

    if (!context.exeInfo.inputParams.yes) {
      const projectNameQuestion: inquirer.InputQuestion = {
        type: 'input',
        name: 'inputProjectName',
        message: 'Enter a name for the project',
        default: projectName,
        validate: (input) => isProjectNameValid(input) || 'Project name should be between 3 and 20 characters and alphanumeric',
      };

      const answer = await inquirer.prompt(projectNameQuestion);

      projectName = answer.inputProjectName;
    }
  }

  return projectName;
};

const getEditor = async (context: $TSContext): Promise<string> => {
  let editor;
  if (context.exeInfo.inputParams.amplify && context.exeInfo.inputParams.amplify.defaultEditor) {
    editor = normalizeEditor(context.exeInfo.inputParams.amplify.defaultEditor);
  } else if (!context.exeInfo.inputParams.yes) {
    editor = await editorSelection(editor);
  }

  if (!editor) {
    editor = context.exeInfo.localEnvInfo?.defaultEditor;
  }

  return editor;
};

const isEnvNameValid = (inputEnvName: string): boolean => /^[a-z]{2,10}$/.test(inputEnvName);

const INVALID_ENV_NAME_MSG = 'Environment name must be between 2 and 10 characters, and lowercase only.';

const getDefaultEnv = (context: $TSContext): string | undefined => {
  let defaultEnv = 'dev';

  if (context?.exeInfo?.inputParams?.amplify?.envName) {
    if (isEnvNameValid(context.exeInfo.inputParams.amplify.envName)) {
      defaultEnv = context.exeInfo.inputParams.amplify.envName;
      return defaultEnv;
    }
    throw new AmplifyError('EnvironmentNameError', {
      message: `Invalid environment name: ${context.exeInfo.inputParams.amplify.envName}`,
      resolution: INVALID_ENV_NAME_MSG,
    });
  }

  if (isNewProject(context) || !context.amplify.getAllEnvs().includes(defaultEnv)) {
    return defaultEnv;
  }
  return undefined;
};

const getEnvName = async (context: $TSContext): Promise<string> => {
  let envName;

  if (context.exeInfo.inputParams.amplify && context.exeInfo.inputParams.amplify.envName) {
    if (isEnvNameValid(context.exeInfo.inputParams.amplify.envName)) {
      ({ envName } = context.exeInfo.inputParams.amplify);
      return envName;
    }
    throw new AmplifyError('ProjectInitError', {
      message: `Invalid environment name: ${context.exeInfo.inputParams.amplify.envName}`,
      resolution: INVALID_ENV_NAME_MSG,
    });
  } else if (context.exeInfo.inputParams && context.exeInfo.inputParams.yes) {
    throw new AmplifyError('ProjectInitError', {
      message: `Invalid environment name: ${context.exeInfo.inputParams.amplify.envName}`,
      resolution: INVALID_ENV_NAME_MSG,
    });
  }

  const newEnvQuestion = async (): Promise<void> => {
    const defaultEnvName = getDefaultEnv(context);
    const envNameQuestion: inquirer.InputQuestion = {
      type: 'input',
      name: 'envName',
      message: 'Enter a name for the environment',
      default: defaultEnvName,
      validate: (input) => (!isEnvNameValid(input) ? INVALID_ENV_NAME_MSG : true),
    };

    ({ envName } = await inquirer.prompt(envNameQuestion));
  };

  if (isNewProject(context)) {
    await newEnvQuestion();
  } else {
    const allEnvs = context.amplify.getAllEnvs();
    const envAddExec = checkEnvAddExec(context);

    if (allEnvs.length > 0 && envAddExec === false) {
      if (await context.amplify.confirmPrompt('Do you want to use an existing environment?')) {
        const envQuestion: inquirer.ListQuestion = {
          type: 'list',
          name: 'envName',
          message: 'Choose the environment you would like to use:',
          choices: allEnvs,
        };

        ({ envName } = await inquirer.prompt(envQuestion));
      } else {
        await newEnvQuestion();
      }
    } else if (envAddExec === true && context.parameters.first) {
      envName = context.parameters.first;
    } else {
      await newEnvQuestion();
    }
  }

  return envName;
};

/**
 * TODO this currently checks both local-aws-info and team-provider-info for environments
 *
 * We need to remove the check from team-provider-info and instead use a service call
 * but this is a breaking change because it means that some init flows will now require additional arguments to correctly
 * attach to existing environments.
 * Specifically we need the appId, region and AWS credentials to make a service call to get existing environments
 *
 * Most likely we should make a breaking change for this where init can no longer be use to pull existing projects and instead customers
 * can only use pull for this use case
 * @param envName the envName to check
 * @returns whether the env already exists
 */
const isNewEnv = (envName: string): boolean => {
  const cwd = process.cwd();
  const readOptions = { throwIfNotExist: false, default: {} };
  const localAwsInfoEnvs = Object.keys(stateManager.getLocalAWSInfo(cwd, readOptions));
  const tpiEnvs = Object.keys(stateManager.getTeamProviderInfo(cwd, readOptions));
  const allEnvs = Array.from(new Set([...localAwsInfoEnvs, ...tpiEnvs]));
  return !allEnvs.includes(envName);
};

const isNewProject = (context: $TSContext): boolean => {
  let newProject = true;
  const projectPath = process.cwd();
  const projectConfigFilePath = context.amplify.pathManager.getProjectConfigFilePath(projectPath);
  if (fs.existsSync(projectConfigFilePath)) {
    newProject = false;
  }
  return newProject;
};

const getDefaultEditor = (): string => {
  const projectPath = process.cwd();
  const localEnvInfo = stateManager.getLocalEnvInfo(projectPath, {
    throwIfNotExist: false,
    default: {},
  });

  return localEnvInfo.defaultEditor;
};

/**
 * Checks if `amplify env add` has been executed
 * @param {$TSContext} context The Amplify context object
 * @returns `boolean`
 */
const checkEnvAddExec = (context): boolean => context.parameters.command === 'env' && context.parameters.array[0] === 'add';<|MERGE_RESOLUTION|>--- conflicted
+++ resolved
@@ -1,8 +1,4 @@
-<<<<<<< HEAD
-import { $TSContext, AmplifyError, stateManager, toolkitExtensions } from 'amplify-cli-core';
-=======
-import { $TSContext, AmplifyError, LocalEnvInfo, stateManager } from 'amplify-cli-core';
->>>>>>> d4a584d8
+import { LocalEnvInfo, $TSContext, AmplifyError, stateManager, toolkitExtensions } from 'amplify-cli-core';
 import * as fs from 'fs-extra';
 import * as inquirer from 'inquirer';
 import * as path from 'path';
