--- conflicted
+++ resolved
@@ -22,10 +22,10 @@
   }
 
   context.exeInfo.isNewEnv = isNewEnv(envName);
-<<<<<<< HEAD
+  context.exeInfo.forcePush = !!context?.parameters?.options?.forcePush;
 
   // If it is a new env and we have an existing environment save that name so
-  // it can be used to gather resource information like
+  // it can be used to gather resource information like env specific to clone import resources
   if (context.exeInfo.isNewEnv && !context.exeInfo.isNewProject) {
     const currentLocalEnvInfo = stateManager.getLocalEnvInfo(undefined, {
       throwIfNotExist: false,
@@ -35,15 +35,6 @@
       context.exeInfo.sourceEnvName = currentLocalEnvInfo.envName;
     }
   }
-
-  if ((context.exeInfo.inputParams && context.exeInfo.inputParams.yes) || context.parameters.options.forcePush) {
-    context.exeInfo.forcePush = true;
-  } else {
-    context.exeInfo.forcePush = false;
-  }
-=======
-  context.exeInfo.forcePush = !!context?.parameters?.options?.forcePush;
->>>>>>> b85a8822
 
   context.exeInfo.projectConfig = {
     projectName,
