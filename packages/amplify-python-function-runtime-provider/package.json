{
  "name": "amplify-python-function-runtime-provider",
  "version": "2.4.36",
  "description": "Provides functionality related to functions in Python on AWS",
  "repository": {
    "type": "git",
    "url": "https://github.com/aws-amplify/amplify-cli.git",
    "directory": "packages/amplify-python-function-runtime-provider"
  },
  "author": "Amazon Web Services",
  "license": "Apache-2.0",
  "main": "lib/index.js",
  "keywords": [
    "aws",
    "amplify",
    "lambda",
    "python"
  ],
  "publishConfig": {
    "access": "public"
  },
  "scripts": {
    "build": "tsc",
    "clean": "rimraf lib tsconfig.tsbuildinfo node_modules",
    "extract-api": "ts-node ../../scripts/extract-api.ts"
  },
  "dependencies": {
    "@aws-amplify/amplify-cli-core": "4.2.13",
    "@aws-amplify/amplify-function-plugin-interface": "1.12.1",
    "execa": "^5.1.1",
<<<<<<< HEAD
    "glob": "^10.3.10",
=======
    "glob": "^9.3.5",
>>>>>>> f970b622
    "ini": "^1.3.5",
    "semver": "^7.5.4",
    "which": "^2.0.2"
  },
  "devDependencies": {
    "@types/fs-extra": "^8.0.1",
    "@types/node": "^12.12.6",
    "@types/semver": "^7.1.0"
  },
  "berry": {
    "plugins": [
      "@yarn/plugin-typescript"
    ]
  }
}<|MERGE_RESOLUTION|>--- conflicted
+++ resolved
@@ -28,11 +28,6 @@
     "@aws-amplify/amplify-cli-core": "4.2.13",
     "@aws-amplify/amplify-function-plugin-interface": "1.12.1",
     "execa": "^5.1.1",
-<<<<<<< HEAD
-    "glob": "^10.3.10",
-=======
-    "glob": "^9.3.5",
->>>>>>> f970b622
     "ini": "^1.3.5",
     "semver": "^7.5.4",
     "which": "^2.0.2"
