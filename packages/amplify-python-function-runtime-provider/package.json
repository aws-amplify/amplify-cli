{
  "name": "amplify-python-function-runtime-provider",
  "version": "2.4.12",
  "description": "Provides functionality related to functions in Python on AWS",
  "repository": {
    "type": "git",
    "url": "https://github.com/aws-amplify/amplify-cli.git",
    "directory": "packages/amplify-python-function-runtime-provider"
  },
  "author": "Amazon Web Services",
  "license": "Apache-2.0",
  "main": "lib/index.js",
  "keywords": [
    "aws",
    "amplify",
    "lambda",
    "python"
  ],
  "publishConfig": {
    "access": "public"
  },
  "scripts": {
    "build": "tsc",
    "clean": "rimraf lib tsconfig.tsbuildinfo node_modules",
    "extract-api": "ts-node ../../scripts/extract-api.ts"
  },
  "dependencies": {
<<<<<<< HEAD
    "amplify-cli-core": "4.0.0-beta.8",
    "amplify-function-plugin-interface": "1.9.6",
=======
    "amplify-cli-core": "3.7.1",
    "amplify-function-plugin-interface": "1.9.7",
>>>>>>> c80c86e3
    "execa": "^5.1.1",
    "glob": "^7.2.0",
    "ini": "^1.3.5",
    "semver": "^7.3.5",
    "which": "^2.0.2"
  },
  "devDependencies": {
    "@types/node": "^12.12.6",
    "@types/semver": "^7.1.0"
  }
}<|MERGE_RESOLUTION|>--- conflicted
+++ resolved
@@ -25,13 +25,8 @@
     "extract-api": "ts-node ../../scripts/extract-api.ts"
   },
   "dependencies": {
-<<<<<<< HEAD
     "amplify-cli-core": "4.0.0-beta.8",
-    "amplify-function-plugin-interface": "1.9.6",
-=======
-    "amplify-cli-core": "3.7.1",
     "amplify-function-plugin-interface": "1.9.7",
->>>>>>> c80c86e3
     "execa": "^5.1.1",
     "glob": "^7.2.0",
     "ini": "^1.3.5",
