{
  "name": "amplify-python-function-runtime-provider",
  "version": "2.4.17",
  "description": "Provides functionality related to functions in Python on AWS",
  "repository": {
    "type": "git",
    "url": "https://github.com/aws-amplify/amplify-cli.git",
    "directory": "packages/amplify-python-function-runtime-provider"
  },
  "author": "Amazon Web Services",
  "license": "Apache-2.0",
  "main": "lib/index.js",
  "keywords": [
    "aws",
    "amplify",
    "lambda",
    "python"
  ],
  "publishConfig": {
    "access": "public"
  },
  "scripts": {
    "build": "tsc",
    "clean": "rimraf lib tsconfig.tsbuildinfo node_modules",
    "extract-api": "ts-node ../../scripts/extract-api.ts"
  },
  "dependencies": {
    "@aws-amplify/amplify-cli-core": "4.0.3",
    "@aws-amplify/amplify-function-plugin-interface": "1.10.2",
<<<<<<< HEAD
=======
    "amplify-cli-core": "4.0.4",
>>>>>>> b0093195
    "execa": "^5.1.1",
    "glob": "^7.2.0",
    "ini": "^1.3.5",
    "semver": "^7.3.5",
    "which": "^2.0.2"
  },
  "devDependencies": {
    "@types/fs-extra": "^8.0.1",
    "@types/node": "^12.12.6",
    "@types/semver": "^7.1.0"
  }
}<|MERGE_RESOLUTION|>--- conflicted
+++ resolved
@@ -25,12 +25,8 @@
     "extract-api": "ts-node ../../scripts/extract-api.ts"
   },
   "dependencies": {
-    "@aws-amplify/amplify-cli-core": "4.0.3",
+    "@aws-amplify/amplify-cli-core": "4.0.4",
     "@aws-amplify/amplify-function-plugin-interface": "1.10.2",
-<<<<<<< HEAD
-=======
-    "amplify-cli-core": "4.0.4",
->>>>>>> b0093195
     "execa": "^5.1.1",
     "glob": "^7.2.0",
     "ini": "^1.3.5",
