{
  "name": "amplify-python-function-runtime-provider",
<<<<<<< HEAD
  "version": "2.4.51-next-7.0",
=======
  "version": "2.4.51",
>>>>>>> ef7f5ebe
  "description": "Provides functionality related to functions in Python on AWS",
  "repository": {
    "type": "git",
    "url": "https://github.com/aws-amplify/amplify-cli.git",
    "directory": "packages/amplify-python-function-runtime-provider"
  },
  "author": "Amazon Web Services",
  "license": "Apache-2.0",
  "main": "lib/index.js",
  "keywords": [
    "aws",
    "amplify",
    "lambda",
    "python"
  ],
  "publishConfig": {
    "access": "public"
  },
  "scripts": {
    "build": "tsc",
    "clean": "rimraf lib tsconfig.tsbuildinfo node_modules",
    "extract-api": "ts-node ../../scripts/extract-api.ts"
  },
  "dependencies": {
<<<<<<< HEAD
    "@aws-amplify/amplify-cli-core": "4.4.1-next-7.0",
=======
    "@aws-amplify/amplify-cli-core": "4.4.1",
>>>>>>> ef7f5ebe
    "@aws-amplify/amplify-function-plugin-interface": "1.12.1",
    "execa": "^5.1.1",
    "glob": "^7.2.0",
    "ini": "^1.3.5",
    "semver": "^7.5.4",
    "which": "^2.0.2"
  },
  "devDependencies": {
    "@types/fs-extra": "^8.0.1",
    "@types/node": "^12.12.6",
    "@types/semver": "^7.1.0"
  },
  "berry": {
    "plugins": [
      "@yarn/plugin-typescript"
    ]
  }
}<|MERGE_RESOLUTION|>--- conflicted
+++ resolved
@@ -1,10 +1,6 @@
 {
   "name": "amplify-python-function-runtime-provider",
-<<<<<<< HEAD
-  "version": "2.4.51-next-7.0",
-=======
   "version": "2.4.51",
->>>>>>> ef7f5ebe
   "description": "Provides functionality related to functions in Python on AWS",
   "repository": {
     "type": "git",
@@ -29,11 +25,7 @@
     "extract-api": "ts-node ../../scripts/extract-api.ts"
   },
   "dependencies": {
-<<<<<<< HEAD
-    "@aws-amplify/amplify-cli-core": "4.4.1-next-7.0",
-=======
     "@aws-amplify/amplify-cli-core": "4.4.1",
->>>>>>> ef7f5ebe
     "@aws-amplify/amplify-function-plugin-interface": "1.12.1",
     "execa": "^5.1.1",
     "glob": "^7.2.0",
