--- conflicted
+++ resolved
@@ -21,13 +21,10 @@
   }
 
   const childProcess = execa('pipenv', ['run', pyBinary, shimPath, handlerFile + '.py', handlerName], {
-<<<<<<< HEAD
     stderr: 'inherit',
     stdout: 'inherit',
-=======
     env: request.envVars,
     extendEnv: false,
->>>>>>> dceb13a7
   });
 
   childProcess.stdout.pipe(process.stdout);
