--- conflicted
+++ resolved
@@ -1,10 +1,7 @@
 name: Bug report
 description: Create a report to help us improve Amplify CLI
-<<<<<<< HEAD
-=======
 labels: ["pending-triage"]
 
->>>>>>> ffe42c54
 body:
   - type: markdown
     attributes:
