import * as glob from 'glob';
import * as fs from 'fs-extra';
import { join } from 'path';
import * as yaml from 'js-yaml';
import { AWS_REGIONS_TO_RUN_TESTS as regions } from './cci-utils';
import { REPO_ROOT } from './cci-utils';
import { FORCE_REGION_MAP, getOldJobNameWithoutSuffixes, loadTestTimings, USE_PARENT_ACCOUNT } from './cci-utils';
<<<<<<< HEAD
import { migrationFromV10Tests, migrationFromV11Tests, migrationFromV8Tests } from './split-e2e-test-filters';
=======
import { migrationFromV10Tests, migrationFromV12Tests, migrationFromV8Tests } from './split-e2e-test-filters';
>>>>>>> b3ab5125
const CODEBUILD_CONFIG_BASE_PATH = join(REPO_ROOT, 'codebuild_specs', 'e2e_workflow_base.yml');
const CODEBUILD_GENERATE_CONFIG_PATH = join(REPO_ROOT, 'codebuild_specs', 'e2e_workflow_generated');
const RUN_SOLO = [
  'src/__tests__/auth_2c.test.ts',
  'src/__tests__/auth_2e.test.ts',
  'src/__tests__/containers-api-1.test.ts',
  'src/__tests__/containers-api-2.test.ts',
  'src/__tests__/env-3.test.ts',
  'src/__tests__/geo-add-e.test.ts',
  'src/__tests__/geo-add-f.test.ts',
  'src/__tests__/geo-remove-1.test.ts',
  'src/__tests__/geo-remove-2.test.ts',
  'src/__tests__/geo-remove-3.test.ts',
  'src/__tests__/geo-update-1.test.ts',
  'src/__tests__/geo-update-2.test.ts',
  'src/__tests__/hostingPROD.test.ts',
  'src/__tests__/import_auth_1a.test.ts',
  'src/__tests__/import_auth_1b.test.ts',
  'src/__tests__/import_auth_2a.test.ts',
  'src/__tests__/import_auth_2b.test.ts',
  'src/__tests__/import_auth_3.test.ts',
  'src/__tests__/import_dynamodb_1.test.ts',
  'src/__tests__/import_dynamodb_2a.test.ts',
  'src/__tests__/import_dynamodb_2b.test.ts',
  'src/__tests__/import_dynamodb_2c.test.ts',
  'src/__tests__/import_s3_1.test.ts',
  'src/__tests__/import_s3_2a.test.ts',
  'src/__tests__/import_s3_2b.test.ts',
  'src/__tests__/import_s3_2c.test.ts',
  'src/__tests__/import_s3_3.test.ts',
  'src/__tests__/notifications-in-app-messaging.test.ts',
  'src/__tests__/schema-auth-11-a.test.ts',
  'src/__tests__/schema-auth-15.test.ts',
  'src/__tests__/schema-connection-1.test.ts',
  'src/__tests__/transformer-migrations/searchable-migration.test.ts',
];
const DISABLE_COVERAGE = ['src/__tests__/datastore-modelgen.test.ts', 'src/__tests__/amplify-app.test.ts'];
const TEST_EXCLUSIONS: { l: string[]; w: string[] } = {
  l: [],
  w: [
    'src/__tests__/smoketest.test.ts',
    'src/__tests__/opensearch-simulator/opensearch-simulator.test.ts',
    'src/__tests__/storage-simulator/S3server.test.ts',
    'src/__tests__/amplify-app.test.ts',
    // failing in parsing JSON strings on powershell
    'src/__tests__/auth_2g.test.ts',
    'src/__tests__/auth_12.test.ts',
    'src/__tests__/datastore-modelgen.test.ts',
    'src/__tests__/diagnose.test.ts',
    'src/__tests__/env-2.test.ts',
    'src/__tests__/pr-previews-multi-env-1.test.ts',
    'src/__tests__/export.test.ts',
    'src/__tests__/function_3a.test.ts',
    'src/__tests__/function_3b.test.ts',
    'src/__tests__/function_4.test.ts',
    'src/__tests__/function_6.test.ts',
    'src/__tests__/function_7.test.ts',
    'src/__tests__/function_8.test.ts',
    'src/__tests__/function_15.test.ts',
    'src/__tests__/geo-add-e.test.ts',
    'src/__tests__/geo-add-f.test.ts',
    'src/__tests__/geo-remove-2.test.ts',
    'src/__tests__/geo-remove-3.test.ts',
    'src/__tests__/geo-update-1.test.ts',
    'src/__tests__/geo-update-2.test.ts',
    'src/__tests__/git-clone-attach.test.ts',
    'src/__tests__/hooks-a.test.ts',
    'src/__tests__/hooks-c.test.ts',
    'src/__tests__/import_auth_1a.test.ts',
    'src/__tests__/import_auth_1b.test.ts',
    'src/__tests__/import_auth_2a.test.ts',
    'src/__tests__/import_auth_2b.test.ts',
    'src/__tests__/import_auth_3.test.ts',
    'src/__tests__/import_dynamodb_2a.test.ts',
    'src/__tests__/import_dynamodb_2b.test.ts',
    'src/__tests__/import_dynamodb_2c.test.ts',
    'src/__tests__/import_s3_2a.test.ts',
    'src/__tests__/import_s3_2b.test.ts',
    'src/__tests__/import_s3_2c.test.ts',
    'src/__tests__/layer-2.test.ts',
    'src/__tests__/mock-api.test.ts',
    'src/__tests__/pull.test.ts',
    'src/__tests__/pull-2.test.ts',
    'src/__tests__/schema-iterative-rollback-1.test.ts',
    'src/__tests__/schema-iterative-rollback-2.test.ts',
    'src/__tests__/storage-5.test.ts',
    'src/__tests__/uibuilder.test.ts',
    'src/__tests__/pinpoint/android-analytics-pinpoint-config.test.ts',
    'src/__tests__/pinpoint/android-notifications-pinpoint-config.test.ts',
    'src/__tests__/pinpoint/flutter-analytics-pinpoint-config.test.ts',
    'src/__tests__/pinpoint/flutter-notifications-pinpoint-config.test.ts',
    'src/__tests__/pinpoint/ios-analytics-pinpoint-config.test.ts',
    'src/__tests__/pinpoint/ios-notifications-pinpoint-config.test.ts',
    'src/__tests__/pinpoint/javascript-analytics-pinpoint-config.test.ts',
    'src/__tests__/pinpoint/javascript-notifications-pinpoint-config.test.ts',
    'src/__tests__/pinpoint/notifications-pinpoint-config-util.ts',
  ],
};
export function loadConfigBase() {
  return yaml.load(fs.readFileSync(CODEBUILD_CONFIG_BASE_PATH, 'utf8'));
}
export function saveConfig(config: any): void {
  const output = ['# auto generated file. DO NOT EDIT manually', yaml.dump(config, { noRefs: true, lineWidth: -1 })];
  fs.writeFileSync(`${CODEBUILD_GENERATE_CONFIG_PATH}.yml`, output.join('\n'));
}
export function getTestFiles(dir: string, pattern = 'src/**/*.test.ts'): string[] {
  return glob.sync(pattern, { cwd: dir });
}
type COMPUTE_TYPE = 'BUILD_GENERAL1_MEDIUM' | 'BUILD_GENERAL1_LARGE';
type BatchBuildJob = {
  identifier: string;
  env: {
    'compute-type'?: COMPUTE_TYPE;
    variables: [string: string];
  };
};
type ConfigBase = {
  batch: {
    'build-graph': BatchBuildJob[];
    'fast-fail': boolean;
  };
  env: {
    'compute-type': COMPUTE_TYPE;
    shell: 'bash';
    variables: [string: string];
  };
};
const MAX_WORKERS = 3;
type OS_TYPE = 'w' | 'l';
type CandidateJob = {
  region: string;
  os: OS_TYPE;
  executor: string;
  tests: string[];
  useParentAccount: boolean;
  disableCoverage: boolean;
};
const createRandomJob = (os: OS_TYPE): CandidateJob => {
  const region = regions[Math.floor(Math.random() * regions.length)];
  return {
    region,
    os,
    executor: os === 'l' ? 'l_large' : 'w_medium',
    tests: [],
    useParentAccount: false,
    disableCoverage: false,
  };
};
const splitTestsV3 = (
  baseJobLinux: any,
  baseJobWindows: any,
  testDirectory: string,
  isMigration: boolean,
  pickTests: ((testSuites: string[]) => string[]) | undefined,
) => {
  const output: any[] = [];
  let testSuites = getTestFiles(testDirectory);
  if (pickTests && typeof pickTests === 'function') {
    testSuites = pickTests(testSuites);
  }
  if (testSuites.length === 0) {
    return output;
  }
  const testFileRunTimes = loadTestTimings().timingData;

  testSuites.sort((a, b) => {
    const runtimeA = testFileRunTimes.find((t) => t.test === a)?.medianRuntime ?? 30;
    const runtimeB = testFileRunTimes.find((t) => t.test === b)?.medianRuntime ?? 30;
    return runtimeA - runtimeB;
  });
  const generateJobsForOS = (os: OS_TYPE) => {
    // migration tests are not supported for windows
    if (isMigration && os === 'w') {
      return [];
    }
    const soloJobs = [];
    const osJobs = [createRandomJob(os)];
    for (let test of testSuites) {
      const currentJob = osJobs[osJobs.length - 1];

      // if the current test is excluded from this OS, skip it
      if (TEST_EXCLUSIONS[os].find((excluded) => test === excluded)) {
        continue;
      }
      const FORCE_REGION = FORCE_REGION_MAP.get(test);
      const USE_PARENT = USE_PARENT_ACCOUNT.some((usesParent) => test.startsWith(usesParent));
      const NO_COVERAGE = DISABLE_COVERAGE.find((nocov) => test === nocov);

      if (isMigration || RUN_SOLO.find((solo) => test === solo) || NO_COVERAGE) {
        const newSoloJob = createRandomJob(os);
        newSoloJob.tests.push(test);
        if (FORCE_REGION) {
          newSoloJob.region = FORCE_REGION;
        }
        if (USE_PARENT) {
          newSoloJob.useParentAccount = true;
        }
        if (NO_COVERAGE) {
          newSoloJob.disableCoverage = true;
        }
        soloJobs.push(newSoloJob);
        continue;
      }

      // add the test
      currentJob.tests.push(test);
      if (FORCE_REGION) {
        currentJob.region = FORCE_REGION;
      }
      if (USE_PARENT) {
        currentJob.useParentAccount = true;
      }

      // create a new job once the current job is full;
      if (currentJob.tests.length >= MAX_WORKERS) {
        osJobs.push(createRandomJob(os));
      }
    }
    return [...osJobs, ...soloJobs];
  };
  const linuxJobs = generateJobsForOS('l');
  const windowsJobs = generateJobsForOS('w');
  const getIdentifier = (os: string, names: string) => {
    let jobName = `${os}_${names.replace(/-/g, '_')}`.substring(0, 127);
    if (isMigration) {
      const startIndex = baseJobLinux.identifier.lastIndexOf('_');
      jobName = jobName + baseJobLinux.identifier.substring(startIndex);
    }
    return jobName;
  };
  const result: any[] = [];
  const dependeeIdentifiers: string[] = [];
  linuxJobs.forEach((job) => {
    if (job.tests.length !== 0) {
      const names = job.tests.map((tn) => getOldJobNameWithoutSuffixes(tn)).join('_');
      const identifier = getIdentifier(job.os, names);
      dependeeIdentifiers.push(identifier);
      const formattedJob = {
        ...JSON.parse(JSON.stringify(baseJobLinux)), // deep clone base job
        identifier,
      };
      formattedJob.env.variables = {};
      if (isMigration || job.tests.length === 1) {
        formattedJob.env.variables['compute-type'] = 'BUILD_GENERAL1_SMALL';
      }
      formattedJob.env.variables.TEST_SUITE = job.tests.join('|');
      formattedJob.env.variables.CLI_REGION = job.region;
      if (job.useParentAccount) {
        formattedJob.env.variables.USE_PARENT_ACCOUNT = 1;
      }
      if (job.disableCoverage) {
        formattedJob.env.variables.DISABLE_COVERAGE = 1;
      }
      result.push(formattedJob);
    }
  });
  windowsJobs.forEach((job) => {
    if (job.tests.length !== 0) {
      const names = job.tests.map((tn) => getOldJobNameWithoutSuffixes(tn)).join('_');
      const identifier = getIdentifier(job.os, names);
      dependeeIdentifiers.push(identifier);
      const formattedJob = {
        ...JSON.parse(JSON.stringify(baseJobWindows)), // deep clone base job
        identifier,
      };
      formattedJob.env.variables = {};
      formattedJob.env.variables.TEST_SUITE = job.tests.join('|');
      formattedJob.env.variables.CLI_REGION = job.region;
      if (job.useParentAccount) {
        formattedJob.env.variables.USE_PARENT_ACCOUNT = 1;
      }
      if (job.disableCoverage) {
        formattedJob.env.variables.DISABLE_COVERAGE = 1;
      }
      result.push(formattedJob);
    }
  });
  return result;
};
function main(): void {
  const configBase: any = loadConfigBase();
  const baseBuildGraph = configBase.batch['build-graph'];
  const splitE2ETests = splitTestsV3(
    {
      identifier: 'run_e2e_tests_linux',
      buildspec: 'codebuild_specs/run_e2e_tests_linux.yml',
      env: {},
      'depend-on': ['upb'],
    },
    {
      identifier: 'run_e2e_tests_windows',
      buildspec: 'codebuild_specs/run_e2e_tests_windows.yml',
      env: {
        type: 'WINDOWS_SERVER_2019_CONTAINER',
        image: '$WINDOWS_IMAGE_2019',
      },
      'depend-on': ['build_windows', 'upb'],
    },
    join(REPO_ROOT, 'packages', 'amplify-e2e-tests'),
    false,
    undefined,
  );
  const splitMigrationV8Tests = splitTestsV3(
    {
      identifier: 'migration_tests_v8',
      buildspec: 'codebuild_specs/migration_tests_v8.yml',
      env: {},
      'depend-on': ['upb'],
    },
    undefined,
    join(REPO_ROOT, 'packages', 'amplify-migration-tests'),
    true,
    (tests: string[]) => {
      return tests.filter((testName) => migrationFromV8Tests.find((t: string) => t === testName));
    },
  );
  const splitMigrationV10Tests = splitTestsV3(
    {
      identifier: 'migration_tests_v10',
      buildspec: 'codebuild_specs/migration_tests_v10.yml',
      env: {},
      'depend-on': ['upb'],
    },
    undefined,
    join(REPO_ROOT, 'packages', 'amplify-migration-tests'),
    true,
    (tests: string[]) => {
      return tests.filter((testName) => migrationFromV10Tests.find((t) => t === testName));
    },
  );
<<<<<<< HEAD
  const splitMigrationV11Tests = splitTestsV3(
    {
      identifier: 'migration_tests_v11',
      buildspec: 'codebuild_specs/migration_tests_v11.yml',
=======
  const splitMigrationV12Tests = splitTestsV3(
    {
      identifier: 'migration_tests_v12',
      buildspec: 'codebuild_specs/migration_tests_v12.yml',
>>>>>>> b3ab5125
      env: {},
      'depend-on': ['upb'],
    },
    undefined,
    join(REPO_ROOT, 'packages', 'amplify-migration-tests'),
    true,
    (tests: string[]) => {
<<<<<<< HEAD
      return tests.filter((testName) => migrationFromV11Tests.find((t) => t === testName));
    },
  );

  let allBuilds = [...splitE2ETests, ...splitMigrationV8Tests, ...splitMigrationV10Tests, ...splitMigrationV11Tests];
=======
      return tests.filter((testName) => migrationFromV12Tests.find((t) => t === testName));
    },
  );

  let allBuilds = [...splitE2ETests, ...splitMigrationV8Tests, ...splitMigrationV10Tests, ...splitMigrationV12Tests];
>>>>>>> b3ab5125
  const dependeeIdentifiers: string[] = allBuilds.map((buildObject) => buildObject.identifier).sort();
  const dependeeIdentifiersFileContents = `${JSON.stringify(dependeeIdentifiers, null, 2)}\n`;
  const waitForIdsFilePath = './codebuild_specs/wait_for_ids.json';
  fs.writeFileSync(waitForIdsFilePath, dependeeIdentifiersFileContents);
  const reportsAggregator = {
    identifier: 'aggregate_e2e_reports',
    env: {
      'compute-type': 'BUILD_GENERAL1_MEDIUM',
      variables: { WAIT_FOR_IDS_FILE_PATH: waitForIdsFilePath },
    },
    buildspec: 'codebuild_specs/aggregate_e2e_reports.yml',
    'depend-on': ['upb'],
  };
  allBuilds.push(reportsAggregator);
  let currentBatch = [...baseBuildGraph, ...allBuilds];
  configBase.batch['build-graph'] = currentBatch;
  saveConfig(configBase);
}
main();<|MERGE_RESOLUTION|>--- conflicted
+++ resolved
@@ -5,11 +5,7 @@
 import { AWS_REGIONS_TO_RUN_TESTS as regions } from './cci-utils';
 import { REPO_ROOT } from './cci-utils';
 import { FORCE_REGION_MAP, getOldJobNameWithoutSuffixes, loadTestTimings, USE_PARENT_ACCOUNT } from './cci-utils';
-<<<<<<< HEAD
-import { migrationFromV10Tests, migrationFromV11Tests, migrationFromV8Tests } from './split-e2e-test-filters';
-=======
 import { migrationFromV10Tests, migrationFromV12Tests, migrationFromV8Tests } from './split-e2e-test-filters';
->>>>>>> b3ab5125
 const CODEBUILD_CONFIG_BASE_PATH = join(REPO_ROOT, 'codebuild_specs', 'e2e_workflow_base.yml');
 const CODEBUILD_GENERATE_CONFIG_PATH = join(REPO_ROOT, 'codebuild_specs', 'e2e_workflow_generated');
 const RUN_SOLO = [
@@ -340,17 +336,10 @@
       return tests.filter((testName) => migrationFromV10Tests.find((t) => t === testName));
     },
   );
-<<<<<<< HEAD
-  const splitMigrationV11Tests = splitTestsV3(
-    {
-      identifier: 'migration_tests_v11',
-      buildspec: 'codebuild_specs/migration_tests_v11.yml',
-=======
   const splitMigrationV12Tests = splitTestsV3(
     {
       identifier: 'migration_tests_v12',
       buildspec: 'codebuild_specs/migration_tests_v12.yml',
->>>>>>> b3ab5125
       env: {},
       'depend-on': ['upb'],
     },
@@ -358,19 +347,11 @@
     join(REPO_ROOT, 'packages', 'amplify-migration-tests'),
     true,
     (tests: string[]) => {
-<<<<<<< HEAD
-      return tests.filter((testName) => migrationFromV11Tests.find((t) => t === testName));
+      return tests.filter((testName) => migrationFromV12Tests.find((t) => t === testName));
     },
   );
 
-  let allBuilds = [...splitE2ETests, ...splitMigrationV8Tests, ...splitMigrationV10Tests, ...splitMigrationV11Tests];
-=======
-      return tests.filter((testName) => migrationFromV12Tests.find((t) => t === testName));
-    },
-  );
-
   let allBuilds = [...splitE2ETests, ...splitMigrationV8Tests, ...splitMigrationV10Tests, ...splitMigrationV12Tests];
->>>>>>> b3ab5125
   const dependeeIdentifiers: string[] = allBuilds.map((buildObject) => buildObject.identifier).sort();
   const dependeeIdentifiersFileContents = `${JSON.stringify(dependeeIdentifiers, null, 2)}\n`;
   const waitForIdsFilePath = './codebuild_specs/wait_for_ids.json';
