--- conflicted
+++ resolved
@@ -238,35 +238,19 @@
   };
   const result: any[] = [];
   const dependeeIdentifiers: string[] = [];
-<<<<<<< HEAD
-  linuxJobs.forEach((j) => {
-    if (j.tests.length !== 0) {
-      const isSingleTest = j.tests.length === 1;
-      const names = j.tests.map((tn) => getOldJobNameWithoutSuffixes(tn)).join('_');
-      const identifier = getIdentifier(j.os, names);
-=======
   linuxJobs.forEach((job) => {
     if (job.tests.length !== 0) {
       const names = job.tests.map((tn) => getOldJobNameWithoutSuffixes(tn)).join('_');
       const identifier = getIdentifier(job.os, names);
->>>>>>> 6048307e
       dependeeIdentifiers.push(identifier);
       const formattedJob = {
         ...JSON.parse(JSON.stringify(baseJobLinux)), // deep clone base job
         identifier,
       };
-<<<<<<< HEAD
-      tmp.env.variables = {};
-      // linux supports small instances with 2 VCPUs
-      if (isMigration || isSingleTest) {
-        tmp.env.variables['compute-type'] = 'BUILD_GENERAL1_SMALL';
-      }
-      tmp.env.variables.TEST_SUITE = j.tests.join('|');
-      tmp.env.variables.CLI_REGION = j.region;
-      if (j.useParentAccount) {
-        tmp.env.variables.USE_PARENT_ACCOUNT = 1;
-=======
       formattedJob.env.variables = {};
+      if (isMigration || job.tests.length === 1) {
+        formattedJob.env.variables['compute-type'] = 'BUILD_GENERAL1_SMALL';
+      }
       formattedJob.env.variables.TEST_SUITE = job.tests.join('|');
       formattedJob.env.variables.CLI_REGION = job.region;
       if (job.useParentAccount) {
@@ -274,7 +258,6 @@
       }
       if (job.disableCoverage) {
         formattedJob.env.variables.DISABLE_COVERAGE = 1;
->>>>>>> 6048307e
       }
       result.push(formattedJob);
     }
