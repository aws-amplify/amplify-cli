--- conflicted
+++ resolved
@@ -8,7 +8,6 @@
 import { migrationFromV10Tests, migrationFromV8Tests } from './split-e2e-test-filters';
 const CODEBUILD_CONFIG_BASE_PATH = join(REPO_ROOT, 'codebuild_specs', 'e2e_workflow_base.yml');
 const CODEBUILD_GENERATE_CONFIG_PATH = join(REPO_ROOT, 'codebuild_specs', 'e2e_workflow_generated');
-const DISABLE_COVERAGE = ['src/__tests__/datastore-modelgen.test.ts', 'src/__tests__/amplify-app.test.ts'];
 const RUN_SOLO = [
   'src/__tests__/auth_2c.test.ts',
   'src/__tests__/auth_2e.test.ts',
@@ -260,14 +259,7 @@
       if (job.disableCoverage) {
         formattedJob.env.variables.DISABLE_COVERAGE = 1;
       }
-<<<<<<< HEAD
-      if (j.disableCoverage) {
-        tmp.env.variables.DISABLE_COVERAGE = 1;
-      }
-      result.push(tmp);
-=======
       result.push(formattedJob);
->>>>>>> 58c9ac1d
     }
   });
   windowsJobs.forEach((job) => {
@@ -279,16 +271,6 @@
         ...JSON.parse(JSON.stringify(baseJobWindows)), // deep clone base job
         identifier,
       };
-<<<<<<< HEAD
-      tmp.env.variables = {};
-      tmp.env.variables.TEST_SUITE = j.tests.join('|');
-      tmp.env.variables.CLI_REGION = j.region;
-      tmp.env.variables.USE_PARENT_ACCOUNT = j.useParentAccount;
-      result.push(tmp);
-      if (j.disableCoverage) {
-        tmp.env.variables.DISABLE_COVERAGE = 1;
-      }
-=======
       formattedJob.env.variables = {};
       formattedJob.env.variables.TEST_SUITE = job.tests.join('|');
       formattedJob.env.variables.CLI_REGION = job.region;
@@ -299,7 +281,6 @@
         formattedJob.env.variables.DISABLE_COVERAGE = 1;
       }
       result.push(formattedJob);
->>>>>>> 58c9ac1d
     }
   });
   return result;
