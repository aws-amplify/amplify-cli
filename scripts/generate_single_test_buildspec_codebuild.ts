--- conflicted
+++ resolved
@@ -54,18 +54,11 @@
   const jobBuildSpec: jobBuildSpecType = {
     identifier: `${os}_${filePath
       .replace(/src\/__tests__\//g, '')
-<<<<<<< HEAD
-      .replace(/.test/g, '')
-      .replace(/.ts/g, '')
-      .replace(/\./g, '_')
-      .replace(/-/g, '_')}`,
-=======
       .replace(/\.test/g, '')
       .replace(/\.ts/g, '')
       .replace(/\./g, '_')
       .replace(/-/g, '_')
       .replace(/\//g, '_')}`,
->>>>>>> 918e2453
     buildspec: os === 'l' ? 'codebuild_specs/run_e2e_tests_linux.yml' : 'codebuild_specs/run_e2e_tests_windows.yml',
     env: {
       variables: {
