--- conflicted
+++ resolved
@@ -141,22 +141,10 @@
 
 const USE_PARENT_ACCOUNT = [
   'api_1',
-<<<<<<< HEAD
-  'auth_2',
-  'import_dynamodb_1',
-  'import_s3_1',
-=======
-  'api_2',
-  'api-key-migration2',
-  'api-key-migration3',
-  'api-key-migration4',
-  'api-key-migration5',
   'auth_2',
   'import_dynamodb_1',
   'import_s3_1',
   'searchable-migration',
-  'storage',
->>>>>>> 97c6de42
 ];
 
 export type WorkflowJob =
