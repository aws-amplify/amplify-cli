--- conflicted
+++ resolved
@@ -3,11 +3,7 @@
 import { ARTIFACT_STORAGE_PATH_ALLOW_LIST } from './artifact-storage-path-allow-list';
 import { CircleCIConfig } from './cci-types';
 import { loadConfig, REPO_ROOT, saveConfig } from './cci-utils';
-<<<<<<< HEAD
-import { migrationFromV10Tests, migrationFromV11Tests, migrationFromV8Tests } from './split-e2e-test-filters';
-=======
 import { migrationFromV10Tests, migrationFromV12Tests, migrationFromV8Tests } from './split-e2e-test-filters';
->>>>>>> b3ab5125
 import { splitTestsV2 } from './split-e2e-tests-v2';
 
 function verifyConfig() {
@@ -128,34 +124,19 @@
       return tests.filter((testName) => migrationFromV10Tests.find((t) => t === testName));
     },
   );
-<<<<<<< HEAD
-  const splitV11MigrationTests = splitTestsV2(
-    splitV10MigrationTests,
-    counts,
-    'amplify_migration_tests_v11',
-=======
   const splitV12MigrationTests = splitTestsV2(
     splitV10MigrationTests,
     counts,
     'amplify_migration_tests_v12',
->>>>>>> b3ab5125
     'build_test_deploy_v3',
     join(REPO_ROOT, 'packages', 'amplify-migration-tests'),
     true,
     (tests: string[]) => {
-<<<<<<< HEAD
-      return tests.filter((testName) => migrationFromV11Tests.find((t) => t === testName));
-    },
-  );
-  console.log(counts);
-  saveConfig(splitV11MigrationTests);
-=======
       return tests.filter((testName) => migrationFromV12Tests.find((t) => t === testName));
     },
   );
   console.log(counts);
   saveConfig(splitV12MigrationTests);
->>>>>>> b3ab5125
   verifyConfig();
 }
 main();