import * as yaml from 'js-yaml';
import * as glob from 'glob';
import { join } from 'path';
import * as fs from 'fs-extra';
import { supportedRegions } from '../packages/amplify-category-geo/src/constants';

const CONCURRENCY = 12;
// Some our e2e tests are known to fail when run on windows hosts
// These are caused by issues with our test harness, not broken cli behavior on windows
// (examples: sending line endings when we shouldn't, java/gradle not installed on windows host)
// Each of these failures should be independently investigated, resolved, and removed from this list.
// For now, this list is being used to skip creation of circleci jobs for these tasks
const WINDOWS_TEST_FAILURES = [
  'amplify-app-amplify_e2e_tests',
  'api_1-amplify_e2e_tests',
  'api_2-amplify_e2e_tests',
  'api_3-amplify_e2e_tests',
  'api_4-amplify_e2e_tests',
  'api_5-amplify_e2e_tests',
  'auth_1-amplify_e2e_tests',
  'auth_2-amplify_e2e_tests',
  'auth_3-amplify_e2e_tests',
  // Auth tests are failing because
  // us-east-1 region is not allowed in parent e2e test account
  // and `singleSelect` for region is not working properly in windows
  'auth_5-amplify_e2e_tests',
  'auth_6-amplify_e2e_tests',
  'datastore-modelgen-amplify_e2e_tests',
  'delete-amplify_e2e_tests',
  'env-amplify_e2e_tests',
  'feature-flags-amplify_e2e_tests',
  'function_1-amplify_e2e_tests',
  'function_2-amplify_e2e_tests',
  'function_3-amplify_e2e_tests',
  'function_4-amplify_e2e_tests',
  'function_6-amplify_e2e_tests',
  'function_5-amplify_e2e_tests',
  'function_7-amplify_e2e_tests',
  'geo-add-amplify_e2e_tests',
  'geo-update-amplify_e2e_tests',
  'geo-remove-amplify_e2e_tests',
  'hosting-amplify_e2e_tests',
  'hostingPROD-amplify_e2e_tests',
  'import_auth_1-amplify_e2e_tests',
  'import_auth_2-amplify_e2e_tests',
  'import_dynamodb_1-amplify_e2e_tests',
  'import_dynamodb_2-amplify_e2e_tests',
  'import_s3_1-amplify_e2e_tests',
  'layer-amplify_e2e_tests',
  'layer-2-amplify_e2e_tests',
  'migration-api-connection-migration-amplify_e2e_tests',
  'migration-api-key-migration1-amplify_e2e_tests',
  'migration-api-key-migration2-amplify_e2e_tests',
  'migration-api-key-migration3-amplify_e2e_tests',
  'migration-node-function-amplify_e2e_tests',
  'predictions-amplify_e2e_tests',
  'pull-amplify_e2e_tests',
  'schema-auth-1-amplify_e2e_tests',
  'schema-auth-2-amplify_e2e_tests',
  'schema-auth-3-amplify_e2e_tests',
  'schema-auth-4-amplify_e2e_tests',
  'schema-auth-5-amplify_e2e_tests',
  'schema-auth-6-amplify_e2e_tests',
  'schema-auth-7-amplify_e2e_tests',
  'schema-auth-8-amplify_e2e_tests',
  'schema-auth-9-amplify_e2e_tests',
  'schema-auth-10-amplify_e2e_tests',
  'schema-auth-11-amplify_e2e_tests',
  'schema-data-access-patterns-amplify_e2e_tests',
  'schema-function-amplify_e2e_tests',
  'schema-iterative-update-1-amplify_e2e_tests',
  'schema-iterative-update-2-amplify_e2e_tests',
  'schema-iterative-update-3-amplify_e2e_tests',
  'schema-iterative-update-4-amplify_e2e_tests',
  'schema-iterative-update-locking-amplify_e2e_tests',
  'schema-iterative-rollback-1-amplify_e2e_tests',
  'schema-iterative-rollback-2-amplify_e2e_tests',
  'schema-key-amplify_e2e_tests_pkg',
  'schema-model-amplify_e2e_tests',
  'storage-amplify_e2e_tests',
];

// Ensure to update packages/amplify-e2e-tests/src/cleanup-e2e-resources.ts is also updated this gets updated
const AWS_REGIONS_TO_RUN_TESTS = [
  'us-east-2',
  'us-west-2',
  'eu-west-2',
  'eu-central-1',
  'ap-northeast-1',
  'ap-southeast-1',
  'ap-southeast-2',
];

// Some services (eg. amazon lex) are not available in all regions
// Tests added to this list will always run in us-west-2
const FORCE_US_WEST_2 = ['interactions-amplify_e2e_tests'];

const USE_PARENT_ACCOUNT = [
  'api_2-amplify_e2e_tests',
  'api_1-amplify_e2e_tests',
  'auth_2-amplify_e2e_tests',
  'import_dynamodb_1-amplify_e2e_tests',
  'import_s3_1-amplify_e2e_tests',
  'migration-api-key-migration2-amplify_e2e_tests',
  'storage-amplify_e2e_tests',
];

// This array needs to be update periodically when new tests suites get added
// or when a test suite changes drastically

const KNOWN_SUITES_SORTED_ACCORDING_TO_RUNTIME = [
  //<10m
  'src/__tests__/plugin.test.ts',
  'src/__tests__/init-special-case.test.ts',
  'src/__tests__/datastore-modelgen.test.ts',
  'src/__tests__/amplify-configure.test.ts',
  'src/__tests__/init.test.ts',
  'src/__tests__/tags.test.ts',
  'src/__tests__/notifications.test.ts',
  //<15m
  'src/__tests__/schema-versioned.test.ts',
  'src/__tests__/schema-data-access-patterns.test.ts',
  'src/__tests__/interactions.test.ts',
  'src/__tests__/schema-predictions.test.ts',
  'src/__tests__/amplify-app.test.ts',
  'src/__tests__/hosting.test.ts',
  'src/__tests__/analytics.test.ts',
  'src/__tests__/feature-flags.test.ts',
  'src/__tests__/schema-iterative-update-2.test.ts',
  'src/__tests__/containers-api.test.ts',
  //<20m
  'src/__tests__/predictions.test.ts',
  'src/__tests__/hostingPROD.test.ts',
  'src/__tests__/geo-add.test.ts',
  'src/__tests__/geo-update.test.ts',
  'src/__tests__/geo-remove.test.ts',
  //<25m
  'src/__tests__/schema-auth-10.test.ts',
  'src/__tests__/schema-key.test.ts',
  'src/__tests__/auth_1.test.ts',
  'src/__tests__/auth_5.test.ts',
  'src/__tests__/function_3.test.ts',
  'src/__tests__/schema-iterative-update-1.test.ts',
  //<30m
  'src/__tests__/schema-auth-3.test.ts',
  'src/__tests__/delete.test.ts',
  'src/__tests__/function_2.test.ts',
  'src/__tests__/auth_3.test.ts',
  'src/__tests__/layer.test.ts',
  //<35m
  'src/__tests__/migration/api.key.migration1.test.ts',
  'src/__tests__/auth_4.test.ts',
  'src/__tests__/schema-auth-7.test.ts',
  'src/__tests__/schema-auth-8.test.ts',
  'src/__tests__/schema-searchable.test.ts',
  'src/__tests__/schema-auth-4.test.ts',
  'src/__tests__/api_3.test.ts',
  'src/__tests__/import_auth_1.test.ts',
  'src/__tests__/import_auth_2.test.ts',
  'src/__tests__/import_s3_1.test.ts',
  'src/__tests__/import_dynamodb_1.test.ts',
  'src/__tests__/schema-iterative-rollback-1.test.ts',
  //<40m
  'src/__tests__/schema-iterative-rollback-2.test.ts',
  'src/__tests__/env.test.ts',
  'src/__tests__/auth_2.test.ts',
  'src/__tests__/schema-auth-9.test.ts',
  'src/__tests__/schema-auth-11.test.ts',
  'src/__tests__/migration/api.key.migration2.test.ts',
  'src/__tests__/migration/api.key.migration3.test.ts',
  'src/__tests__/function_1.test.ts',
  'src/__tests__/schema-auth-1.test.ts',
  'src/__tests__/function_4.test.ts',
  //<45m
  'src/__tests__/schema-function.test.ts',
  'src/__tests__/schema-model.test.ts',
  'src/__tests__/migration/api.connection.migration.test.ts',
  'src/__tests__/schema-connection.test.ts',
  'src/__tests__/schema-auth-6.test.ts',
  'src/__tests__/schema-iterative-update-3.test.ts',
  //<50m
  'src/__tests__/schema-auth-2.test.ts',
  'src/__tests__/api_1.test.ts',
  'src/__tests__/schema-auth-5.test.ts',
  //<55m
  'src/__tests__/storage.test.ts',
  'src/__tests__/api_2.test.ts',
  'src/__tests__/api_5.test.ts',
  'src/__tests__/api_6.test.ts',
  'src/__tests__/schema-iterative-update-4.test.ts',
];

/**
 * Sorts the test suite in ascending order. If the test is not included in known
 * tests it would be inserted at the begining o the array
 * @param tesSuites an array of test suites
 */
function sortTestsBasedOnTime(tesSuites: string[]): string[] {
  return tesSuites.sort((a, b) => {
    const aIndx = KNOWN_SUITES_SORTED_ACCORDING_TO_RUNTIME.indexOf(a);
    const bIndx = KNOWN_SUITES_SORTED_ACCORDING_TO_RUNTIME.indexOf(b);
    return aIndx - bIndx;
  });
}

export type WorkflowJob =
  | {
      [name: string]: {
        requires?: string[];
      };
    }
  | string;

export type CircleCIConfig = {
  jobs: {
    [name: string]: {
      steps: Record<string, any>;
      environment: Record<string, string>;
    };
  };
  workflows: {
    [workflowName: string]: {
      jobs: WorkflowJob[];
    };
  };
};

function getTestFiles(dir: string, pattern = 'src/**/*.test.ts'): string[] {
  // Todo: add reverse to run longest tests first
  return sortTestsBasedOnTime(glob.sync(pattern, { cwd: dir })); // .reverse();
}

function generateJobName(baseName: string, testSuitePath: string): string {
  return `${testSuitePath
    .replace('src/', '')
    .replace('__tests__/', '')
    .replace(/test\.ts$/, '')
    .replace(/\//g, '-')
    .replace(/\./g, '-')}${baseName}`;
}

/**
 * Takes a CircleCI config and converts each test inside that job into a separate
 * job.
 * @param config - CircleCI config
 * @param jobName - job that should be split
 * @param workflowName - workflow name where this job is run
 * @param jobRootDir - Directory to scan for test files
 * @param concurrency - Number of parallel jobs to run
 */
function splitTests(
  config: Readonly<CircleCIConfig>,
  jobName: string,
  workflowName: string,
  jobRootDir: string,
  concurrency: number = CONCURRENCY,
): CircleCIConfig {
  const output: CircleCIConfig = { ...config };
  const jobs = { ...config.jobs };
  const job = jobs[jobName];
  const testSuites = getTestFiles(jobRootDir);

  const newJobs = testSuites.reduce((acc, suite, index) => {
    const supportedRegions = getSupportedRegions(suite);
    const newJobName = generateJobName(jobName, suite);
    const testRegion = FORCE_US_WEST_2.some(job => newJobName.startsWith(job))
      ? 'us-west-2'
      : supportedRegions[index % supportedRegions.length];
    const newJob = {
      ...job,
      environment: {
        ...(job?.environment || {}),
        TEST_SUITE: suite,
        CLI_REGION: testRegion,
        ...(USE_PARENT_ACCOUNT.some(job => newJobName.startsWith(job)) ? { USE_PARENT_ACCOUNT: 1 } : {}),
      },
    };
    const isPkg = newJobName.endsWith('_pkg');
    if (!isPkg) {
      (newJob.environment as any) = {
        ...newJob.environment,
        AMPLIFY_DIR: '/home/circleci/repo/packages/amplify-cli/bin',
        AMPLIFY_PATH: '/home/circleci/repo/packages/amplify-cli/bin/amplify',
<<<<<<< HEAD
      }
=======
      };
>>>>>>> 5c9e216f
    }
    return { ...acc, [newJobName]: newJob };
  }, {});

  // Spilt jobs by region
  const jobByRegion = Object.entries(newJobs).reduce((acc, entry: [string, any]) => {
    const [jobName, job] = entry;
    const region = job?.environment?.CLI_REGION;
    const regionJobs = { ...acc[region], [jobName]: job };
    return { ...acc, [region]: regionJobs };
  }, {});

  const workflows = { ...config.workflows };

  if (workflows[workflowName]) {
    const workflow = workflows[workflowName];

    const workflowJob = workflow.jobs.find(j => {
      if (typeof j === 'string') {
        return j === jobName;
      } else {
        const name = Object.keys(j)[0];
        return name === jobName;
      }
    });

    if (workflowJob) {
      Object.values(jobByRegion).forEach(regionJobs => {
        const newJobNames = Object.keys(regionJobs);
        const jobs = newJobNames.map((newJobName, index) => {
          const requires = getRequiredJob(newJobNames, index, concurrency);
          if (typeof workflowJob === 'string') {
            return newJobName;
          } else {
            return {
              [newJobName]: {
                ...Object.values(workflowJob)[0],
                requires: [...(requires ? [requires] : workflowJob[jobName].requires || [])],
                matrix: {
                  parameters: {
                    os:
                      WINDOWS_TEST_FAILURES.some(failingJob => newJobName.startsWith(failingJob)) || !newJobName.endsWith('_pkg')
                        ? ['linux']
                        : ['linux', 'windows'],
                  },
                },
              },
            };
          }
        });
        workflow.jobs = [...workflow.jobs, ...jobs];
      });

      const lastJobBatch = Object.values(jobByRegion)
        .map(regionJobs => getLastBatchJobs(Object.keys(regionJobs), concurrency))
        .reduce((acc, val) => acc.concat(val), []);
      const filteredJobs = replaceWorkflowDependency(removeWorkflowJob(workflow.jobs, jobName), jobName, lastJobBatch);
      workflow.jobs = filteredJobs;
    }
    output.workflows = workflows;
  }
  output.jobs = {
    ...output.jobs,
    ...newJobs,
  };
  return output;
}

/**
 * CircleCI workflow can have multiple jobs. This helper function removes the jobName from the workflow
 * @param jobs - All the jobs in workflow
 * @param jobName - job that needs to be removed from workflow
 */
function removeWorkflowJob(jobs: WorkflowJob[], jobName: string): WorkflowJob[] {
  return jobs.filter(j => {
    if (typeof j === 'string') {
      return j !== jobName;
    } else {
      const name = Object.keys(j)[0];
      return name !== jobName;
    }
  });
}

/**
 *
 * @param jobs array of job names
 * @param concurrency number of concurrent jobs
 */
function getLastBatchJobs(jobs: string[], concurrency: number): string[] {
  const lastBatchJobLength = Math.min(concurrency, jobs.length);
  const lastBatchJobNames = jobs.slice(jobs.length - lastBatchJobLength);
  return lastBatchJobNames;
}

/**
 * A job in workflow can require some other job in the workflow to be finished before executing
 * This helper method finds and replaces jobName with jobsToReplacesWith
 * @param jobs - Workflow jobs
 * @param jobName - job to remove from requires
 * @param jobsToReplaceWith - jobs to add to requires
 */
function replaceWorkflowDependency(jobs: WorkflowJob[], jobName: string, jobsToReplaceWith: string[]): WorkflowJob[] {
  return jobs.map(j => {
    if (typeof j === 'string') return j;
    const [currentJobName, jobObj] = Object.entries(j)[0];
    const requires = jobObj.requires || [];
    if (requires.includes(jobName)) {
      jobObj.requires = [...requires.filter(r => r !== jobName), ...jobsToReplaceWith];
    }
    return {
      [currentJobName]: jobObj,
    };
  });
}

/**
 * Helper function that creates requires block for jobs to limit the concurrency of jobs in circle ci
 * @param jobNames - An array of jobs
 * @param index - current index of the job
 * @param concurrency - number of parallel jobs allowed
 */
function getRequiredJob(jobNames: string[], index: number, concurrency: number = 4): string | void {
  const mod = index % concurrency;
  const mult = Math.floor(index / concurrency);
  if (mult > 0) {
    const prevIndex = (mult - 1) * concurrency + mod;
    return jobNames[prevIndex];
  }
}

/**
 * Helper function to filter unsupported regions for certain category tests
 * @returns list of supported regions
 */
function getSupportedRegions(suite: string): string[] {
  if (suite.startsWith('src/__tests__/geo')) {
    return AWS_REGIONS_TO_RUN_TESTS.filter(region => supportedRegions.includes(region));
  }
  return AWS_REGIONS_TO_RUN_TESTS;
}

function loadConfig(): CircleCIConfig {
  const configFile = join(process.cwd(), '.circleci', 'config.base.yml');
  return <CircleCIConfig>yaml.load(fs.readFileSync(configFile, 'utf8'));
}

function saveConfig(config: CircleCIConfig): void {
  const configFile = join(process.cwd(), '.circleci', 'config.yml');
  const output = ['# auto generated file. Edit config.base.yaml if you want to change', yaml.dump(config, { noRefs: true })];
  fs.writeFileSync(configFile, output.join('\n'));
}
function main(): void {
  const config = loadConfig();
  const splitNodeTests = splitTests(
    config,
    'amplify_e2e_tests',
    'build_test_deploy',
    join(process.cwd(), 'packages', 'amplify-e2e-tests'),
    CONCURRENCY,
  );
  const splitPkgTests = splitTests(
    splitNodeTests,
    'amplify_e2e_tests_pkg',
    'build_test_deploy',
    join(process.cwd(), 'packages', 'amplify-e2e-tests'),
    CONCURRENCY,
  );
  saveConfig(splitPkgTests);
}
main();<|MERGE_RESOLUTION|>--- conflicted
+++ resolved
@@ -281,11 +281,7 @@
         ...newJob.environment,
         AMPLIFY_DIR: '/home/circleci/repo/packages/amplify-cli/bin',
         AMPLIFY_PATH: '/home/circleci/repo/packages/amplify-cli/bin/amplify',
-<<<<<<< HEAD
-      }
-=======
       };
->>>>>>> 5c9e216f
     }
     return { ...acc, [newJobName]: newJob };
   }, {});
