--- conflicted
+++ resolved
@@ -4,376 +4,7 @@
 import { CircleCIConfig } from './cci-types';
 import { loadConfig, REPO_ROOT, saveConfig } from './cci-utils';
 import { migrationFromV10Tests, migrationFromV5Tests, migrationFromV6Tests } from './split-e2e-test-filters';
-<<<<<<< HEAD
-
-const CONCURRENCY = 35;
-// Some our e2e tests are known to fail when run on windows hosts
-// These are caused by issues with our test harness, not broken cli behavior on windows
-// (examples: sending line endings when we shouldn't, java/gradle not installed on windows host)
-// Each of these failures should be independently investigated, resolved, and removed from this list.
-// For now, this list is being used to skip creation of circleci jobs for these tasks
-
-// Todo: update the split test strategy to use parallelization so circleci results dont go over the limits of github payload size
-const WINDOWS_TEST_SKIP_LIST: string[] = [
-  'amplify-app_pkg',
-  'analytics-2_pkg',
-  'api_migration_update_v5',
-  'api_migration_update_v6',
-  'api_2_pkg',
-  'api_5_pkg',
-  'api-graphql-v1-migration_v10',
-  'api-graphql-v2-migration_v10',
-  'api-key-migration_v5',
-  'api-key-migration_v6',
-  'api-key-migration-2_v5',
-  'api-key-migration-2_v6',
-  'api-migration-a_v5',
-  'api-migration-a_v6',
-  'api-migration-b_v5',
-  'api-migration-b_v6',
-  'api-migration-c_v5',
-  'api-migration-c_v6',
-  'api-migration-d_v5',
-  'api-migration-d_v6',
-  'api-rest-basic-migration_v10',
-  'api-rest-lambda-migration_v10',
-  'api-rest-serverless-migration_v10',
-  'apigw-ext-migration_v5',
-  'apigw-ext-migration_v6',
-  'auth-add-all-migration_v10',
-  'auth-override-migration_v10',
-  'auth_migration_update_v5',
-  'auth_migration_update_v6',
-  'auth-migration-a_v5',
-  'auth-migration-a_v6',
-  'auth-migration-b_v5',
-  'auth-migration-b_v6',
-  'auth-migration-c_v5',
-  'auth-migration-c_v6',
-  'auth-migration-d_v5',
-  'auth-migration-d_v6',
-  'auth-migration-e_v5',
-  'auth-migration-e_v6',
-  'custom-stack-migration_v10',
-  'datastore-modelgen_pkg',
-  'delete_pkg',
-  'diagnose_pkg',
-  'dotnet_runtime_update_migration_v10',
-  'env-2_pkg',
-  'export_pkg',
-  'function_1_pkg',
-  'function_3a_pkg',
-  'function_3b_pkg',
-  'function_4_pkg',
-  'function_6_pkg',
-  'function_7_pkg',
-  'function_8_pkg',
-  'function_migration_update_v5',
-  'function_migration_update_v6',
-  'geo-add-e_pkg',
-  'geo-add-f_pkg',
-  'geo-migration_v10',
-  'geo-remove-2_pkg',
-  'geo-remove-3_pkg',
-  'geo-update-1_pkg',
-  'geo-update-2_pkg',
-  'git-clone-attach_pkg',
-  'hooks-a_pkg',
-  'import_auth_1a_pkg',
-  'import_auth_1b_pkg',
-  'import_auth_2a_pkg',
-  'import_auth_2b_pkg',
-  'import_auth_3_pkg',
-  'import_dynamodb_2a_pkg',
-  'import_dynamodb_2c_pkg',
-  'import_s3_2a_pkg',
-  'import_s3_2c_pkg',
-  'init-migration_v5',
-  'init-migration_v6',
-  'layer-2_pkg',
-  'layer-migration_v5',
-  'layer-migration_v6',
-  'mock-api_pkg',
-  'model-migration_pkg',
-  'notifications-analytics-compatibility-in-app-1_pkg',
-  'notifications-analytics-compatibility-sms-1_pkg',
-  'notifications-analytics-compatibility-sms-2_pkg',
-  'notifications-in-app-messaging-env-1_pkg',
-  'notifications-in-app-messaging-env-2_pkg',
-  'notifications-lifecycle_pkg',
-  'notifications-migration_v5',
-  'notifications-migration_v6',
-  'notifications-migration-2_v5',
-  'notifications-migration-2_v6',
-  'notifications-migration-3_v5',
-  'notifications-migration-3_v6',
-  'notifications-migration-4_v5',
-  'notifications-migration-4_v6',
-  'notifications-sms_pkg',
-  'notifications-sms-pull_pkg',
-  'pull_pkg',
-  'scaffold_v10',
-  'schema-iterative-rollback-1_pkg',
-  'schema-iterative-rollback-2_pkg',
-  'searchable-migration_pkg',
-  'storage-5_pkg',
-  'storage_migration_update_v5',
-  'storage_migration_update_v6',
-  'storage-migration_v10',
-  'studio-modelgen_pkg',
-  'uibuilder_pkg',
-];
-
-// some tests may require a larger executor, specify those here
-const JOBS_RUNNING_ON_LINUX_LARGE_VM: string[] = [
-  'api-migration-a_v6',
-  'auth_migration_update_v6',
-  'function-migration_pkg',
-  'geo-add-f_pkg',
-  'import_s3_2a_pkg',
-  'model-migration_pkg',
-  'notifications-migration-2_v5',
-  'schema-auth-14_pkg',
-  'schema-auth-15_pkg',
-  'schema-searchable_pkg',
-];
-
-// Ensure to update packages/amplify-e2e-tests/src/cleanup-e2e-resources.ts is also updated this gets updated
-const AWS_REGIONS_TO_RUN_TESTS = [
-  'us-east-1',
-  'us-east-2',
-  'us-west-2',
-  'eu-west-2',
-  'eu-central-1',
-  'ap-northeast-1',
-  'ap-southeast-1',
-  'ap-southeast-2',
-];
-
-// Some services (eg. amazon lex) are not available in all regions
-// Tests added to this list will always run in us-west-2
-const FORCE_US_WEST_2 = ['interactions'];
-
-const USE_PARENT_ACCOUNT = [
-  'import_dynamodb_1',
-  'import_s3_1',
-  'searchable-migration',
-];
-
-export type WorkflowJob =
-  | {
-      [name: string]: {
-        requires?: string[];
-      };
-    }
-  | string;
-
-export type CircleCIConfig = {
-  jobs: {
-    [name: string]: {
-      steps: Record<string, any>;
-      environment: Record<string, string>;
-      parallelism: number;
-    };
-  };
-  workflows: {
-    [workflowName: string]: {
-      jobs: WorkflowJob[];
-    };
-  };
-};
-
-const repoRoot = join(__dirname, '..');
-
-function getTestFiles(dir: string, pattern = 'src/**/*.test.ts'): string[] {
-  return glob.sync(pattern, { cwd: dir });
-}
-
-function generateJobName(baseName: string, testSuitePath: string): string {
-  const startIndex = testSuitePath.lastIndexOf('/') + 1;
-  const endIndex = testSuitePath.lastIndexOf('.test');
-  let name = testSuitePath.substring(startIndex, endIndex).split('.e2e').join('').split('.').join('-');
-  if (baseName.includes('pkg')) {
-    name = name + '_pkg';
-  }
-  if (baseName.includes('amplify_migration_tests')) {
-    const startIndex = baseName.lastIndexOf('_');
-    name = name + baseName.substring(startIndex);
-  }
-  return name;
-}
-
-/**
- * Takes a CircleCI config and converts each test inside that job into a separate
- * job.
- * @param config - CircleCI config
- * @param jobName - job that should be split
- * @param workflowName - workflow name where this job is run
- * @param jobRootDir - Directory to scan for test files
- * @param concurrency - Number of parallel jobs to run
- */
-function splitTests(
-  config: Readonly<CircleCIConfig>,
-  jobName: string,
-  workflowName: string,
-  jobRootDir: string,
-  concurrency: number = CONCURRENCY,
-  pickTests: ((testSuites: string[]) => string[]) | undefined,
-): CircleCIConfig {
-  const output: CircleCIConfig = { ...config };
-  const jobs = { ...config.jobs };
-  const job = jobs[jobName];
-  let testSuites = getTestFiles(jobRootDir);
-  if(pickTests && typeof pickTests === 'function'){
-    testSuites = pickTests(testSuites);
-  }
-
-  const newJobs = testSuites.reduce((acc, suite, index) => {
-    const newJobName = generateJobName(jobName, suite);
-    const testRegion = FORCE_US_WEST_2.some(job => newJobName.startsWith(job))
-      ? 'us-west-2'
-      : AWS_REGIONS_TO_RUN_TESTS[index % AWS_REGIONS_TO_RUN_TESTS.length];
-    const newJob = {
-      ...job,
-      environment: {
-        ...(job?.environment || {}),
-        TEST_SUITE: suite,
-        CLI_REGION: testRegion,
-        ...(USE_PARENT_ACCOUNT.some(job => newJobName.startsWith(job)) ? { USE_PARENT_ACCOUNT: 1 } : {}),
-      },
-    };
-    return { ...acc, [newJobName]: newJob };
-  }, {});
-
-  // Spilt jobs by region
-  const jobByRegion = Object.entries(newJobs).reduce((acc: Record<string, any>, entry: [string, any]) => {
-    const [jobName, job] = entry;
-    const region = job?.environment?.CLI_REGION;
-    const regionJobs = { ...acc[region], [jobName]: job };
-    return { ...acc, [region]: regionJobs };
-  }, {});
-
-  const workflows = { ...config.workflows };
-
-  if (workflows[workflowName]) {
-    const workflow = workflows[workflowName];
-
-    const workflowJob = workflow.jobs.find(j => {
-      if (typeof j === 'string') {
-        return j === jobName;
-      } else {
-        const name = Object.keys(j)[0];
-        return name === jobName;
-      }
-    });
-
-    if (workflowJob) {
-      Object.values(jobByRegion).forEach(regionJobs => {
-        const newJobNames = Object.keys(regionJobs as object);
-        const jobs = newJobNames.map((newJobName, index) => {
-          if (typeof workflowJob === 'string') {
-            return newJobName;
-          } else {
-            // for the most up-to-date list of executors for e2e, see the config.base.yml file
-            const linuxVMSize = JOBS_RUNNING_ON_LINUX_LARGE_VM.includes(newJobName) ? 'l_large' : 'l_medium';
-            const windowsVMSize = 'w_medium';
-            let requiredJobs = workflowJob[jobName].requires || [];
-            const skipWindows = WINDOWS_TEST_SKIP_LIST.includes(newJobName);
-            if (skipWindows) {
-              requiredJobs = requiredJobs.filter(j => j !== 'build_windows_workspace_for_e2e');
-            }
-            return {
-              [newJobName]: {
-                ...Object.values(workflowJob)[0],
-                requires: requiredJobs,
-                matrix: {
-                  parameters: {
-                    os: skipWindows ? [linuxVMSize] : [linuxVMSize, windowsVMSize],
-                  },
-                },
-              },
-            };
-          }
-        });
-        workflow.jobs = [...workflow.jobs, ...jobs];
-      });
-
-      const lastJobBatch = Object.values(jobByRegion)
-        .map(regionJobs => getLastBatchJobs(Object.keys(regionJobs as Object), concurrency))
-        .reduce((acc, val) => acc.concat(val), []);
-      const filteredJobs = replaceWorkflowDependency(removeWorkflowJob(workflow.jobs, jobName), jobName, lastJobBatch);
-      workflow.jobs = filteredJobs;
-    }
-    output.workflows = workflows;
-  }
-  output.jobs = {
-    ...output.jobs,
-    ...newJobs,
-  };
-  return output;
-}
-
-/**
- * CircleCI workflow can have multiple jobs. This helper function removes the jobName from the workflow
- * @param jobs - All the jobs in workflow
- * @param jobName - job that needs to be removed from workflow
- */
-function removeWorkflowJob(jobs: WorkflowJob[], jobName: string): WorkflowJob[] {
-  return jobs.filter(j => {
-    if (typeof j === 'string') {
-      return j !== jobName;
-    } else {
-      const name = Object.keys(j)[0];
-      return name !== jobName;
-    }
-  });
-}
-
-/**
- *
- * @param jobs array of job names
- * @param concurrency number of concurrent jobs
- */
-function getLastBatchJobs(jobs: string[], concurrency: number): string[] {
-  const lastBatchJobLength = Math.min(concurrency, jobs.length);
-  const lastBatchJobNames = jobs.slice(jobs.length - lastBatchJobLength);
-  return lastBatchJobNames;
-}
-
-/**
- * A job in workflow can require some other job in the workflow to be finished before executing
- * This helper method finds and replaces jobName with jobsToReplacesWith
- * @param jobs - Workflow jobs
- * @param jobName - job to remove from requires
- * @param jobsToReplaceWith - jobs to add to requires
- */
-function replaceWorkflowDependency(jobs: WorkflowJob[], jobName: string, jobsToReplaceWith: string[]): WorkflowJob[] {
-  return jobs.map(j => {
-    if (typeof j === 'string') return j;
-    const [currentJobName, jobObj] = Object.entries(j)[0];
-    const requires = jobObj.requires || [];
-    if (requires.includes(jobName)) {
-      jobObj.requires = [...requires.filter(r => r !== jobName), ...jobsToReplaceWith];
-    }
-    return {
-      [currentJobName]: jobObj,
-    };
-  });
-}
-
-function loadConfig(): CircleCIConfig {
-  const configFile = join(repoRoot, '.circleci', 'config.base.yml');
-  return <CircleCIConfig>yaml.load(fs.readFileSync(configFile, 'utf8'));
-}
-
-function saveConfig(config: CircleCIConfig): void {
-  const configFile = join(repoRoot, '.circleci', 'generated_config.yml');
-  const output = ['# auto generated file. Edit config.base.yaml if you want to change', yaml.dump(config, { noRefs: true })];
-  fs.writeFileSync(configFile, output.join('\n'));
-}
-=======
 import { splitTestsV2 } from './split-e2e-tests-v2';
->>>>>>> 9cdb89e1
 
 function verifyConfig() {
   if (process.env.CIRCLECI) {
