--- conflicted
+++ resolved
@@ -250,11 +250,7 @@
       const US_WEST_2 = FORCE_US_WEST_2.find((t) => test.startsWith(t));
       const USE_PARENT = USE_PARENT_ACCOUNT.some((usesParent) => test.startsWith(usesParent));
 
-<<<<<<< HEAD
-      if (isMigration || RUN_SOLO.find(solo => test === solo)) {
-=======
       if (isMigration || RUN_SOLO.find((solo) => test === solo)) {
->>>>>>> 7fb5d63e
         const newSoloJob = createRandomJob(os);
         newSoloJob.tests.push(test);
         if (US_WEST_2) {
