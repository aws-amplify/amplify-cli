--- conflicted
+++ resolved
@@ -6,16 +6,6 @@
     "test": "lerna run lint && lerna run test",
     "lint": "lerna run lint",
     "lint-fix": "lerna run lint-fix",
-<<<<<<< HEAD
-    "clean": "rm -rf node_modules && npx lerna@2.11 clean --yes",
-    "production-build": "npx lerna@2.11 exec -- rm -f package-lock.json && npx lerna@2.11 bootstrap --hoist && npx lerna@2.11 run build",
-    "setup-dev": "npx lerna@2.11 exec -- rm -f package-lock.json && npx lerna@2.11 bootstrap && cd packages/amplify-cli && rm -f -- package-lock.json && npm link && cd ../.. && npx lerna@2.11 run build",
-    "setup-dev-win": "npx lerna@2.11 bootstrap && cd packages/amplify-cli && del /f package-lock.json && npm link",
-    "publish:master": "npx lerna@2.11 publish --conventional-commits --cd-version=prerelease --yes --independent --npm-tag=unstable --preid=unstable --message 'chore(release): Publish [ci skip]'",
-    "publish:beta": "npx lerna@2.11 publish --conventional-commits --cd-version=prerelease --yes --independent --npm-tag=beta --preid=beta --message 'chore(release): Publish [ci skip]'",
-    "publish:release": "npx lerna@2.11 publish --conventional-commits --cd-version=patch --yes --independent --message 'chore(release): Publish [ci skip]'",
-    "cypress": "cypress run"
-=======
     "clean": "rm -rf node_modules && lerna clean --yes",
     "production-build": "lerna exec -- rm -f package-lock.json && lerna bootstrap --hoist && lerna run build",
     "setup-dev": "lerna exec -- rm -f package-lock.json && lerna bootstrap && cd packages/amplify-cli && rm -f -- package-lock.json && npm link && cd ../.. && lerna run build",
@@ -23,7 +13,6 @@
     "publish:master": "lerna publish --conventional-commits --cd-version=prerelease --yes --independent --npm-tag=unstable --preid=unstable --message 'chore(release): Publish [ci skip]'",
     "publish:beta": "lerna publish --conventional-commits --cd-version=prerelease --yes --independent --npm-tag=beta --preid=beta --message 'chore(release): Publish [ci skip]'",
     "publish:release": "lerna publish --conventional-commits --cd-version=patch --yes --independent --message 'chore(release): Publish [ci skip]'"
->>>>>>> ed5c85f6
   },
   "bugs": {
     "url": "https://github.com/aws-amplify/amplify-cli/issues"
