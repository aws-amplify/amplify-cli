{
  "editor.rulers": [
    140
  ],
  "files.exclude": {
    "**/.git": true,
    "**/build": true
  },
  "files.insertFinalNewline": true,
  "editor.formatOnSave": true,
  "eslint.validate": [
    "javascript",
    "javascriptreact",
    "typescript",
    "typescriptreact"
  ],
  "eslint.lintTask.enable": true,
  "eslint.packageManager": "yarn",
  "eslint.quiet": false,
  "[typescript]": {
    "editor.defaultFormatter": "esbenp.prettier-vscode"
  },
  "prettier.requireConfig": true,
  "prettier.configPath": "./.prettierrc",
<<<<<<< HEAD
  "prettier.prettierPath": ".yarn/sdks/prettier/index.js",
  "search.exclude": {
    "**/.yarn": true,
    "**/.pnp.*": true
  },
  "eslint.nodePath": ".yarn/sdks",
  "typescript.tsdk": ".yarn/sdks/typescript/lib",
  "typescript.enablePromptUseWorkspaceTsdk": true,
  "jest.jestCommandLine": "jest"
=======
  "prettier.prettierPath": "../node_modules/prettier",
  "jest.jestCommandLine": "./node_modules/.bin/jest"
>>>>>>> c4c36d68
}<|MERGE_RESOLUTION|>--- conflicted
+++ resolved
@@ -22,8 +22,6 @@
   },
   "prettier.requireConfig": true,
   "prettier.configPath": "./.prettierrc",
-<<<<<<< HEAD
-  "prettier.prettierPath": ".yarn/sdks/prettier/index.js",
   "search.exclude": {
     "**/.yarn": true,
     "**/.pnp.*": true
@@ -31,9 +29,6 @@
   "eslint.nodePath": ".yarn/sdks",
   "typescript.tsdk": ".yarn/sdks/typescript/lib",
   "typescript.enablePromptUseWorkspaceTsdk": true,
-  "jest.jestCommandLine": "jest"
-=======
   "prettier.prettierPath": "../node_modules/prettier",
   "jest.jestCommandLine": "./node_modules/.bin/jest"
->>>>>>> c4c36d68
 }