--- conflicted
+++ resolved
@@ -117,31 +117,8 @@
 ENV PATH=${PATH}:/usr/local/go/bin
 
 #Install .Net
-<<<<<<< HEAD
 RUN sudo apt-get install -y dotnet-sdk-6.0 && \
     sudo dotnet --list-sdks && \
     dotnet tool install -g amazon.lambda.tools && \
     dotnet tool install -g amazon.lambda.testtool-6.0
 ENV PATH=${PATH}:/home/circleci/.dotnet/tools
-=======
-WORKDIR /tmp
-RUN sudo apt-get install apt-transport-https ca-certificates
-RUN wget -O- https://packages.microsoft.com/keys/microsoft.asc | gpg --dearmor > microsoft.asc.gpg
-RUN sudo mv microsoft.asc.gpg /etc/apt/trusted.gpg.d/
-RUN wget https://packages.microsoft.com/config/debian/9/prod.list
-RUN sudo mv prod.list /etc/apt/sources.list.d/microsoft-prod.list
-RUN sudo chown root:root /etc/apt/trusted.gpg.d/microsoft.asc.gpg
-RUN sudo chown root:root /etc/apt/sources.list.d/microsoft-prod.list
-
-RUN sudo apt-get update
-RUN sudo apt-get install apt-transport-https
-RUN sudo apt-get update
-RUN sudo apt-get install dotnet-sdk-3.1
-RUN sudo apt-get install dotnet-sdk-6.0
-RUN dotnet --version
-RUN dotnet --list-sdks
-RUN dotnet tool install -g amazon.lambda.tools
-RUN dotnet tool install -g amazon.lambda.testtool-3.1
-RUN dotnet tool install -g amazon.lambda.testtool-6.0
-ENV PATH=${PATH}:/home/circleci/.dotnet/tools
->>>>>>> 4d55c107
